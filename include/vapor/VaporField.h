#ifndef VAPORFIELD_H
#define VAPORFIELD_H

#include <list>
#include "vapor/Field.h"
#include "vapor/Particle.h"
#include "vapor/DataMgr.h"
#include "vapor/FlowParams.h"
#include "vapor/Grid.h"
#include "vapor/unique_ptr_cache.hpp"

namespace flow
{

//
// Helper class: it is used to identify a specific grid.
//
class FLOW_API GridKey final
{
private:
<<<<<<< HEAD
    // Buffer definition:
    // Offset   Data_Type   Information
    // 0        uint64_t    currentTS
    // 8        int32_t     refLevel
    // 12       int32_t     compLevel
    // 16       double[3]   extent_min
    // 40       double[3]   extent_max
    // Total size: 64
    std::array<uint8_t, 64> buf;

    std::string varName; 

public:
    void Reset( uint64_t, int32_t, int32_t, std::string, const std::vector<double>&, 
                                                         const std::vector<double>& );
    void Reset( std::string );
=======
    std::string varName; 

    uint64_t timestep;
    int32_t  refLev, compLev;
    float    defaultZ;
    std::array<double, 3> ext_min, ext_max;

public:
    void Reset( uint64_t, int32_t, int32_t, std::string, const std::vector<double>&, 
                const std::vector<double>&, float );
>>>>>>> a00e3db9

    bool emptyVar() const;

    // == operator to be used in the cache
    bool operator==(const GridKey& ) const;
};


// 
// Helper class: it wraps a grid and a data manager pointer to ensure
// the grid is properly destroyed.
//
class FLOW_API GridWrapper final
{
private:
    const VAPoR::Grid*  const  gridPtr;
    VAPoR::DataMgr*     const  mgr;     // The pointer itself cannot be changed
public:
    GridWrapper( const VAPoR::Grid* gp, VAPoR::DataMgr* mp );
    // Rule of five
    GridWrapper(            const GridWrapper&  ) = delete;
    GridWrapper& operator=( const GridWrapper&  ) = delete;
    GridWrapper(            const GridWrapper&& ) = delete;
    GridWrapper& operator=( const GridWrapper&& ) = delete;
   ~GridWrapper();
    const VAPoR::Grid* grid() const;
};


//
//  Note on variable names in a VaporField:
//  If a variable name is an empty string, then this variable is still valid, 
//  but contains all zero values in it.
//
class FLOW_API VaporField final : public Field
{
public:
    VaporField( size_t cache_limit );

    //
    // Functions from class Field
    //
    virtual bool InsideVolumeVelocity( float time, const glm::vec3& pos ) const override;
    virtual bool InsideVolumeScalar(   float time, const glm::vec3& pos ) const override;
    virtual int  GetNumberOfTimesteps()                                   const override;

    virtual int  GetVelocity(  float time, const glm::vec3& pos,    // input 
                               glm::vec3& vel ) const override;     // output
    virtual int  GetScalar(    float time, const glm::vec3& pos,    // input 
<<<<<<< HEAD
                               float& scalar,                       // output
                               bool checkInsideVolume = true )      const override;
    virtual int  GetNumberOfTimesteps()                             const override;
=======
                               float& scalar ) const override;      // output

>>>>>>> a00e3db9


    //
    // Functions for interaction with VAPOR components
    //
    void AssignDataManager( VAPoR::DataMgr*    dmgr );
    void UpdateParamAndVarNames(const VAPoR::FlowParams* p );
    void UpdateParams( const VAPoR::FlowParams* );

    //  
    // Find one index whose timestamp is just below a given time
    // I.e., _timestamps[floor] <= time 
    //  
    int LocateTimestamp( float   time,                        // Input
                         size_t& floor ) const;               // Output

    // 
    // Returns the intersection domain of 3 velocity variables at a specific time step.
    // It returns non-zeros upon failure.
    //
    int GetVelocityIntersection( size_t ts, glm::vec3& minxyz, glm::vec3& maxxyz ) const;

    // 
    // Store the default Z value for variables that are 2D grids in nature.
    // In this case, a 3D one-layer "GrownGrid" is created with 
    // the 3rd dimension being DefaultZ.
    //
    float DefaultZ = 0.0f;

    //
    // Calculate a reasonable deltaT based on the velocity speed and domain size.
    // This is used as a one-time operation when getting ready a velocity field.
    // It'll return 0 on success, and non-zero on error conditions.
    //
    int  CalcDeltaTFromCurrentTimeStep( float& delT ) const;

    //
    // It turns that interactions from FlowParams can be expensive.
    // Let's implement a mechanism to cache information and interact with them less frequently.
    // Specifically, the following two functions are used to `lock` into (and `unlock` from) 
    // the current set of params from FlowParams, so we don't need to interact with it anymore.
    //
    virtual auto LockParams()   -> int override;
    virtual auto UnlockParams() -> int override;


private:

    //
    // Member variables
    //
    std::vector<float>          _timestamps;    // in ascending order
    VAPoR::DataMgr*             _datamgr = nullptr;   
    const VAPoR::FlowParams*    _params  = nullptr;

    using cacheType = VAPoR::unique_ptr_cache< GridKey, GridWrapper >;
    mutable cacheType           _recentGrids;   // so this variable can be 
                                                // modified by a const function.
    mutable std::mutex          _grid_operation_mutex;  // Use `mutable` qualifier so this
                                                        // mutex can be used in const methods.

<<<<<<< HEAD
    bool                        _params_locked = false;
    std::vector<double>         _c_ext_min, _c_ext_max;          // cached extents
    uint64_t                    _c_currentTS = 0;                // cached timestep
    int32_t                     _c_refLev = -2, _c_compLev = -2; // cached ref/comp levels
    float                       _c_vel_mult = 0.0;               // cached velocity multiplier
=======
    // The following variables are cache states from DataMgr and Params.
    bool                        _params_locked = false;
    uint64_t                    _c_currentTS = 0;                // cached timestep
    int32_t                     _c_refLev = -2, _c_compLev = -2; // cached ref/comp levels
    float                       _c_vel_mult = 0.0;               // cached velocity multiplier
    std::vector<double>         _c_ext_min, _c_ext_max;          // cached extents
    const VAPoR::Grid*          _c_scalar_grid = nullptr;        // cached scalar grid
    std::array<const VAPoR::Grid*, 3> _c_velocity_grids = {{nullptr, nullptr, nullptr}};
    // Note on the cached scalar and velocity grids:
    // they act as a cache of _recentGrids, so kind of like a cache of cache.
    // This is due to the not-so-cheap cost of constructing keys and querying _recentGrids.
>>>>>>> a00e3db9

    //
    // Member functions
    //

    // Are the following member pointers correctly set? 
    //   1) _datamgr, 2) _params
    bool _isReady() const;

    // _getAGrid will use _params to retrieve/generate grids. 
    // In the case of failing to generate a requested grid, nullptr will be returned.
    // This failure will also be recorded to MyBase.
    // Note 1: If a variable name is empty, we then return a ConstantField.
    // Note 2: If a variable is essentially 2D, we then grow it to be 3D 
    //         and return a GrownGrid.
    const VAPoR::Grid* _getAGrid( size_t              timestep,
                                  const std::string&  varName ) const ;

};
};

#endif<|MERGE_RESOLUTION|>--- conflicted
+++ resolved
@@ -18,24 +18,6 @@
 class FLOW_API GridKey final
 {
 private:
-<<<<<<< HEAD
-    // Buffer definition:
-    // Offset   Data_Type   Information
-    // 0        uint64_t    currentTS
-    // 8        int32_t     refLevel
-    // 12       int32_t     compLevel
-    // 16       double[3]   extent_min
-    // 40       double[3]   extent_max
-    // Total size: 64
-    std::array<uint8_t, 64> buf;
-
-    std::string varName; 
-
-public:
-    void Reset( uint64_t, int32_t, int32_t, std::string, const std::vector<double>&, 
-                                                         const std::vector<double>& );
-    void Reset( std::string );
-=======
     std::string varName; 
 
     uint64_t timestep;
@@ -46,7 +28,6 @@
 public:
     void Reset( uint64_t, int32_t, int32_t, std::string, const std::vector<double>&, 
                 const std::vector<double>&, float );
->>>>>>> a00e3db9
 
     bool emptyVar() const;
 
@@ -96,14 +77,7 @@
     virtual int  GetVelocity(  float time, const glm::vec3& pos,    // input 
                                glm::vec3& vel ) const override;     // output
     virtual int  GetScalar(    float time, const glm::vec3& pos,    // input 
-<<<<<<< HEAD
-                               float& scalar,                       // output
-                               bool checkInsideVolume = true )      const override;
-    virtual int  GetNumberOfTimesteps()                             const override;
-=======
                                float& scalar ) const override;      // output
-
->>>>>>> a00e3db9
 
 
     //
@@ -165,13 +139,6 @@
     mutable std::mutex          _grid_operation_mutex;  // Use `mutable` qualifier so this
                                                         // mutex can be used in const methods.
 
-<<<<<<< HEAD
-    bool                        _params_locked = false;
-    std::vector<double>         _c_ext_min, _c_ext_max;          // cached extents
-    uint64_t                    _c_currentTS = 0;                // cached timestep
-    int32_t                     _c_refLev = -2, _c_compLev = -2; // cached ref/comp levels
-    float                       _c_vel_mult = 0.0;               // cached velocity multiplier
-=======
     // The following variables are cache states from DataMgr and Params.
     bool                        _params_locked = false;
     uint64_t                    _c_currentTS = 0;                // cached timestep
@@ -183,7 +150,6 @@
     // Note on the cached scalar and velocity grids:
     // they act as a cache of _recentGrids, so kind of like a cache of cache.
     // This is due to the not-so-cheap cost of constructing keys and querying _recentGrids.
->>>>>>> a00e3db9
 
     //
     // Member functions
