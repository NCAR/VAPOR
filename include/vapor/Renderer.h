
//************************************************************************
//									*
//		     Copyright (C)  2004				*
//     University Corporation for Atmospheric Research			*
//		     All Rights Reserved				*
//									*
//************************************************************************/
//	File:		Renderer.h
//
//	Author:		Alan Norton
//			National Center for Atmospheric Research
//			PO 3000, Boulder, Colorado
//
//	Date:		September 2004
//
//	Description:	Defines the Renderer class.
//		A pure virtual class that is implemented for each renderer.
//		Methods are called by the visualizer class as needed.
//

#ifndef RENDERER_H
#define RENDERER_H

#include <vapor/MyBase.h>
#include <vapor/ParamsMgr.h>
#include <vapor/RenderParams.h>
#include <vapor/textRenderer.h>

namespace VAPoR {

class ShaderMgr;

//! \class RendererBase
//! \ingroup Public_Render
//! \brief A base class for Renderer classes
//! \author Alan Norton
//! \version 3.0
//! \date July 2015
//!
//! RendererBase is a base class of Renderer, for special rendering
//! tasks that are not associated with RenderParams instances.
//! For example the VizFeatureRenderer has a special role during
//! Visualizer OpenGL rendering. RendererBase instances perform rendering
//! in a VAPOR Visualizer but are not associated with RenderParams instances.
//!
class RENDER_API RendererBase : public MyBase {
public:
    RendererBase(const ParamsMgr *pm, string winName, string dataSetName, string paramsType, string classType, string instName, DataMgr *dataMgr);
    virtual ~RendererBase();
    //! Pure virtual method
    //! Any OpenGL initialization is performed in initializeGL
    //! It will be called from an OpenGL rendering context.
    //! Sets _initialized to true if successful.
    virtual int initializeGL(ShaderMgr *sm);

    //! Obtain the Visualizer associated with this Renderer
    string GetVisualizer() { return _winName; }

    //! Identify the name of the current renderer
    //! \return name of renderer
    string GetMyName() const { return (_instName); };

    //! Identify the type of the current renderer
    //! \return type of renderer
    string GetMyType() const { return (_classType); };

    //! Identify the params belonging to the current renderer
    //! \return params for renderer
    string GetMyParamsType() const { return (_paramsType); };

    //! Identifiy the dataset associated with the current renderer
    //! \return dataset name
    string GetMyDatasetName() const { return (_dataSetName); };

    //! Return boolean indicating whether initializeGL has been
    //! successfully called
    //!
    bool IsGLInitialized() const { return (_glInitialized); }

protected:
    const ParamsMgr *_paramsMgr;
    string           _winName;
    string           _dataSetName;
    string           _paramsType;
    string           _classType;
    string           _instName;
    DataMgr *        _dataMgr;

    ShaderMgr *_shaderMgr;

    //! Pure virtual method
    //! Any OpenGL initialization is performed in initializeGL
    //! It will be called from an OpenGL rendering context.
    virtual int _initializeGL() = 0;

    RendererBase() {}

private:
    bool _glInitialized;
};

//! \class Renderer
//! \ingroup Public_Render
//! \brief A class that performs rendering in a Visualizer
//! \author Alan Norton
//! \version 3.0
//! \date July 2015
//!
//! Renderer class is a pure virtual class that supports
//! OpenGL rendering in the VAPOR visualizer window, using a RenderParams instance to describe the rendering.
//! All Renderer classes must derive from this class.
class RENDER_API Renderer : public RendererBase {
public:
    //! Constructor should be invoked by any derived renderers.
    //! It is invoked when the user enables a renderer.
    //! Provides any needed setup of renderer state, but not of OpenGL state.
    //
    Renderer(const ParamsMgr *pm, string winName, string dataSetName, string paramsType, string classType, string instName, DataMgr *dataMgr);

    virtual ~Renderer();

    //! Get default z value at the base of the domain.  Useful
    //! for applying a height value to 2D renderers.
    //! \param[in] dataMgr Current (valid) dataMgr
    //! \retval default height value for current dataset
    double _getDefaultZ(DataMgr *dataMgr, size_t ts) const;

    //! All OpenGL rendering is performed in the paintGL method.
    //! This invokes _paintGL on the renderer subclass
    //! \param[in] dataMgr Current (valid) dataMgr
    //! \retval int zero if successful.
    virtual int paintGL();

#ifdef VAPOR3_0_0_ALPHA
#endif

#ifdef VAPOR3_0_0_ALPHA
    //! Call setBypass to indicate that the renderer will not work until the state of the params is changed
    //! This will result in the renderer not being invoked for the specified timestep
    //! \param[in] int timestep The timestep when the renderer fails
    void setBypass(int timestep)
    {
        if (_currentRenderParams) _currentRenderParams->setBypass(timestep);
    }

    //! Partial bypass is currently only used by DVR and Isosurface renderers.
    //! Indicates a renderer that should be bypassed at
    //! full resolution but not necessarily at interactive resolution.
    //! \param[in] timestep Time step that should be bypassed
    void setPartialBypass(int timestep)
    {
        if (_currentRenderParams) _currentRenderParams->setPartialBypass(timestep);
    }

    //! SetAllBypass is set to indicate all (or no) timesteps should be bypassed
    //! Should be set true when render failure is independent of timestep
    //! Should be set false when state changes and rendering should be reattempted.
    //! \param[in] val indicates whether it is being turned on or off.
    void setAllBypass(bool val)
    {
        if (_currentRenderParams) _currentRenderParams->setAllBypass(val);
    }

    //! doBypass indicates the state of the bypass flag.
    //! \param[in] timestep indicates the timestep being checked
    //! \retval bool indicates that the rendering at the timestep should be bypassed.
    bool doBypass(int timestep) { return (_currentRenderParams && _currentRenderParams->doBypass(timestep)); }

    //! doAlwaysBypass is used in the presence of partial bypass.
    //! Indicates that the rendering should be bypassed at any resolution
    //! \param[in] int timestep Time step
    //! \retval bool value of flag
    bool doAlwaysBypass(int timestep) { return (_currentRenderParams && _currentRenderParams->doAlwaysBypass(timestep)); }

    //! General method to force a renderer to re-obtain its data.
    //! Default does nothing
    //! Must be re-implemented if
    //! there is state or a cache that is retained between renderings.
    virtual void setAllDataDirty() { return; }
#endif

#ifdef VAPOR3_0_0_ALPHA
    //! Set the current ControlExec
    //! \param[in] ds Current DataStatus instance
    static void SetControlExec(ControlExec *ce) { _controlExec = ce; }

    //! @name Internal
    //! Internal methods not intended for general use
    //!
    ///@{

    //! Static method invoked during Undo and Redo of Renderer enable or disable.
    //! This function must be passed in Command::CaptureStart for enable and disable rendering.
    //! It causes the Undo and Redo operations on enable/disable renderer to actually create
    //! or destroy the renderer.
    //! \sa UndoRedoHelpCB_T
    //! \param[in] isUndo indicates whether an Undo or Redo is being performed
    //! \param[in] instance indicates the RenderParams instance that is enabled or disabled
    //! \param[in] beforeP is a copy of the InstanceParams at the start of the Command
    //! \param[in] afterP is a copy of the InstanceParams at the end of the Command
    //! \param[in] auxPrev is a copy of auxiliary InstanceParams at the start of the Command, not currently used
    //! \param[in] afterP is a copy of auxiliary InstanceParams at the end of the Command, not currently used
    static void UndoRedo(bool isUndo, int instance, Params *beforeP, Params *afterP, Params *auxPrev = 0, Params *auxNext = 0);

#endif

#ifdef VAPOR3_0_0_ALPHA
    //! Construct transform of form (x,y)-> (a[0]x+b[0],a[1]y+b[1],const)
    //! Mapping [-1,1]X[-1,1] into local 3D volume coordinates.
    //! This is used to map plane coordinates (for various 2D renderers) into User coordinates
    //! \param[in] orientation is 0 1 or 2 for z, y, or x-axis orientation.
    //! \param[out] a is linear term of mapping
    //! \param[out] b is constant term of mapping
    //! \param[out] constVal is the coordinate along the axis orthogonal to the image of the mapping
    //! \param[out] mappedDims gives the three axes of the mapped image
    void buildLocal2DTransform(int dataOrientation, float a[2], float b[2], float *constVal, int mappedDims[3]);
#endif

#ifdef VAPOR3_0_0_ALPHA

    //! Obtain the extents of a region that contains a rotated (3D) box associated with a renderer.
    //! \param[out] regMin Minimum coordinates of containing region.
    //! \param[out] regMix Maximum coordinates of containing region.
    void getLocalContainingRegion(float regMin[3], float regMax[3]);
#endif

    //! Render the colorbar for this renderer (if it has one)
    void renderColorbar();

    //! Render colorbar text
    void renderColorbarText(ColorbarPbase *cbpb, float fbWidth, float fbHeight, float llx, float lly, float urx, float ury);

    ///@}

    //! Obtain the current RenderParams instance
    //! \retval RenderParams* current render params
    RenderParams *GetActiveParams() const { return (_paramsMgr->GetRenderParams(_winName, _dataSetName, _paramsType, _instName)); }

protected:
    Renderer() {}

    //! Obtain current texture for the renderer colorbar.  This is an array of 3x256x256 bytes.
    //! \return 0 if successful
    int makeColorbarTexture();

    //! All OpenGL rendering is performed in the pure virtual paintGL method.
    virtual int _paintGL() = 0;

    //! Enable specified clipping planes during the GL rendering. This
    //! method clips the scene to the bounding box. See
    //!! RenderParams::GetBox()
    //! May be invoked during _paintGL() by classes derived from this class.
    //! Clipping planes are specified in User coordinates.
    //! \sa DisableClippingPlanes
    void EnableClipToBox() const;

<<<<<<< HEAD
    //! Get clipping planes in the model/user coordinates.
    //! There are six planes in total that get stored in "planes"
    //! It is the caller's responsibility to allocate memory for 24 floats.
    void GetClippingPlanes(float planes[24]) const;
=======
    void EnableClipToBox2DXY() const;
>>>>>>> 807f0251

    //! Disable clipping planes.
    //! If clipping is enabled this  method should be called prior to
    //! returning from _paintGL()
    //
    void DisableClippingPlanes();

    //! return true if all of the specified variables exist in the DataMgr
    //! at the specified timestep, refinement level, and lod. If \p zeroOK
    //! is true variables named "0" or "" evaluate to true.
    //
    virtual bool VariableExists(size_t ts, std::vector<string> &varnames, int level, int lod, bool zeroOK) const;

    static const int _imgHgt;
    static const int _imgWid;
    unsigned char *  _colorbarTexture;
    TextObject *     _textObject;
    string           _fontFile;

private:
    size_t _timestep;

#ifdef VAPOR3_0_0_ALPHA
    static ControlExec *_controlExec;
#endif
};

//////////////////////////////////////////////////////////////////////////
//
// RendererFactory Class
//
/////////////////////////////////////////////////////////////////////////

class RENDER_API RendererFactory {
public:
    static RendererFactory *Instance();

    void RegisterFactoryFunction(string myName, string myParamsName, function<Renderer *(const ParamsMgr *, string, string, string, string, DataMgr *)> classFactoryFunction);

    Renderer *(CreateInstance(const ParamsMgr *pm, string winName, string dataSetName, string classType, string instName, DataMgr *dataMgr));

    string              GetRenderClassFromParamsClass(string paramsClass) const;
    string              GetParamsClassFromRenderClass(string renderClass) const;
    std::vector<string> GetFactoryNames() const;

private:
    map<string, function<Renderer *(const ParamsMgr *, string, string, string, string, DataMgr *)>> _factoryFunctionRegistry;
    map<string, string>                                                                             _factoryMapRegistry;

    RendererFactory();
    RendererFactory(const RendererFactory &);
    RendererFactory &operator=(const RendererFactory &);
};

//////////////////////////////////////////////////////////////////////////
//
// RendererRegistrar Class
//
// Register RendererBase derived class with:
//
//	static RendererRegistrar<RendererClass>
//		registrar("myclassname", "myparamsclassname");
//
// where 'RendererClass' is a class derived from 'Renderer', and
// "myclassname" is the name of the class
//
/////////////////////////////////////////////////////////////////////////

template<class T> class RENDER_API RendererRegistrar {
public:
    RendererRegistrar(string classType, string paramsClassType)
    {
        // register the class factory function
        //
        RendererFactory::Instance()->RegisterFactoryFunction(classType, paramsClassType,
                                                             [](const ParamsMgr *pm, string winName, string dataSetName, string classType, string instName, DataMgr *dataMgr) -> Renderer * {
                                                                 return new T(pm, winName, dataSetName, instName, dataMgr);
                                                             });
    }
};

};    // namespace VAPoR

#endif    // RENDERER_H<|MERGE_RESOLUTION|>--- conflicted
+++ resolved
@@ -255,14 +255,12 @@
     //! \sa DisableClippingPlanes
     void EnableClipToBox() const;
 
-<<<<<<< HEAD
     //! Get clipping planes in the model/user coordinates.
     //! There are six planes in total that get stored in "planes"
     //! It is the caller's responsibility to allocate memory for 24 floats.
     void GetClippingPlanes(float planes[24]) const;
-=======
+
     void EnableClipToBox2DXY() const;
->>>>>>> 807f0251
 
     //! Disable clipping planes.
     //! If clipping is enabled this  method should be called prior to
