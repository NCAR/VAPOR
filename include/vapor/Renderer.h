--- conflicted
+++ resolved
@@ -275,22 +275,18 @@
     //
     void EnableClipToBox(float haloFrac = 0.0) const;
 
-<<<<<<< HEAD
-    //! Get clipping planes in the model/user coordinates.
-    //! There are six planes in total that get stored in "planes"
-    //! It is the caller's responsibility to allocate memory for 24 floats.
-    void GetClippingPlanes(float planes[24]) const;
-
-    void EnableClipToBox2DXY() const;
-=======
     void EnableClipToBox2DXY(float haloFrac = 0.0) const;
->>>>>>> 03ecafa4
 
     //! Disable clipping planes.
     //! If clipping is enabled this  method should be called prior to
     //! returning from _paintGL()
     //
     void DisableClippingPlanes();
+
+    //! Get clipping planes in the model/user coordinates.
+    //! There are six planes in total that get stored in "planes"
+    //! It is the caller's responsibility to allocate memory for 24 floats.
+    void GetClippingPlanes(float planes[24]) const;
 
     //! return true if all of the specified variables exist in the DataMgr
     //! at the specified timestep, refinement level, and lod. If \p zeroOK
