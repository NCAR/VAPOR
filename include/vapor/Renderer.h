--- conflicted
+++ resolved
@@ -273,14 +273,9 @@
     //! min clipping plane will be set to -0.1 and the max to 1.1
     //!
     //! \sa DisableClippingPlanes
-<<<<<<< HEAD
-    void EnableClipToBox(ShaderProgram *shader) const;
-=======
-    //
-    void EnableClipToBox(float haloFrac = 0.0) const;
+    void EnableClipToBox(ShaderProgram *shader, float haloFrac = 0.0) const;
 
     void EnableClipToBox2DXY(float haloFrac = 0.0) const;
->>>>>>> 0f907e3e
 
     //! Disable clipping planes.
     //! If clipping is enabled this  method should be called prior to
