
//************************************************************************
//									*
//		     Copyright (C)  2004				*
//     University Corporation for Atmospheric Research			*
//		     All Rights Reserved				*
//									*
//************************************************************************/
//	File:		Renderer.h
//
//	Author:		Alan Norton
//			National Center for Atmospheric Research
//			PO 3000, Boulder, Colorado
//
//	Date:		September 2004
//
//	Description:	Defines the Renderer class.
//		A pure virtual class that is implemented for each renderer.
//		Methods are called by the visualizer class as needed.
//

#ifndef RENDERER_H
#define RENDERER_H

#include <vapor/MyBase.h>
#include <vapor/ParamsMgr.h>
#include <vapor/RenderParams.h>
#include <vapor/textRenderer.h>

namespace VAPoR {

class ShaderProgram;
struct GLManager;

//! \class RendererBase
//! \ingroup Public_Render
//! \brief A base class for Renderer classes
//! \author Alan Norton
//! \version 3.0
//! \date July 2015
//!
//! RendererBase is a base class of Renderer, for special rendering
//! tasks that are not associated with RenderParams instances.
//! For example the VizFeatureRenderer has a special role during
//! Visualizer OpenGL rendering. RendererBase instances perform rendering
//! in a VAPOR Visualizer but are not associated with RenderParams instances.
//!
class RENDER_API RendererBase : public MyBase {
public:
    RendererBase(const ParamsMgr *pm, string winName, string dataSetName, string paramsType, string classType, string instName, DataMgr *dataMgr);
    virtual ~RendererBase();
    //! Pure virtual method
    //! Any OpenGL initialization is performed in initializeGL
    //! It will be called from an OpenGL rendering context.
    //! Sets _initialized to true if successful.
    virtual int initializeGL(GLManager *glManager);

    //! Obtain the Visualizer associated with this Renderer
    string GetVisualizer() { return _winName; }

    //! Identify the name of the current renderer
    //! \return name of renderer
    string GetMyName() const { return (_instName); };

    //! Identify the type of the current renderer
    //! \return type of renderer
    string GetMyType() const { return (_classType); };

    //! Identify the params belonging to the current renderer
    //! \return params for renderer
    string GetMyParamsType() const { return (_paramsType); };

    //! Identifiy the dataset associated with the current renderer
    //! \return dataset name
    string GetMyDatasetName() const { return (_dataSetName); };

    //! Return boolean indicating whether initializeGL has been
    //! successfully called
    //!
    bool IsGLInitialized() const { return (_glInitialized); }

protected:
    const ParamsMgr *_paramsMgr;
    string           _winName;
    string           _dataSetName;
    string           _paramsType;
    string           _classType;
    string           _instName;
    DataMgr *        _dataMgr;

    GLManager *_glManager;

    //! Pure virtual method
    //! Any OpenGL initialization is performed in initializeGL
    //! It will be called from an OpenGL rendering context.
    virtual int _initializeGL() = 0;

    RendererBase() {}

private:
    bool _glInitialized;
};

//! \class Renderer
//! \ingroup Public_Render
//! \brief A class that performs rendering in a Visualizer
//! \author Alan Norton
//! \version 3.0
//! \date July 2015
//!
//! Renderer class is a pure virtual class that supports
//! OpenGL rendering in the VAPOR visualizer window, using a RenderParams instance to describe the rendering.
//! All Renderer classes must derive from this class.
class RENDER_API Renderer : public RendererBase {
public:
    //! Constructor should be invoked by any derived renderers.
    //! It is invoked when the user enables a renderer.
    //! Provides any needed setup of renderer state, but not of OpenGL state.
    //
    Renderer(const ParamsMgr *pm, string winName, string dataSetName, string paramsType, string classType, string instName, DataMgr *dataMgr);

    virtual ~Renderer();

    //! Get default z value at the base of the domain.  Useful
    //! for applying a height value to 2D renderers.
    //! \param[in] dataMgr Current (valid) dataMgr
    //! \retval default height value for current dataset
    double _getDefaultZ(DataMgr *dataMgr, size_t ts) const;

    //! All OpenGL rendering is performed in the paintGL method.
    //! This invokes _paintGL on the renderer subclass
    //! \param[in] dataMgr Current (valid) dataMgr
    //! \retval int zero if successful.
    virtual int paintGL(bool fast);

#ifdef VAPOR3_0_0_ALPHA
#endif

#ifdef VAPOR3_0_0_ALPHA
    //! Call setBypass to indicate that the renderer will not work until the state of the params is changed
    //! This will result in the renderer not being invoked for the specified timestep
    //! \param[in] int timestep The timestep when the renderer fails
    void setBypass(int timestep)
    {
        if (_currentRenderParams) _currentRenderParams->setBypass(timestep);
    }

    //! Partial bypass is currently only used by DVR and Isosurface renderers.
    //! Indicates a renderer that should be bypassed at
    //! full resolution but not necessarily at interactive resolution.
    //! \param[in] timestep Time step that should be bypassed
    void setPartialBypass(int timestep)
    {
        if (_currentRenderParams) _currentRenderParams->setPartialBypass(timestep);
    }

    //! SetAllBypass is set to indicate all (or no) timesteps should be bypassed
    //! Should be set true when render failure is independent of timestep
    //! Should be set false when state changes and rendering should be reattempted.
    //! \param[in] val indicates whether it is being turned on or off.
    void setAllBypass(bool val)
    {
        if (_currentRenderParams) _currentRenderParams->setAllBypass(val);
    }

    //! doBypass indicates the state of the bypass flag.
    //! \param[in] timestep indicates the timestep being checked
    //! \retval bool indicates that the rendering at the timestep should be bypassed.
    bool doBypass(int timestep) { return (_currentRenderParams && _currentRenderParams->doBypass(timestep)); }

    //! doAlwaysBypass is used in the presence of partial bypass.
    //! Indicates that the rendering should be bypassed at any resolution
    //! \param[in] int timestep Time step
    //! \retval bool value of flag
    bool doAlwaysBypass(int timestep) { return (_currentRenderParams && _currentRenderParams->doAlwaysBypass(timestep)); }

    //! General method to force a renderer to re-obtain its data.
    //! Default does nothing
    //! Must be re-implemented if
    //! there is state or a cache that is retained between renderings.
    virtual void setAllDataDirty() { return; }
#endif

#ifdef VAPOR3_0_0_ALPHA
    //! Set the current ControlExec
    //! \param[in] ds Current DataStatus instance
    static void SetControlExec(ControlExec *ce) { _controlExec = ce; }

    //! @name Internal
    //! Internal methods not intended for general use
    //!
    ///@{

    //! Static method invoked during Undo and Redo of Renderer enable or disable.
    //! This function must be passed in Command::CaptureStart for enable and disable rendering.
    //! It causes the Undo and Redo operations on enable/disable renderer to actually create
    //! or destroy the renderer.
    //! \sa UndoRedoHelpCB_T
    //! \param[in] isUndo indicates whether an Undo or Redo is being performed
    //! \param[in] instance indicates the RenderParams instance that is enabled or disabled
    //! \param[in] beforeP is a copy of the InstanceParams at the start of the Command
    //! \param[in] afterP is a copy of the InstanceParams at the end of the Command
    //! \param[in] auxPrev is a copy of auxiliary InstanceParams at the start of the Command, not currently used
    //! \param[in] afterP is a copy of auxiliary InstanceParams at the end of the Command, not currently used
    static void UndoRedo(bool isUndo, int instance, Params *beforeP, Params *afterP, Params *auxPrev = 0, Params *auxNext = 0);

#endif

#ifdef VAPOR3_0_0_ALPHA
    //! Construct transform of form (x,y)-> (a[0]x+b[0],a[1]y+b[1],const)
    //! Mapping [-1,1]X[-1,1] into local 3D volume coordinates.
    //! This is used to map plane coordinates (for various 2D renderers) into User coordinates
    //! \param[in] orientation is 0 1 or 2 for z, y, or x-axis orientation.
    //! \param[out] a is linear term of mapping
    //! \param[out] b is constant term of mapping
    //! \param[out] constVal is the coordinate along the axis orthogonal to the image of the mapping
    //! \param[out] mappedDims gives the three axes of the mapped image
    void buildLocal2DTransform(int dataOrientation, float a[2], float b[2], float *constVal, int mappedDims[3]);
#endif

#ifdef VAPOR3_0_0_ALPHA

    //! Obtain the extents of a region that contains a rotated (3D) box associated with a renderer.
    //! \param[out] regMin Minimum coordinates of containing region.
    //! \param[out] regMix Maximum coordinates of containing region.
    void getLocalContainingRegion(float regMin[3], float regMax[3]);
#endif

    //! Render the colorbar for this renderer (if it has one)
    void renderColorbar();

    //! Render colorbar text
    void renderColorbarText(ColorbarPbase *cbpb, float fbWidth, float fbHeight, float llx, float lly, float urx, float ury);

    ///@}

    //! Obtain the current RenderParams instance
    //! \retval RenderParams* current render params
    RenderParams *GetActiveParams() const { return (_paramsMgr->GetRenderParams(_winName, _dataSetName, _paramsType, _instName)); }

protected:
    Renderer() {}

    //! Obtain current texture for the renderer colorbar.  This is an array of 3x256x256 bytes.
    //! \return 0 if successful
    int makeColorbarTexture();

    //! All OpenGL rendering is performed in the pure virtual paintGL method.
    virtual int _paintGL(bool fast) = 0;

    //! Enable specified clipping planes during the GL rendering. This
    //! method clips the scene to the bounding box. See
    //!! RenderParams::GetBox()
    //! May be invoked during _paintGL() by classes derived from this class.
    //! Clipping planes are specified in User coordinates.
    //!
    //! \param[in] haloFrac Fraction of bounding box that should be used to
    //! extend the min and max clippig planes. For example, if a min extent
    //! is zero, and a max extent is 1.0, and haloFrac is 0.1 then the
    //! min clipping plane will be set to -0.1 and the max to 1.1
    //!
    //! \sa DisableClippingPlanes
<<<<<<< HEAD
    void EnableClipToBox(ShaderProgram *shader) const;
=======
    //
    void EnableClipToBox(float haloFrac = 0.0) const;

    void EnableClipToBox2DXY(float haloFrac = 0.0) const;
>>>>>>> 8259e1a7

    //! Disable clipping planes.
    //! If clipping is enabled this  method should be called prior to
    //! returning from _paintGL()
    //
    void DisableClippingPlanes();

    //! Get clipping planes in the model/user coordinates.
    //! There are six planes in total that get stored in "planes"
    //! It is the caller's responsibility to allocate memory for 24 floats.
    void GetClippingPlanes(float planes[24]) const;

    //! return true if all of the specified variables exist in the DataMgr
    //! at the specified timestep, refinement level, and lod. If \p zeroOK
    //! is true variables named "0" or "" evaluate to true.
    //
    virtual bool VariableExists(size_t ts, std::vector<string> &varnames, int level, int lod, bool zeroOK) const;

    static const int _imgHgt;
    static const int _imgWid;
    unsigned char *  _colorbarTexture;
    string           _fontName;

private:
    size_t _timestep;

#ifdef VAPOR3_0_0_ALPHA
    static ControlExec *_controlExec;
#endif
};

//////////////////////////////////////////////////////////////////////////
//
// RendererFactory Class
//
/////////////////////////////////////////////////////////////////////////

class RENDER_API RendererFactory {
public:
    static RendererFactory *Instance();

    void RegisterFactoryFunction(string myName, string myParamsName, function<Renderer *(const ParamsMgr *, string, string, string, string, DataMgr *)> classFactoryFunction);

    Renderer *(CreateInstance(const ParamsMgr *pm, string winName, string dataSetName, string classType, string instName, DataMgr *dataMgr));

    string              GetRenderClassFromParamsClass(string paramsClass) const;
    string              GetParamsClassFromRenderClass(string renderClass) const;
    std::vector<string> GetFactoryNames() const;

private:
    map<string, function<Renderer *(const ParamsMgr *, string, string, string, string, DataMgr *)>> _factoryFunctionRegistry;
    map<string, string>                                                                             _factoryMapRegistry;

    RendererFactory();
    RendererFactory(const RendererFactory &);
    RendererFactory &operator=(const RendererFactory &);
};

//////////////////////////////////////////////////////////////////////////
//
// RendererRegistrar Class
//
// Register RendererBase derived class with:
//
//	static RendererRegistrar<RendererClass>
//		registrar("myclassname", "myparamsclassname");
//
// where 'RendererClass' is a class derived from 'Renderer', and
// "myclassname" is the name of the class
//
/////////////////////////////////////////////////////////////////////////

template<class T> class RENDER_API RendererRegistrar {
public:
    RendererRegistrar(string classType, string paramsClassType)
    {
        // register the class factory function
        //
        RendererFactory::Instance()->RegisterFactoryFunction(classType, paramsClassType,
                                                             [](const ParamsMgr *pm, string winName, string dataSetName, string classType, string instName, DataMgr *dataMgr) -> Renderer * {
                                                                 return new T(pm, winName, dataSetName, instName, dataMgr);
                                                             });
    }
};

};    // namespace VAPoR

#endif    // RENDERER_H<|MERGE_RESOLUTION|>--- conflicted
+++ resolved
@@ -260,14 +260,9 @@
     //! min clipping plane will be set to -0.1 and the max to 1.1
     //!
     //! \sa DisableClippingPlanes
-<<<<<<< HEAD
-    void EnableClipToBox(ShaderProgram *shader) const;
-=======
-    //
-    void EnableClipToBox(float haloFrac = 0.0) const;
+    void EnableClipToBox(ShaderProgram *shader, float haloFrac = 0.0) const;
 
     void EnableClipToBox2DXY(float haloFrac = 0.0) const;
->>>>>>> 8259e1a7
 
     //! Disable clipping planes.
     //! If clipping is enabled this  method should be called prior to
