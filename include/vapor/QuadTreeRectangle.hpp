#pragma once

#include <vector>
#include <cassert>
#include <iostream>
#include <cstdint>
#include <vapor/VAssert.h>

namespace VAPoR {

//
//! \class QuadTreeRectangle
//! \brief This class implements a 2D quad tree space partitioning tree
//! that operates on rectangular regions.
//!
//
template<typename T, typename S> class QuadTreeRectangle {
public:
    class rectangle_t {
    public:
        rectangle_t() : _left(0.0f), _top(0.0f), _right(0.0f), _bottom(0.0f) {}
        rectangle_t(T x1, T y1, T x2, T y2) : _left(x1), _top(y1), _right(x2), _bottom(y2) {}

        // return true iff other intersects us
        //
        bool intersects(rectangle_t const &other) const
        {
            if (_left > other._right || _top > other._bottom) return (false);

            if (_right < other._left || _bottom < other._top) return (false);
            return (true);
        }

        // return true iff other is completely contained inside or on boundary
        //
        bool contains(rectangle_t const &other) const { return ((_left <= other._left) && (_right >= other._right) && (_top <= other._top) && (_bottom >= other._bottom)); }

        // return true iff point(x,y) is completely contained inside or on boundary
        //
        bool contains(T x, T y) const { return ((_left <= x) && (_right >= x) && (_top <= y) && (_bottom >= y)); }

        bool touches(rectangle_t const &other) const { return ((_left == other._right) || (_right == other._left) || (_top == other._bottom) || (_bottom == other._top)); }

        T width() const { return (_right - _left); }
        T height() const { return (_bottom - _top); }

        // return the sub-rectangle for the specified quadrant
        //
        rectangle_t quadrant(uint32_t n)
        {
            T const center_x((_left + _right) / 2);
            T const center_y((_top + _bottom) / 2);
            switch (n & 0x03) {
            case 0: return rectangle_t(_left, _top, center_x, center_y);
            case 1: return rectangle_t(center_x, _top, _right, center_y);
            case 2: return rectangle_t(_left, center_y, center_x, _bottom);
            case 3: return rectangle_t(center_x, center_y, _right, _bottom);
            }
            VAssert(0);
            return *this;    // Can't happen since we mask n
        }

        friend std::ostream &operator<<(std::ostream &os, const rectangle_t &rec)
        {
            os << "left-top, right-bottom : "
               << "(" << rec._left << ", " << rec._top << ") "
               << "(" << rec._right << ", " << rec._bottom << ")" << std::endl;
            return (os);
        }

        T _left, _top, _right, _bottom;
    };

    //! Construct a QuadTreeRectangle instance for a defined 2D region
    //!
    //! This contstructor initiates a 2D quad tree with specified min
    //! and max bounds. Subsequent insertions into the tree will only
    //! succeed for regions that intersect the tree bounds
    //!
    //! \param[in] left Minimum X coordinate bound.
    //! \param[in] top Minimum Y coordinate bound.
    //! \param[in] right Maximum X coordinate bound. Must be greater than
    //! or equal to \p left.
    //! \param[in] bottom Maximum Y coordinate bound. Must be greater than
    //! or equal to \p top.
    //! \param[in] max_depth The maximum permitted depth of the tree. The
    //! tree will not be refined beyond \p max_depth levels.
    //! \param[in] reserve_size A hint indicating the antcipated number of
    //! nodes in the tree. Accurate estimates will increase performance
    //! of tree insertions
    //
    QuadTreeRectangle(T left, T top, T right, T bottom, size_t max_depth = 12, size_t reserve_size = 1000)
    {
        VAssert(left <= right);
        VAssert(top <= bottom);
        _nodes.reserve(reserve_size);
        _nodes.push_back(node_t(left, top, right, bottom));
        _rootidx = 0;
        _maxDepth = max_depth;
    }

    //! Construct a QuadTreeRectangle instance for a unit 2D region
    //!
    //! Default contructor definining a quad tree covering the region
    //! (.0, .0) to (1. ,1.)
    //!
    QuadTreeRectangle(size_t max_depth = 12, size_t reserve_size = 1000)
    {
        _nodes.reserve(reserve_size);
        _nodes.push_back(node_t(0.0, 0.0, 1.0, 1.0));
        _rootidx = 0;
        _maxDepth = max_depth;
    }

    QuadTreeRectangle(const QuadTreeRectangle &rhs)
    {
        _nodes.resize(rhs._nodes.size());
        for (size_t i = 0; i < rhs._nodes.size(); i++) { _nodes[i] = node_t((rhs._nodes[i])); }
        _rootidx = rhs._rootidx;
        _maxDepth = rhs._maxDepth;
    }

    QuadTreeRectangle &operator=(const QuadTreeRectangle &rhs)
    {
        if (*this == rhs) return *this;

        _nodes.resize(rhs._nodes.size());
        for (size_t i = 0; i < rhs._nodes.size(); i++) { _nodes[i] = node_t((rhs._nodes[i])); }
        _rootidx = rhs._rootidx;
        _maxDepth = rhs._maxDepth;
        return *this;
    }

    ~QuadTreeRectangle() { _nodes.clear(); }

    //! Insert an element into the tree
    //!
    //! This method inserts a payload, \p payload, into the tree contained
    //! in the rectangular region defined by \p left, \p top, \p right,
    //! \p bottom. If the region to be inserted does not intersect
    //! the tree bound defined by the contructor method fails and returns
    //! false. Otherwise, the tree is subdivided as necessary and the defined
    //! region along with its payload are inserted. The refinement algorithm
    //! for subdividing the tree operates as follows: The tree nodes that
    //! intersect the region are subdivided until both the width and height
    //! of the region to be inserted are larger than the respective
    //! width and height of the node intersecting the region, or the
    //! maximum depth of the tree is reached.
    //!
    //! \retval status Return true on success, or false if region to be inserted
    //! does not overlap the region managed by the tree.
    //
    bool Insert(const rectangle_t &rectangle, const S &payload)
    {
        if (!_nodes[_rootidx].intersects(rectangle)) return (false);

        return (node_t::insert(_nodes, _rootidx, rectangle, payload, _maxDepth));
    }

    bool Insert(T left, T top, T right, T bottom, S payload) { return (Insert(rectangle_t(left, top, right, bottom), payload)); }

    //! Return a list of payloads that intersect a specified point
    //!
    //! This method searches the tree for all nodes whose associated regions
    //! intersect the point (\p x, \p y), and returns any payload found
    //! at those nodes.
    //!
    //! \p param[in] x X coordinate of point
    //! \p param[in] y Y coordinate of point
    //! \p payloads[out] A vector of payloads whose regions intersect
    //! \p x and \p y.
    //!
    void GetPayloadContained(T x, T y, std::vector<S> &payloads) const
    {
        payloads.clear();

        node_t::get_payload_contains(_nodes, _rootidx, x, y, payloads);
    }

    //! Return informational statistics about the current tree
    //!
    //! This method returns stats about the tree
    //!
    //! \param[out] payload_histo Returns a histogram in the form of a vector
    //! that gives a count of the number of payloads. For example,
    //! the ith element of \p payload_histo provides the count of nodes
    //! that contain i number of payloads.
    //!
    //! \param[out] level_histo Returns a histogram in the form of a vector
    //! that gives a count of cells at each level in the tree.
    //
    void GetStats(std::vector<size_t> &payload_histo, std::vector<size_t> &level_histo) const
    {
        payload_histo.clear();
        level_histo.clear();

        for (size_t i = 0; i < _nodes.size(); i++) {
            size_t b = _nodes[i].get_payloads().size();
            if (b >= payload_histo.size()) { payload_histo.resize(b + 1, 0); }
            payload_histo[b] += 1;

            b = _nodes[i].get_level();
            if (b >= level_histo.size()) { level_histo.resize(b + 1, 0); }
            level_histo[b] += 1;
        }
    }

    friend std::ostream &operator<<(std::ostream &os, const QuadTreeRectangle &q)
    {
        os << "Num nodes : " << q._nodes.size() << std::endl;
        const node_t &root = q._nodes[q._rootidx];
        root.print(q._nodes, q._rootidx, os);
        return (os);
    }

private:
    class node_t {
    public:
        node_t(int level = 0) : _level(level), _is_leaf(true), _child0(0), _rectangle(0.0, 0.0, 1.0, 1.0) {}

        node_t(T left, T top, T right, T bottom, int level = 0) : _level(level), _is_leaf(true), _child0(0), _rectangle(left, top, right, bottom) {}

        node_t(const rectangle_t &rec, int level = 0) : _level(level), _is_leaf(true), _child0(0), _rectangle(rec) {}

        rectangle_t &      bounds() { return (_rectangle); }
        rectangle_t const &bounds() const { return (_rectangle); }

        bool intersects(rectangle_t const &other) const { return (_rectangle.intersects(other)); }
        bool contains(rectangle_t const &other) const { return (_rectangle.contains(other)); }
        bool contains(T x, T y) const { return (_rectangle.contains(x, y)); }
        bool touches(rectangle_t const &other) const { return (_rectangle.touches(other)); }

        static void subdivide(std::vector<node_t> &nodes, size_t nidx)
        {
            node_t &node = nodes[nidx];

            if (!node._is_leaf) return;

            node._is_leaf = false;
            node._child0 = nodes.size();

            node_t n0(node._rectangle.quadrant(0), node._level + 1);
            node_t n1(node._rectangle.quadrant(1), node._level + 1);
            node_t n2(node._rectangle.quadrant(2), node._level + 1);
            node_t n3(node._rectangle.quadrant(3), node._level + 1);

            nodes.push_back(n0);
            nodes.push_back(n1);
            nodes.push_back(n2);
            nodes.push_back(n3);
        }

        static size_t quadrant(const std::vector<node_t> &nodes, size_t nidx, uint32_t n)
        {
            const node_t &node = nodes[nidx];
            switch (n & 0x03) {
            case 0: return node._child0 + 0;
            case 1: return node._child0 + 1;
            case 2: return node._child0 + 2;
            case 3: return node._child0 + 3;
            }
            VAssert(0);
            return node._child0 + 0;
        }
        static size_t quadrant(std::vector<node_t> &nodes, size_t nidx, uint32_t n)
        {
            const node_t &node = nodes[nidx];
            switch (n & 0x03) {
                assert(node._child0 < nodes.size());
            case 0: return node._child0 + 0;
            case 1: return node._child0 + 1;
            case 2: return node._child0 + 2;
            case 3: return node._child0 + 3;
            }
            VAssert(0);
            return node._child0 + 0;
        }

        static bool insert(std::vector<node_t> &nodes, size_t nidx, const rectangle_t &rec, S payload, size_t maxDepth)
        {
            if (!nodes[nidx]._rectangle.intersects(rec)) return (false);

            // if rec is larger than a quadrant (half the width and height of this
            // node) there is no point in refining. I.e. stop descending the
            // tree and store the payload here.
            //
<<<<<<< HEAD
            if (nodes[nidx]._rectangle.width() < rec.width() || nodes[nidx]._rectangle.height() < rec.height() || nodes[nidx]._level >= maxDepth) {
                nodes[nidx]._payloads.push_back(payload);
=======
            if (_rectangle.width() < rec.width() || _rectangle.height() < rec.height() || _level >= maxDepth) {
                _payloads.push_back(payload);
>>>>>>> a8a1b8cc
                return (true);
            }

            // This is a no-op if node has already been subdivided
            //
            subdivide(nodes, nidx);

            // Recursively insert in each child node that intersects rec
            //
            for (int q = 0; q < 4; q++) {
                size_t child = node_t::quadrant(nodes, nidx, q);
                if (nodes[child].intersects(rec)) {
                    bool ok = node_t::insert(nodes, child, rec, payload, maxDepth);
                    VAssert(ok);
                }
            }

            return (true);
        }

        static void get_payload_contains(const std::vector<node_t> &nodes, size_t nidx, T x, T y, std::vector<S> &payloads)
        {
            const node_t &node = nodes[nidx];

            if (!node._rectangle.contains(x, y)) return;

            if (node._payloads.size()) { payloads.insert(payloads.end(), node._payloads.begin(), node._payloads.end()); }
            if (node._is_leaf) return;

            for (int q = 0; q < 4; q++) {
                size_t child = node_t::quadrant(nodes, nidx, q);
                if (nodes[child]._rectangle.contains(x, y)) { node_t::get_payload_contains(nodes, child, x, y, payloads); }
            }
        }

        static void print(const std::vector<node_t> &nodes, size_t nidx, std::ostream &os)
        {
            const node_t &node = nodes[nidx];
            for (int i = 0; i < node._level; i++) os << " ";
            os << node._rectangle;

            for (int i = 0; i < node._level; i++) os << " ";
            os << "payload : ";
            for (int i = 0; i < node._payloads.size(); i++) { os << node._payloads[i] << " "; }
            os << std::endl;
            if (!node._is_leaf) {
                for (int q = 0; q < 4; q++) {
                    size_t childidx = quadrant(nodes, nidx, q);
                    node_t::print(nodes, childidx, os);
                }
            }
        }
        const std::vector<S> &get_payloads() const { return (_payloads); }
        size_t                get_level() const { return (_level); }

    private:
        int            _level;
        bool           _is_leaf;
        size_t         _child0;
        rectangle_t    _rectangle;
        std::vector<S> _payloads;
    };

    std::vector<node_t> _nodes;
    size_t              _rootidx;
    size_t              _maxDepth;
};
};    // namespace VAPoR<|MERGE_RESOLUTION|>--- conflicted
+++ resolved
@@ -284,13 +284,8 @@
             // node) there is no point in refining. I.e. stop descending the
             // tree and store the payload here.
             //
-<<<<<<< HEAD
-            if (nodes[nidx]._rectangle.width() < rec.width() || nodes[nidx]._rectangle.height() < rec.height() || nodes[nidx]._level >= maxDepth) {
+            if (nodes[nidx]._rectangle.width() <= rec.width() || nodes[nidx]._rectangle.height() <= rec.height() || nodes[nidx]._level >= maxDepth) {
                 nodes[nidx]._payloads.push_back(payload);
-=======
-            if (_rectangle.width() < rec.width() || _rectangle.height() < rec.height() || _level >= maxDepth) {
-                _payloads.push_back(payload);
->>>>>>> a8a1b8cc
                 return (true);
             }
 
