--- conflicted
+++ resolved
@@ -22,13 +22,6 @@
 
 #include <glm/glm.hpp>
 #include <vapor/glutil.h>
-<<<<<<< HEAD
-
-//=======
-//#include <vapor/glutil.h>
-//>>>>>>> main
-=======
->>>>>>> 42ffebc8
 #include "vapor/VAssert.h"
 
 #include <vapor/Renderer.h>
