--- conflicted
+++ resolved
@@ -55,15 +55,9 @@
     void ResetParticleValues( );
     // Clear all existing properties of a particle
     void ClearParticleProperties( );
-<<<<<<< HEAD
-    // Clear particle property at a certain index. 
-    // If the index is out of bound, then nothing is done.
-    void RemoveParticleProperty( size_t i );
-=======
     // Clear particle property with a certain name. 
     // If the the specified property name does not exist, then nothing is done.
     void RemoveParticleProperty( const std::string& );
->>>>>>> d59c9ec2
 
     // Set advection basics
     void UseSeedParticles( const std::vector<Particle>& seeds );
