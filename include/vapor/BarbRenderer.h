//**************************************************************
// 
// Copyright (C) 2017
// University Corporation for Atmospheric Research
// All Rights Reserved 
// 
// *************************************************************

#ifndef	VAPOR_BARBRENDERER_H
#define	VAPOR_BARBRENDERER_H

#include <vapor/glutil.h> // Must be included first!!!

#ifdef Darwin
#include <OpenGL/gl.h>
#else
#include <GL/gl.h>
#endif

#include <vapor/DataMgr.h>
#include <vapor/utils.h>
#include <vapor/Renderer.h>
#include <vapor/Grid.h>
#include <vapor/BarbParams.h>

namespace VAPoR {

//! \class BarbRenderer
//! \brief Class that draws the barbs as specified by BarbParams
//! \author Scott Pearse and Alan Norton
//! \version 3.0
//! \date June 2017

  class RENDER_API BarbRenderer : public Renderer
  {
	
      
  public:

	BarbRenderer(
		const ParamsMgr *pm, string winName, string dataSetName,
		string instName, DataMgr *dataMgr
	);

    virtual ~BarbRenderer();

	static string GetClassType() {
		return("Barb");
	}

  private:

	vector <string> _fieldVariables;	// old, used instead of _currentVarname
	double _vectorScaleFactor;			// old
	
	vector<double> _currentBoxMinExts;	// new!
	vector<double> _currentBoxMaxExts;	// new!

	string _currentHgtVar;				// new!
	vector<double> _currentBoxMinExtsTex;	// new, do we need this?
	vector<double> _currentBoxMaxExtsTex;	// new, do we need this?
	
	// Copied from TwoDRenderer.h
	//
	// ...TBD...
	


	double _calcDefaultScale(
		size_t ts, const std::vector<string> &varnames,
		const BarbParams* bParams
	);

//! \copydoc Renderer::_initializeGL()
    virtual int _initializeGL();

//! \copydoc Renderer::_paintGL()
    virtual int _paintGL();


//! Protected method that performs rendering of all barbs.
//! \param[in] DataMgr* current DataMgr
//! \param[in] const BarbParams* associated BarbParams
//! \param[in] int actualRefLevel refinement level to be rendered.
//! \param[in] float vectorScale Scale factor to be applied to barbs.
//! \param[in] float barbRadius Radius of barbs in voxel diameters.
//! \param[in] Grid Grid used in rendering.
//! The first three are the vector field, Grid[3] is the Height variable, Grid[4] is the color variable.
//! \retval int zero if successful
	int performRendering(const BarbParams* rParams,
		int actualRefLevel,float vectorScale, 
		vector <Grid *> variableData
	);

	float getHeightOffset(Grid* heightVar, float xCoord,
		float yCoord, bool& missing);	

<<<<<<< HEAD
	void renderGrid(int rakeGrid[3],double rakeExts[6],
		vector <StructuredGrid *> variableData, int timestep,
=======
	void renderScottsGrid(int rakeGrid[3],double rakeExts[6],
		vector <Grid *> variableData, int timestep,
>>>>>>> d255f8a3
		float vectorLengthScale, float rad, const BarbParams* params);

	bool GetColorMapping(TransferFunction* tf, float val);

//! Protected method to draw one barb (a hexagonal tube with a cone barbhead)
//! \param[in] const float startPoint[3] beginning position of barb
//! \param[in] const float endPoint[3] ending position of barb
//! \param[in] float radius Radius of barb in voxels
	void drawBarb(const float startPoint[3], const float endPoint[3], float radius);

  };
};

#endif //VAPOR_BARBRENDERER_H<|MERGE_RESOLUTION|>--- conflicted
+++ resolved
@@ -95,13 +95,8 @@
 	float getHeightOffset(Grid* heightVar, float xCoord,
 		float yCoord, bool& missing);	
 
-<<<<<<< HEAD
 	void renderGrid(int rakeGrid[3],double rakeExts[6],
-		vector <StructuredGrid *> variableData, int timestep,
-=======
-	void renderScottsGrid(int rakeGrid[3],double rakeExts[6],
 		vector <Grid *> variableData, int timestep,
->>>>>>> d255f8a3
 		float vectorLengthScale, float rad, const BarbParams* params);
 
 	bool GetColorMapping(TransferFunction* tf, float val);
