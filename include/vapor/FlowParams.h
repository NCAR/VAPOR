#ifndef FLOWPARAMS_H
#define FLOWPARAMS_H

#include <vapor/RenderParams.h>
#include <vapor/DataMgr.h>
#include <vector>
#include <utility>

namespace VAPoR {

//
// These two enums are used across params, GUI, and renderer.
// Note: use static_cast to cast between them and int types.
//
enum class FlowSeedMode : int { UNIFORM = 0, RANDOM = 1, RANDOM_BIAS = 2, LIST = 3 };
enum class FlowDir : int { FORWARD = 0, BACKWARD = 1, BI_DIR = 2 };

class FlowParams;
class PARAMS_API FakeRakeBox : public Box {
    string _tag;

public:
    using Box::Box;
    FlowParams *parent = nullptr;

    void Initialize(string tag);
    void SetExtents(const vector<double> &minExt, const vector<double> &maxExt) override;
};

class PARAMS_API FlowParams : public RenderParams {
    StateSave    _fakeRakeStateSave;
    FakeRakeBox *_fakeRakeBox = nullptr;
    FakeRakeBox *_fakeIntegrationBox = nullptr;
    bool         _initialized = false;

    void   _setRakeCenter(int dim, double center);
    double _getRakeCenter(int dim);

public:
    enum RenderType { RenderTypeStream, RenderTypeSamples, RenderTypeDensity };
    enum GlpyhType { GlpyhTypeSphere, GlpyhTypeArrow };

    // Constructors
    FlowParams(DataMgr *dataManager, ParamsBase::StateSave *stateSave);
    FlowParams(DataMgr *dataManager, ParamsBase::StateSave *stateSave, XmlNode *xmlNode);

    FlowParams(const FlowParams &rhs);
    FlowParams &operator=(const FlowParams &rhs);

    virtual ~FlowParams();

    virtual int Initialize() override;

    static std::string GetClassType() { return ("FlowParams"); }

    //! Sets the type of flow rendering algorithm being used.
    //! Steady flow (streamlines) renders time-invariant trajectories that follow a vector field at a single timestep.
    //! Unsteady flow (pathlines) render time-variant trajectories that advect through the timeseries of a loaded dataset.
    //! \param[in] bool - Steady/streamlines = true, Unsteady/pathlines = false
    void SetIsSteady(bool steady);
    
    //! Gets the type of flow rendering algorithm being used.
    //! Steady flow (streamlines) renders time-invariant trajectories that follow a vector field at a single timestep.
    //! Unsteady flow (pathlines) render time-variant trajectories that advect through the timeseries of a loaded dataset.
    //! \retval bool - Steady/streamlines = true, Unsteady/pathlines = false
    bool GetIsSteady() const;

    //! Get the multiplier being applied to the flow advection algorithm.
    //! If there happens to be a mismatch between the units of your data's domain and the units of a variable such as wind speed,
    //! you can scale the wind field with this parameter.  IE - If your data's domain is written in kilometers but your wind
    //! vectors are in meters, you can apply a velocity multiplyer of 0.001 to correct the mismatch.
    //! \retval double - Velocity field multiplier for flow rendering
    double GetVelocityMultiplier() const;
    
    //! Set the multiplier being applied to the flow advection algorithm.
    //! If there happens to be a mismatch between the units of your data's domain and the units of a variable such as wind speed,
    //! you can scale the wind field with this parameter.  IE - If your data's domain is written in kilometers but your wind
    //! vectors are in meters, you can apply a velocity multiplyer of 0.001 to correct the mismatch.
    //! \param[in] double - Velocity field multiplier for flow rendering
    void   SetVelocityMultiplier(double);

    //! Get the target number of steps to advect a steady flow line (aka a streamline).
    //! \retval long - The number of steps a steady flow line targets to advect.
    long GetSteadyNumOfSteps() const;
    
    //! Set the target number of steps to advect a steady flow line (aka a streamline).
    //! Note 1: Advection can terminate before hitting the specified target number of steps. Common reasons are 1) it travels 
    //!         out of the volume, and 2) it enters a "sink" where velocity is zero and no longer travels.
    //! Note 2: The advection step size is adjusted internally based on the current curvature, so even with the same steps
    //!         being advected, the lengths of advected trajectories can still differ.
    //! \param[in] long - The number of steps a steady flow line targets to advect.
    void SetSteadyNumOfSteps(long);

    //! Get the mode for generating seeds (points of origin) for the flow renderer.
    //! \retval int - The current seed generation mode for the flow renderer. 0 = Gridded, 1 = Random, 2 = Random with bias, 3 = List of seeds
    int  GetSeedGenMode() const;
    
    //! Set the mode for generating seeds (points of origin) for the flow renderer.
    //! \param[in] int - The current seed generation mode for the flow renderer. 0 = Gridded, 1 = Random, 2 = Random with bias, 3 = List of seeds
    void SetSeedGenMode(int);

    //! Enable or disable the writing of flow renderer data values to a text file.
    //! \param[in] bool - Enable (true) or disable (false) the writing of trajectory data values to a text file.
    void SetNeedFlowlineOutput(bool);
    
    //! Inquire whether the writing of flow renderer data values are being written to a text file.
    //! \retval bool - Enable (true) or disable (false) the writing of trajectory data values to a text file.
    bool GetNeedFlowlineOutput() const;

    //! Get the current flow renderer's advection direction.
    //! \retval int - The advection direction for the current flow renderer.  (0 = forward, 1 = backward, 2 = bi-directional)
    int  GetFlowDirection() const;
    
    //! Set the current flow renderer's advection direction.
    //! \param[in] int - The advection direction for the current flow renderer.  (0 = forward, 1 = backward, 2 = bi-directional)
    void SetFlowDirection(int);

    //! Get the file name/path to a file containing a list of seed points to advect from.  See https://vapor.readthedocs.io/en/readthedocs/usage/flowRenderer.html#seed-distribution-settings
    //! \retval string - A file path containing a defined list of seed points to advect from
    std::string GetSeedInputFilename() const;
    
    //! Set the file name/path to a file containing a list of seed points to advect from.  See https://vapor.readthedocs.io/en/readthedocs/usage/flowRenderer.html#seed-distribution-settings
    //! \param[in] string - A file path containing a defined list of seed points to advect from
    void SetSeedInputFilename(const std::string &);

<<<<<<< HEAD
    //! Returns the file path to the text file that data will be written to.
=======
    //! This will return the file path to the text file that data will be written to when outputing flow lines.
>>>>>>> c428160f
    //! \retval string - The file path of the data file that contains sample values along streamlines/pathlines.
    std::string GetFlowlineOutputFilename() const;
    
    //! Sets the file path to the text file that flowline output will be written to.
    //! \param[in] string - The file path of the data file that contains sample data along streamlines/pathlines.
    void SetFlowlineOutputFilename(const std::string &);

    //! If more than one variable is being sampled along flowlines and is being written to an output file, this returns those variables.
    //! \retval std::vector<std::string> - A vector containing the variables being written to the specified output file name.
    std::vector<std::string> GetFlowOutputMoreVariables() const;

    //! Inquires whether the current flow advection scheme is periodic.  IE - Do pathlines or streamlines continue on the opposite side of the domain when the exit it?  Similar to when PAC-MAN exits the right side of the screen, and re-enters on the left.
    //! Note: this result vector could be of size 2 or 3.
    //! \retval std::vector<bool> - A vector consisting of booleans that indicate periodicity on the X, Y, and Z axes.  (false = non-periodic, true = periodic)

    std::vector<bool> GetPeriodic() const;
    //! Sets whether the current flow advection scheme is periodic.  IE - Do pathlines or streamlines continue on the opposite side of the domain when the exit it?  Similar to when PAC-MAN exits the right side of the screen, and re-enters on the left.
    //! \param[in] std::vector<bool> - A vector consisting of booleans that indicate periodicity on the X, Y, and Z axes.  (false = non-periodic, true = periodic)

    //! Gets whether the current flow advection scheme is periodic.  IE - Do pathlines or streamlines continue on the opposite side of the domain when the exit it?  Similar to when PAC-MAN exits the right side of the screen, and re-enters on the left.
    //! \retval std::vector<bool> - A vector consisting of booleans that indicate periodicity on the X, Y, and Z axes.  (false = non-periodic, true = periodic)
    void              SetPeriodic(const std::vector<bool> &);

    /*
     * 6 values to represent a rake in this particular order:
     * xmin, xmax, ymin, ymax, zmin, zmax
     * If the rake wasn't set by users, it returns a vector containing nans.
     * If it represents a 2D area, then it will contain the first 4 elements.
     */
    Box *              GetRakeBox();
    std::vector<float> GetRake() const;
    void               SetRake(const std::vector<float> &);

    Box *GetIntegrationBox();
    void SetIntegrationVolume(const std::vector<float> &);

    //! Returns the number of seed points on the X, Y, and Z axes if the seeding distribution is Gridded, as determined by GetSeedGenMode() 
    //! \retval std::vector<long> - Number of seeds distributed on the X, Y, and Z axes.
    std::vector<long> GetGridNumOfSeeds() const;
    
    //! Sets the number of seed points on the X, Y, and Z axes if the seeding distribution is Gridded, as determined by GetSeedGenMode()
    //! \retval std::vector<long> - Number of seeds distributed on the X, Y, and Z axes.
    void SetGridNumOfSeeds(const std::vector<long> &);

    //! Returns the number of seed points randomly generated if the seeding distribution is randomly generated, as determined by GetSeedGenMode()
    //! \retval long - Number of seeds randomly distributed within the seeding rake region.
    long GetRandomNumOfSeeds() const;
    
    //! Sets the number of seed points randomly generated if the seeding distribution is randomly generated, as determined by GetSeedGenMode()
    //! \param[in] long - Number of seeds randomly distributed within the seeding rake region.
    void SetRandomNumOfSeeds(long);

    //! Returns the bias variable that randomly seeded flow-lines are distributed towards if the seed generation mode is "Random w/ Bias."
    //! \retval string - The variable that seeds are biased distributed for.
    std::string GetRakeBiasVariable() const;
    
    //! Sets the bias variable that randomly seeded flow-lines are distributed towards if the seed generation mode is "Random w/ Bias."
    //! \retval string - The variable that seeds are biased distributed for.
    void SetRakeBiasVariable(const std::string &);

    //! When randomly seeding flowlines with bias towards along a chosen variable's distribution, this returns the bias strength.  Negative bias will place seeds at locations where the bias value has low values.  Positive bias will place seeds where the bias variable has high values.
    //! \retval int - The bias of the seed distribution.
    long GetRakeBiasStrength() const;

    //! When randomly seeding flowlines with bias towards along a chosen variable's distribution, this sets the bias strength.  Negative bias will place seeds at locations where the bias value has low values.  Positive bias will place seeds where the bias variable has high values.
    //! \param[in] long - The bias of the seed distribution.
    void SetRakeBiasStrength(long);


    int  GetPastNumOfTimeSteps() const;
    void SetPastNumOfTimeSteps(int);

    //! Returns the interval that new pathlines are injected into the scene.
    //! \retval int - The seed injection interval.
    int  GetSeedInjInterval() const;
    
    //! Sets the interval w.r.t. the time steps that new pathlines are injected into the scene.
    //! For example, 1 means that seeds are injected at every time step, and 2 means that seeds are injected at every other time step.
    //! \param[in] int - The seed injection interval.
    void SetSeedInjInterval(int);

    //! \copydoc RenderParams::GetRenderDim()
    //
    virtual size_t GetRenderDim() const override
    {
        for (const auto &p : GetFieldVariableNames()) {
            if (!p.empty()) return _dataMgr->GetVarTopologyDim(p);
        }
        return GetBox()->IsPlanar() ? 2 : 3;
    }

    //! \copydoc RenderParams::GetActualColorMapVariableName()
    virtual string GetActualColorMapVariableName() const override
    {
        if (UseSingleColor())
            return "";
        else
            return GetColorMapVariableName();
    }

    //! Get the rake's center position on the X axis
    //! \retval X rake center
    double GetXRakeCenter();

    //! Set the rake's center position on the X axis
    //! \param[in] Rake center position on X axis
    void SetXRakeCenter(double center);

    //! Get the rake's center position on the Y axis
    //! \retval Y rake center
    double GetYRakeCenter();

    //! Set the rake's center position on the Y axis
    //! \param[in] Rake center position on Y axis
    void SetYRakeCenter(double center);

    //! Get the rake's center position on the Z axis
    //! \retval Z rake center
    double GetZRakeCenter();

    //! Set the rake's center position on the Z axis
    //! \param[in] Rake center position on Z axis
    void SetZRakeCenter(double center);

    //! The rendering type that represents the flow paths.
    //! See RenderType enum class.
    static const std::string RenderTypeTag;

    static const std::string RenderRadiusBaseTag;

    //! Scales the radius of the flow tube rendering.
    //! Applies data of type: double.
    //! Typical values: 0.1 to 5.0.
    //! Valid values: DBL_MIN to DBL_MAX.
    static const std::string RenderRadiusScalarTag;

    //! Toggles between rendering 2d glyphs and 3d geometry of the render type.
    //! Applies data of type: bool.
    //! Valid values: 0 = off, 1 = on.
    static const std::string RenderGeom3DTag;

    static const std::string RenderLightAtCameraTag;

    //! Draws the direction of the flow stream.
    //! Applies data of type: bool.
    //! Valid values: 0 = off, 1 = on.
    static const std::string RenderShowStreamDirTag;
    
    //! When rendering samples, determines whether samples are rendered as circles or arrows.
    //! Applies data of type: long.
    //! Valid values: 0 = FloatParams::GlyphTypeSphere, 1 = FloatParams::GlyphTypeArrow.
    static const std::string RenderGlyphTypeTag;

    //! When rendering samples, draw every N samples.
    //! Applies data of type: int.
    //! Typical values: 1 to 20.
    //! Valid values: INT_MIN to INT_MAX.
    static const std::string RenderGlyphStrideTag;

    //! When rendering samples, only draw the leading sample in a path.
    //! Applies data of type: bool.
    //! Valid values: 0 = off, 1 = on.
    static const std::string RenderGlyphOnlyLeadingTag;

    //! Falloff parameter for density rendering.
    //! Applies data of type: double.
    //! Typical values: 0.5 to 10.0.
    //! Valid values: DBL_MIN to DBL_MAX.
    static const std::string RenderDensityFalloffTag;

    //! ToneMapping parameter for density rendering.
    //! Applies data of type: double.
    //! Typical values: 0.0 to 1.0.
    //! Valid values: DBL_MIN to DBL_MAX.
    static const std::string RenderDensityToneMappingTag;

    //! Applies transparency to the tails of pathlines and streamlines.
    //! Applies data of type: bool.
    //! Valid values: 0 = off, 1 = on.
    static const std::string RenderFadeTailTag;

    //! Specifies the starting integration step for fading a flow line's tail.
    //! Applies data of type: int.
    //! Typical values: 1 to 100.
    //! Valid values: INT_MIN to INT_MAX.
    static const std::string RenderFadeTailStartTag;


    //! Specifies the stopping integration step for fading a flow line's tail.
    //! Applies data of type: int.
    //! Typical values: 1 to 100.
    //! Valid values: INT_MIN to INT_MAX.
    static const std::string RenderFadeTailStopTag;

    //! Specifies the length of a faded flow line when animating steady flow.
    //! Applies data of type: int.
    //! Typical values: 1 to 100.
    //! Valid values: INT_MIN to INT_MAX.
    static const std::string RenderFadeTailLengthTag;

    //! Specifies the Phong Ambient lighting coefficient (https://en.wikipedia.org/wiki/Phong_reflection_model).
    //! Applies data of type: double.
    //! Typical values: 0.0 to 1.0.
    //! Valid values: DBL_MIN to DBL_MAX.
    static const std::string PhongAmbientTag;

    //! Specifies the Phong Diffuse lighting coefficient (https://en.wikipedia.org/wiki/Phong_reflection_model).
    //! Applies data of type: double.
    //! Typical values: 0.0 to 1.0.
    //! Valid values: DBL_MIN to DBL_MAX.
    static const std::string PhongDiffuseTag;

    //! Specifies the Phong Specular lighting coefficient (https://en.wikipedia.org/wiki/Phong_reflection_model).
    //! Applies data of type: double.
    //! Typical values: 0.0 to 1.0.
    //! Valid values: DBL_MIN to DBL_MAX.
    static const std::string PhongSpecularTag;

    //! Specifies the Phong Shininess lighting coefficient (https://en.wikipedia.org/wiki/Phong_reflection_model).
    //! Applies data of type: double.
    //! Typical values: 0.0 to 1.0.
    //! Valid values: DBL_MIN to DBL_MAX.
    static const std::string PhongShininessTag;

    static const std::string _isSteadyTag;
    static const std::string _velocityMultiplierTag;
    static const std::string _steadyNumOfStepsTag;
    static const std::string _seedGenModeTag;
    static const std::string _seedInputFilenameTag;
    static const std::string _flowlineOutputFilenameTag;
    static const std::string _flowOutputMoreVariablesTag;
    static const std::string _flowDirectionTag;
    static const std::string _needFlowlineOutputTag;
    static const std::string _xPeriodicTag;
    static const std::string _yPeriodicTag;
    static const std::string _zPeriodicTag;
    static const std::string _rakeTag;
    static const std::string _doIntegrationTag;
    static const std::string _integrationScalarTag;
    static const std::string _integrationSetAllToFinalValueTag;
    static const std::string _integrationBoxTag;
    static const std::string _rakeBiasVariable;
    static const std::string _rakeBiasStrength;
    static const std::string _pastNumOfTimeSteps;
    static const std::string _seedInjInterval;
    static const std::string _xGridNumOfSeedsTag;
    static const std::string _yGridNumOfSeedsTag;
    static const std::string _zGridNumOfSeedsTag;
    static const std::string _randomNumOfSeedsTag;

    // maps between ints and "human readable" strings
    const std::vector<std::pair<int, std::string>> _seed2Str = {{static_cast<int>(FlowSeedMode::UNIFORM), ""},    // default value
                                                                {static_cast<int>(FlowSeedMode::UNIFORM), "UNIFORM"},
                                                                {static_cast<int>(FlowSeedMode::RANDOM), "RANDOM"},
                                                                {static_cast<int>(FlowSeedMode::RANDOM_BIAS), "RANDOM_BIAS"},
                                                                {static_cast<int>(FlowSeedMode::LIST), "LIST"}};

    const std::vector<std::pair<int, std::string>> _dir2Str = {{static_cast<int>(FlowDir::FORWARD), ""},    // default value
                                                               {static_cast<int>(FlowDir::FORWARD), "FORWARD"},
                                                               {static_cast<int>(FlowDir::BACKWARD), "BACKWARD"},
                                                               {static_cast<int>(FlowDir::BI_DIR), "BI_DIRECTIONAL"}};
};

}    // namespace VAPoR

#endif<|MERGE_RESOLUTION|>--- conflicted
+++ resolved
@@ -123,11 +123,7 @@
     //! \param[in] string - A file path containing a defined list of seed points to advect from
     void SetSeedInputFilename(const std::string &);
 
-<<<<<<< HEAD
-    //! Returns the file path to the text file that data will be written to.
-=======
     //! This will return the file path to the text file that data will be written to when outputing flow lines.
->>>>>>> c428160f
     //! \retval string - The file path of the data file that contains sample values along streamlines/pathlines.
     std::string GetFlowlineOutputFilename() const;
     
