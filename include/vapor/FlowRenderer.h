--- conflicted
+++ resolved
@@ -128,16 +128,7 @@
 
     int _updateAdvectionPeriodicity( flow::Advection* advc );
 
-<<<<<<< HEAD
-    // Input:  a long string that is the input by the user.
-    // Output: a vector of *valid* variable names.
-    auto _parseAdditionalVariables(const std::string& longString) const -> std::vector<std::string>;
-
-    // Color the last particle in a stream
-    int  _colorLastParticle();
-=======
     int _outputFlowLines();
->>>>>>> d59c9ec2
 
     void _dupSeedsNewTime( std::vector<flow::Particle>& seeds,
                            size_t  firstN,                      // First N particles to duplicate
