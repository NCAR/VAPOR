# Note on building VDC only:
# These packages from Ubuntu repo are required to build VAPOR with only VDC enabled:
# (tested on Ubuntu 18.04)
# 
# libnetcdf-dev,  libudunits2-dev,  libproj-dev

cmake_minimum_required (VERSION 3.14)
project (VAPOR3)

include (buildutils/UtilityFunctions.cmake)
include (buildutils/GetGitRevisionDescription.cmake)
include (buildutils/OpenMPInstaller.cmake)

set (CMAKE_CXX_STANDARD 11)

set (CMAKE_EXPORT_COMPILE_COMMANDS ON)

if(NOT CMAKE_BUILD_TYPE)
	set(CMAKE_BUILD_TYPE "Debug" CACHE STRING "Choose the type of build." FORCE)
	# Set the possible values of build type for cmake-gui
	set_property(CACHE CMAKE_BUILD_TYPE PROPERTY STRINGS "DEBUG" "RELEASE" "RELWITHDEBINFO")
endif()
set (CMAKE_OSX_DEPLOYMENT_TARGET 10.9)

set (VERSION_MAJOR 3)
set (VERSION_MINOR 6)
set (VERSION_MICRO 1)
set (VERSION_RC )
if (CMAKE_BUILD_TYPE STREQUAL "Release")
	get_git_head_revision (GIT_REFSPEC VERSION_COMMIT)
	execute_process (
		COMMAND git rev-parse --short ${VERSION_COMMIT}
		WORKING_DIRECTORY ${CMAKE_SOURCE_DIR}
		OUTPUT_VARIABLE VERSION_COMMIT 
		OUTPUT_STRIP_TRAILING_WHITESPACE
	)
endif ()
string (TIMESTAMP VERSION_DATE UTC)
if (VERSION_RC)
	set (VERSION_STRING ${VERSION_MAJOR}.${VERSION_MINOR}.${VERSION_MICRO}.${VERSION_RC})
else ()
	set (VERSION_STRING ${VERSION_MAJOR}.${VERSION_MINOR}.${VERSION_MICRO})
endif ()
set (VERSION_STRING_FULL ${VERSION_STRING}.${VERSION_COMMIT})

if (APPLE)
	add_definitions (-DDarwin)
elseif (WIN32)
	add_definitions (-DWIN32 -DNOMINMAX)
endif()

# compiler warning flags
if (NOT WIN32)
  SET (CMAKE_CXX_FLAGS "${CMAKE_CXX_FLAGS} -Wall -Wno-sign-compare -Wno-overloaded-virtual -Wno-parentheses")
  SET (CMAKE_C_FLAGS   "${CMAKE_C_FLAGS} -Wall -Wno-sign-compare")
else ()
  # Enable multithread compiling on Visual Studio
  # This feature is glitchy so you may need to re-run
  SET (CMAKE_CXX_FLAGS "${CMAKE_CXX_FLAGS} /MP")
  SET (CMAKE_C_FLAGS   "${CMAKE_C_FLAGS} /MP")
endif()

if (CMAKE_GENERATOR STREQUAL "Xcode")
	set (DEFAULT_BUILD_UTILITIES OFF)
else ()
	set (DEFAULT_BUILD_UTILITIES ON)
endif ()

option (BUILD_VDC "Build VDC library and utilities" ON)
option (BUILD_GUI "Build Vapor GUI" ON)
option (BUILD_PYTHON "Build Vapor Python Library" OFF)
option (BUILD_OSP "Build OSPRay" ON)
option (BUILD_UTL "Build conversion and utility applications" ${DEFAULT_BUILD_UTILITIES})
option (BUILD_DOC "Build Vapor Doxygen documentation" ON)
option (BUILD_TEST_APPS "Build test applications" OFF)
option (DIST_INSTALLER "Generate installer for distributing vapor binaries. Will generate standard make install if off" OFF)
option (USE_OMP "Use OpenMP on some calculations" OFF)
option (CONDA_BUILD "Use Conda to build" OFF)

if( USE_OMP )
    find_package(OpenMP REQUIRED)
    if( OpenMP_CXX_FOUND AND OpenMP_CXX_FLAGS )
        message(STATUS "OpenMP found! (${OpenMP_CXX_LIB_NAMES})")
    else()
        message(STATUS "OpenMP NOT found! Are you using Apple Clang?")
    endif()
endif()

set (GENERATE_FULL_INSTALLER ON)
if (BUILD_GUI)
	set (BUILD_VDC ON)
endif ()

set (CMAKE_ARCHIVE_OUTPUT_DIRECTORY ${CMAKE_BINARY_DIR}/bin)
set (CMAKE_LIBRARY_OUTPUT_DIRECTORY ${CMAKE_BINARY_DIR}/lib)
set (CMAKE_RUNTIME_OUTPUT_DIRECTORY ${CMAKE_BINARY_DIR}/bin)

set (test_output_dir ${CMAKE_BINARY_DIR}/test_binaries)
set (debug_output_dir ${CMAKE_BINARY_DIR}/debug_binaries)

set (QTDIR )
set (OSPRAYDIR )
set (PYTHONDIR )
set (PYTHONVERSION )
set (PYTHONPATH )
set (NUMPY_INCLUDE_DIR )
set (THIRD_PARTY_DIR )
set (THIRD_PARTY_LIB_DIR )
set (THIRD_PARTY_INC_DIR )

include (site_files/site.NCAR OPTIONAL)
include (site.local           OPTIONAL)

if (CONDA_BUILD)
    unset (QTDIR)
    unset (OSPRAYDIR)
    unset (PYTHONDIR)
    unset (PYTHONVERSION)
    unset (PYTHONPATH)
    unset (NUMPY_INCLUDE_DIR)
    unset (THIRD_PARTY_DIR)
    unset (THIRD_PARTY_LIB_DIR)
    unset (THIRD_PARTY_INC_DIR)
else()
    include_directories (SYSTEM ${THIRD_PARTY_INC_DIR})
    include_directories (SYSTEM ${THIRD_PARTY_INC_DIR}/freetype2)
    link_directories (${THIRD_PARTY_LIB_DIR})
    link_directories (${PYTHONPATH})
    list (APPEND CMAKE_PREFIX_PATH ${THIRD_PARTY_LIB_DIR})
endif()

include_directories ("${PROJECT_SOURCE_DIR}/include")

if (WIN32)
	get_property(dirs DIRECTORY ${CMAKE_CURRENT_SOURCE_DIR} PROPERTY INCLUDE_DIRECTORIES)
endif ()
if (BUILD_VDC)
	link_directories (${PYTHONPATH}/lib-dynload)
endif ()

find_library(NETCDF netcdf)
find_library(UDUNITS2 udunits2)
find_library(FREETYPE freetype)
find_library(GEOTIFF geotiff)
find_library(JPEG jpeg)

# find_package(Python)
#   Output
#       ${Python_VERSION}
#       ${Python_LIBRARIES}
#       ${Python_INCLUDE_DIRS}
#       ${Python_SITELIB}
#       ${Python_NumPy_VERSION}
#       ${Python_NumPy_INCLUDE_DIRS}
#   https://cmake.org/cmake/help/v3.12/module/FindPython.html

function(FIND_BUNDLED_PYTHON)
    # FindPython supports Python_ROOT_DIR however vapor's bundled python distribution
    # does not conform to its requirements so this manually configures the results
    message("Using bundled python")
    set(Python_VERSION "${PYTHONVERSION}")
    set(Python_SITELIB "${PYTHONPATH}/site-packages")
    set(Python_NumPy_INCLUDE_DIRS "${NUMPY_INCLUDE_DIR}")
    unset(Python_LIBRARIES) # This is required for find_library to work in certain cases
    find_library(
        Python_LIBRARIES
        NAMES python${PYTHONVERSION} python${PYTHONVERSION}m
        PATHS "${THIRD_PARTY_LIB_DIR}"
        NO_DEFAULT_PATH
    )
    if (WIN32)
    	set(Python_INCLUDE_DIRS "${THIRD_PARTY_DIR}/Python${PYTHONVERSION}/include")
    else()
    	set(Python_INCLUDE_DIRS "${THIRD_PARTY_INC_DIR}/python${PYTHONVERSION}m")
    endif()

    set(Python_VERSION "${Python_VERSION}" PARENT_SCOPE)
    set(Python_LIBRARIES "${Python_LIBRARIES}" PARENT_SCOPE)
    set(Python_INCLUDE_DIRS "${Python_INCLUDE_DIRS}" PARENT_SCOPE)
    set(Python_SITELIB "${Python_SITELIB}" PARENT_SCOPE)
    set(Python_NumPy_VERSION "UNUSED IN BUNDLED PYTHON" PARENT_SCOPE)
    set(Python_NumPy_INCLUDE_DIRS "${Python_NumPy_INCLUDE_DIRS}" PARENT_SCOPE)
endfunction()

function(DUMP_FOUND_PYTHON)
    set(PATHS "")
    list(APPEND PATHS
        Python_LIBRARIES
        Python_INCLUDE_DIRS
        Python_SITELIB
        Python_NumPy_INCLUDE_DIRS
    )
    message("Python Found ${ARGV0}")
    message("\tPython_VERSION = '${Python_VERSION}'")
    message("\tPython_NumPy_VERSION = '${Python_NumPy_VERSION}'")
    foreach(V ${PATHS})
        if (EXISTS "${${V}}")
            set(VE "OK")
        else()
            set(VE "**NOT FOUND**")
        endif()
        message("\t${V} = '${${V}}' ${VE}")
    endforeach()
endfunction()

# TODO
# - Replace PYTHONVERSION with Python_VERSION

if (BUILD_PYTHON)
    find_package(Python COMPONENTS Interpreter Development NumPy)
    # find_library (GETTEXT intl)
else()
    find_bundled_python()
endif()
dump_found_python()

include_directories ("${Python_INCLUDE_DIRS}")
include_directories ("${Python_NumPy_INCLUDE_DIRS}")


# if (BUILD_GUI OR BUILD_PYTHON)
# 	find_package (OpenGL REQUIRED)
# 	include_directories (${OPENGL_INCLUDE_DIRS})
# endif ()

if (WIN32)
	find_library(ASSIMP assimp-vc140-mt)
    find_library(TIFF libtiff)
    find_library(PROJ proj_6_1)
else ()
	find_library(ASSIMP assimp)
    find_library(TIFF tiff)
    find_library(PROJ proj)
endif()

if (WIN32)
	set (INSTALL_BIN_DIR .)
	set (INSTALL_LIB_DIR .)
	set (INSTALL_SHARE_DIR share)
	set (INSTALL_INCLUDE_DIR include/vapor)
elseif (APPLE)

	# if (CMAKE_INSTALL_PREFIX_INITIALIZED_TO_DEFAULT)
    if (DIST_INSTALLER AND NOT BUILD_PYTHON)
		set (CMAKE_INSTALL_PREFIX /Applications)
		set (INSTALL_BIN_DIR ./vapor.app/Contents/MacOS)
		set (INSTALL_SHARE_DIR ./vapor.app/Contents/share)
		set (INSTALL_LIB_DIR ./vapor.app/Contents/lib)
		set (INSTALL_INCLUDE_DIR ./vapor.app/Contents/include/vapor)
	else ()
		set (INSTALL_BIN_DIR bin)
		set (INSTALL_LIB_DIR lib)
		set (INSTALL_SHARE_DIR share)
		set (INSTALL_INCLUDE_DIR include/vapor)
	endif ()

    if (BUILD_PYTHON)
	    set (CMAKE_INSTALL_RPATH "@loader_path")
	else ()
	    set (CMAKE_INSTALL_RPATH "@executable_path/../lib")
    endif ()

    if (DIST_INSTALLER AND USE_OMP)
		message (WARNING "The build mode is set to distributable installer with OpenMP enabled and will not run from source")
		set (INSTALL_NAME_DIR "${CMAKE_INSTALL_PREFIX}/lib")
		set (CMAKE_INSTALL_RPATH_USE_LINK_PATH FALSE)
		set (CMAKE_BUILD_WITH_INSTALL_RPATH TRUE)
		set (CMAKE_SKIP_BUILD_RPATH FALSE)
	endif()
else ()
	if (DIST_INSTALLER)
		set (INSTALL_BIN_DIR lib)
	else ()
		set (CMAKE_INSTALL_RPATH_USE_LINK_PATH TRUE)
		set (CMAKE_INSTALL_RPATH "${CMAKE_INSTALL_PREFIX}/lib")
		set (INSTALL_BIN_DIR bin)
	endif ()
	set (INSTALL_LIB_DIR lib)
	set (INSTALL_INCLUDE_DIR include/vapor)
	set (INSTALL_LAUNCHER_DIR bin)
	set (INSTALL_SHARE_DIR share)
endif ()

add_subdirectory (lib)
add_subdirectory (apps)
add_subdirectory (include)
add_subdirectory (share)
add_subdirectory (scripts)
add_subdirectory (test_apps)




###############################################################################
#                            CPack Installation                               #
###############################################################################

set (CPACK_PACKAGE_NAME ${PROJECT_NAME})
set (CPACK_PACKAGE_VENDOR "NCAR")
set (CPACK_PACKAGE_DESCRIPTION_SUMMARY "VAPOR - DESCRIPTION")
set (CPACK_PACKAGE_VERSION ${VERSION_STRING})
set (CPACK_PACKAGE_VERSION_MAJOR ${VERSION_MAJOR})
set (CPACK_PACKAGE_VERSION_MINOR ${VERSION_MINOR})
set (CPACK_PACKAGE_VERSION_PATCH ${VERSION_RC})
set (CPACK_PACKAGE_INSTALL_DIRECTORY "VAPOR")
set (CPACK_RESOURCE_FILE_LICENSE "${CMAKE_CURRENT_SOURCE_DIR}/LICENSE.txt")
set (CPACK_PACKAGE_EXECUTABLES vapor;vapor)
set (CPACK_BINARY_STGZ OFF)
set (CPACK_BINARY_TGZ OFF)
set (CPACK_BINARY_TZ OFF)
set (CPACK_BINARY_DRAGNDROP OFF)

if (WIN32)
	set (PRE_INSTALL_LOCAL_PATH "buildutils/NSIS.preInstall.ini")
	set (PRE_INSTALL_PATH "${CMAKE_CURRENT_BINARY_DIR}/${PRE_INSTALL_LOCAL_PATH}")
	configure_file ("${PRE_INSTALL_LOCAL_PATH}.in" "${PRE_INSTALL_PATH}" @ONLY)

	set (PRE_UNINSTALL_LOCAL_PATH "buildutils/NSIS.preUnInstall.ini")
	set (PRE_UNINSTALL_PATH "${CMAKE_CURRENT_BINARY_DIR}/${PRE_UNINSTALL_LOCAL_PATH}")
	configure_file ("${PRE_UNINSTALL_LOCAL_PATH}.in" "${PRE_UNINSTALL_PATH}" @ONLY)
	
	if (GENERATE_FULL_INSTALLER)
		set (LIB_DIR ${THIRD_PARTY_DIR}/lib)
		file (GLOB WIN_INSTALL_DLLS ${LIB_DIR}/*.dll ${QTDIR}/bin/*.dll ${OSPRAYDIR}/bin/*.dll)

		install (
			FILES ${WIN_INSTALL_DLLS}
			DESTINATION ${INSTALL_BIN_DIR}
			COMPONENT Dependencies
			)
		install (
			FILES ${PYTHONPATH}/python${PYTHONVERSION}.dll
			DESTINATION ${INSTALL_BIN_DIR}
			COMPONENT Dependencies
			)
		install (
			DIRECTORY ${PYTHONPATH}
			DESTINATION ${INSTALL_LIB_DIR}
			COMPONENT Dependencies
			)
		install(FILES
			${QTDIR}/plugins/platforms/qwindows.dll
			DESTINATION platforms
		)
		install (
			DIRECTORY ${THIRD_PARTY_DIR}/lib/plugins
			DESTINATION ${INSTALL_LIB_DIR}/lib/plugins
			COMPONENT Dependencies
		)
	endif (GENERATE_FULL_INSTALLER)

	set (CPACK_NSIS_MODIFY_PATH OFF)
	set (CPACK_NSIS_URL_INFO_ABOUT "https://www.vapor.ucar.edu")
	set (CPACK_NSIS_EXECUTABLES_DIRECTORY ".") # Manually fixed in template file
	set (CPACK_NSIS_MUI_ICON "${CMAKE_SOURCE_DIR}/share/images/vapor-win-icon.ico")
	set (CPACK_NSIS_ENABLE_UNINSTALL_BEFORE_INSTALL ON)
	
	set (CPACK_NSIS_EXTRA_PREINSTALL_COMMANDS  "${PRE_INSTALL_PATH}")
	set (CPACK_NSIS_EXTRA_UNINSTALL_COMMANDS  "${PRE_UNINSTALL_PATH}")
	string (REGEX REPLACE "/" "\\\\" CPACK_NSIS_EXTRA_PREINSTALL_COMMANDS  "${CPACK_NSIS_EXTRA_PREINSTALL_COMMANDS}")
	string (REGEX REPLACE "/" "\\\\" CPACK_NSIS_EXTRA_UNINSTALL_COMMANDS  "${CPACK_NSIS_EXTRA_UNINSTALL_COMMANDS}")
	
	set (CMAKE_INSTALL_SYSTEM_RUNTIME_DESTINATION ".")
	include (InstallRequiredSystemLibraries)

	set (CPACK_MODULE_PATH "${CMAKE_SOURCE_DIR}/buildutils")
endif (WIN32)

if (APPLE)
	set (CPACK_BINARY_DRAGNDROP ON)
	if (DIST_INSTALLER AND GENERATE_FULL_INSTALLER)
<<<<<<< HEAD
		file (GLOB INSTALL_LIBS "${THIRD_PARTY_LIB_DIR}/*.dylib" "${OSPRAYDIR}/lib/*.dylib")
		file (GLOB INSTALL_FRAMEWORKS ${THIRD_PARTY_LIB_DIR}/*.framework ${PYTHONPATH} ${QTDIR}/lib/*.framework)
=======
		file (GLOB INSTALL_LIBS ${THIRD_PARTY_LIB_DIR}/*.dylib) 
		file (GLOB INSTALL_FRAMEWORKS ${THIRD_PARTY_LIB_DIR}/*.framework)
        file (GLOB INSTALL_GUI_FRAMEWORKS ${PYTHONPATH} ${QTDIR}/lib/*.framework)
>>>>>>> 7fdbcf3f
		install (
			FILES ${INSTALL_LIBS}
			DESTINATION ${INSTALL_LIB_DIR}
			COMPONENT Dependencies
			)
		install (
			DIRECTORY ${INSTALL_FRAMEWORKS}
			DESTINATION ${INSTALL_LIB_DIR}
			COMPONENT Dependencies
			)

        if (BUILD_OSP)
            file (GLOB INSTALL_OSP_LIBS ${OSPRAYDIR}/lib/*.dylib) 
		    install (
		    	FILES ${INSTALL_OSP_LIBS}
		    	DESTINATION ${INSTALL_LIB_DIR}
		    	COMPONENT Dependencies
		    	)
        endif ()

        if (NOT BUILD_PYTHON)
		    install (
		    	DIRECTORY ${INSTALL_GUI_FRAMEWORKS}
		    	DESTINATION ${INSTALL_LIB_DIR}
		    	COMPONENT Dependencies
		    	)
            file (GLOB COCOA_LIBS ${QTDIR}/plugins/platforms/libqcocoa.dylib)
	        install (
                FILES ${COCOA_LIBS}
                DESTINATION ${INSTALL_BIN_DIR}/platforms
                COMPONENT Dependencies
                )
            file (GLOB STYLE_LIBS ${QTDIR}/plugins/styles/libqmacstyle.dylib)
	        install (
                FILES ${STYLE_LIBS}
                DESTINATION ${INSTALL_BIN_DIR}/styles
                COMPONENT Dependencies
                )
        endif ()

        if (USE_OMP)
            get_filename_component(OMP_PATH ${OpenMP_CXX_LIBRARIES} REALPATH)
            install (
                FILES ${OMP_PATH}
                DESTINATION ${INSTALL_LIB_DIR}
                COMPONENT Dependencies
                )
        endif ()
        file (GLOB_RECURSE HDF5_PLUGINS "${THIRD_PARTY_DIR}/share/plugins/*.so")
		install (
			FILES ${HDF5_PLUGINS}
			DESTINATION "${INSTALL_LIB_DIR}/share/plugins"
			COMPONENT Dependencies
			)

    endif ()
endif (APPLE)

if (UNIX AND NOT APPLE)
	set (CPACK_BINARY_STGZ ON)
	if (BUILD_VDC)
		set (EXTRA_LIBS_SEARCH ${EXTRA_LIBS_SEARCH} GLU glut expat omp)
	endif ()
	if (BUILD_GUI)
		set (EXTRA_LIBS_SEARCH ${EXTRA_LIBS_SEARCH} quadmath)
	endif ()


	if (DIST_INSTALLER)
        set (PARSE_BINARY "${CMAKE_RUNTIME_OUTPUT_DIRECTORY}/vapor")
        if (BUILD_PYTHON)
            set (PARSE_BINARY "${CMAKE_LIBRARY_OUTPUT_DIRECTORY}/libvapi.so")
        endif()
		add_custom_target (
			linuxpreinstall
			COMMAND ${CMAKE_SOURCE_DIR}/buildutils/gen_linux_shared_libs.pl
			${PARSE_BINARY} ${EXTRA_LIBS_SEARCH} >
			${CMAKE_BINARY_DIR}/LinuxInstallLibs.txt
			COMMAND touch ${CMAKE_SOURCE_DIR}/CMakeLists.txt
			)
	else ()
	endif ()
	if (DIST_INSTALLER AND GENERATE_FULL_INSTALLER)
		if (EXISTS ${CMAKE_BINARY_DIR}/LinuxInstallLibs.txt)
			file (STRINGS ${CMAKE_BINARY_DIR}/LinuxInstallLibs.txt INSTALL_LIBS)
		endif ()

		install (
			FILES ${INSTALL_LIBS}
			DESTINATION ${INSTALL_LIB_DIR}
			COMPONENT Dependencies
			)

        if (NOT BUILD_PYTHON)
		    install (
		    	DIRECTORY ${THIRD_PARTY_LIB_DIR}/python${PYTHONVERSION}
		    	DESTINATION ${INSTALL_LIB_DIR}
		    	COMPONENT Dependencies
		    	)

		    install (
		    	DIRECTORY ${QTDIR}/plugins/xcbglintegrations
		    	DESTINATION ${INSTALL_LIB_DIR}
		    	COMPONENT Dependencies
		    	)

		    install (
		    	FILES ${QTDIR}/plugins/platforms/libqxcb.so
		    	DESTINATION ${INSTALL_LIB_DIR}/platforms
		    	COMPONENT Dependencies
		    	)

		    file (GLOB XCBQPA_FILES ${QTDIR}/lib/libQt5XcbQpa.*)
		    install (
		    	FILES ${XCBQPA_FILES}
		    	DESTINATION ${INSTALL_LIB_DIR}
		    	COMPONENT Dependencies
		    	)
        endif ()

		if (BUILD_OSP)
			file (GLOB INSTALL_OSPRAY_LIBS ${OSPRAYDIR}/lib/*.so*)
			install (
				FILES ${INSTALL_OSPRAY_LIBS}
				DESTINATION ${INSTALL_LIB_DIR}
				COMPONENT Dependencies
				)
		endif ()

		file (GLOB HDF5_PLUGINS "${THIRD_PARTY_LIB_DIR}/share/plugins/*.so")
		message(STATUS "HDF5_PLUGINS ${HDF5_PLUGINS}")
			install (
				FILES ${HDF5_PLUGINS}
				DESTINATION "${INSTALL_LIB_DIR}/share/plugins"
				COMPONENT Dependencies
				)

	endif (DIST_INSTALLER AND GENERATE_FULL_INSTALLER)
endif (UNIX AND NOT APPLE)

if (DIST_INSTALLER)
	if (UNIX AND NOT APPLE)
		add_custom_target (
			installer
			WORKING_DIRECTORY "${CMAKE_BINARY_DIR}"
			COMMAND cpack .
			DEPENDS linuxpreinstall
			)
	else ()
		add_custom_target (
			installer
			WORKING_DIRECTORY "${CMAKE_BINARY_DIR}"
			COMMAND cpack .
			)
	endif ()
endif ()

if (BUILD_PYTHON)
    # message("GENERATORS = '${CPACK_GENERATOR}'")
    set(CPACK_GENERATOR "External")
    # message("GENERATORS = '${CPACK_GENERATOR}'")
    # message("CPACK_TOPLEVEL_DIRECTORY = '${CPACK_TOPLEVEL_DIRECTORY}'")
    # message("CPACK_TEMPORARY_DIRECTORY = '${CPACK_TEMPORARY_DIRECTORY}'")
    # message("CPACK_PACKAGE_NAME = '${CPACK_PACKAGE_NAME}'")
    # message("CPACK_PACKAGE_FILE_NAME = '${CPACK_PACKAGE_FILE_NAME}'")
    # message("CPACK_PACKAGE_VERSION = '${CPACK_PACKAGE_VERSION}'")
    # These only work for some things, dont work for others, and they break other things still
    # set (CPACK_TOPLEVEL_DIRECTORY "${CMAKE_BINARY_DIR}/CPACK_TOPLEVEL_DIRECTORY")
    # set (CPACK_TEMPORARY_DIRECTORY "${CPACK_TOPLEVEL_DIRECTORY}/CPACK_TEMPORARY_DIRECTORY")
    # message("CPACK_TOPLEVEL_DIRECTORY = '${CPACK_TOPLEVEL_DIRECTORY}'")
    # message("CPACK_TEMPORARY_DIRECTORY = '${CPACK_TEMPORARY_DIRECTORY}'")
    set (CPACK_BINARY_DRAGNDROP OFF)
    # set (CPACK_BINARY_EXTERNAL ON)
    set (CPACK_EXTERNAL_REQUESTED_VERSIONS "1.0")
    set (CPACK_EXTERNAL_ENABLE_STAGING TRUE)

    if (NOT CONDA_BUILD)
	    install (
		    DIRECTORY ${THIRD_PARTY_DIR}/include
	        DESTINATION .
		    COMPONENT Dependencies
		)
    endif()
endif ()

include (CPack)<|MERGE_RESOLUTION|>--- conflicted
+++ resolved
@@ -369,14 +369,9 @@
 if (APPLE)
 	set (CPACK_BINARY_DRAGNDROP ON)
 	if (DIST_INSTALLER AND GENERATE_FULL_INSTALLER)
-<<<<<<< HEAD
-		file (GLOB INSTALL_LIBS "${THIRD_PARTY_LIB_DIR}/*.dylib" "${OSPRAYDIR}/lib/*.dylib")
-		file (GLOB INSTALL_FRAMEWORKS ${THIRD_PARTY_LIB_DIR}/*.framework ${PYTHONPATH} ${QTDIR}/lib/*.framework)
-=======
 		file (GLOB INSTALL_LIBS ${THIRD_PARTY_LIB_DIR}/*.dylib) 
 		file (GLOB INSTALL_FRAMEWORKS ${THIRD_PARTY_LIB_DIR}/*.framework)
         file (GLOB INSTALL_GUI_FRAMEWORKS ${PYTHONPATH} ${QTDIR}/lib/*.framework)
->>>>>>> 7fdbcf3f
 		install (
 			FILES ${INSTALL_LIBS}
 			DESTINATION ${INSTALL_LIB_DIR}
