#include <iostream>
#include <iomanip>
#include <string>
#include <vector>
#include <sstream>
#include <cmath>
#include <cstdio>
#include <string>
#include <algorithm>

#include <vapor/CFuncs.h>
#include <vapor/OptionParser.h>
#include <vapor/DataMgr.h>
#include <vapor/FileUtils.h>
#include <vapor/utils.h>

#include "vapor/VAssert.h"
#include "gridTools.h"

#include <vapor/ConstantGrid.h>

#include <float.h>
#include <cmath>

using namespace Wasp;
using namespace VAPoR;

enum interpOrder { nearestNeighbor = 0, linear = 1 };

namespace {
size_t X = 0;
size_t Y = 1;
size_t Z = 2;

std::vector<void *> Heap;
}    // namespace

void DeleteHeap()
{
    for (size_t i = 0; i < Heap.size(); i++) std::free(Heap[i]);
}

template<typename T> vector<T *> AllocateBlocksType(const vector<size_t> &bs, const vector<size_t> &dims)
{
    size_t block_size = 1;
    size_t nblocks = 1;

    for (size_t i = 0; i < bs.size(); i++) {
        block_size *= bs[i];

        VAssert(dims[i] > 0);
        size_t nb = ((dims[i] - 1) / bs[i]) + 1;

        nblocks *= nb;
    }

    void *tmp = std::malloc(sizeof(T) * nblocks * block_size);
<<<<<<< HEAD
    T    *buf = static_cast<T *>(tmp);
=======
    T *   buf = static_cast<T *>(tmp);
>>>>>>> 13919120

    Heap.push_back(tmp);

    std::vector<T *> blks;
    for (size_t i = 0; i < nblocks; i++) { blks.push_back(buf + i * block_size); }
    return (blks);
}

vector<float *> AllocateBlocks(const vector<size_t> &bs, const vector<size_t> &dims) { return (AllocateBlocksType<float>(bs, dims)); }

void MakeTriangle(Grid *grid, float minVal, float maxVal)
{
    auto   dims = grid->GetDimensions();
    size_t nDims = grid->GetNumDimensions();
    size_t x = dims[X];
    size_t y = nDims > 1 ? dims[Y] : 1;
    size_t z = nDims > 2 ? dims[Z] : 1;

    float value = minVal;
    for (size_t k = 0; k < z; k++) {
        for (size_t j = 0; j < y; j++) {
            for (size_t i = 0; i < x; i++) {
                value = value == minVal ? maxVal : minVal;
                grid->SetValueIJK(i, j, k, value);
            }
        }
    }
}

void MakeConstantField(Grid *grid, float value)
{
    auto   dims = grid->GetDimensions();
    size_t nDims = grid->GetNumDimensions();
    size_t x = dims[X];
    size_t y = nDims > 1 ? dims[Y] : 1;
    size_t z = nDims > 2 ? dims[Z] : 1;

    for (size_t k = 0; k < z; k++) {
        for (size_t j = 0; j < y; j++) {
            for (size_t i = 0; i < x; i++) { grid->SetValueIJK(i, j, k, value); }
        }
    }
}

void MakeRamp(Grid *grid, float minVal, float maxVal)
{
    auto   dims = grid->GetDimensions();
    size_t nDims = grid->GetNumDimensions();
    size_t x = dims[X];
    size_t y = nDims > 1 ? dims[Y] : 1;
    size_t z = nDims > 2 ? dims[Z] : 1;

    float increment = (maxVal - minVal) / ((x * y * z - 1) == 0 ? 1 : (x * y * z - 1));

    float value = minVal;
    for (size_t k = 0; k < z; k++) {
        for (size_t j = 0; j < y; j++) {
            for (size_t i = 0; i < x; i++) {
                grid->SetValueIJK(i, j, k, value);
                value += increment;
            }
        }
    }
}

void MakeRampOnAxis(Grid *grid, float minVal, float maxVal, size_t axis = X)
{
    auto   dims = grid->GetDimensions();
    size_t nDims = grid->GetNumDimensions();
    size_t x = dims[X];
    size_t y = nDims > 1 ? dims[Y] : 1;
    size_t z = nDims > 2 ? dims[Z] : 1;

    float xIncrement = axis == X ? (maxVal - minVal) / (dims[X] - 1) : 0;
    float yIncrement = axis == Y ? (maxVal - minVal) / (dims[Y] - 1) : 0;
    float zIncrement = axis == Z ? (maxVal - minVal) / (dims[Z] - 1) : 0;

    float value = minVal;
    for (size_t k = 0; k < z; k++) {
        value = axis == Y ? minVal : value;    // reset value if we're ramping on Y
        for (size_t j = 0; j < y; j++) {
            value = axis == X ? minVal : value;    // reset value if we're ramping on X
            for (size_t i = 0; i < x; i++) {
                grid->SetValueIJK(i, j, k, value);
                value += xIncrement;
            }
            value += yIncrement;
        }
        value += zIncrement;
    }
}

// This function iterates across all nodes in a grid; making comparisons between the
// data values returned by the functions GetValueAtIndex() and GetValue().
bool CompareIndexToCoords(VAPoR::Grid *grid,
                          double      &rms,                 // Root Mean Square error
                          size_t      &numMissingValues,    // Counter for receiving MissingValue upon query
                          size_t      &disagreements        // Counter for when GetValueAtIndex() and GetValue() disagree
)
{
    bool rc = true;

    rms = 0.f;
    disagreements = 0;
    numMissingValues = 0;

    auto   dims = grid->GetDimensions();
    size_t nDims = grid->GetNumDimensions();
    size_t x = dims[X];
    size_t y = nDims > 1 ? dims[Y] : 1;
    size_t z = nDims > 2 ? dims[Z] : 1;

    double peak = 0.f;
    double sum = 0;
    for (size_t k = 0; k < z; k++) {
        for (size_t j = 0; j < y; j++) {
            for (size_t i = 0; i < x; i++) {
                DimsType indices = {i, j, k};
                double   trueValue = grid->GetValueAtIndex(indices);

                CoordType coords;
                grid->GetUserCoordinates(indices, coords);
                float sampleValue = grid->GetValue(coords);

                if (sampleValue == grid->GetMissingValue()) {
                    numMissingValues++;
                    continue;
                }

                double error = abs(sampleValue - trueValue);

                if (!Wasp::NearlyEqual(error, 0.0)) { disagreements++; }

                if (error > peak) peak = error;
                sum += error * error;
            }
        }
    }

    rms = sqrt(sum / (x * y * z));

    if ((!Wasp::NearlyEqual(rms, 0.0)) || disagreements > 0) rc = false;
    return rc;
}

bool TestConstNodeIterator(const Grid *g, size_t &count, size_t &expectedCount, size_t &disagreements, double &time)
{
    bool rc = true;
    count = 0;
    expectedCount = 1;
    disagreements = 0;
    double t0 = Wasp::GetTime();

    Grid::ConstNodeIterator itr;
    Grid::ConstNodeIterator enditr = g->ConstNodeEnd();

    itr = g->ConstNodeBegin();

    auto dims = g->GetDimensions();
    for (auto dim : dims) expectedCount *= dim;

    for (; itr != enditr; ++itr) {
        DimsType ijk3 = {0, 0, 0};
        Wasp::VectorizeCoords(count, dims.data(), ijk3.data(), dims.size());

        double itrData = g->GetValueAtIndex(*itr);
        double gridData = g->GetValueAtIndex(ijk3);

        if (!Wasp::NearlyEqual(itrData, gridData)) { disagreements++; }

        count++;
    }

    time = Wasp::GetTime() - t0;

    if (expectedCount != count || disagreements > 0) { rc = false; }
    return rc;
}

bool TestIterator(Grid *g, size_t &count, size_t &expectedCount, size_t &disagreements, double &time)
{
    bool rc = true;
    count = 0;
    expectedCount = 1;
    disagreements = 0;
    double t0 = Wasp::GetTime();

    Grid::Iterator itr;
    Grid::Iterator enditr = g->end();

    itr = g->begin();

    auto dims = g->GetDimensions();
    for (auto dim : dims) expectedCount *= dim;

    for (; itr != enditr; ++itr) {
        DimsType ijk;
        Wasp::VectorizeCoords(count, dims.data(), ijk.data(), dims.size());

        if (!Wasp::NearlyEqual(*itr, g->GetValueAtIndex(ijk))) { disagreements++; }

        count++;
    }

    time = Wasp::GetTime() - t0;

    if (expectedCount != count || disagreements > 0) { rc = false; }
    return rc;
}

bool TestConstCoordItr(const Grid *g, size_t &count, size_t &expectedCount, size_t &disagreements, double &time)
{
    bool rc = true;
    count = 0;
    expectedCount = 1;
    disagreements = 0;
    double t0 = Wasp::GetTime();

    Grid::ConstCoordItr itr;
    Grid::ConstCoordItr enditr = g->ConstCoordEnd();

    itr = g->ConstCoordBegin();

    auto dims = g->GetDimensions();
    for (auto dim : dims) expectedCount *= dim;

    for (; itr != enditr; ++itr) {
        DimsType ijk;
        Wasp::VectorizeCoords(count, dims.data(), ijk.data(), dims.size());
        CoordType coords;

        bool disagree = false;
        g->GetUserCoordinates(ijk, coords);
        for (size_t dim = 0; dim < g->GetGeometryDim(); dim++) {
            if (!Wasp::NearlyEqual((*itr)[dim], coords[dim])) { disagree = true; }
        }
        if (disagree) { disagreements++; }

        count++;
    }

    time = Wasp::GetTime() - t0;

    if (expectedCount != count || disagreements > 0) { rc = false; }
    return rc;
}

void PrintStats(double rms, size_t numMissingValues, size_t disagreements, double time, bool silenceTime)
{
    cout << "    RMS error:                                           " << rms << endl;
    cout << "    Missing value count:                                 " << numMissingValues << endl;
    cout << "    GetValueAtIndex() vs GetValue() disagreement count:  " << disagreements << endl;
    if (!silenceTime) cout << "    Time:                                                " << time << endl;
    cout << endl;
}

bool RunTest(Grid *grid, bool silenceTime)
{
    bool   rc = true;
    double rms;
    size_t numMissingValues;
    size_t disagreements;
    double t0 = Wasp::GetTime();

    rc = CompareIndexToCoords(grid, rms, numMissingValues, disagreements);

    if (grid->GetInterpolationOrder() == 0) {
        cout << "  Interpolation order: nearestNeighbor " << endl;
    } else {
        cout << "  Interpolation order: linear          " << endl;
    }

    double time = Wasp::GetTime() - t0;

    PrintStats(rms, numMissingValues, disagreements, time, silenceTime);

    if (rc == false) {
        cout << "*** Error reported in " << grid->GetType() << " grid ***" << endl << endl;
    } else {
        cout << endl;
    }

    return rc;
}

bool RunTests(Grid *grid, const std::vector<std::string> &tests, float minVal, float maxVal, bool silenceTime)
{
    auto   dims = grid->GetDimensions();
    size_t nDims = grid->GetNumDimensions();
    size_t x = dims[X];
    size_t y = nDims > 1 ? dims[Y] : 1;
    size_t z = nDims > 2 ? dims[Z] : 1;

    bool        rc = true;
    std::string type = grid->GetType();

    cout << "=======================================================" << endl << endl;
    if (std::find(tests.begin(), tests.end(), "Constant") != tests.end()) {
        cout << type << " " << x << "x" << y << "x" << z << " Constant field:" << endl;
        MakeConstantField(grid, maxVal);

        grid->SetInterpolationOrder(linear);
        if (RunTest(grid, silenceTime) == false) { rc = false; }

        grid->SetInterpolationOrder(nearestNeighbor);
        if (RunTest(grid, silenceTime) == false) { rc = false; }
    }

    if (std::find(tests.begin(), tests.end(), "Ramp") != tests.end()) {
        cout << type << " " << x << "x" << y << "x" << z << " Ramp up through domain:" << endl;
        MakeRamp(grid, minVal, maxVal);

        grid->SetInterpolationOrder(linear);
        if (RunTest(grid, silenceTime) == false) { rc = false; }

        grid->SetInterpolationOrder(nearestNeighbor);
        if (RunTest(grid, silenceTime) == false) { rc = false; }
    }

    if (std::find(tests.begin(), tests.end(), "RampOnAxis") != tests.end()) {
        cout << type << " " << x << "x" << y << "x" << z << " Ramp up on Z axis:" << endl;
        MakeRampOnAxis(grid, minVal, maxVal, Z);
        grid->SetInterpolationOrder(linear);
        if (RunTest(grid, silenceTime) == false) { rc = false; }

        grid->SetInterpolationOrder(nearestNeighbor);
        if (RunTest(grid, silenceTime) == false) { rc = false; }
    }

    if (std::find(tests.begin(), tests.end(), "Triangle") != tests.end()) {
        cout << type << " " << x << "x" << y << "x" << z << " Triangle signal:" << endl;
        MakeTriangle(grid, minVal, maxVal);

        grid->SetInterpolationOrder(linear);
        if (RunTest(grid, silenceTime) == false) { rc = false; }
        RunTest(grid, silenceTime);

        grid->SetInterpolationOrder(nearestNeighbor);
        if (RunTest(grid, silenceTime) == false) { rc = false; }
    }

    // Iterator tests

    size_t count;
    size_t expectedCount;
    size_t disagreements;
    double time;

    if (TestIterator(grid, count, expectedCount, disagreements, time) == false) { rc = false; }

    PrintGridIteratorResults(type, "Iterator", count, expectedCount, disagreements, time, silenceTime);

    if (TestConstCoordItr(grid, count, expectedCount, disagreements, time) == false) { rc = false; }

    PrintGridIteratorResults(type, "ConstCoordIterator", count, expectedCount, disagreements, time, silenceTime);

    if (TestConstNodeIterator(grid, count, expectedCount, disagreements, time) == false) { rc = false; }

    PrintGridIteratorResults(type, "ConstNodeIterator", count, expectedCount, disagreements, time, silenceTime);

    return rc;
}

void PrintGridIteratorResults(std::string &gridType, std::string itrType, size_t count, size_t expectedCount, size_t disagreements, double time, bool silenceTime)
{
    std::string passFail = " --- PASS";
    if (count != expectedCount || disagreements > 0) { passFail = " --- FAIL"; }

    cout << gridType << " Grid::" << itrType << passFail << endl;
    cout << "  Count:                " << count << endl;
    cout << "  Expected Count:       " << expectedCount << endl;
    cout << "  Value Disagreements:  " << disagreements << endl;

    if (!silenceTime) cout << "  Time:                 " << time << endl;

    cout << endl;
}

VAPoR::CurvilinearGrid *MakeCurvilinearTerrainGrid(const std::vector<size_t> &bs, const std::vector<double> &minu, const std::vector<double> &maxu, const std::vector<size_t> &dims)
{
    std::vector<size_t> bs2d = {bs[X], bs[Y]};
    std::vector<size_t> dims2d = {dims[X], dims[Y]};
    std::vector<double> minu2d = {minu[X], minu[Y]};
    std::vector<double> maxu2d = {maxu[X], maxu[Y]};

    std::vector<float *> xblks = AllocateBlocks(bs2d, dims2d);
    RegularGrid         *xrg = new RegularGrid(dims2d, bs2d, xblks, minu2d, maxu2d);
    MakeRampOnAxis(xrg, minu[X], maxu[X], X);

    std::vector<float *> yblks = AllocateBlocks(bs2d, dims2d);
    RegularGrid         *yrg = new RegularGrid(dims2d, bs2d, yblks, minu2d, maxu2d);
    MakeRampOnAxis(yrg, minu[Y], maxu[Y], Y);

    std::vector<float *> zblks = AllocateBlocks(bs, dims);
    RegularGrid         *zrg = new RegularGrid(dims, bs, zblks, minu, maxu);
    MakeRampOnAxis(zrg, minu[Z], maxu[Z], Z);

    std::vector<float *> blks = AllocateBlocks(bs, dims);
    CurvilinearGrid     *cg = new CurvilinearGrid(dims, bs, blks, *xrg, *yrg, *zrg, NULL);

    delete xrg;
    delete yrg;
    delete zrg;

    return (cg);
}

LayeredGrid *MakeLayeredGrid(const vector<size_t> &dims, const vector<size_t> &bs, const std::vector<double> &minu, const std::vector<double> &maxu)
{
    std::vector<float *> zCoordBlocks = AllocateBlocks(bs, dims);

    RegularGrid rg(dims, bs, zCoordBlocks, minu, maxu);
    MakeRampOnAxis(&rg, minu[Z], maxu[Z], Z);

    double         deltax = dims[X] > 1 ? maxu[X] - minu[X] / (dims[X] - 1) : 1;
    vector<double> xcoords;
    for (int i = 0; i < dims[X]; i++) { xcoords.push_back(minu[X] + (i * deltax)); }

    // Get horizontal dimensions
    //
    double         deltay = dims[Y] > 2 ? maxu[Y] - minu[Y] / (dims[Y] - 1) : 1;
    vector<double> ycoords;
    for (int i = 0; i < dims[Y]; i++) { ycoords.push_back(minu[1] + (i * deltay)); }

    std::vector<float *> dataBlocks = AllocateBlocks(bs, dims);
    LayeredGrid         *lg = new LayeredGrid(dims, bs, dataBlocks, xcoords, ycoords, rg);

    return (lg);
}

VAPoR::StretchedGrid *MakeStretchedGrid(const vector<size_t> &dims, const vector<size_t> &bs, const std::vector<double> &minu, const std::vector<double> &maxu)
{
    std::vector<double> xCoords(dims[X], 0);
    std::vector<double> yCoords(dims[Y], 0);
    std::vector<double> zCoords(dims[Z], 0);

    double xRange = maxu[X] - minu[X];
    double yRange = maxu[Y] - minu[Y];
    double zRange = maxu[Z] - minu[Z];

    double xDenom = dims[X] > 1 ? dims[X] - 1 : 1;
    double yDenom = dims[Y] > 1 ? dims[Y] - 1 : 1;
    double zDenom = dims[Z] > 1 ? dims[Z] - 1 : 1;

    // Parabolically increasing coordinates
    for (size_t i = 0; i < dims[X]; i++) {
        double xIncrement = xRange * pow(float(i) / xDenom, 2.0);
        xCoords[i] = xIncrement + minu[X];
    }
    for (size_t i = 0; i < dims[Y]; i++) {
        double yIncrement = yRange * pow(float(i) / yDenom, 2.0);
        yCoords[i] = yIncrement + minu[Y];
    }
    for (size_t i = 0; i < dims[Z]; i++) {
        double zIncrement = zRange * pow(float(i) / zDenom, 2.0);
        zCoords[i] = zIncrement + minu[Z];
    }

    vector<float *> blocks = AllocateBlocks(bs, dims);
    StretchedGrid  *sg = new StretchedGrid(dims, bs, blocks, xCoords, yCoords, zCoords);
    return sg;
}

VAPoR::UnstructuredGrid2D *MakeUnstructuredGrid2D(const vector<size_t> &dims, const vector<size_t> &bs, const std::vector<double> &minu, const std::vector<double> &maxu)
{
    VAssert(dims.size() >= 2);
    VAssert(bs.size() >= 2);

    vector<size_t>             bs1d = {bs[0] * bs[1]};
    vector<size_t>             dims1d = {dims[0] * dims[1]};
    vector<size_t>             vertexDims = {dims[0] * dims[1]};
    vector<size_t>             faceDims = {(dims[0] - 1) * (dims[1] - 1) * 2};
    vector<size_t>             edgeDims;
    UnstructuredGrid::Location location = UnstructuredGrid2D::Location::NODE;
    size_t                     maxVertexPerFace = 3;    // each cell is a triangle
    size_t                     maxFacePerVertex = 6;    // each interior vertex defines 6 triangles
    long                       vertexOffset = 0;
    long                       faceOffset = 0;

    const int *faceOnFace = NULL;

    std::vector<float *> xCoordBlocks = AllocateBlocksType<float>(bs1d, dims1d);
    std::vector<float *> yCoordBlocks = AllocateBlocksType<float>(bs1d, dims1d);
    std::vector<int *>   vertexOnFace = AllocateBlocksType<int>(vector<size_t>{faceDims[0] * maxVertexPerFace}, vector<size_t>{faceDims[0] * maxVertexPerFace});

    size_t face = 0;
    for (size_t j = 0; j < dims[1] - 1; j++) {
        for (size_t i = 0; i < dims[0] - 1; i++) {
            vertexOnFace[0][face + 0] = j * (dims[0]) + i;
            vertexOnFace[0][face + 1] = j * (dims[0]) + i + 1;
            vertexOnFace[0][face + 2] = (j + 1) * (dims[0]) + i;

            face += maxVertexPerFace;

            vertexOnFace[0][face + 0] = j * (dims[0]) + i + 1;
            vertexOnFace[0][face + 1] = (j + 1) * (dims[0]) + i + 1;
            vertexOnFace[0][face + 2] = (j + 1) * (dims[0]) + i;

            face += maxVertexPerFace;
        }
    }

    std::vector<int *> faceOnVertex = AllocateBlocksType<int>(vector<size_t>{vertexDims[0] * maxFacePerVertex}, vector<size_t>{vertexDims[0] * maxFacePerVertex});


    // In the diagram below the x's are nodes and the triangle faces are numbered 0 to 7
    //
    // The faces connected to the center node (x) are 6,5,4,1,2,3.
    // The faces connected to the bottom, left node (x) are 0
    // The faces connected to the bottom, right node (x) are 3,2
    //
    //  x---x---x
    //  |4\5|6\7|
    //  x---x---x
    //	|0\1|2\3|
    //  x---x---x
    //
    int vertex = 0;
    for (long j = 0; j < dims[1]; j++) {
        int leftMostFaceTop = (j * (dims[0] - 1)) * 2;
        int rightMostFaceTop = leftMostFaceTop + 2 * (dims[0] - 1) - 1;

        int leftMostFaceBot = ((j - 1) * (dims[0] - 1)) * 2;
        int rightMostFaceBot = leftMostFaceBot + 2 * (dims[0] - 1) - 1;

        for (long i = 0; i < dims[0]; i++, vertex++) {
            // Initialize to missing faces
            //
            int face_i = 0;
            for (face_i = 0; face_i < maxFacePerVertex; face_i++) { faceOnVertex[0][(vertex * maxFacePerVertex) + face_i] = -1; }

            // No top of triangles for last row of nodes
            //
            face_i = 0;
            if (j < (dims[1] - 1)) {
                int face = ((j) * ((int)dims[0] - 1) * 2) + (2 * i);

                // top row of triangles - iterate in CC order
                //
                for (int ii = 0; ii < 3; ii++, face--) {
                    if (face < leftMostFaceTop || face > rightMostFaceTop) continue;
                    faceOnVertex[0][(vertex * maxFacePerVertex) + face_i] = face;
                    face_i++;
                }
            }

            // No bottom row of triangles for first row of nodes
            //
            if (j > 0) {
                int face = ((j - 1) * ((int)dims[0] - 1) * 2) + (2 * i) - 1;

                // bottom row of triangles - iterate in CC order
                //
                for (int ii = 0; ii < 3; ii++, face++) {
                    if (face < leftMostFaceBot || face > rightMostFaceBot) continue;
                    faceOnVertex[0][(vertex * maxFacePerVertex) + face_i] = face;
                    face_i++;
                }
            }
        }
    }

    UnstructuredGridCoordless xug(vertexDims, faceDims, edgeDims, bs1d, xCoordBlocks, 2, vertexOnFace[0], faceOnVertex[0], faceOnFace, location, maxVertexPerFace, maxFacePerVertex, vertexOffset,
                                  faceOffset);

    UnstructuredGridCoordless yug(vertexDims, faceDims, edgeDims, bs1d, yCoordBlocks, 2, vertexOnFace[0], faceOnVertex[0], faceOnFace, location, maxVertexPerFace, maxFacePerVertex, vertexOffset,
                                  faceOffset);

    float deltaX = 1.0 / (dims[0] - 1);
    float deltaY = 1.0 / (dims[1] - 1);
    for (long j = 0; j < dims[1]; j++) {
        for (long i = 0; i < dims[0]; i++) {
            DimsType indices = {j * dims[0] + i, 0, 0};

            xug.SetValue(indices, i * deltaX);
            yug.SetValue(indices, j * deltaY);
        }
    }

    UnstructuredGridCoordless zug;

    vector<float *>     blocks = AllocateBlocks(bs1d, dims1d);
    UnstructuredGrid2D *g = new UnstructuredGrid2D(vertexDims, faceDims, edgeDims, bs1d, blocks, vertexOnFace[0], faceOnVertex[0], faceOnFace, location, maxVertexPerFace, maxFacePerVertex,
                                                   vertexOffset, faceOffset, xug, yug, zug, nullptr);

    return g;
}<|MERGE_RESOLUTION|>--- conflicted
+++ resolved
@@ -55,11 +55,7 @@
     }
 
     void *tmp = std::malloc(sizeof(T) * nblocks * block_size);
-<<<<<<< HEAD
-    T    *buf = static_cast<T *>(tmp);
-=======
     T *   buf = static_cast<T *>(tmp);
->>>>>>> 13919120
 
     Heap.push_back(tmp);
 
