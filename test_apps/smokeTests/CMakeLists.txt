--- conflicted
+++ resolved
@@ -4,11 +4,7 @@
     gridTools.cpp 
     gridTools.h
 )
-<<<<<<< HEAD
-set_target_properties(testGrid PROPERTIES RUNTIME_OUTPUT_DIRECTORY "${CMAKE_BINARY_DIR}/test_binaries")
-=======
 set_target_properties(testGrid PROPERTIES RUNTIME_OUTPUT_DIRECTORY "${test_output_dir}")
->>>>>>> 15b7c55e
 
 add_executable (
     testDataMgr 
@@ -18,11 +14,7 @@
     gridTools.cpp
     gridTools.h
 )
-<<<<<<< HEAD
-set_target_properties(testDataMgr PROPERTIES RUNTIME_OUTPUT_DIRECTORY "${CMAKE_BINARY_DIR}/test_binaries")
-=======
 set_target_properties(testDataMgr PROPERTIES RUNTIME_OUTPUT_DIRECTORY "${test_output_dir}")
->>>>>>> 15b7c55e
 
 target_link_libraries (testGrid common vdc wasp)
 target_link_libraries (testDataMgr common vdc wasp)