--- conflicted
+++ resolved
@@ -230,20 +230,9 @@
     SetValueString( _flowlineOutputFilenameTag, "filename for output flow lines", name ); 
 }
 
-<<<<<<< HEAD
-std::string FlowParams::GetFlowOutputMoreVariables() const
-{
-    return GetValueString( _flowOutputMoreVariablesTag, "" );
-}
-void FlowParams::SetFlowOutputMoreVariables( const std::string& var )
-{
-    SetValueString( _flowOutputMoreVariablesTag, "Additional variables to sample along flowlines",
-                    var );
-=======
 std::vector<std::string> FlowParams::GetFlowOutputMoreVariables() const
 {
     return GetValueStringVec( _flowOutputMoreVariablesTag );
->>>>>>> d59c9ec2
 }
 
 int FlowParams::GetFlowDirection() const
