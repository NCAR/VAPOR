--- conflicted
+++ resolved
@@ -45,20 +45,6 @@
 {
 	SetVariableName("");
     SetDiagMsg("FlowParams::FlowParams() this=%p", this);
-
-<<<<<<< HEAD
-    // At this point the base class is initialized, and the _Box is properly initialized
-    // to be the extents of the domain. Let's use that information to initialize the rake! 
-    std::vector<double> minext, maxext;
-    auto box = RenderParams::GetBox();
-    box->GetExtents( minext, maxext );
-    std::vector<float> floats( minext.size() * 2 );
-    for( int i = 0; i < minext.size(); i++ )
-    {
-        floats[i*2]   = minext[i];
-        floats[i*2+1] = maxext[i];
-    }
-    this->SetRake( floats );
     
     SetValueLong(RenderTypeTag, "", RenderTypeStream);
     SetValueDouble(RenderRadiusBaseTag, "", -1);
@@ -74,8 +60,6 @@
     SetValueLong(RenderFadeTailStartTag, "", 10);
     SetValueLong(RenderFadeTailLengthTag, "", 10);
     SetValueLong(RenderFadeTailStopTag, "", 0);
-=======
->>>>>>> bf69e4c9
 }
 
 FlowParams::FlowParams(   DataMgr*                dataManager, 
