--- conflicted
+++ resolved
@@ -312,10 +312,7 @@
 	vector <long> val = GetValueLongVec(m_windowSizeTag,defaultv);
 	width = val[0];
 	height = val[1];
-<<<<<<< HEAD
 	//printf("[%s:%i] %s: return width=%i height=%i\n", __FILE__, __LINE__, __func__, (int)width, (int)height);
-=======
->>>>>>> d708f092
 }
 
 void ViewpointParams::SetFOV(float v) {
