//************************************************************************
//									*
//		     Copyright (C)  2014				*
//     University Corporation for Atmospheric Research			*
//		     All Rights Reserved				*
//									*
//************************************************************************/
//
//	File:		RenderParams.cpp
//
//	Author:		Alan Norton
//			National Center for Atmospheric Research
//			PO 3000, Boulder, Colorado
//
//	Date:		July 2014
//
//	Description:	Implements the RenderParams class.
//		This is an abstract class for all the tabbed panel rendering params classes.
//		Supports functionality common to all the tabbed panel render params.
//
#include <iostream>
#include <sstream>
#include <string>
#include <cstring>
#include <string>
#include "vapor/VAssert.h"
#include <vapor/RenderParams.h>
#include <vapor/DataMgr.h>
#include <vapor/DataMgrUtils.h>

using namespace VAPoR;

const string RenderParams::_EnabledTag = "Enabled";
const string RenderParams::_histoScaleTag = "HistoScale";
const string RenderParams::_editBoundsTag = "EditBounds";
const string RenderParams::_histoBoundsTag = "HistoBounds";
const string RenderParams::_cursorCoordsTag = "CursorCoords";
const string RenderParams::_heightVariableNameTag = "HeightVariable";
const string RenderParams::_colorMapVariableNameTag = "ColorMapVariable";
const string RenderParams::_xFieldVariableNameTag = "FieldVariableName_X";
const string RenderParams::_yFieldVariableNameTag = "FieldVariableName_Y";
const string RenderParams::_zFieldVariableNameTag = "FieldVariableName_Z";
const string RenderParams::_auxVariableNamesTag = "AuxVariableNames";
const string RenderParams::_distribVariableNamesTag = "DistributionVariableNames";
const string RenderParams::_variableNameTag = "VariableName";
const string RenderParams::_useSingleColorTag = "UseSingleColor";
const string RenderParams::_constantColorTag = "ConstantColor";
const string RenderParams::_constantOpacityTag = "ConstantOpacity";
const string RenderParams::CustomHistogramDataTag = "CustomHistogramData";
const string RenderParams::CustomHistogramRangeTag = "CustomHistogramRange";
const string RenderParams::_CompressionLevelTag = "CompressionLevel";
const string RenderParams::_RefinementLevelTag = "RefinementLevel";
const string RenderParams::_transferFunctionsTag = "MapperFunctions";
const string RenderParams::_stretchFactorsTag = "StretchFactors";
const string RenderParams::_currentTimestepTag = "CurrentTimestep";
const string RenderParams::XSlicePlaneOriginTag = "XSlicePlaneOrigin";
const string RenderParams::YSlicePlaneOriginTag = "YSlicePlaneOrigin";
const string RenderParams::ZSlicePlaneOriginTag = "ZSlicePlaneOrigin";
const string RenderParams::XSlicePlaneRotationTag = "XSlicePlaneRotation";
const string RenderParams::YSlicePlaneRotationTag = "YSlicePlaneRotation";
const string RenderParams::ZSlicePlaneRotationTag = "ZSlicePlaneRotation";
const string RenderParams::SampleRateTag = "SampleRate";
const string RenderParams::SliceOffsetTag = "SliceOffsetTag";
const string RenderParams::SlicePlaneNormalXTag = "SlicePlaneNormalXTag";
const string RenderParams::SlicePlaneNormalYTag = "SlicePlaneNormalYTag";
const string RenderParams::SlicePlaneNormalZTag = "SlicePlaneNormalZTag";
const string RenderParams::SlicePlaneOrientationModeTag = "SlicePlaneOrientationModeTag";

#define REQUIRED_SAMPLE_SIZE 1000000

namespace {
vector<string> string_replace(vector<string> v, string olds, string news)
{
    for (int i = 0; i < v.size(); i++) {
        if (v[i] == olds) v[i] = news;
    }
    return (v);
}

string string_replace(string s, string olds, string news)
{
    if (s == olds) s = news;
    return (s);
}

};    // namespace

void RenderParams::SetDefaultVariables(int dim = 3, bool secondaryColormapVariable = false)
{
    // Find the first variable in the data collection of
    // the requested dimesion that exists and make it the default.
    //
    string varname;
    size_t ts;
    bool   ok = false;
    for (int i = dim; i > 1; i--) {
        if (ok = DataMgrUtils::GetFirstExistingVariable(_dataMgr, 0, 0, i, varname, ts)) break;
    }
    if (!ok) varname = "";
    SetVariableName(varname);
    SetColorMapVariableName(varname);

    // Now set the rest of the variable name fields. It's not important
    // that these exist or not
    //
    vector<string> varnames;
    varnames = _dataMgr->GetDataVarNames(dim);

    vector<string> fieldVarNames(3, "");
    fieldVarNames[0] = _findVarStartingWithLetter(varnames, 'u');
    fieldVarNames[1] = _findVarStartingWithLetter(varnames, 'v');
    if (dim == 3) fieldVarNames[2] = _findVarStartingWithLetter(varnames, 'w');

    SetFieldVariableNames(fieldVarNames);

    string colorVar = varname;
    if (secondaryColormapVariable) colorVar = _findVarStartingWithLetter(varnames, 't');

    if (!colorVar.empty()) SetColorMapVariableName(colorVar);
}

void RenderParams::_init()
{
    SetEnabled(true);

    SetDefaultVariables(_maxDim);

    SetRefinementLevel(0);
    SetCompressionLevel(0);
    SetHistoStretch(1.0);

    float rgb[] = {1.0, 1.0, 1.0};
    SetConstantColor(rgb);
    SetConstantOpacity(1.0);
}

int RenderParams::Initialize()
{
    if (_classInitialized) return (0);

    CoordType minExt, maxExt;

    //
    // Initialize box with bounds of a single variable. First check
    // variable returned by GetVariableName(). If not available,
    // look for others
    //
    string varname = GetVariableName();
    size_t ts = 0;
    int    ndim = _maxDim;
    if (!_dataMgr->VariableExists(ts, varname, 0, 0)) {
        // Probably should have a _minDim here..
        //
        for (; ndim > 0; ndim--) {
            bool ok = DataMgrUtils::GetFirstExistingVariable(_dataMgr, 0, 0, ndim, varname, ts);
            if (ok)
                break;
            else
                varname = "";
        }
    }

    if (varname.empty()) return (0);

    int rc = _dataMgr->GetVariableExtents(ts, varname, 0, 0, minExt, maxExt);
    if (rc < 0) return (-1);

    // Configure box as planar or volumetric.
    //
    // N.B.Not handling case where ndim == 1!!!
    //
    bool planar = ndim == 2;
    if (planar) {
        _Box->SetOrientation(VAPoR::Box::XY);
    } else {
        _Box->SetOrientation(VAPoR::Box::XYZ);
    }

    vector<double> minExtVec = {minExt[0], minExt[1], minExt[2]};
    vector<double> maxExtVec = {maxExt[0], maxExt[1], maxExt[2]};
    _Box->SetExtents(minExtVec, maxExtVec);
    _Box->SetPlanar(planar);

    vector<double> origin(minExt.size());
    for (int i = 0; i < minExt.size(); i++) { origin[i] = minExt[i] + (maxExt[i] - minExt[i]) * 0.5; }
    _transform->SetOrigin(origin);

    SetValueDouble(XSlicePlaneOriginTag, "", origin[0]);
    SetValueDouble(YSlicePlaneOriginTag, "", origin[1]);
    SetValueDouble(ZSlicePlaneOriginTag, "", origin[2]);
    SetValueDouble(SampleRateTag, "", 200);
    SetValueDouble(SlicePlaneNormalZTag, "", 0);
    SetValueDouble(SlicePlaneNormalYTag, "", 0);
    SetValueDouble(SlicePlaneNormalZTag, "", 1);
    SetValueLong(SlicePlaneOrientationModeTag, "", (int)SlicePlaneOrientationMode::Rotation);

    _classInitialized = true;
    return (0);
}

RenderParams::RenderParams(DataMgr *dataMgr, ParamsBase::StateSave *ssave, const string &classname, int maxdim) : ParamsBase(ssave, classname)
{
    _classInitialized = false;
    _dataMgr = dataMgr;
    _maxDim = maxdim;
    _stride = 1;

    // Initialize DataMgr dependent parameters
    //
    _init();

    _TFs = new ParamsContainer(ssave, _transferFunctionsTag);
    _TFs->SetParent(this);

    _Box = new Box(ssave);
    _Box->SetParent(this);

    _Colorbar = new ColorbarPbase(ssave);
    _Colorbar->SetParent(this);

    _transform = new Transform(ssave);
    _transform->SetParent(this);
}

RenderParams::RenderParams(DataMgr *dataMgr, ParamsBase::StateSave *ssave, XmlNode *node, int maxdim) : ParamsBase(ssave, node)
{
    _classInitialized = true;
    _dataMgr = dataMgr;
    _maxDim = maxdim;
    _stride = 1;

    // Reconcile DataMgr dependent parameters
    //

    if (node->HasChild(_transferFunctionsTag)) {
        _TFs = new ParamsContainer(ssave, node->GetChild(_transferFunctionsTag));

    } else {
        // Node doesn't contain a transfer function container
        //
        _TFs = new ParamsContainer(ssave, _transferFunctionsTag);
        _TFs->SetParent(this);
    }

    if (node->HasChild(Box::GetClassType())) {
        _Box = new Box(ssave, node->GetChild(Box::GetClassType()));
    } else {
        // Node doesn't contain a Box
        //
        _Box = new Box(ssave);
        _Box->SetParent(this);
    }

    if (node->HasChild(ColorbarPbase::GetClassType())) {
        _Colorbar = new ColorbarPbase(ssave, node->GetChild(ColorbarPbase::GetClassType()));
    } else {
        // Node doesn't contain a ColorbarPbase
        //
        _Colorbar = new ColorbarPbase(ssave);
        _Colorbar->SetParent(this);
    }

    if (node->HasChild(Transform::GetClassType())) {
        _transform = new Transform(ssave, node->GetChild(Transform::GetClassType()));
    } else {
        // Node doesn't contain a Transform
        //
        _transform = new Transform(ssave);
        _transform->SetParent(this);
    }
}

RenderParams::RenderParams(const RenderParams &rhs) : ParamsBase(rhs)
{
    _dataMgr = rhs._dataMgr;

    _TFs = new ParamsContainer(*(rhs._TFs));
    _Box = new Box(*(rhs._Box));
    _Colorbar = new ColorbarPbase(*(rhs._Colorbar));
    _transform = new Transform(*(rhs._transform));
}

RenderParams &RenderParams::operator=(const RenderParams &rhs)
{
    if (_TFs) delete _TFs;
    if (_Box) delete _Box;
    if (_Colorbar) delete _Colorbar;
    if (_transform) delete _transform;

    ParamsBase::operator=(rhs);

    _dataMgr = rhs._dataMgr;

    _TFs = new ParamsContainer(*(rhs._TFs));
    _Box = new Box(*(rhs._Box));
    _Colorbar = new ColorbarPbase(*(rhs._Colorbar));
    _transform = new Transform(*(rhs._transform));

    return (*this);
}

RenderParams::~RenderParams()
{
    if (_TFs) delete _TFs;
    if (_Box) delete _Box;
    if (_Colorbar) delete _Colorbar;
    if (_transform) delete _transform;
}

void RenderParams::SetEnabled(bool val) { SetValueLong(_EnabledTag, "enable/disable renderer", val); }

void RenderParams::SetVariableName(string varname)
{
    varname = string_replace(varname, "<no-variable>", "NULL");
    varname = string_replace(varname, "", "NULL");

    SetValueString(_variableNameTag, "Specify variable name", varname);
}

string RenderParams::GetVariableName() const
{
    string varname = GetValueString(_variableNameTag, "");

    varname = string_replace(varname, "NULL", "");
    return (varname);
}

int RenderParams::GetCompressionLevel() const { return GetValueLong(_CompressionLevelTag, 0); }

void RenderParams::SetCompressionLevel(int level) { SetValueLong(_CompressionLevelTag, "Set compression level", level); }

void RenderParams::SetRefinementLevel(int level)
{
    if (level < 0) level = 0;
    SetValueLong(_RefinementLevelTag, "Set refinement level", level);
}

int RenderParams::GetRefinementLevel() const { return (GetValueLong(_RefinementLevelTag, 0)); }

void RenderParams::SetHistoStretch(float factor)
{
    if (factor < 0.0) factor = 0.0;
    SetValueDouble(_histoScaleTag, "Set histo stretch", (double)factor);
}

float RenderParams::GetHistoStretch() const
{
    float factor = GetValueDouble(_histoScaleTag, (float)1.0);
    if (factor < 0.0) factor = 0.0;
    return (factor);
}

void RenderParams::SetColorbarPbase(ColorbarPbase *pb)
{
    if (_Colorbar) delete _Colorbar;

    _Colorbar = new ColorbarPbase(*pb);
    _Colorbar->SetParent(this);
}

void RenderParams::_calculateStride(string varName)
{
    if (varName.empty() || varName == "NULL") {
        _stride = 1;
        return;
    }

    std::vector<size_t> dimsAtLevel;
    int                 ref = GetRefinementLevel();

    // Yikes.  Error reporting is turned off, so ignore the return code
    _dataMgr->GetDimLensAtLevel(varName, ref, dimsAtLevel, GetCurrentTimestep());

    int size = 1;
    for (int i = 0; i < dimsAtLevel.size(); i++) size *= dimsAtLevel[i];

    _stride = 1;
    if (size > REQUIRED_SAMPLE_SIZE) _stride = 1 + size / REQUIRED_SAMPLE_SIZE;
}

MapperFunction *RenderParams::GetMapperFunc(string varname)
{
    // This way we always return a valid MapperFunction
    //
    if (varname.empty()) { varname = "NULL"; }
    MapperFunction *tfptr = dynamic_cast<MapperFunction *>(_TFs->GetParams(varname));

    if (tfptr) { return (tfptr); }

    // Disable state saving for Get function
    //
    bool enabled = _ssave->GetEnabled();
    _ssave->SetEnabled(false);

    MapperFunction tf(_ssave);

    _calculateStride(varname);

    size_t ts = 0;
    int    level = 0;
    int    lod = 0;
    if (_dataMgr->VariableExists(ts, varname, level, lod)) {
        CoordType minExt, maxExt;
        _Box->GetExtents(minExt, maxExt);

        vector<double> range;
        bool           prev = EnableErrMsg(false);    // no error handling
        int            rc = _dataMgr->GetDataRange(ts, varname, level, lod, minExt, maxExt, range);
        if (rc < 0) { range = {0.0, 1.0}; }
        EnableErrMsg(prev);
        tf.setMinMaxMapValue(range[0], range[1]);
    }

    _TFs->Insert(&tf, varname);
    tfptr = (MapperFunction *)_TFs->GetParams(varname);
    VAssert(tfptr != NULL);

    _ssave->SetEnabled(enabled);

    return (tfptr);
}

void RenderParams::RemoveMapperFunc(string varname) { _TFs->Remove(varname); }

void RenderParams::SetMapperFunc(string varname, MapperFunction *mf)
{
    if (_TFs->GetParams(varname)) { _TFs->Remove(varname); }

    _TFs->Insert(mf, varname);
}

void RenderParams::SetCursorCoords(const float coords[2])
{
    vector<double> coordsv;
    coordsv.push_back(coords[0]);
    coordsv.push_back(coords[1]);
    SetValueDoubleVec(_cursorCoordsTag, "set cursor coords", coordsv);
}

void RenderParams::GetCursorCoords(float coords[2]) const
{
    coords[0] = coords[1] = 2;
    vector<double> defaultv(2, 0.0);

    vector<double> coordsv = GetValueDoubleVec(_cursorCoordsTag, defaultv);
}

vector<string> RenderParams::GetFieldVariableNames() const
{
    //	vector <string> defaultv(3, "");
    vector<string> varnames(3);

    //    varnames = GetValueStringVec(_fieldVariableNamesTag, defaultv);
    varnames[0] = GetValueString(_xFieldVariableNameTag, "");
    varnames[1] = GetValueString(_yFieldVariableNameTag, "");
    varnames[2] = GetValueString(_zFieldVariableNameTag, "");
    varnames = string_replace(varnames, "NULL", "");
    for (int i = varnames.size(); i < 3; i++) varnames.push_back("");

    return (varnames);
}

void RenderParams::SetFieldVariableNames(vector<string> varnames)
{
    varnames = string_replace(varnames, "<no-variable>", "NULL");
    varnames = string_replace(varnames, "", "NULL");
    for (int i = varnames.size(); i < 3; i++) varnames.push_back("NULL");

    SetValueString(_xFieldVariableNameTag, "", varnames[0]);
    SetValueString(_yFieldVariableNameTag, "", varnames[1]);
    SetValueString(_zFieldVariableNameTag, "", varnames[2]);
}

std::string RenderParams::GetXFieldVariableName() const
{
    std::vector<std::string> fieldVars = GetFieldVariableNames();
    VAssert(fieldVars.size() == 3);
    return fieldVars[0];
}

void RenderParams::SetXFieldVariableName(std::string varName)
{
    std::vector<std::string> fieldVars = GetFieldVariableNames();
    VAssert(fieldVars.size() == 3);
    fieldVars[0] = varName;
    SetFieldVariableNames(fieldVars);
}

std::string RenderParams::GetYFieldVariableName() const
{
    std::vector<std::string> fieldVars = GetFieldVariableNames();
    VAssert(fieldVars.size() == 3);
    return fieldVars[1];
}

void RenderParams::SetYFieldVariableName(std::string varName)
{
    std::vector<std::string> fieldVars = GetFieldVariableNames();
    VAssert(fieldVars.size() == 3);
    fieldVars[1] = varName;
    SetFieldVariableNames(fieldVars);
}

std::string RenderParams::GetZFieldVariableName() const
{
    std::vector<std::string> fieldVars = GetFieldVariableNames();
    VAssert(fieldVars.size() == 3);
    return fieldVars[2];
}

void RenderParams::SetZFieldVariableName(std::string varName)
{
    std::vector<std::string> fieldVars = GetFieldVariableNames();
    VAssert(fieldVars.size() == 3);
    fieldVars[2] = varName;
    SetFieldVariableNames(fieldVars);
}

vector<string> RenderParams::GetAuxVariableNames() const
{
    std::vector<std::string> varnames = GetValueStringVec(_auxVariableNamesTag);
    varnames = string_replace(varnames, "NULL", "");
    return (varnames);
}

void RenderParams::SetAuxVariableNames(std::vector<std::string> varnames)
{
    varnames = string_replace(varnames, "<no-variable>", "NULL");
    varnames = string_replace(varnames, "", "NULL");
    SetValueStringVec(_auxVariableNamesTag, "Specify auxiliary varnames", varnames);
}

string RenderParams::GetFirstVariableName() const
{
    string str = GetVariableName();
    if (str.length()) return str;    // scalar
    vector<string> strvec = GetFieldVariableNames();
    for (int i = 0; i < strvec.size(); i++) {
        if (strvec[i] != "") return strvec[i];    // vector
    }
    str = GetColorMapVariableName();
    if (!str.empty()) return str;
    str = GetHeightVariableName();
    if (str.length()) return str;    // height
    return "";                       // none
}

string RenderParams::GetHeightVariableName() const
{
    string varname = GetValueString(_heightVariableNameTag, "");

    varname = string_replace(varname, "NULL", "");

    return (varname);
}

void RenderParams::SetHeightVariableName(string varname)
{
    varname = string_replace(varname, "<no-variable>", "NULL");
    varname = string_replace(varname, "", "NULL");

    SetValueString(_heightVariableNameTag, "Set height variable name", varname);
    //	setAllBypass(false);
}

string RenderParams::GetColorMapVariableName() const
{
    string varname = GetValueString(_colorMapVariableNameTag, "");

    varname = string_replace(varname, "NULL", "");

    return (varname);
}

bool RenderParams::UseSingleColor() const { return GetValueLong(_useSingleColorTag, GetUseSingleColorDefault()); }

void RenderParams::SetUseSingleColor(bool val) { SetValueLong(_useSingleColorTag, "enable/disable use single color", (long)val); }

void RenderParams::SetColorMapVariableName(string varname)
{
    varname = string_replace(varname, "<no-variable>", "NULL");
    varname = string_replace(varname, "", "NULL");

    SetValueString(_colorMapVariableNameTag, "Set color map variable name", varname);
}

void RenderParams::SetConstantColor(const float rgb[3])
{
    vector<double> rgbv;
    for (int i = 0; i < 3; i++) {
        float v = rgb[i];
        if (v < 0.0) v = 0.0;
        if (v > 1.0) v = 1.0;
        rgbv.push_back(v);
    }
    SetValueDoubleVec(_constantColorTag, "Specify constant color in RGB", rgbv);
}

void RenderParams::GetConstantColor(float rgb[3]) const
{
    vector<double> defaultv(3, 1.0);
    vector<double> rgbv = GetValueDoubleVec(_constantColorTag, defaultv);

    for (int i = 0; i < rgbv.size() && i < 3; i++) {
        float v = rgbv[i];
        if (v < 0.0) v = 0.0;
        if (v > 1.0) v = 1.0;
        rgb[i] = rgbv[i];
    }
};

void RenderParams::SetConstantOpacity(float o)
{
    if (o < 0.0) o = 0.0;
    if (o > 1.0) o = 1.0;

    SetValueDouble(_constantOpacityTag, "Specify constant opacity", o);
}

float RenderParams::GetConstantOpacity() const
{
    vector<double> defaultv(1, 1.0);
    vector<double> vec = GetValueDoubleVec(_constantOpacityTag, defaultv);

    float o = 1.0;
    if (vec.size()) o = vec[0];

    if (o < 0.0) o = 0.0;
    if (o > 1.0) o = 1.0;

    return (o);
}

string RenderParams::_findVarStartingWithLetter(vector<string> searchVars, char letter)
{
    for (auto &element : searchVars) {
        if (element[0] == letter || element[0] == toupper(letter)) { return element; }
    }
    return "";
}
//////////////////////////////////////////////////////////////////////////
//
// RenParamsFactory Class
//
/////////////////////////////////////////////////////////////////////////

RenderParams *RenParamsFactory::CreateInstance(string className, DataMgr *dataMgr, ParamsBase::StateSave *ssave, XmlNode *node)
{
    RenderParams *instance = NULL;

    // find className in the registry and call factory method.
    //
    auto it = _factoryFunctionRegistry.find(className);
    if (it != _factoryFunctionRegistry.end()) instance = it->second(dataMgr, ssave, node);

    if (instance != NULL)
        return instance;
    else
        return NULL;
}

vector<string> RenParamsFactory::GetFactoryNames() const
{
    vector<string>                                                                                       names;
    map<string, function<RenderParams *(DataMgr *, ParamsBase::StateSave *, XmlNode *)>>::const_iterator itr;

    for (itr = _factoryFunctionRegistry.begin(); itr != _factoryFunctionRegistry.end(); ++itr) { names.push_back(itr->first); }
    return (names);
}

//////////////////////////////////////////////////////////////////////////
//
// RenParamsContainer Class
//
/////////////////////////////////////////////////////////////////////////

RenParamsContainer::RenParamsContainer(DataMgr *dataMgr, ParamsBase::StateSave *ssave, const string &name)
{
    VAssert(dataMgr != NULL);
    VAssert(ssave != NULL);

    _dataMgr = dataMgr;
    _ssave = ssave;
    _separator = NULL;
    _elements.clear();

    _separator = new ParamsSeparator(ssave, name);
}

RenParamsContainer::RenParamsContainer(DataMgr *dataMgr, ParamsBase::StateSave *ssave, XmlNode *node)
{
    VAssert(dataMgr != NULL);
    VAssert(ssave != NULL);
    VAssert(node != NULL);

    _dataMgr = dataMgr;
    _ssave = ssave;
    _separator = new ParamsSeparator(ssave, node);
    _elements.clear();

    for (int i = 0; i < node->GetNumChildren(); i++) {
        XmlNode *eleNameNode = node->GetChild(i);
        if (!eleNameNode->HasChild(0)) continue;    // bad node

        XmlNode *eleNode = eleNameNode->GetChild(0);

        string eleName = eleNameNode->GetTag();
        string classname = eleNode->GetTag();

        RenderParams *rParams = RenParamsFactory::Instance()->CreateInstance(classname, dataMgr, ssave, eleNode);
        if (rParams == NULL) {
            SetDiagMsg("RenParamsContainer::RenParamsContainer() unrecognized class: %s", classname.c_str());

            continue;
        }
        _elements[eleName] = rParams;
    }
}

RenParamsContainer::RenParamsContainer(const RenParamsContainer &rhs)
{
    _dataMgr = rhs._dataMgr;
    _ssave = rhs._ssave;
    _separator = NULL;
    _elements.clear();

    _separator = new ParamsSeparator(*(rhs._separator));
    _separator->SetParent(NULL);

    vector<string> names = rhs.GetNames();
    for (int i = 0; i < names.size(); i++) {
        // Make copy of RenderParams
        //
        RenderParams *rhspb = rhs.GetParams(names[i]);
        XmlNode *     node = new XmlNode(*(rhspb->GetNode()));

        string        classname = rhspb->GetName();
        RenderParams *mypb = RenParamsFactory::Instance()->CreateInstance(classname, _dataMgr, _ssave, node);
        mypb->SetParent(_separator);

        _elements[names[i]] = mypb;
    }
}

RenParamsContainer &RenParamsContainer::operator=(const RenParamsContainer &rhs)
{
    VAssert(_separator);

    vector<string> mynames = GetNames();
    for (int i = 0; i < mynames.size(); i++) { Remove(mynames[i]); }
    _elements.clear();

    _dataMgr = rhs._dataMgr;
    _ssave = rhs._ssave;
    _separator = rhs._separator;

    vector<string> names = rhs.GetNames();
    for (int i = 0; i < names.size(); i++) {
        XmlNode *eleNameNode = _separator->GetNode()->GetChild(names[i]);
        VAssert(eleNameNode);

        ParamsSeparator mySep(_ssave, eleNameNode);

        XmlNode *eleNode = eleNameNode->GetChild(0);

        string eleName = eleNameNode->GetTag();
        string classname = eleNode->GetTag();

        RenderParams *mypb = RenParamsFactory::Instance()->CreateInstance(classname, _dataMgr, _ssave, eleNode);
        mypb->SetParent(&mySep);

        _elements[names[i]] = mypb;
    }

    return (*this);
}

RenParamsContainer::~RenParamsContainer()
{
    map<string, RenderParams *>::iterator itr;
    for (itr = _elements.begin(); itr != _elements.end(); ++itr) {
        if (itr->second) delete itr->second;
    }

    if (_separator) delete _separator;
}

RenderParams *RenParamsContainer::Insert(const RenderParams *pb, string name)
{
    VAssert(pb != NULL);

    if (name.empty()) { name = "NULL"; }

    map<string, RenderParams *>::iterator itr = _elements.find(name);
    if (itr != _elements.end()) { delete itr->second; }

    // Create a separator node
    //
    ParamsSeparator mySep(_ssave, name);
    mySep.SetParent(_separator);

    // Create element name node
    //
    string        classname = pb->GetName();
    XmlNode *     node = new XmlNode(*(pb->GetNode()));
    RenderParams *mypb = RenParamsFactory::Instance()->CreateInstance(classname, _dataMgr, _ssave, node);
    VAssert(mypb != NULL);
    mypb->SetParent(&mySep);

    _elements[name] = mypb;

    return (mypb);
}

RenderParams *RenParamsContainer::Create(string className, string name)
{
    VAssert(!className.empty());
    VAssert(!name.empty());

    map<string, RenderParams *>::iterator itr = _elements.find(name);
    if (itr != _elements.end()) { delete itr->second; }

    // Create a separator node
    //
    ParamsSeparator mySep(_ssave, name);
    mySep.SetParent(_separator);

    // Create the desired class
    //
    RenderParams *mypb = RenParamsFactory::Instance()->CreateInstance(className, _dataMgr, _ssave, NULL);
    VAssert(mypb != NULL);

    mypb->SetParent(&mySep);

    _elements[name] = mypb;

    return (mypb);
}

void RenParamsContainer::Remove(string name)
{
    map<string, RenderParams *>::iterator itr = _elements.find(name);
    if (itr == _elements.end()) return;

    RenderParams *mypb = itr->second;

    // Set parent to root so  Xml representation will be deleted
    //
    mypb->SetParent(NULL);
    delete mypb;

    _elements.erase(itr);
}

RenderParams *RenParamsContainer::GetParams(string name) const
{
    if (name.empty()) { name = "NULL"; }

    map<string, RenderParams *>::const_iterator itr = _elements.find(name);
    if (itr != _elements.end()) return (itr->second);

    return (NULL);
}

vector<string> RenParamsContainer::GetNames() const
{
    map<string, RenderParams *>::const_iterator itr;

    vector<string> names;
    for (itr = _elements.begin(); itr != _elements.end(); ++itr) { names.push_back(itr->first); }

    return (names);
}

bool RenderParams::GetOrientable() const { return false; }

<<<<<<< HEAD
vector<double> RenderParams::GetSlicePlaneRotation() const
{
    vector<double> v;
    v.push_back(GetValueDouble(XSlicePlaneRotationTag, 0));
    v.push_back(GetValueDouble(YSlicePlaneRotationTag, 0));
    v.push_back(GetValueDouble(ZSlicePlaneRotationTag, 0));
    return v;
}

vector<double> RenderParams::GetSlicePlaneOrigin() const
{
    vector<double> v;
    v.push_back(GetValueDouble(XSlicePlaneOriginTag, 0));
    v.push_back(GetValueDouble(YSlicePlaneOriginTag, 0));
    v.push_back(GetValueDouble(ZSlicePlaneOriginTag, 0));
    return v;
}

vector<double> RenderParams::GetSlicePlaneNormal() const
{
    vector<double> v;
    v.push_back(GetValueDouble(SlicePlaneNormalXTag, 0));
    v.push_back(GetValueDouble(SlicePlaneNormalYTag, 0));
    v.push_back(GetValueDouble(SlicePlaneNormalZTag, 1));

    float l = sqrt(v[0] * v[0] + v[1] * v[1] + v[2] * v[2]);
    if (abs(l) < __FLT_EPSILON__) l = 1;
    v[0] /= l;
    v[1] /= l;
    v[2] /= l;

    return v;
=======
void RenderParams::SetXSlicePlaneOrigin(double xOrigin) { SetValueDouble(XSlicePlaneOriginTag, "Set origin of plane on X axis", xOrigin); }

void RenderParams::SetYSlicePlaneOrigin(double yOrigin) { SetValueDouble(YSlicePlaneOriginTag, "Set origin of plane on Y axis", yOrigin); }

void RenderParams::SetZSlicePlaneOrigin(double zOrigin) { SetValueDouble(ZSlicePlaneOriginTag, "Set origin of plane on Z axis", zOrigin); }

double RenderParams::GetXSlicePlaneOrigin() const
{
    VAPoR::CoordType min, max;
    GetBox()->GetExtents(min, max);
    double defaultVal = (min[0] + max[0]) / 2.;
    return GetValueDouble(XSlicePlaneOriginTag, defaultVal);
}

double RenderParams::GetYSlicePlaneOrigin() const
{
    VAPoR::CoordType min, max;
    GetBox()->GetExtents(min, max);
    double defaultVal = (min[1] + max[1]) / 2.;
    return GetValueDouble(YSlicePlaneOriginTag, defaultVal);
}

double RenderParams::GetZSlicePlaneOrigin() const
{
    VAPoR::CoordType min, max;
    GetBox()->GetExtents(min, max);
    double defaultVal = (min[2] + max[2]) / 2.;
    return GetValueDouble(ZSlicePlaneOriginTag, defaultVal);
>>>>>>> 8c18fba5
}<|MERGE_RESOLUTION|>--- conflicted
+++ resolved
@@ -874,7 +874,6 @@
 
 bool RenderParams::GetOrientable() const { return false; }
 
-<<<<<<< HEAD
 vector<double> RenderParams::GetSlicePlaneRotation() const
 {
     vector<double> v;
@@ -907,7 +906,7 @@
     v[2] /= l;
 
     return v;
-=======
+
 void RenderParams::SetXSlicePlaneOrigin(double xOrigin) { SetValueDouble(XSlicePlaneOriginTag, "Set origin of plane on X axis", xOrigin); }
 
 void RenderParams::SetYSlicePlaneOrigin(double yOrigin) { SetValueDouble(YSlicePlaneOriginTag, "Set origin of plane on Y axis", yOrigin); }
@@ -936,5 +935,4 @@
     GetBox()->GetExtents(min, max);
     double defaultVal = (min[2] + max[2]) / 2.;
     return GetValueDouble(ZSlicePlaneOriginTag, defaultVal);
->>>>>>> 8c18fba5
 }