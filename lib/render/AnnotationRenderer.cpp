--- conflicted
+++ resolved
@@ -580,11 +580,7 @@
     
     TextLabel label(_glManager, _fontName, fontSize);
     label.HorizontalAlignment = TextLabel::Center;
-<<<<<<< HEAD
-    label.VerticalAlignment = TextLabel::Center;
-=======
     label.VerticalAlignment = TextLabel::Top;
->>>>>>> 5eead391
     label.Padding = fontSize/4.f;
     label.ForegroundColor = glm::vec4(axisColor[0],
                                       axisColor[1],
