//-- AnnotationRenderer.cpp ----------------------------------------------------------
//
//				   Copyright (C)  2015
//	 University Corporation for Atmospheric Research
//				   All Rights Reserved
//
//----------------------------------------------------------------------------
//
//	  File:		   AnnotationRenderer.cpp
//
//	  Author:		 Alan Norton
//
//	  Description:  Implementation of AnnotationRenderer class
//
//----------------------------------------------------------------------------

#include <vapor/glutil.h>    // Must be included first!!!
#include <cstdlib>
#include <cstdio>
#include <cstring>
#include <cfloat>
#include <sstream>
#include <iomanip>

#ifndef WIN32
    #include <unistd.h>
#endif

#include <vapor/DataStatus.h>
#include <vapor/AnnotationRenderer.h>
#include <vapor/GetAppPath.h>
#include "vapor/GLManager.h"
#include "vapor/LegacyGL.h"
#include "vapor/TextLabel.h"

using namespace VAPoR;
using namespace Wasp;

//----------------------------------------------------------------------------
//
//----------------------------------------------------------------------------
AnnotationRenderer::AnnotationRenderer(const ParamsMgr *pm, const DataStatus *dataStatus, string winName)
{
    m_paramsMgr = pm;
    m_dataStatus = dataStatus;
    m_winName = winName;
    _glManager = nullptr;

    _currentTimestep = 0;

    _fontName = "arimo";
    vector<string> fpath;
    fpath.push_back("fonts");
    _fontFile = GetAppPath("VAPOR", "share", fpath);
    _fontFile = _fontFile + "//" + _fontName + ".ttf";
}

//----------------------------------------------------------------------------
//
//----------------------------------------------------------------------------
AnnotationRenderer::~AnnotationRenderer()
{
#ifdef VAPOR3_0_0_ALPHA
    if (_textObjectsValid) invalidateCache();
#endif
}

void AnnotationRenderer::InitializeGL(GLManager *glManager) { _glManager = glManager; }

// Issue OpenGL commands to draw a grid of lines of the full domain.
// Grid resolution is up to 2x2x2
//
void AnnotationRenderer::drawDomainFrame(size_t ts) const
{
    AnnotationParams *vfParams = m_paramsMgr->GetAnnotationParams(m_winName);

    vector<double> minExts, maxExts;
    m_dataStatus->GetActiveExtents(m_paramsMgr, m_winName, ts, minExts, maxExts);

    int    i;
    int    numLines[3];
    double fullSize[3], modMin[3], modMax[3];

    // Instead:  either have 2 or 1 lines in each dimension.  2 if the size is < 1/3
    for (i = 0; i < minExts.size(); i++) {
        double regionSize = maxExts[i] - minExts[i];

        // Stretch size by 1%
        fullSize[i] = (maxExts[i] - minExts[i]) * 1.01;
        double mid = 0.5f * (maxExts[i] + minExts[i]);
        modMin[i] = mid - 0.5f * fullSize[i];
        modMax[i] = mid + 0.5f * fullSize[i];
        if (regionSize < fullSize[i] * .3)
            numLines[i] = 2;
        else
            numLines[i] = 1;
    }

    double clr[3];
    vfParams->GetDomainColor(clr);
    glLineWidth(1);
    // Now draw the lines.  Divide each dimension into numLines[dim] sections.

    int x, y, z;
    // Do the lines in each z-plane
    // Turn on writing to the z-buffer
    glDepthMask(GL_TRUE);
    glEnable(GL_DEPTH_TEST);

    LegacyGL *lgl = _glManager->legacy;
    lgl->Color3f(clr[0], clr[1], clr[2]);
    lgl->Begin(GL_LINES);
    for (z = 0; z <= numLines[2]; z++) {
        float zCrd = modMin[2] + ((float)z / (float)numLines[2]) * fullSize[2];
        // Draw lines in x-direction for each y
        for (y = 0; y <= numLines[1]; y++) {
            float yCrd = modMin[1] + ((float)y / (float)numLines[1]) * fullSize[1];

            lgl->Vertex3f(modMin[0], yCrd, zCrd);
            lgl->Vertex3f(modMax[0], yCrd, zCrd);
        }
        // Draw lines in y-direction for each x
        for (x = 0; x <= numLines[0]; x++) {
            float xCrd = modMin[0] + ((float)x / (float)numLines[0]) * fullSize[0];

            lgl->Vertex3f(xCrd, modMin[1], zCrd);
            lgl->Vertex3f(xCrd, modMax[1], zCrd);
        }
    }
    // Do the lines in each y-plane

    for (y = 0; y <= numLines[1]; y++) {
        float yCrd = modMin[1] + ((float)y / (float)numLines[1]) * fullSize[1];
        // Draw lines in x direction for each z
        for (z = 0; z <= numLines[2]; z++) {
            float zCrd = modMin[2] + ((float)z / (float)numLines[2]) * fullSize[2];

            lgl->Vertex3f(modMin[0], yCrd, zCrd);
            lgl->Vertex3f(modMax[0], yCrd, zCrd);
        }
        // Draw lines in z direction for each x
        for (x = 0; x <= numLines[0]; x++) {
            float xCrd = modMin[0] + ((float)x / (float)numLines[0]) * fullSize[0];

            lgl->Vertex3f(xCrd, yCrd, modMin[2]);
            lgl->Vertex3f(xCrd, yCrd, modMax[2]);
        }
    }

    // Do the lines in each x-plane
    for (x = 0; x <= numLines[0]; x++) {
        float xCrd = modMin[0] + ((float)x / (float)numLines[0]) * fullSize[0];
        // Draw lines in y direction for each z
        for (z = 0; z <= numLines[2]; z++) {
            float zCrd = modMin[2] + ((float)z / (float)numLines[2]) * fullSize[2];

            lgl->Vertex3f(xCrd, modMin[1], zCrd);
            lgl->Vertex3f(xCrd, modMax[1], zCrd);
        }
        // Draw lines in z direction for each y
        for (y = 0; y <= numLines[1]; y++) {
            float yCrd = modMin[1] + ((float)y / (float)numLines[1]) * fullSize[1];

            lgl->Vertex3f(xCrd, yCrd, modMin[2]);
            lgl->Vertex3f(xCrd, yCrd, modMax[2]);
        }
    }
    lgl->End();

    glEnable(GL_DEPTH_TEST);
    glDepthMask(GL_FALSE);
}

void AnnotationRenderer::DrawText()
{
    _glManager->PixelCoordinateSystemPush();

    DrawText(_miscAnnot);
    DrawText(_timeAnnot);
    DrawText(_axisAnnot);

    _glManager->PixelCoordinateSystemPop();
}

void AnnotationRenderer::DrawText(vector<billboard> billboards)
{
    float txtColor[] = {1.f, 1.f, 1.f, 1.f};
    float bgColor[] = {0.f, 0.f, 0.f, 0.f};
    float coords[] = {67.5f, 31.6f, 0.f};

    for (int i = 0; i < billboards.size(); i++) {
        string text = billboards[i].text;
        coords[0] = billboards[i].x;
        coords[1] = billboards[i].y;
        int size = billboards[i].size;
        txtColor[0] = billboards[i].color[0];
        txtColor[1] = billboards[i].color[1];
        txtColor[2] = billboards[i].color[2];

        TextLabel label(_glManager, _fontName, size);
        label.ForegroundColor = glm::make_vec4(txtColor);
        label.BackgroundColor = glm::make_vec4(bgColor);
        label.DrawText(glm::make_vec2(coords), text);
    }
}

void AnnotationRenderer::AddText(string text, int x, int y, int size, float color[3], int type)
{
    //_billboards.clear();  // Temporary hack.  We eventually need separate
    // billboard groups for time annotations, axis
    // labels, etc.  Grouping them all in the same
    // vector makes it hard if not impossible to
    // make changes to any of the labels (color, size,
    // etc)
    billboard myBoard;
    myBoard.text = text;
    myBoard.x = x;
    myBoard.y = y;
    myBoard.size = size;
    myBoard.color[0] = color[0];
    myBoard.color[1] = color[1];
    myBoard.color[2] = color[2];

    if (type == 0) {    // Miscellaneous annotation
        _miscAnnot.push_back(myBoard);
    } else if (type == 1) {    // Time annotation
        _timeAnnot.push_back(myBoard);
    } else if (type == 2) {
        _axisAnnot.push_back(myBoard);
    }
}

void AnnotationRenderer::ClearText(int type)
{
    if (type == -1) {
        _miscAnnot.clear();
        _timeAnnot.clear();
        _axisAnnot.clear();
    }
    if (type == 0) {
        _miscAnnot.clear();
    } else if (type == 1) {
        _timeAnnot.clear();
    } else if (type == 2) {
        _axisAnnot.clear();
    }
}

void AnnotationRenderer::applyTransform(Transform *t)
{
    vector<double> scale = t->GetScales();
    vector<double> origin = t->GetOrigin();
    vector<double> translate = t->GetTranslations();
    vector<double> rotate = t->GetRotations();
    assert(translate.size() == 3);
    assert(rotate.size() == 3);
    assert(scale.size() == 3);
    assert(origin.size() == 3);

    _glManager->matrixManager->Translate(origin[0], origin[1], origin[2]);       // glTranslatef(origin[0], origin[1], origin[2]);
    _glManager->matrixManager->Scale(scale[0], scale[1], scale[2]);              // glScalef(scale[0], scale[1], scale[2]);
    _glManager->matrixManager->Rotate(rotate[0], 1, 0, 0);                       // glRotatef(rotate[0], 1, 0, 0);
    _glManager->matrixManager->Rotate(rotate[1], 0, 1, 0);                       // glRotatef(rotate[1], 0, 1, 0);
    _glManager->matrixManager->Rotate(rotate[2], 0, 0, 1);                       // glRotatef(rotate[2], 0, 0, 1);
    _glManager->matrixManager->Translate(-origin[0], -origin[1], -origin[2]);    // glTranslatef(-origin[0], -origin[1], -origin[2]);

    _glManager->matrixManager->Translate(translate[0], translate[1], translate[2]);    // glTranslatef(translate[0], translate[1], translate[2]);
}

void AnnotationRenderer::InScenePaint(size_t ts)
{
    AnnotationParams *vfParams = m_paramsMgr->GetAnnotationParams(m_winName);
    MatrixManager *   mm = _glManager->matrixManager;

    _currentTimestep = ts;

    // Push or reset state
    mm->MatrixModeModelView();
    mm->PushMatrix();
    // glPushAttrib(GL_ALL_ATTRIB_BITS); // TODO GL

    vector<string>   winNames = m_paramsMgr->GetVisualizerNames();
    ViewpointParams *vpParams = m_paramsMgr->GetViewpointParams(m_winName);

    vector<string> names = m_paramsMgr->GetDataMgrNames();
    Transform *    t = vpParams->GetTransform(names[0]);
    applyTransform(t);

    double mvMatrix[16];
    mm->GetDoublev(MatrixManager::Mode::ModelView, mvMatrix);
    vpParams->SetModelViewMatrix(mvMatrix);

    if (vfParams->GetUseDomainFrame()) drawDomainFrame(ts);

    if (vfParams->GetShowAxisArrows()) {
        vector<double> minExts, maxExts;
        m_dataStatus->GetActiveExtents(m_paramsMgr, m_winName, ts, minExts, maxExts);
        drawAxisArrows(minExts, maxExts);
    }

    AxisAnnotation *aa = vfParams->GetAxisAnnotation();
    if (aa->GetAxisAnnotationEnabled()) drawAxisTics(aa);

    mm->MatrixModeModelView();
    mm->PopMatrix();

    mm->GetDoublev(MatrixManager::Mode::ModelView, mvMatrix);
    vpParams->SetModelViewMatrix(mvMatrix);

    printOpenGLErrorMsg(m_winName.c_str());
}

void AnnotationRenderer::scaleNormalizedCoordinatesToWorld(std::vector<double> &coords, string dataMgrName)
{
    std::vector<double> extents = getDomainExtents();
    int                 dims = extents.size() / 2;
    for (int i = 0; i < dims; i++) {
        double offset = coords[i] * (extents[i + dims] - extents[i]);
        double minimum = extents[i];
        coords[i] = offset + minimum;
    }
}

void AnnotationRenderer::drawAxisTics(AxisAnnotation *aa)
{
    if (aa == NULL) aa = getCurrentAxisAnnotation();

    // Preserve the current GL color state
    // glPushAttrib(GL_CURRENT_BIT); // TODO GL

    vector<double> origin = aa->GetAxisOrigin();
    vector<double> minTic = aa->GetMinTics();
    vector<double> maxTic = aa->GetMaxTics();

    string dmName = aa->GetDataMgrName();
    scaleNormalizedCoordinatesToWorld(origin, dmName);
    scaleNormalizedCoordinatesToWorld(minTic, dmName);
    scaleNormalizedCoordinatesToWorld(maxTic, dmName);

    vector<double> ticLength = aa->GetTicSize();
    vector<double> ticDir = aa->GetTicDirs();
    vector<double> numTics = aa->GetNumTics();
    vector<double> axisColor = aa->GetAxisColor();
    double         width = aa->GetTicWidth();
    bool           latLon = aa->GetLatLonAxesEnabled();

    _drawAxes(minTic, maxTic, origin, axisColor, width);

    double         pointOnAxis[3];
    double         ticVec[3];
    double         startPosn[3], endPosn[3];
    vector<double> extents = getDomainExtents();

    // Now draw tic marks for x:
    pointOnAxis[1] = origin[1];
    pointOnAxis[2] = origin[2];
    ticVec[0] = 0.f;
    ticVec[1] = 0.f;
    ticVec[2] = 0.f;
    double scaleFactor;
    if (ticDir[0] == 1) {    // Y orientation
        scaleFactor = extents[4] - extents[1];
        ticVec[1] = ticLength[0] * scaleFactor;
    } else {    // Z orientation
        scaleFactor = extents[5] - extents[2];
        ticVec[2] = ticLength[0] * scaleFactor;
    }
    // ticVec[1] = ticLength[1]*scaleFactor;
    // ticVec[2] = ticLength[2]*scaleFactor;
    for (int i = 0; i < numTics[0]; i++) {
        pointOnAxis[0] = minTic[0] + (float)i * (maxTic[0] - minTic[0]) / (float)(numTics[0] - 1);
        vsub(pointOnAxis, ticVec, startPosn);
        vadd(pointOnAxis, ticVec, endPosn);

        //_drawTic(startPosn, endPosn, length, width, axisColor);
        _drawTic(startPosn, endPosn, width, axisColor);

        double text = pointOnAxis[0];
        if (latLon) convertPointToLon(text);
        renderText(text, startPosn, aa);
    }

    // Now draw tic marks for y:
    pointOnAxis[0] = origin[0];
    pointOnAxis[2] = origin[2];
    ticVec[0] = 0.f;
    ticVec[1] = 0.f;
    ticVec[2] = 0.f;
    if (ticDir[1] == 2) {    // Z orientation
        scaleFactor = extents[5] - extents[2];
        ticVec[2] = ticLength[1] * scaleFactor;
    } else {    // X orientation
        scaleFactor = extents[4] - extents[1];
        ticVec[0] = ticLength[1] * scaleFactor;
    }
    for (int i = 0; i < numTics[1]; i++) {
        pointOnAxis[1] = minTic[1] + (float)i * (maxTic[1] - minTic[1]) / (float)(numTics[1] - 1);
        vsub(pointOnAxis, ticVec, startPosn);
        vadd(pointOnAxis, ticVec, endPosn);

        _drawTic(startPosn, endPosn, width, axisColor);

        double text = pointOnAxis[1];
        if (latLon) convertPointToLat(text);
        renderText(text, startPosn, aa);
    }

    // Now draw tic marks for z:
    pointOnAxis[0] = origin[0];
    pointOnAxis[1] = origin[1];
    ticVec[0] = 0.f;
    ticVec[1] = 0.f;
    ticVec[2] = 0.f;
    if (ticDir[2] == 1) {    // Y orientation
        scaleFactor = extents[4] - extents[1];
        ticVec[1] = ticLength[2] * scaleFactor;
    } else {    // X orientation
        scaleFactor = extents[3] - extents[0];
        ticVec[0] = ticLength[2] * scaleFactor;
    }
    for (int i = 0; i < numTics[2]; i++) {
        pointOnAxis[2] = minTic[2] + (float)i * (maxTic[2] - minTic[2]) / (float)(numTics[2] - 1);
        vsub(pointOnAxis, ticVec, startPosn);
        vadd(pointOnAxis, ticVec, endPosn);
        _drawTic(startPosn, endPosn, width, axisColor);
        renderText(pointOnAxis[2], startPosn, aa);
    }
}

void AnnotationRenderer::_drawAxes(std::vector<double> min, std::vector<double> max, std::vector<double> origin, std::vector<double> color, double width)
{
    LegacyGL *lgl = _glManager->legacy;

    // glPushAttrib(GL_CURRENT_BIT);	// TODO GL
    GL_LEGACY(glDisable(GL_LIGHTING));
    glPolygonMode(GL_FRONT_AND_BACK, GL_FILL);
    lgl->Color4f(color[0], color[1], color[2], color[3]);
    GL_LEGACY(glLineWidth(width));
    glEnable(GL_LINE_SMOOTH);
    lgl->Begin(GL_LINES);
    lgl->Vertex3f(min[0], origin[1], origin[2]);
    lgl->Vertex3f(max[0], origin[1], origin[2]);
    lgl->Vertex3f(origin[0], min[1], origin[2]);
    lgl->Vertex3f(origin[0], max[1], origin[2]);
    lgl->Vertex3f(origin[0], origin[1], min[2]);
    lgl->Vertex3f(origin[0], origin[1], max[2]);
    lgl->End();
    glDisable(GL_LINE_SMOOTH);
    // glEnable(GL_LIGHTING);
    // glPopAttrib(); // TODO GL
}

void AnnotationRenderer::_drawTic(double startPosn[], double endPosn[], double width, std::vector<double> color)
{
    // glPushAttrib(GL_CURRENT_BIT); // TODO GL
    LegacyGL *lgl = _glManager->legacy;
    lgl->Color4f(color[0], color[1], color[2], color[3]);
    glLineWidth(width);
    glEnable(GL_LINE_SMOOTH);
    lgl->Begin(GL_LINES);
    lgl->Vertex3dv(startPosn);
    lgl->Vertex3dv(endPosn);
    lgl->End();
    glDisable(GL_LINE_SMOOTH);
    // glPopAttrib(); // TODO GL
}

void AnnotationRenderer::convertPointToLon(double &xCoord)
{
    double dummy = 0.;
    convertPointToLonLat(xCoord, dummy);
}

void AnnotationRenderer::convertPointToLat(double &yCoord)
{
    double dummy = 0.;
    convertPointToLonLat(dummy, yCoord);
}

void AnnotationRenderer::convertPointToLonLat(double &xCoord, double &yCoord)
{
    double coords[2] = {xCoord, yCoord};
    double coordsForError[2] = {coords[0], coords[1]};

    string projString = m_dataStatus->GetMapProjection();
    int    rc = DataMgrUtils::ConvertPCSToLonLat(projString, coords, 1);
    if (!rc) { MyBase::SetErrMsg("Could not convert point %f, %f to Lon/Lat", coordsForError[0], coordsForError[1]); }

    xCoord = coords[0];
    yCoord = coords[1];
}

Transform *AnnotationRenderer::getTransform(string dataMgrName)
{
    if (dataMgrName == "") dataMgrName = getCurrentDataMgrName();

    ViewpointParams *vpParams = m_paramsMgr->GetViewpointParams(m_winName);
    vector<string>   names = m_paramsMgr->GetDataMgrNames();
    Transform *      t = vpParams->GetTransform(names[0]);
    return t;
}

AxisAnnotation *AnnotationRenderer::getCurrentAxisAnnotation()
{
    AnnotationParams *vfParams = m_paramsMgr->GetAnnotationParams(m_winName);
    string            currentAxisDataMgr = vfParams->GetCurrentAxisDataMgrName();
    AxisAnnotation *  aa = vfParams->GetAxisAnnotation();
    return aa;
}

string AnnotationRenderer::getCurrentDataMgrName() const
{
    AnnotationParams *vfParams = m_paramsMgr->GetAnnotationParams(m_winName);
    string            currentAxisDataMgr = vfParams->GetCurrentAxisDataMgrName();
    return currentAxisDataMgr;
}

std::vector<double> AnnotationRenderer::getDomainExtents() const
{
    int            ts = _currentTimestep;
    vector<double> minExts, maxExts;

    m_dataStatus->GetActiveExtents(m_paramsMgr, ts, minExts, maxExts);

    std::vector<double> extents;
    for (int i = 0; i < minExts.size(); i++) { extents.push_back(minExts[i]); }
    for (int i = 0; i < maxExts.size(); i++) { extents.push_back(maxExts[i]); }

    return extents;
}

void AnnotationRenderer::renderText(double text, double coord[], AxisAnnotation *aa)
{
    if (aa == NULL) aa = getCurrentAxisAnnotation();

    std::vector<double> axisColor = aa->GetAxisColor();
    std::vector<double> backgroundColor = aa->GetAxisBackgroundColor();
    int                 fontSize = aa->GetAxisFontSize();

    int               precision = (int)aa->GetAxisDigits();
    std::stringstream ss;
    ss << fixed << setprecision(precision) << text;
    string textString = ss.str();

    TextLabel label(_glManager, _fontName, fontSize);
    label.HorizontalAlignment = TextLabel::Center;
<<<<<<< HEAD
    label.VerticalAlignment = TextLabel::Center;
=======
    label.VerticalAlignment = TextLabel::Top;
>>>>>>> 60f234af
    label.Padding = fontSize / 4.f;
    label.ForegroundColor = glm::vec4(axisColor[0], axisColor[1], axisColor[2], axisColor[3]);
    label.BackgroundColor = glm::vec4(backgroundColor[0], backgroundColor[1], backgroundColor[2], backgroundColor[3]);
    label.DrawText(glm::vec3(coord[0], coord[1], coord[2]), textString);

    /*
    if (_textObject!=NULL) {
        delete _textObject;
        _textObject = NULL;
    }
    _textObject = new TextObject();
    _textObject->Initialize(
        _fontFile, textString, fontSize,
        axisColor, txtBackground, vpParams, TextObject::BILLBOARD,
        TextObject::CENTERTOP
    );

    _textObject->drawMe(coord);

    return;
     */
}

void AnnotationRenderer::drawAxisArrows(vector<double> minExts, vector<double> maxExts)
{
    assert(minExts.size() == maxExts.size());
    while (minExts.size() < 3) {
        minExts.push_back(0.0);
        maxExts.push_back(0.0);
    }

    // Preserve the current GL color state
    // glPushAttrib(GL_CURRENT_BIT); // TODO GL

    float origin[3];
    float maxLen = -1.f;

    AnnotationParams *vfParams = m_paramsMgr->GetAnnotationParams(m_winName);

    vector<double> axisArrowCoords = vfParams->GetAxisArrowCoords();

    for (int i = 0; i < 3; i++) {
        origin[i] = minExts[i] + (axisArrowCoords[i]) * (maxExts[i] - minExts[i]);
        if (maxExts[i] - minExts[i] > maxLen) { maxLen = maxExts[i] - minExts[i]; }
    }

    LegacyGL *lgl = _glManager->legacy;

    glPolygonMode(GL_FRONT_AND_BACK, GL_FILL);
    float len = maxLen * 0.2f;
    lgl->Color3f(1.f, 0.f, 0.f);
    GL_LEGACY(glLineWidth(4.0));
    glEnable(GL_LINE_SMOOTH);
    lgl->Begin(GL_LINES);
    lgl->Vertex3fv(origin);
    lgl->Vertex3f(origin[0] + len, origin[1], origin[2]);

    lgl->End();
    lgl->Begin(GL_TRIANGLES);
    lgl->Vertex3f(origin[0] + len, origin[1], origin[2]);
    lgl->Vertex3f(origin[0] + .8 * len, origin[1] + .1 * len, origin[2]);
    lgl->Vertex3f(origin[0] + .8 * len, origin[1], origin[2] + .1 * len);

    lgl->Vertex3f(origin[0] + len, origin[1], origin[2]);
    lgl->Vertex3f(origin[0] + .8 * len, origin[1], origin[2] + .1 * len);
    lgl->Vertex3f(origin[0] + .8 * len, origin[1] - .1 * len, origin[2]);

    lgl->Vertex3f(origin[0] + len, origin[1], origin[2]);
    lgl->Vertex3f(origin[0] + .8 * len, origin[1] - .1 * len, origin[2]);
    lgl->Vertex3f(origin[0] + .8 * len, origin[1], origin[2] - .1 * len);

    lgl->Vertex3f(origin[0] + len, origin[1], origin[2]);
    lgl->Vertex3f(origin[0] + .8 * len, origin[1], origin[2] - .1 * len);
    lgl->Vertex3f(origin[0] + .8 * len, origin[1] + .1 * len, origin[2]);
    lgl->End();

    lgl->Color3f(0.f, 1.f, 0.f);
    lgl->Begin(GL_LINES);
    lgl->Vertex3fv(origin);
    lgl->Vertex3f(origin[0], origin[1] + len, origin[2]);
    lgl->End();
    lgl->Begin(GL_TRIANGLES);
    lgl->Vertex3f(origin[0], origin[1] + len, origin[2]);
    lgl->Vertex3f(origin[0] + .1 * len, origin[1] + .8 * len, origin[2]);
    lgl->Vertex3f(origin[0], origin[1] + .8 * len, origin[2] + .1 * len);

    lgl->Vertex3f(origin[0], origin[1] + len, origin[2]);
    lgl->Vertex3f(origin[0], origin[1] + .8 * len, origin[2] + .1 * len);
    lgl->Vertex3f(origin[0] - .1 * len, origin[1] + .8 * len, origin[2]);

    lgl->Vertex3f(origin[0], origin[1] + len, origin[2]);
    lgl->Vertex3f(origin[0] - .1 * len, origin[1] + .8 * len, origin[2]);
    lgl->Vertex3f(origin[0], origin[1] + .8 * len, origin[2] - .1 * len);

    lgl->Vertex3f(origin[0], origin[1] + len, origin[2]);
    lgl->Vertex3f(origin[0], origin[1] + .8 * len, origin[2] - .1 * len);
    lgl->Vertex3f(origin[0] + .1 * len, origin[1] + .8 * len, origin[2]);
    lgl->End();
    lgl->Color3f(0.f, 0.3f, 1.f);
    lgl->Begin(GL_LINES);
    lgl->Vertex3fv(origin);
    lgl->Vertex3f(origin[0], origin[1], origin[2] + len);
    lgl->End();
    lgl->Begin(GL_TRIANGLES);
    lgl->Vertex3f(origin[0], origin[1], origin[2] + len);
    lgl->Vertex3f(origin[0] + .1 * len, origin[1], origin[2] + .8 * len);
    lgl->Vertex3f(origin[0], origin[1] + .1 * len, origin[2] + .8 * len);

    lgl->Vertex3f(origin[0], origin[1], origin[2] + len);
    lgl->Vertex3f(origin[0], origin[1] + .1 * len, origin[2] + .8 * len);
    lgl->Vertex3f(origin[0] - .1 * len, origin[1], origin[2] + .8 * len);

    lgl->Vertex3f(origin[0], origin[1], origin[2] + len);
    lgl->Vertex3f(origin[0] - .1 * len, origin[1], origin[2] + .8 * len);
    lgl->Vertex3f(origin[0], origin[1] - .1 * len, origin[2] + .8 * len);

    lgl->Vertex3f(origin[0], origin[1], origin[2] + len);
    lgl->Vertex3f(origin[0], origin[1] - .1 * len, origin[2] + .8 * len);
    lgl->Vertex3f(origin[0] + .1 * len, origin[1], origin[2] + .8 * len);
    lgl->End();

    glDisable(GL_LINE_SMOOTH);
}<|MERGE_RESOLUTION|>--- conflicted
+++ resolved
@@ -544,11 +544,7 @@
 
     TextLabel label(_glManager, _fontName, fontSize);
     label.HorizontalAlignment = TextLabel::Center;
-<<<<<<< HEAD
-    label.VerticalAlignment = TextLabel::Center;
-=======
     label.VerticalAlignment = TextLabel::Top;
->>>>>>> 60f234af
     label.Padding = fontSize / 4.f;
     label.ForegroundColor = glm::vec4(axisColor[0], axisColor[1], axisColor[2], axisColor[3]);
     label.BackgroundColor = glm::vec4(backgroundColor[0], backgroundColor[1], backgroundColor[2], backgroundColor[3]);
