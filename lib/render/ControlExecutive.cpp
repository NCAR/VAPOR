--- conflicted
+++ resolved
@@ -115,12 +115,7 @@
     return 0;
 }
 
-<<<<<<< HEAD
-int ControlExec::Paint(string winName, bool force) {
-    GL_ERR_BREAK();
-=======
 int ControlExec::Paint(string winName, bool fast) {
->>>>>>> 0f907e3e
     Visualizer *v = getVisualizer(winName);
     if (!v) {
         SetErrMsg("Invalid Visualizer \"%s\"", winName.c_str());
@@ -132,13 +127,7 @@
     bool enabled = _paramsMgr->GetSaveStateEnabled();
     _paramsMgr->SetSaveStateEnabled(false);
 
-<<<<<<< HEAD
-    GL_ERR_BREAK();
-    int rc = v->paintEvent();
-    assert(!rc); // TODO Delete
-=======
     int rc = v->paintEvent(fast);
->>>>>>> 0f907e3e
 
     _paramsMgr->SetSaveStateEnabled(enabled);
 
