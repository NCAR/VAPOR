--- conflicted
+++ resolved
@@ -124,12 +124,7 @@
 }
 
 
-<<<<<<< HEAD
-int ControlExec::Paint(string winName, bool force){
-    GL_ERR_BREAK();
-=======
 int ControlExec::Paint(string winName, bool fast){
->>>>>>> 45a32f15
 	Visualizer* v = getVisualizer(winName);
 	if (!v) {
 		SetErrMsg("Invalid Visualizer \"%s\"", winName.c_str());
@@ -141,13 +136,7 @@
 	bool enabled = _paramsMgr->GetSaveStateEnabled();
 	_paramsMgr->SetSaveStateEnabled(false);
 
-<<<<<<< HEAD
-    GL_ERR_BREAK();
-		int rc =  v->paintEvent();
-    assert(!rc); // TODO Delete
-=======
-		int rc =  v->paintEvent(fast);
->>>>>>> 45a32f15
+	int rc =  v->paintEvent(fast);
 
 	_paramsMgr->SetSaveStateEnabled(enabled);
 
