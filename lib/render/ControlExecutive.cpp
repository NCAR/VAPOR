//-- ControlExec.cpp ----------------------------------------------------------------

// Implementation of ControlExec methods
//----------------------------------------------------------------------------

#include <iostream>
#include <fstream>
#include <sstream>
#include <string>

#include <vapor/ParamsMgr.h>
#include <vapor/ControlExecutive.h>
#include <vapor/CalcEngineMgr.h>
#include <vapor/Visualizer.h>
#include <vapor/DataStatus.h>

#include <vapor/VolumeRenderer.h>
#include <vapor/VolumeIsoRenderer.h>


using namespace VAPoR;
using namespace std;



ControlExec::ControlExec(
	vector <string> appParamsNames, vector <string> appRenderParamNames,
	size_t cacheSizeMB, int nThreads
) : MyBase() {

	_paramsMgr = new ParamsMgr(appParamsNames, appRenderParamNames);
	_dataStatus = new DataStatus(cacheSizeMB, nThreads);
	_calcEngineMgr = new CalcEngineMgr(_dataStatus, _paramsMgr);
	_visualizers.clear();

}

ControlExec::~ControlExec() {

#ifdef  DEBUG
	cout << "Allocated XmlNode count before delete " <<
		XmlNode::GetAllocatedNodes().size() << endl;

	const vector <XmlNode *> &nodes = XmlNode::GetAllocatedNodes();
	for (int i=0; i<nodes.size(); i++) {
		cout << "   " << nodes[i]->GetTag() << " " << XmlNode::streamOut(cout, nodes[i]) << endl;
	}
#endif

	if (_paramsMgr) delete _paramsMgr;
	if (_dataStatus) delete _dataStatus;


#ifdef  DEBUG
	cout << "Allocated XmlNode count after delete " <<
		XmlNode::GetAllocatedNodes().size() << endl;

	for (int i=0; i<nodes.size(); i++) {
		cout << "   " << nodes[i]->GetTag() << " " << XmlNode::streamOut(cout, nodes[i]) << endl;
	}
#endif

}


int ControlExec::NewVisualizer(string winName) {

	// Remove if already exists. Else no-op
	//
	RemoveVisualizer(winName);

	// Need to create a params instance for this visualizer
	//
	ViewpointParams *vpParams = _paramsMgr->CreateVisualizerParamsInstance(
		winName 
	);
	if (! vpParams) {
		SetErrMsg("Failed to create Visualizer parameters");
		return -1;
	}

	Visualizer* viz = new Visualizer(_paramsMgr, _dataStatus, winName);
	_visualizers[winName] = viz;

	return(0);
}

void ControlExec::RemoveVisualizer(string winName) {
	std::map<string, Visualizer*>::iterator itr2 = _visualizers.find(winName);
	if (itr2 != _visualizers.end()) {
		delete itr2->second;
		_visualizers.erase(itr2);
	}
}
	
int ControlExec::InitializeViz(string winName, GLManager *glManager) {
	Visualizer* v = getVisualizer(winName);
	if (!v) {
		SetErrMsg("Invalid Visualizer \"%s\"", winName.c_str());
		return -1;
	}

	if(v->InitializeGL(glManager) < 0) {
		SetErrMsg("InitializeGL failure");
		return -1;
	}

	return 0;
}

vector <string> ControlExec::GetVisualizerNames() const {
	vector <string> names; 

	std::map<string, Visualizer*>::const_iterator itr;
	for (itr=_visualizers.begin(); itr!=_visualizers.end(); ++itr) {
		names.push_back(itr->first);
	}
	return(names);
}


int ControlExec::ResizeViz(string winName, int width, int height){
	Visualizer* v = getVisualizer(winName);
	if (!v) {
		SetErrMsg("Invalid Visualizer \"%s\"", winName.c_str());
		return -1;
	}
	if(v->resizeGL(width, height)<0) return -1;
	
	return 0;
}


int ControlExec::Paint(string winName, bool fast){
	Visualizer* v = getVisualizer(winName);
	if (!v) {
		SetErrMsg("Invalid Visualizer \"%s\"", winName.c_str());
		return -1;
	}

	// Disable state saving when generating the transfer function
	//
	bool enabled = _paramsMgr->GetSaveStateEnabled();
	_paramsMgr->SetSaveStateEnabled(false);

	int rc =  v->paintEvent(fast);

	_paramsMgr->SetSaveStateEnabled(enabled);


	if(rc) SetErrMsg("Error performing paint event");
	return rc;
}

int ControlExec::ActivateRender(
	string winName, string dataSetName, string renderType, 
	string renderName, bool on
) {
	if (! _dataStatus->GetDataMgrNames().size()) {
		SetErrMsg("Invalid state : no data");
		return -1;
	}

	Visualizer* v = getVisualizer(winName);
	if (!v) {
		SetErrMsg("Invalid Visualizer \"%s\"", winName.c_str());
		return -1;
	}

<<<<<<< HEAD
	Renderer *ren = v->GetRenderer(renderType, renderName);

=======
>>>>>>> 7c0e04f6
	_paramsMgr->BeginSaveStateGroup("ActivateRender");

	// Create new renderer if one does not exist
	//
	string paramsType = RendererFactory::Instance()->
			GetParamsClassFromRenderClass(renderType);

	if (! v->HasRenderer(renderType, renderName)) { 


		VAssert(! paramsType.empty());

		// Need to create a params instance for this renderer
		//
		RenderParams *rp = _paramsMgr->CreateRenderParamsInstance(
			winName, dataSetName, paramsType, renderName
		);
		if (! rp) {
			SetErrMsg("Invalid renderer of type \"%s\"",renderType.c_str());
			_paramsMgr->EndSaveStateGroup();
			return -1;
		}

		int rc = v->CreateRenderer(dataSetName, renderType, renderName);
		if (rc<0) {
			SetErrMsg("Invalid renderer of type \"%s\"",renderType.c_str());
			_paramsMgr->EndSaveStateGroup();
			return(-1);
		}
	}


	// Get newly created (or existing) render params for this renderer
	//
	RenderParams *rp = _paramsMgr->GetRenderParams(
		winName, dataSetName, paramsType, renderName
	);
	VAssert(rp);

	rp->SetEnabled(on);
	v->MoveRendererToFront(renderType, renderName);
    v->MoveRenderersOfTypeToFront(VolumeIsoRenderer::GetClassType());
    v->MoveRenderersOfTypeToFront(VolumeRenderer::GetClassType());

	_paramsMgr->EndSaveStateGroup();

	return 0;
}

int ControlExec::ActivateRender(
	string winName, string dataSetName, const RenderParams *rp, 
	string renderName, bool on
) {
	VAssert (rp);

	if (! _dataStatus->GetDataMgrNames().size()) {
		SetErrMsg("Invalid state : no data");
		return -1;
	}

	Visualizer* v = getVisualizer(winName);
	if (!v) {
		SetErrMsg("Invalid Visualizer \"%s\"", winName.c_str());
		return -1;
	}

	string renderType = RendererFactory::Instance()->
		GetRenderClassFromParamsClass(rp->GetName());

	string paramsType = rp->GetName();

	_paramsMgr->BeginSaveStateGroup("ActivateRender");

	// Create new renderer if one does not exist
	//
	if (! v->HasRenderer(renderType, renderName)) { 

		// Need to create a params instance for this renderer
		//
		RenderParams *newRP = _paramsMgr->CreateRenderParamsInstance(
			winName, dataSetName, renderName, rp
		);
		if (! newRP) {
			SetErrMsg("Invalid renderer of type \"%s\"",renderType.c_str());
			_paramsMgr->EndSaveStateGroup();
			return -1;
		}

		int rc = v->CreateRenderer(dataSetName, renderType, renderName);
		if (rc<0) {
			SetErrMsg("Invalid renderer of type \"%s\"",renderType.c_str());
			_paramsMgr->EndSaveStateGroup();
			return(-1);
		}
	}

	RenderParams *newRP = _paramsMgr->GetRenderParams(
		winName, dataSetName, paramsType, renderName
	);
	VAssert(newRP);

	newRP->SetEnabled(on);
	v->MoveRendererToFront(renderType, renderName);
    v->MoveRenderersOfTypeToFront(VolumeIsoRenderer::GetClassType());
    v->MoveRenderersOfTypeToFront(VolumeRenderer::GetClassType());

	_paramsMgr->EndSaveStateGroup();

	return 0;
}

void ControlExec::_removeRendererHelper(
	string winName, string dataSetName, string renderType, string renderName,
	bool removeFromParamsFlag, bool hasOpenGLContext
) {

	// No-op if tuple of winName, dataSetName, renderType, and
	// renderName is unknown
	//
	string paramsType = RendererFactory::Instance()->
		GetParamsClassFromRenderClass(renderType);

	RenderParams *rParams = _paramsMgr->GetRenderParams(
		winName, dataSetName, paramsType, renderName
	);
	if (! rParams) return;

	Visualizer* v = getVisualizer(winName);
	if (! v)  return;

	v->DestroyRenderer(renderType, renderName, hasOpenGLContext);

	if (removeFromParamsFlag) {
		_paramsMgr->RemoveRenderParamsInstance(
				winName, dataSetName, paramsType, renderName
		);
	}
}

void ControlExec::RemoveRenderer(
	string winName, string dataSetName, string renderType, string renderName,
	bool hasOpenGLContext
) {
	_removeRendererHelper(
		winName, dataSetName, renderType, renderName, true, hasOpenGLContext
	);
}

void ControlExec::RemoveAllRenderers(
	string winName, bool hasOpenGLContext
) {
	vector <string> dataSetNames = _paramsMgr->GetDataMgrNames();
	for (int k=0; k<dataSetNames.size(); k++) {

		vector <string> pClassNames = _paramsMgr->
			GetRenderParamsClassNames(winName, dataSetNames[k]);

		for (int j=0; j<pClassNames.size(); j++) {
			vector <string> instNames = _paramsMgr->GetRenderParamInstances(
				winName, dataSetNames[k], pClassNames[j]
			);

			string rClassName =
				RendererFactory::Instance()->GetRenderClassFromParamsClass(
					pClassNames[j]
				);

			for (int i=0; i<instNames.size(); i++) {

				_removeRendererHelper(
					winName, dataSetNames[k], rClassName,
					instNames[i], true, hasOpenGLContext
				);
			}
		}
	}
}

void ControlExec::LoadState() {

	vector <string> vizNames = GetVisualizerNames();
	for (int i=0; i<vizNames.size(); i++) {
		RemoveVisualizer(vizNames[i]);
	}

	_paramsMgr->LoadState();


}


void ControlExec::LoadState(const XmlNode *rootNode) {

	// Destroy current visualizers
	//
	vector <string> vizNames = GetVisualizerNames();
	for (int i=0; i<vizNames.size(); i++) {
		RemoveVisualizer(vizNames[i]);
	}

	// Set up param state
	//
	_paramsMgr->LoadState(rootNode);

	// Create new visualizers based on new parameter state
	//
	vizNames = _paramsMgr->GetVisualizerNames();
	for (int i=0; i<vizNames.size(); i++) {
		string winName = vizNames[i];
		Visualizer* viz = new Visualizer(_paramsMgr, _dataStatus, winName);
		_visualizers[winName] = viz;
	}
}

int ControlExec::LoadState(string stateFile) {

	vector <string> vizNames = GetVisualizerNames();
	for (int i=0; i<vizNames.size(); i++) {
		RemoveVisualizer(vizNames[i]);
	}

	int rc = _paramsMgr->LoadState(stateFile);
	if (rc < 0) return(-1);

	vizNames = _paramsMgr->GetVisualizerNames();
	for (int i=0; i<vizNames.size(); i++) {
		string winName = vizNames[i];
		Visualizer* viz = new Visualizer(_paramsMgr, _dataStatus, winName);
		_visualizers[winName] = viz;
	}

	return(0);
}

void ControlExec::SetNumThreads(size_t nthreads) {
    _dataStatus->SetNumThreads(nthreads);
}

size_t ControlExec::GetNumThreads() const {
    return (_dataStatus->GetNumThreads());
}

void ControlExec::SetCacheSize(size_t sizeMB) {
    _dataStatus->SetCacheSize(sizeMB);
}

int ControlExec::activateClassRenderers(
	string vizName, string dataSetName, string pClassName, 
	vector <string> instNames, bool reportErrs
) {
	bool errEnabled = MyBase::GetEnableErrMsg();

	for (int i=0; i<instNames.size(); i++) {
		RenderParams *rp = _paramsMgr->GetRenderParams(
			vizName, dataSetName, pClassName, instNames[i]
		);
		VAssert(rp);

		// Convert from params render type to render type. Sigh
		//
		string rClassName = 
			RendererFactory::Instance()->GetRenderClassFromParamsClass(
				pClassName
			);

		if (! reportErrs) {
			EnableErrMsg(false);
		}
			
		int rc = ActivateRender(
			vizName, dataSetName, rClassName, instNames[i], rp->IsEnabled()
		);
		if (rc<0) {
			SetErrMsg(
				"Failed to activate render: %s", instNames[i].c_str()
			);
			EnableErrMsg(errEnabled);
			return(rc);
		}
	}

	if (! reportErrs) {
		EnableErrMsg(errEnabled);
	}

	return(0);
}

int ControlExec::openDataHelper(bool reportErrs) {

	// Activate/Create renderers as needed. This is a no-op if renderers
	// already exist
	//
	vector <string> dataSetNames = _paramsMgr->GetDataMgrNames();
	vector <string> vizNames = _paramsMgr->GetVisualizerNames();
	for (int i=0; i<vizNames.size(); i++) {

		for (int j=0; j<dataSetNames.size(); j++) {
			vector <string> pClassNames = _paramsMgr->
				GetRenderParamsClassNames(vizNames[i], dataSetNames[j]);

			for (int k=0; k<pClassNames.size(); k++) {
				vector <string> instNames = 
					_paramsMgr->GetRenderParamInstances(
						vizNames[i], dataSetNames[j], pClassNames[k]
				);

				int rc = activateClassRenderers(
					vizNames[i], dataSetNames[j], pClassNames[k], instNames, 
					reportErrs
				);
				if (rc<0) return(rc);

			}
		}
	}
	return(0);
}

int ControlExec::OpenData(
	const std::vector <string> &files, const std::vector <string> &options,
	string dataSetName, string typ
) {

	// If re-opening an exising data set we need to close all of the
	// visualizers to force the renderers to be recreated with the
	// new data manager
	//
	if (_dataStatus->GetDataMgr(dataSetName)) {
		_dataStatus->Close(dataSetName);

		vector <string> vizNames = _paramsMgr->GetVisualizerNames();
		for (int k=0; k<vizNames.size(); k++) {

			vector <string> pClassNames = _paramsMgr->
				GetRenderParamsClassNames(vizNames[k], dataSetName);

			for (int j=0; j<pClassNames.size(); j++) {
				vector <string> instNames = _paramsMgr->GetRenderParamInstances(
					vizNames[k], dataSetName, pClassNames[j]
				);

				string rClassName =
					RendererFactory::Instance()->GetRenderClassFromParamsClass(
						pClassNames[j]
					);

				for (int i=0; i<instNames.size(); i++) {

					_removeRendererHelper(
						vizNames[k], dataSetName, rClassName,
						instNames[i], false, false
					);
				}
			}
		}
	}

	int rc = _dataStatus->Open(files, options, dataSetName, typ);
	if (rc < 0) {
		SetErrMsg("Failure to open data set of type \"%s\"", typ.c_str());
		return -1;
	}

	_paramsMgr->AddDataMgr(
		dataSetName, _dataStatus->GetDataMgr(dataSetName)
	);

	// Re-initialize the ControlExec to match the new state
	//
	rc = openDataHelper(true);

	return(rc);
}

void ControlExec::CloseData(string dataSetName) {

	if (! _dataStatus->GetDataMgr(dataSetName)) return; 

	_dataStatus->Close(dataSetName);


	// Remove any renderers associated with this data set
	//
	vector <string> winNames = GetVisualizerNames();
	for (int i=0; i<winNames.size(); i++) {
		vector <string> renderTypes = GetRenderClassNames(winNames[i]);
		for (int j=0; j<renderTypes.size(); j++) {
			vector <string> renderNames = GetRenderInstances(
				winNames[i], renderTypes[j]
			);
			for (int k=0; k<renderNames.size(); k++) {

				// This is a no-op if the tuple of window, data set,
				// render type, and render instance does not exist
				//
				RemoveRenderer(
					winNames[i], dataSetName, renderTypes[j], renderNames[k], false
				);
			}
		}
	}
		
	_paramsMgr->RemoveDataMgr(dataSetName);
}


int ControlExec::EnableImageCapture(string filename, string winName)
{
	Visualizer* v = getVisualizer(winName);
	if (!v) {
		SetErrMsg("Invalid Visualizer \"%s\"", winName.c_str());
		return -1;
	}
	if(v->SetImageCaptureEnabled(true, filename)) 
    {
		SetErrMsg("Visualizer (%s) failed to enable capturing  image.", winName.c_str());
        return -1;
    }

	// Disable state saving when capturing an image
	//
	bool enabled = _paramsMgr->GetSaveStateEnabled();
	_paramsMgr->SetSaveStateEnabled(false);
    int rc =  v->paintEvent(false);   // paint with image capture enabled
	_paramsMgr->SetSaveStateEnabled(enabled);
    if( rc != 0 )
    {
		SetErrMsg("Visualizer (%s) failed to paint and thus not capturing image.", winName.c_str());
        return -1;
    }
	return 0;
}

int ControlExec::EnableAnimationCapture(
	string winName, bool onOff, string filename 
) {
		
	Visualizer* v = getVisualizer(winName);
	if (!v) {
		SetErrMsg("Invalid Visualizer \"%s\"", winName.c_str());
		return -1;
	}

	if(v->SetAnimationCaptureEnabled(onOff, filename)) return -1;
	return 0;
}

string ControlExec::MakeStringConformant(string s) {
	if (s.empty()) s += "_";

	if (! (isalpha(s[0]) || s[0] == '_')) {
		s = "_" + s;
	}

	for (string::iterator itr = s.begin(); itr != s.end(); ++itr) {
		if (!
			(isalnum(*itr) ||
			 isdigit(*itr) ||
			 *itr == '-'   ||
			 *itr == '_'   ||
			 *itr == '.')) {

			*itr = '_';
		}
		if (isspace(*itr)) {
			*itr = '_';
		}
	}
	return(s);
}


void ControlExec::undoRedoHelper() {

	bool enabled = GetSaveStateEnabled();
	SetSaveStateEnabled(false);

	// Destroy current visualizers
	//
	vector <string> vizNames = GetVisualizerNames();
	for (int i=0; i<vizNames.size(); i++) {
		RemoveVisualizer(vizNames[i]);
	}

	// Create new visualizers based on new parameter state
	//
	vizNames = _paramsMgr->GetVisualizerNames();
	for (int i=0; i<vizNames.size(); i++) {
		string winName = vizNames[i];
		Visualizer* viz = new Visualizer(_paramsMgr, _dataStatus, winName);
		_visualizers[winName] = viz;
	}

	// Data-dependent re-initialization
	//
	int rc = openDataHelper(false);
	VAssert(rc>=0);

	SetSaveStateEnabled(enabled);
}

bool ControlExec::Undo() {

	// Attempt to undo parameter state
	//
	bool status = _paramsMgr->Undo();
	if (! status) return (status);

	undoRedoHelper();

	return(true);
}

bool ControlExec::Redo() {

	// Attempt to redo parameter state
	//
	bool status = _paramsMgr->Redo();
	if (! status) return (status);

	undoRedoHelper();

	return(true);
}

void ControlExec::UndoRedoClear() {
	_paramsMgr->UndoRedoClear();
}



int ControlExec::SaveSession(string filename)
{
	
	ofstream fileout;
	string s;
	
	fileout.open(filename.c_str());
	if (! fileout) {
		SetErrMsg("Unable to open output session file : %M");
		return(-1);
	}

	const XmlNode *node = _paramsMgr->GetXMLRoot();
	XmlNode::streamOut(fileout, *node);
	if (fileout.bad()) {
		SetErrMsg("Unable to write output session file : %M");
		return(-1);
	}

	fileout.close();
	return(0);
	
}


RenderParams *ControlExec::GetRenderParams(
    string winName, string dataSetName, string renderType,  string instName
) const {
	
	string paramsType = RendererFactory::Instance()->
		GetParamsClassFromRenderClass(renderType);

	RenderParams *rParams = _paramsMgr->GetRenderParams(
		winName, dataSetName, paramsType, instName
	);

	if (! rParams) {
		SetErrMsg("Invalid window name, render type, or instance name");
		return(NULL);
	}

	return(rParams);
}

vector<string> ControlExec::GetRenderClassNames(string winName) const {

	vector<string> v = _paramsMgr->GetRenderParamsClassNames(winName);

	for (int i=0; i<v.size(); i++) {
		v[i] = RendererFactory::Instance()->GetRenderClassFromParamsClass(v[i]);
	}

	return(v);
}

vector<string> ControlExec::GetRenderInstances(
	string winName, string renderType
) const {

	string paramsType = RendererFactory::Instance()->
		GetParamsClassFromRenderClass(renderType);

	return(_paramsMgr->GetRenderParamInstances(winName, paramsType));

}

vector <string> ControlExec::GetAllRenderClasses() {
    return(RendererFactory::Instance()->GetFactoryNames());
}

bool ControlExec::RenderLookup(
    string instName, string &winName, string &dataSetName, string &renderType
) const {

	string paramsType = RendererFactory::Instance()->
		GetParamsClassFromRenderClass(renderType);

	return(_paramsMgr->RenderParamsLookup(
		instName, winName, dataSetName, paramsType)
	);

}

int ControlExec::DrawText(string winName, string text, 
						int x, int y, int size,	float color[3], int type) {
	Visualizer* v = getVisualizer(winName);
	if (v == NULL) {
		string msg = "Could not get Visualizer " + winName;
		SetErrMsg(msg.c_str());
		return -1;
	}

	v->DrawText(text, x, y, size, color, type);
	
	return 0;
}

int ControlExec::DrawText(string text, int x, 
						int y, int size, float color[3], int type) {
	vector<string> visNames = GetVisualizerNames();
	for (int i=0; i<visNames.size(); i++) {
		DrawText(visNames[i], text, x, y, size, color, type);
	}

	return 0;
}

int ControlExec::ClearText(string winName) {
	Visualizer* v = getVisualizer(winName);
	if (v == NULL) {
		string msg = "Could not get Visualizer " + winName;
		SetErrMsg(msg.c_str());
		return -1;
	}

	v->ClearText();
	
	return 0;
}

int ControlExec::ClearText() {
	vector<string> visNames = GetVisualizerNames();
	for (int i=0; i<visNames.size(); i++) {
		ClearText(visNames[i]);
	}

	return 0;
}

int ControlExec::AddFunction(
	string scriptType,
	string dataSetName,
	string scriptName,
	string script,
	const vector <string> &inputVarNames,
	const vector <string> &outputVarNames,
	const vector <string> &outputVarMeshes,
	bool coordFlag
) {

	// Ugh. Need to force each renderer to clear any cached data because
	// if we redefine a variable the variable's data will change but
	// the variable's name will not. Hence, if we don't clear the data
	// the renderer may continue using old data
	//
	std::map<string, Visualizer*>::const_iterator itr;
	for (itr=_visualizers.begin(); itr!=_visualizers.end(); ++itr) {
		itr->second->ClearRenderCache();
	}

	return(
		_calcEngineMgr->AddFunction(
			scriptType, dataSetName, scriptName, script,
			inputVarNames, outputVarNames, outputVarMeshes, coordFlag
		)
	);
}

void ControlExec::RemoveFunction(
	string scriptType,
	string dataSetName,
	string scriptName
) {
	return(
		_calcEngineMgr->RemoveFunction(
			scriptType, dataSetName, scriptName
		)
	);
}

bool ControlExec::GetFunction(
	string scriptType,
	string dataSetName,
	string scriptName,
	string &script,
	vector <string> &inputVarNames,
	vector <string> &outputVarNames,
	vector <string> &outputVarMeshes,
	bool &coordFlag
) const {
	script.clear();
	inputVarNames.clear();
	outputVarNames.clear();
	outputVarMeshes.clear();

	return(
		_calcEngineMgr->GetFunctionScript(
			scriptType, dataSetName, scriptName, script,
			inputVarNames, outputVarNames, outputVarMeshes,
			coordFlag
		)
	);
}

string ControlExec::GetFunctionStdout(
	string scriptType,
	string dataSetName,
	string scriptName
) const {

	return(_calcEngineMgr->GetFunctionStdout(
		scriptType, dataSetName, scriptName
	));
}


std::vector<string> ControlExec::GetFunctionNames(
	string scriptType,
	string dataSetName
) const {

	return(
		_calcEngineMgr->GetFunctionNames(scriptType, dataSetName)
	);
}
<|MERGE_RESOLUTION|>--- conflicted
+++ resolved
@@ -167,11 +167,8 @@
 		return -1;
 	}
 
-<<<<<<< HEAD
 	Renderer *ren = v->GetRenderer(renderType, renderName);
 
-=======
->>>>>>> 7c0e04f6
 	_paramsMgr->BeginSaveStateGroup("ActivateRender");
 
 	// Create new renderer if one does not exist
