--- conflicted
+++ resolved
@@ -109,7 +109,6 @@
 
 int ControlExec::Paint(string winName, bool fast)
 {
-    GL_ERR_BREAK();
     Visualizer *v = getVisualizer(winName);
     if (!v) {
         SetErrMsg("Invalid Visualizer \"%s\"", winName.c_str());
@@ -121,13 +120,7 @@
     bool enabled = _paramsMgr->GetSaveStateEnabled();
     _paramsMgr->SetSaveStateEnabled(false);
 
-<<<<<<< HEAD
-    GL_ERR_BREAK();
-    int rc = v->paintEvent();
-    assert(!rc);    // TODO Delete
-=======
     int rc = v->paintEvent(fast);
->>>>>>> 8259e1a7
 
     _paramsMgr->SetSaveStateEnabled(enabled);
 
