--- conflicted
+++ resolved
@@ -471,18 +471,15 @@
 
 int DVRenderer::_paintGL( bool fast ) 
 {
-<<<<<<< HEAD
-
 	std::clock_t start;
 	double duration;
 	start = std::clock();
 
-=======
 #ifdef Darwin
     return 0;
 #endif
->>>>>>> b80fd889
-    GLint viewport[4];
+    
+	GLint viewport[4];
     glGetIntegerv( GL_VIEWPORT, viewport );
     DVRParams* params = dynamic_cast<DVRParams*>( GetActiveParams() );
     if( !params )
