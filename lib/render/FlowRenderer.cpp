--- conflicted
+++ resolved
@@ -298,30 +298,24 @@
             if( params->GetFlowDirection() == 1 )           // backward integration
                 deltaT *= -1.0f;
             int numOfSteps = params->GetSteadyNumOfSteps();
-<<<<<<< HEAD
             // existing number of advection steps
             numOfSteps -= (_advection.GetMaxNumOfPart() -1);
-            _advection.AdvectSteps(&_velocityField, deltaT, numOfSteps);
-=======
-            int total = numOfSteps - (_advection.GetMaxNumOfPart() - 1);
+
+            int total = numOfSteps;
             int done = 0;
-            
+
             if(_2ndAdvection)
                 total += numOfSteps - (_2ndAdvection->GetMaxNumOfPart() - 1);
-                
-            
+
             Progress::Start("Advect particles", total, true);
-            for( size_t i = _advection.GetMaxNumOfPart() - 1;  // existing number of advection steps 
-                 i < numOfSteps && rv == flow::ADVECT_HAPPENED; i++ )
-            {
-                Progress::Update(done++);
-                if (Progress::Cancelled())
-                    return 0;
-                rv = _advection.AdvectOneStep( &_velocityField, deltaT );
-            }
+
+            _advection.AdvectSteps(&_velocityField, deltaT, numOfSteps);
+            // Move inside advection loop
+            // Progress::Update(done++);
+            //     if (Progress::Cancelled())
+            //        return 0;
             if (!_2ndAdvection)
                 Progress::Finish();
->>>>>>> 0798a031
 
             /* If the advection is bi-directional */
             if( _2ndAdvection )
@@ -329,22 +323,15 @@
                 assert( deltaT > 0.0f );
                 float   deltaT2 = deltaT * -1.0f;
                 rv = flow::ADVECT_HAPPENED;
-<<<<<<< HEAD
                 int numOfSteps = params->GetSteadyNumOfSteps();
                 // existing number of advection steps
                 numOfSteps -= (_2ndAdvection->GetMaxNumOfPart() -1);
                 rv =  _2ndAdvection->AdvectSteps( &_velocityField, deltaT2, numOfSteps);
-=======
-                for( size_t i = _2ndAdvection->GetMaxNumOfPart() - 1; 
-                     i < numOfSteps && rv == flow::ADVECT_HAPPENED; i++ )
-                {
-                    Progress::Update(done++);
-                    if (Progress::Cancelled())
-                        return 0;
-                    rv = _2ndAdvection->AdvectOneStep( &_velocityField, deltaT2 );
-                }
+                // Move inside advection loop
+                // Progress::Update(done++);
+                //     if (Progress::Cancelled())
+                //        return 0;
                 Progress::Finish();
->>>>>>> 0798a031
             }
 
         }
