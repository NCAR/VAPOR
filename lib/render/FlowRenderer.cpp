#include "vapor/glutil.h"
#include "vapor/FlowRenderer.h"
#include "vapor/Particle.h"
#include "vapor/AdvectionIO.h"
#include <iostream>
#include <sstream>
#include <cstring>
#include <cctype>   // std::isspace
#include <random>
#include <algorithm>
#include <vapor/Progress.h>

#define GL_ERROR     -20

using namespace VAPoR;
using glm::vec3;
using glm::vec4;

static RendererRegistrar<FlowRenderer> registrar( FlowRenderer::GetClassType(), 
                                                  FlowParams::GetClassType() );


// Constructor
FlowRenderer::FlowRenderer( const ParamsMgr*    pm,
                      std::string&        winName,
                      std::string&        dataSetName,
                      std::string&        instName,
                      DataMgr*            dataMgr )
          : Renderer( pm,
                      winName,
                      dataSetName,
                      FlowParams::GetClassType(),
                      FlowRenderer::GetClassType(),
                      instName,
                      dataMgr ),
            _velocityField     ( 9 ), // big enough to hold velocities for 3 time steps.
            _colorField        ( 3 ), // big enough to hold scalars for 3 time steps.
            _colorMapTexOffset ( 0 )
{ }

// Destructor
FlowRenderer::~FlowRenderer()
{ 
    // Delete vertex arrays
    if( _vertexArrayId )
    {
        glDeleteVertexArrays(1, &_vertexArrayId );
        _vertexArrayId = 0;
    }
    if( _vertexBufferId )
    {
        glDeleteBuffers( 1, &_vertexBufferId );
        _vertexBufferId = 0;
    }

    if( _colorMapTexId )
    {
        glDeleteTextures( 1, &_colorMapTexId );
        _colorMapTexId = 0;
    }
}

std::string FlowRenderer::_getColorbarVariableName() const
{
    return GetActiveParams()->GetColorMapVariableName();
}

int
FlowRenderer::_initializeGL()
{
    // First prepare the VelocityField
    _velocityField.AssignDataManager( _dataMgr );
    _colorField.AssignDataManager(    _dataMgr );
    _timestamps = _dataMgr->GetTimeCoordinates();

    // Followed by real OpenGL initializations
    ShaderProgram *shader   = nullptr;
    if( (shader = _glManager->shaderManager->GetShader("FlowLine")) )
        _shader      = shader;
    else
        return GL_ERROR;

    /* Create Vertex Array Object (VAO) */
    glGenVertexArrays( 1, &_vertexArrayId );
    glGenBuffers(      1, &_vertexBufferId );

    /* Generate and configure 1D texture: _colorMapTexId */
    glGenTextures( 1, &_colorMapTexId );
    glActiveTexture( GL_TEXTURE0 + _colorMapTexOffset );
    glBindTexture( GL_TEXTURE_1D,  _colorMapTexId );
    glTexParameteri(GL_TEXTURE_1D, GL_TEXTURE_MAG_FILTER, GL_LINEAR);
    glTexParameteri(GL_TEXTURE_1D, GL_TEXTURE_MIN_FILTER, GL_LINEAR);
    glTexParameteri(GL_TEXTURE_1D, GL_TEXTURE_WRAP_S, GL_CLAMP_TO_EDGE);
    glBindTexture( GL_TEXTURE_1D, 0 );
    
    
    glGenVertexArrays(1, &_VAO);
    glGenBuffers(1, &_VBO);

    assert(_VAO);
    assert(_VBO);

    glBindVertexArray(_VAO);
    glBindBuffer(GL_ARRAY_BUFFER, _VBO);
    glVertexAttribPointer(0, 3, GL_FLOAT, GL_FALSE, sizeof(glm::vec4), NULL);
    glVertexAttribPointer(1, 1, GL_FLOAT, GL_FALSE, sizeof(glm::vec4), (void*)sizeof(glm::vec3));
    glEnableVertexAttribArray(0);
    glEnableVertexAttribArray(1);
    glBindBuffer(GL_ARRAY_BUFFER, 0);
    glBindVertexArray(0);
    

    return 0;
}


<<<<<<< HEAD
auto FlowRenderer::_parseAdditionalVariables( const std::string& longString ) const
                   -> std::vector<std::string>
{
    // Step 1: extract comma separated values
    std::stringstream ss( longString );
    std::vector<std::string> varNames;
    for( std::string line; std::getline( ss, line, ',' ); )
        varNames.emplace_back( line );

    // Step 2: remove any white space and newline symbol for each variable name
    for( auto& e : varNames ) {
        e.erase( std::remove_if(e.begin(), e.end(), 
                 [](unsigned char c){return std::isspace(c);}), 
                 e.end() );
    }

    // Step 3: remove any empty entry
    varNames.erase( std::remove_if( varNames.begin(), varNames.end(), 
                    [](const std::string& s){return s.empty();} ), 
                    varNames.end() );

    // Step 4: check if these variable names are actually available in the DataMgr.
    const auto availVars = _dataMgr->GetDataVarNames();
    auto no_contain = [&availVars](const std::string& s) {return 
                       std::find(availVars.cbegin(), availVars.cend(), s) == availVars.cend();};
    varNames.erase( std::remove_if( varNames.begin(), varNames.end(), no_contain ),
                    varNames.end() );

    return varNames;
}

int FlowRenderer::_paintGL( bool fast )
=======
int FlowRenderer::_outputFlowLines()
>>>>>>> d59c9ec2
{
    auto* params = dynamic_cast<FlowParams*>( GetActiveParams() );
    assert( params != nullptr );

    // Retrieve additional variables that users require to sample
    const auto addiVars = params->GetFlowOutputMoreVariables();

    // Identify variables that an advection already has, but the user doesn't 
    // include in addiVars. Remove them.
    //
    // start by listing all variables as potentially to be removed
    auto removeVars = _advection.GetPropertyVarNames();
    auto containV = [&addiVars](const std::string& v) {return 
                    std::find(addiVars.cbegin(), addiVars.cend(), v) != addiVars.cend();};
    // remove those confirmed by the user from the "to remove" list
    removeVars.erase( std::remove_if( removeVars.begin(), removeVars.end(), containV ),
                      removeVars.end() );
    for( const auto& rmV : removeVars ) {
        _advection.RemoveParticleProperty( rmV );

        if( _2ndAdvection )
            _2ndAdvection->RemoveParticleProperty( rmV );
    }
                 
    for( const auto& v : addiVars ) {
        // Create a VaporField with this variable
        flow::VaporField varField( 2 );
        varField.AssignDataManager( _dataMgr );
        varField.UpdateParams( params );
        varField.ScalarName = v;

        // Sample values along the pathlines.
        // Note that the advection class will do nothing if this variable already exists
        //   either as a property or as a value.
        _advection.CalculateParticleProperties( &varField );
        if( _2ndAdvection )
            _2ndAdvection->CalculateParticleProperties( &varField );
    }

<<<<<<< HEAD
    if( params->GetNeedFlowlineOutput() ) {

        // Retrieve additional variables that users require to sample
        std::string longString = params->GetFlowOutputMoreVariables();
        const auto addiVars = this->_parseAdditionalVariables( longString );

        // Identify variables that an advection already has, but the user doesn't 
        // include in addiVars. Remove them.
        auto removeVars = _advection.GetPropertyVarNames();
        auto containV = [&addiVars](const std::string& v) {return 
                        std::find(addiVars.cbegin(), addiVars.cend(), v) != addiVars.cend();};
        removeVars.erase( std::remove_if( removeVars.begin(), removeVars.end(), containV ),
                          removeVars.end() );
        for( const auto& rmV : removeVars ) {
            auto availVars = _advection.GetPropertyVarNames();
            size_t rmI = 0;
            for( size_t i = 0; i < availVars.size(); i++ )
                if( rmV == availVars[i] ) {
                    rmI = i;
                    break;
                }
            _advection.RemoveParticleProperty( rmI );

            if( _2ndAdvection )
                _2ndAdvection->RemoveParticleProperty( rmI );
        }
                     
        // Note that the advection class will do nothing if this variable already exists.
        for( const auto& v : addiVars ) {
            // Create a VaporField with this variable
            flow::VaporField varField( 2 );
            varField.AssignDataManager( _dataMgr );
            varField.UpdateParams( params );
            varField.ScalarName = v;

            // Sample values along the pathlines
            _advection.CalculateParticleProperties( &varField );
            if( _2ndAdvection )
                _2ndAdvection->CalculateParticleProperties( &varField );
        }

        // In case of steady flow, output the number of particles that 
        // equals to the advection steps plus one.
        // In the case of unsteady flow, output particles that are up to 
        // the advection time step.
        if( params->GetIsSteady() ) {
            rv = flow::OutputFlowlinesNumSteps( &_advection, 
                                                params->GetFlowlineOutputFilename().c_str(),
                                                params->GetSteadyNumOfSteps(),
                                                false );
        }
        else {
            rv = flow::OutputFlowlinesMaxTime( &_advection,
                                               params->GetFlowlineOutputFilename().c_str(),
                                               _timestamps.at( params->GetCurrentTimestep() ),
                                               false );
        }
        if( rv != 0 ) {
            MyBase::SetErrMsg("Output flow lines wrong!");
            return rv;
=======
    // In case of steady flow, output the number of particles that 
    // equals to the advection steps.
    // In the case of unsteady flow, output particles that are up to 
    // the advection timestamp.
    int rv;
    if( params->GetIsSteady() ) {
        rv = flow::OutputFlowlinesNumSteps( &_advection, 
                                            params->GetFlowlineOutputFilename().c_str(),
                                            params->GetSteadyNumOfSteps(),
                                            false );
    }
    else {
        rv = flow::OutputFlowlinesMaxTime( &_advection,
                                           params->GetFlowlineOutputFilename().c_str(),
                                           _timestamps.at( params->GetCurrentTimestep() ),
                                           false );
    }
    if( rv != 0 ) {
        MyBase::SetErrMsg("Output flow lines wrong!");
        return rv;
    }

    if( _2ndAdvection ) {   // bi-directional advection
        if( params->GetIsSteady() ) {
            rv = flow::OutputFlowlinesNumSteps( _2ndAdvection.get(),
                                                params->GetFlowlineOutputFilename().c_str(), 
                                                params->GetSteadyNumOfSteps(),
                                                true );
        }
        else {
            rv = flow::OutputFlowlinesMaxTime( _2ndAdvection.get(),
                                               params->GetFlowlineOutputFilename().c_str(), 
                                               _timestamps.at( params->GetCurrentTimestep() ),
                                               true );
        }
        if( rv != 0 ) {
                MyBase::SetErrMsg("Output flow lines wrong!");
                return rv;
>>>>>>> d59c9ec2
        }
    }

<<<<<<< HEAD
        if( _2ndAdvection ) {   // bi-directional advection
            if( params->GetIsSteady() ) {
                rv = flow::OutputFlowlinesNumSteps( _2ndAdvection.get(),
                                                    params->GetFlowlineOutputFilename().c_str(), 
                                                    params->GetSteadyNumOfSteps(),
                                                    true );
            }
            else {
                rv = flow::OutputFlowlinesMaxTime( _2ndAdvection.get(),
                                                   params->GetFlowlineOutputFilename().c_str(), 
                                                   _timestamps.at( params->GetCurrentTimestep() ),
                                                   true );
            }
            if( rv != 0 ) {
                    MyBase::SetErrMsg("Output flow lines wrong!");
                    return rv;
            }
        }
=======
    return 0;
}


int FlowRenderer::_paintGL( bool fast )
{
    FlowParams* params = dynamic_cast<FlowParams*>( GetActiveParams() );
    int rv;     // return value
>>>>>>> d59c9ec2

    _velocityField.DefaultZ = Renderer::GetDefaultZ( _dataMgr, params->GetCurrentTimestep() );

    if( params->GetNeedFlowlineOutput() ) {
        rv = _outputFlowLines();
        params->SetNeedFlowlineOutput( false );
        if( rv != 0 )
            return rv;
    }


    if( _updateFlowCacheAndStates( params ) != 0 )
    {
        MyBase::SetErrMsg("Parameters not ready!");
        return flow::PARAMS_ERROR;
    }
    
    if (_velocityStatus != FlowStatus::UPTODATE || _colorStatus != FlowStatus::UPTODATE)
        _renderStatus = FlowStatus::SIMPLE_OUTOFDATE;
    

    _velocityField.UpdateParamAndVarNames( params );
    _colorField.UpdateParamAndVarNames( params );

    // In case there's 0 variable selected, meaning that more than one of the velocity 
    // variable names are empty strings, then the paint routine aborts.
    if( _velocityField.GetNumOfEmptyVelocityNames() > 2 )
    {
        MyBase::SetErrMsg("Please provide at least 1 field variables for advection!");
        return flow::PARAMS_ERROR;
    }

    if( _velocityStatus == FlowStatus::SIMPLE_OUTOFDATE )
    {
        // First step is to re-calculate deltaT
        rv = _velocityField.CalcDeltaTFromCurrentTimeStep( _cache_deltaT );
        if( rv != 0 )
        {
            MyBase::SetErrMsg("Update deltaT failed!");
            return rv;
        }

        // Read seeds from a file is a special case, so we put it up front
        if( _cache_seedGenMode == FlowSeedMode::LIST )
        {
            rv = flow::InputSeedsCSV( params->GetSeedInputFilename(), &_advection );
            if( rv != 0 )
            {
                MyBase::SetErrMsg("Input seed list wrong!");
                return flow::FILE_ERROR;
            }
            rv = _updateAdvectionPeriodicity( &_advection ); 
            if( rv != 0 )
            {
                MyBase::SetErrMsg("Update Advection Periodicity failed!");
                return flow::GRID_ERROR;
            }
            if( _2ndAdvection )     // bi-directional advection
            {
                flow::InputSeedsCSV( params->GetSeedInputFilename(), _2ndAdvection.get() );
                rv = _updateAdvectionPeriodicity( _2ndAdvection.get() ); 
                if( rv != 0 )
                {
                    MyBase::SetErrMsg("Update Advection Periodicity failed!");
                    return flow::GRID_ERROR;
                }
            }
        }
        else 
        {
            std::vector<flow::Particle> seeds;
            if( _cache_seedGenMode      == FlowSeedMode::UNIFORM )
                _genSeedsRakeUniform( seeds );
            else if( _cache_seedGenMode == FlowSeedMode::RANDOM )
                _genSeedsRakeRandom( seeds );
            else if( _cache_seedGenMode == FlowSeedMode::RANDOM_BIAS )
                _genSeedsRakeRandomBiased( seeds );

            // Note on UseSeedParticles(): this is the only function that resets
            //   all the streams inside of an Advection class.
            //   It should immediately be followed by a function to set its periodicity
            _advection.UseSeedParticles( seeds );
            rv = _updateAdvectionPeriodicity( &_advection );
            if( rv != 0 )
            {
                MyBase::SetErrMsg("Update Advection Periodicity failed!");
                return flow::GRID_ERROR;
            }
            if( _2ndAdvection )     // bi-directional advection
            {
                _2ndAdvection->UseSeedParticles( seeds );
                rv = _updateAdvectionPeriodicity( _2ndAdvection.get() ); 
                if( rv != 0 )
                {
                    MyBase::SetErrMsg("Update Advection Periodicity failed!");
                    return flow::GRID_ERROR;
                }
            }
        }

        _advectionComplete = false;
        _velocityStatus = FlowStatus::UPTODATE;
    }
    else if( _velocityStatus == FlowStatus::TIME_STEP_OOD )
    {
        _advectionComplete = false;
        _velocityStatus = FlowStatus::UPTODATE;
    }


    if( !params->UseSingleColor() )
    {
        if( _colorStatus == FlowStatus::SIMPLE_OUTOFDATE )
        {
            _advection.ResetParticleValues();
            _coloringComplete = false;
            _colorStatus      = FlowStatus::UPTODATE;
            if( _2ndAdvection )     // bi-directional advection
                _2ndAdvection->ResetParticleValues();
        }
        else if( _colorStatus == FlowStatus::TIME_STEP_OOD )
        {
            _coloringComplete = false;
            _colorStatus      = FlowStatus::UPTODATE;
        }
    }

    if( !_advectionComplete )
    {
        float deltaT = _cache_deltaT;
        rv = flow::ADVECT_HAPPENED;

        // Advection scheme 1: advect a maximum number of steps.
        // This scheme is used for steady flow
        if( params->GetIsSteady() )
        {
            // If the advection is single-directional
            if( params->GetFlowDirection() == 1 )           // backward integration
                deltaT *= -1.0f;
            long numOfSteps = params->GetSteadyNumOfSteps();
            
            Progress::StartIndefinite("Performing flowline calculations");
            Progress::Update(0);
            _advection.AdvectSteps( &_velocityField, deltaT, numOfSteps );

            // If the advection is bi-directional
            if( _2ndAdvection )
            {
                assert( deltaT > 0.0f );
                float   deltaT2 = deltaT * -1.0f;
                    
                _2ndAdvection->AdvectSteps( &_velocityField, deltaT2, numOfSteps );
            }
            Progress::Finish();
        }

        // Advection scheme 2: advect to a certain timestamp.
        // This scheme is used for unsteady flow
        else
        {
            for( int i = 1; i <= _cache_currentTS; i++ )
            {
                rv = _advection.AdvectTillTime( &_velocityField, _timestamps.at(i-1), 
                                                deltaT, _timestamps.at(i) );
            }
        }

        _advectionComplete = true;
    }


    if( !_coloringComplete )
    {
        rv = _advection.CalculateParticleValues( &_colorField, true );
        if( _2ndAdvection )     // bi-directional advection
            rv = _2ndAdvection->CalculateParticleValues( &_colorField, true );
        _coloringComplete = true;
    }
    
    glEnable(GL_DEPTH_TEST);
    glDepthMask(true);

    _prepareColormap( params );
    
    rv = 0;
    
    if (params->GetValueLong("old_render", 0)) {
        _renderFromAnAdvectionLegacy( &_advection, params, fast );
        /* If the advection is bi-directional */
        if( _2ndAdvection )
            _renderFromAnAdvectionLegacy( _2ndAdvection.get(), params, fast );
    } else {
        // Workaround for how bi-directional was implemented.
        // The rendering caches the flow data on the GPU however it
        // only caches one advection at a time. Since when using bidirectional
        // flow it results in two separate advections, we need to reset the cache
        // before each half is drawn.
        if (_2ndAdvection)
            _renderStatus = FlowStatus::SIMPLE_OUTOFDATE;
        
        rv |= _renderAdvection(&_advection);
        /* If the advection is bi-directional */
        if(_2ndAdvection) {
            _renderStatus = FlowStatus::SIMPLE_OUTOFDATE;
            rv |= _renderAdvection(_2ndAdvection.get());
        }
    }
    
    _restoreGLState();

    return rv;
}

int FlowRenderer::_renderAdvection(const flow::Advection* adv)
{
    FlowParams *rp = dynamic_cast<FlowParams*>(GetActiveParams());
    
    if (_renderStatus != FlowStatus::UPTODATE) {
        int nStreams = adv->GetNumberOfStreams();
        
        typedef struct {vec3 p; float v;} Vertex;
        vector<Vertex> vertices;
        vector<int> sizes;
        vector<Vertex> sv;
        
        // If streams are larger than this then need to skip remaining
        size_t maxSamples = rp->GetSteadyNumOfSteps() + 1;
        
        // First calculate the starting time stamp. Copied from legacy.
        double startingTime = _timestamps[0];
        if (!_cache_isSteady) {
            int pastNumOfTimeSteps = dynamic_cast<FlowParams*>(GetActiveParams())->GetPastNumOfTimeSteps();
            startingTime = _timestamps[0];
            if( _cache_currentTS - pastNumOfTimeSteps > 0 )
                startingTime = _timestamps[ _cache_currentTS - pastNumOfTimeSteps ];
        }
        
        for (int s = 0; s < nStreams; s++) {
            const vector<flow::Particle> &stream = adv->GetStreamAt(s);
            sv.clear();
            int sn = stream.size();
            if (_cache_isSteady)
                sn = std::min(sn, (int)maxSamples);
            
            for (int i = 0; i < sn + 1; i++) {
                // "IsSpecial" means don't render this sample.
                if (i == sn || stream[i].IsSpecial()) {
                    int svn = sv.size();
                    
                    if (svn < 2) {
                        sv.clear();
                        continue;
                    }
                    
                    vec3 prep(-normalize(sv[1].p-sv[0].p) + sv[0].p);
                    vec3 post( normalize(sv[svn-1].p-sv[svn-2].p) + sv[svn-1].p);
                    
                    size_t vn = vertices.size();
                    vertices.resize(vn + svn + 2);
                    vertices[vn] = {prep, sv[0].v};
                    vertices[vertices.size()-1] = {post, sv[svn-1].v};
                    
                    memcpy(vertices.data() + vn + 1, sv.data(), sizeof(Vertex) * svn);
                    
                    sizes.push_back(svn+2);
                    sv.clear();
                } else {
                    const flow::Particle &p = stream[i];
                    
                    if (_cache_isSteady) {
                        sv.push_back({p.location, p.value});
                    } else {
                        if(p.time > _timestamps.at(_cache_currentTS))
                            continue;
                        if(p.time >= startingTime)
                            sv.push_back({p.location, p.value});
                    }
                }
            }
            
            _renderStatus = FlowStatus::UPTODATE;
        }

        assert(glIsVertexArray(_VAO) == GL_TRUE);
        assert(glIsBuffer(_VBO) == GL_TRUE);

        glBindVertexArray(_VAO);
        glBindBuffer(GL_ARRAY_BUFFER, _VBO);
        glBufferData(GL_ARRAY_BUFFER, sizeof(Vertex) * vertices.size(), vertices.data(), GL_STREAM_DRAW);
        glBindBuffer(GL_ARRAY_BUFFER, 0);
        
        _streamSizes = sizes;
    }
    
    bool show_dir = rp->GetValueLong(FlowParams::RenderShowStreamDirTag, false);
    
    _renderAdvectionHelper(show_dir);
    if (show_dir)
        _renderAdvectionHelper(false);
    
    return 0;
}

int  FlowRenderer::_renderAdvectionHelper(bool renderDirection)
{
    auto rp = GetActiveParams();
    
    FlowParams::RenderType renderType = (FlowParams::RenderType)
        rp->GetValueLong(FlowParams::RenderTypeTag, FlowParams::RenderTypeStream);
    FlowParams::GlpyhType glyphType = (FlowParams::GlpyhType)
        rp->GetValueLong(FlowParams::RenderGlyphTypeTag, FlowParams::GlpyhTypeSphere);

    bool geom3d = rp->GetValueLong(FlowParams::RenderGeom3DTag, false);
    float radiusBase = rp->GetValueDouble(FlowParams::RenderRadiusBaseTag, -1);
    if (radiusBase == -1) {
        vector<double> mind, maxd;
        _dataMgr->GetVariableExtents(
                rp->GetCurrentTimestep(), rp->GetColorMapVariableName(),
                rp->GetRefinementLevel(), rp->GetCompressionLevel(), mind, maxd
                );
        vec3 min(mind[0], mind[1], mind[2]);
        vec3 max(maxd[0], maxd[1], maxd[2]);
        vec3 lens = max - min;
        float largestDim  = glm::max(lens.x, glm::max(lens.y, lens.z));
        radiusBase = largestDim / 560.f;
        rp->SetValueDouble(FlowParams::RenderRadiusBaseTag, "", radiusBase);
    }
    float radiusScalar = rp->GetValueDouble(FlowParams::RenderRadiusScalarTag, 1);
    float radius = radiusBase * radiusScalar;
    int   glyphStride = rp->GetValueLong(FlowParams::RenderGlyphStrideTag, 5);
    
    ShaderProgram *shader = nullptr;
        
    if (renderType == FlowParams::RenderTypeStream) {
        if (geom3d)
            if (renderDirection)
                shader = _glManager->shaderManager->GetShader("FlowGlyphsTubeDirArrow");
            else
                shader = _glManager->shaderManager->GetShader("FlowTubes");
        else
            if (renderDirection)
                shader = _glManager->shaderManager->GetShader("FlowGlyphsLineDirArrow2D");
            else
                shader = _glManager->shaderManager->GetShader("FlowLines");
    } else if (renderType == FlowParams::RenderTypeSamples) {
        if (glyphType == FlowParams::GlpyhTypeSphere)
            if (geom3d)
                shader = _glManager->shaderManager->GetShader("FlowGlyphsSphereSplat");
            else
                shader = _glManager->shaderManager->GetShader("FlowGlyphsSphere2D");
        else
            if (geom3d)
                shader = _glManager->shaderManager->GetShader("FlowGlyphsArrow");
            else
                shader = _glManager->shaderManager->GetShader("FlowGlyphsArrow2D");
    } else {
        shader = _glManager->shaderManager->GetShader("FlowLines");
    }
    
    if (!shader) return -1;
    
    double m[16];
    double cameraPosD[3], cameraUpD[3], cameraDirD[3];
    _paramsMgr->GetViewpointParams(_winName)->GetModelViewMatrix(m);
    _paramsMgr->GetViewpointParams(_winName)->ReconstructCamera(m, cameraPosD, cameraUpD, cameraDirD);
    vec3 cameraDir = vec3(cameraDirD[0], cameraDirD[1], cameraDirD[2]);
    vec3 cameraPos = vec3(cameraPosD[0], cameraPosD[1], cameraPosD[2]);

    shader->Bind();
    shader->SetUniform("P",      _glManager->matrixManager->GetProjectionMatrix());
    shader->SetUniform("MV",     _glManager->matrixManager->GetModelViewMatrix());
    shader->SetUniform("aspect", _glManager->matrixManager->GetProjectionAspectRatio());
    shader->SetUniform("radius", radius);
    shader->SetUniform("lightingEnabled", true);
    shader->SetUniform("glyphStride", glyphStride);
    shader->SetUniform("showOnlyLeadingSample",
                       (bool)rp->GetValueLong(FlowParams::RenderGlyphOnlyLeadingTag, false));
    shader->SetUniform("scales", _getScales());
    shader->SetUniform("cameraPos", cameraPos);
    if (rp->GetValueLong(FlowParams::RenderLightAtCameraTag, true))
        shader->SetUniform("lightDir", cameraDir);
    else
        shader->SetUniform("lightDir", vec3(0, 0, -1));
    shader->SetUniform("phongAmbient",   (float)rp->GetValueDouble(FlowParams::PhongAmbientTag, 0));
    shader->SetUniform("phongDiffuse",   (float)rp->GetValueDouble(FlowParams::PhongDiffuseTag, 0));
    shader->SetUniform("phongSpecular",  (float)rp->GetValueDouble(FlowParams::PhongSpecularTag, 0));
    shader->SetUniform("phongShininess", (float)rp->GetValueDouble(FlowParams::PhongShininessTag, 0));
    
    shader->SetUniform("mapRange", glm::make_vec2(_colorMapRange));
    
    shader->SetUniform("fade_tails", (bool)rp->GetValueLong(FlowParams::RenderFadeTailTag, 0));
    shader->SetUniform("fade_start", (int)rp->GetValueLong(FlowParams::RenderFadeTailStartTag, 10));
    shader->SetUniform("fade_length", (int)rp->GetValueLong(FlowParams::RenderFadeTailLengthTag, 10));
    shader->SetUniform("fade_stop", (int)rp->GetValueLong(FlowParams::RenderFadeTailStopTag, 0));
    
    shader->SetUniform("density", renderType == FlowParams::RenderTypeDensity);
    shader->SetUniform("falloff", (float)rp->GetValueDouble(FlowParams::RenderDensityFalloffTag, 1));
    shader->SetUniform("tone", (float)rp->GetValueDouble(FlowParams::RenderDensityToneMappingTag, 1));
    
//    Features supported by shaders but not implemented in GUI/not finished
//
//    shader->SetUniform("constantColorEnabled", false);
//    shader->SetUniform("Color", vec3(1.0f));
//    shader->SetUniform("antiAlias", (bool)rp->GetValueLong("anti_alias", 0));
//    auto bcd = rp->GetValueDoubleVec("border_color");
//    if (bcd.size())
//        shader->SetUniform("borderColor", vec3((float)bcd[0], bcd[1], bcd[2]));
//    shader->SetUniform("border", (float)rp->GetValueDouble("border", 0));

    glActiveTexture(GL_TEXTURE0);
    glBindTexture(GL_TEXTURE_1D, _colorMapTexId);
    shader->SetUniform("LUT", 0);

    EnableClipToBox(shader, 0.01);

    glEnable(GL_CULL_FACE);
    glFrontFace(GL_CCW);
    glEnable(GL_BLEND);
    glBindVertexArray(_VAO);
    
    if (renderType == FlowParams::RenderTypeDensity) {
        glBlendFunc(GL_SRC_ALPHA, GL_ONE);
        if (rp->GetValueLong("invert", false))
            glBlendEquation(GL_FUNC_REVERSE_SUBTRACT);
        else
            glBlendEquation(GL_FUNC_ADD);
        glDepthMask(GL_FALSE);
    }
    
    size_t offset = 0;
    for (int n : _streamSizes) {
        shader->SetUniform("nVertices", n);
        glDrawArrays(GL_LINE_STRIP_ADJACENCY, offset, n);
        offset += n;
    }

    glDepthMask(GL_TRUE);
    glDisable(GL_BLEND);
    glBlendEquation(GL_FUNC_ADD);
    glBindVertexArray(0);
    glDisable(GL_CULL_FACE);
    shader->UnBind();
    DisableClippingPlanes();
    
    return 0;
}

glm::vec3 FlowRenderer::_getScales() 
{
    string myVisName = GetVisualizer();
    VAPoR::ViewpointParams* vpp = _paramsMgr->GetViewpointParams(myVisName);
    string datasetName = GetMyDatasetName();
    Transform *tDataset = vpp->GetTransform(datasetName);
    Transform *tRenderer = GetActiveParams()->GetTransform();

    vector<double> scales = tDataset->GetScales();
    vector<double> rendererScales = tRenderer->GetScales();
    
    scales[0] *= rendererScales[0];
    scales[1] *= rendererScales[1];
    scales[2] *= rendererScales[2];

    return vec3(scales[0], scales[1], scales[2]);
}

int
FlowRenderer::_renderFromAnAdvectionLegacy( const flow::Advection* adv,
                                      FlowParams*            params,
                                      bool                   fast )
{
    size_t numOfStreams = adv->GetNumberOfStreams();
    auto   numOfPart    = params->GetSteadyNumOfSteps() + 1;
    bool   singleColor  = params->UseSingleColor();


    if( _cache_isSteady )
    {
        std::vector<float> vec;
        for( size_t s = 0; s < numOfStreams; s++ )
        {
            const auto& stream = adv->GetStreamAt( s );
            for( size_t i = 0; i < stream.size() && i < numOfPart; i++ )
            {
                const auto& p = stream[i];
                _particleHelper1( vec, p, singleColor );
            }   // Finish processing a stream
            if( !vec.empty() )
            {
                _drawALineStrip( vec.data(), vec.size() / 4, singleColor );
                vec.clear();
            }
        }   // Finish processing all streams
    }
    else    // Unsteady flow (only occurs with forward direction)
    {
        // First calculate the starting time stamp
        int pastNumOfTimeSteps = params->GetPastNumOfTimeSteps();
        double startingTime = _timestamps[0];
        if( _cache_currentTS - pastNumOfTimeSteps > 0 )
            startingTime = _timestamps[ _cache_currentTS - pastNumOfTimeSteps ];

        std::vector<float> vec;
        for( size_t s = 0; s < numOfStreams; s++ )
        {
            const auto& stream = adv->GetStreamAt( s );
            for( const auto& p : stream )
            {
                if( p.IsSpecial() ) // If p is a separator, directly send it to the helper function
                {
                    _particleHelper1( vec, p, singleColor );
                }
                else                // Otherwise, examine its timestamp to decide how to handle
                {   // Finish this stream once we go beyond the current TS
                    if( p.time > _timestamps.at( _cache_currentTS ) )
                        break;

                    // Only start this stream if the current time stamp passes startingTime
                    if( p.time >= startingTime )
                        _particleHelper1( vec, p, singleColor );
                }
            }   // Finish processing a stream

            if( !vec.empty() )
            {
                _drawALineStrip( vec.data(), vec.size() / 4, singleColor );
                vec.clear();
            }
        }   // Finish processing all streams
    }

    return 0;
}

void
FlowRenderer::_particleHelper1( std::vector<float>&     vec, 
                                const flow::Particle&   p, 
                                bool                    singleColor ) const
{
    if( !p.IsSpecial() )        // p isn't a separator
    {
        vec.push_back( p.location.x );
        vec.push_back( p.location.y );
        //vec.push_back( 0.0f );
        vec.push_back( p.location.z );
        vec.push_back( p.value );
    }
    else if( vec.size() > 0 )   // p is a separator and vec is non-empty
    {
        _drawALineStrip( vec.data(), vec.size() / 4, singleColor );
        vec.clear();
    }
}


int
FlowRenderer::_drawALineStrip( const float* buf, size_t numOfParts, bool singleColor ) const
{
    // Make some OpenGL function calls
    glm::mat4 modelview  = _glManager->matrixManager->GetModelViewMatrix();
    glm::mat4 projection = _glManager->matrixManager->GetProjectionMatrix();
    _shader->Bind();
    _shader->SetUniform("MV", modelview);
    _shader->SetUniform("Projection", projection);
    _shader->SetUniform("colorMapRange", glm::make_vec3(_colorMapRange));
    _shader->SetUniform("singleColor", int(singleColor) );
    Renderer::EnableClipToBox( _shader, 0.01 );

    glActiveTexture( GL_TEXTURE0 + _colorMapTexOffset );
    glBindTexture(   GL_TEXTURE_1D,  _colorMapTexId );
    _shader->SetUniform("colorMapTexture", _colorMapTexOffset);

    glBindVertexArray( _vertexArrayId );
    glEnableVertexAttribArray( 0 );
    glBindBuffer( GL_ARRAY_BUFFER, _vertexBufferId );
    glBufferData( GL_ARRAY_BUFFER, sizeof(float) * 4 * numOfParts, buf, GL_STREAM_DRAW );
    glVertexAttribPointer( 0, 4, GL_FLOAT, GL_FALSE, 0, (void*)0 );
    glDrawArrays( GL_LINE_STRIP, 0, numOfParts );

    // Some OpenGL cleanup
    glBindBuffer( GL_ARRAY_BUFFER, 0 );
    glDisableVertexAttribArray( 0 );
    glBindTexture( GL_TEXTURE_1D,  _colorMapTexId );
    glBindVertexArray( 0 );

    return 0;
}

int FlowRenderer::_updateFlowCacheAndStates( const FlowParams* params )
{
    /* 
     * This function servers two purposes:
     * 1) update the cached parameters, and 2) determine if the advection is out of date.
     * 
     * Strategy:
     * First, compare parameters that if changed, they would put both steady and unsteady
     * streams out of date.
     * Second, branch into steady and unsteady cases, and deal with them separately.
     */

    // Check seed generation mode
    if( _cache_seedGenMode != static_cast<FlowSeedMode>(params->GetSeedGenMode()) )
    {
        _cache_seedGenMode  = static_cast<FlowSeedMode>(params->GetSeedGenMode());
        _velocityStatus     = FlowStatus::SIMPLE_OUTOFDATE;
        _colorStatus        = FlowStatus::SIMPLE_OUTOFDATE;
    }

    // Check seed input filename
    if( _cache_seedInputFilename != params->GetSeedInputFilename() )
    {
        _cache_seedInputFilename  = params->GetSeedInputFilename();
        // we only update status if the current seed generation mode IS seed list.
        if( _cache_seedGenMode  == FlowSeedMode::LIST ) 
        {
            _velocityStatus     = FlowStatus::SIMPLE_OUTOFDATE;
            _colorStatus        = FlowStatus::SIMPLE_OUTOFDATE;
        }
    }

    // Check variable names
    // If names not the same, entire stream is out of date
    // Note: variable names are kept in VaporFields.
    // Note: RenderParams always returns arrays of size 3 here.
    std::vector<std::string> varnames = params->GetFieldVariableNames();
    if( ( varnames.at(0) != _velocityField.VelocityNames[0] ) ||
        ( varnames.at(1) != _velocityField.VelocityNames[1] ) ||
        ( varnames.at(2) != _velocityField.VelocityNames[2] ) )
    {
        _velocityStatus = FlowStatus::SIMPLE_OUTOFDATE;
        // When new velocity variables are selected, new particles will be generated,
        // so we should declare color status out of date too.
        _colorStatus    = FlowStatus::SIMPLE_OUTOFDATE;
    }

    std::string colorVarName = params->GetColorMapVariableName();
    if( colorVarName != _colorField.ScalarName ) {
        _colorStatus = FlowStatus::SIMPLE_OUTOFDATE;
    }

    // Check compression parameters
    // If these parameters not the same, entire stream is out of date
    if( _cache_refinementLevel != params->GetRefinementLevel() )
    {
        _cache_refinementLevel    = params->GetRefinementLevel();
        _colorStatus              = FlowStatus::SIMPLE_OUTOFDATE;
        _velocityStatus           = FlowStatus::SIMPLE_OUTOFDATE;
    }
    if( _cache_compressionLevel  != params->GetCompressionLevel() )
    {
        _cache_compressionLevel   = params->GetCompressionLevel();
        _colorStatus              = FlowStatus::SIMPLE_OUTOFDATE;
        _velocityStatus           = FlowStatus::SIMPLE_OUTOFDATE;
    }

    // Check velocity multiplier
    // If the multiplier is changed, then the entire stream is out of date
    const float mult = params->GetVelocityMultiplier();
    if( _cache_velocityMltp != mult )
    {
        _cache_velocityMltp       = mult;
        _colorStatus              = FlowStatus::SIMPLE_OUTOFDATE;
        _velocityStatus           = FlowStatus::SIMPLE_OUTOFDATE;
    }

    // Check periodicity
    // If periodicity changes along any dimension, then the entire stream is out of date
    // Note: FlowParams return a vector of size either 2 or 3.
    bool diff = false;
    const auto peri  = params->GetPeriodic();
    if( peri.size() != _cache_periodic.size() )
        diff = true;
    else {
        for( int i = 0; i < peri.size(); i++ )
            if( peri[i] != _cache_periodic[i] ) {
                diff = true;
                break;
            }
    }
    if( diff ) {
        _cache_periodic = peri;
        _colorStatus    = FlowStatus::SIMPLE_OUTOFDATE;
        _velocityStatus = FlowStatus::SIMPLE_OUTOFDATE;
    }

    // Check the rake defined by 6 or 4 extents.
    // We update these parameters anyway, and decide if the advection is out of date in rake mode.
    diff = false;
    const auto rake  = params->GetRake();
    if( rake.size() != _cache_rake.size() )
        diff = true;
    else
    {
        for( int i = 0; i < rake.size(); i++ )
            if( rake[i] != _cache_rake[i] ) {
                diff = true;
                break;
            }
    }
    if( diff ) {
        _cache_rake = rake;
        // Mark out-of-date if we're currently using any mode that involves a rake
        if( _cache_seedGenMode != FlowSeedMode::LIST ) {
            _colorStatus    = FlowStatus::SIMPLE_OUTOFDATE;
            _velocityStatus = FlowStatus::SIMPLE_OUTOFDATE;
        }
    }

    // Check the gridded number of seeds in the rake 
    diff = false;
    const auto gridNOS  = params->GetGridNumOfSeeds();
    if( gridNOS.size() != _cache_gridNumOfSeeds.size() )
        diff = true;
    else
    {
        for( int i = 0; i < gridNOS.size(); i++ )
            if( gridNOS[i] != _cache_gridNumOfSeeds[i] ) {
                diff = true;
                break;
            }
    }
    if( diff )
    {
        _cache_gridNumOfSeeds   = gridNOS;
        if( _cache_seedGenMode == FlowSeedMode::UNIFORM ) {
            _colorStatus    = FlowStatus::SIMPLE_OUTOFDATE;
            _velocityStatus = FlowStatus::SIMPLE_OUTOFDATE;
        }
    }

    // Check the random num of seeds
    const auto randNOS = params->GetRandomNumOfSeeds();
    if( randNOS != _cache_randNumOfSeeds )
    {
        _cache_randNumOfSeeds   = randNOS;
        if( _cache_seedGenMode == FlowSeedMode::RANDOM || 
            _cache_seedGenMode == FlowSeedMode::RANDOM_BIAS )
        {
            _colorStatus    = FlowStatus::SIMPLE_OUTOFDATE;
            _velocityStatus = FlowStatus::SIMPLE_OUTOFDATE;
        }
    }

    // Check the bias variable and bias strength
    const auto rakeBiasVariable = params->GetRakeBiasVariable();
    const auto rakeBiasStrength = params->GetRakeBiasStrength();
    if( _cache_rakeBiasStrength != rakeBiasStrength        ||
        _cache_rakeBiasVariable.compare( rakeBiasVariable) != 0 )
    {
        _cache_rakeBiasVariable = rakeBiasVariable;
        _cache_rakeBiasStrength = rakeBiasStrength;
        
        if( _cache_seedGenMode == FlowSeedMode::RANDOM_BIAS ) {
            _colorStatus    = FlowStatus::SIMPLE_OUTOFDATE;
            _velocityStatus = FlowStatus::SIMPLE_OUTOFDATE;
        }
    }

    /* 
     * Now we branch into steady and unsteady cases, and treat them separately 
     */
    if( params->GetIsSteady() )
    {
        if( _cache_isSteady )   // steady state isn't changed
        {
            if( params->GetSteadyNumOfSteps() > _cache_steadyNumOfSteps )
            {
                if( _colorStatus     == FlowStatus::UPTODATE )
                    _colorStatus      = FlowStatus::TIME_STEP_OOD;
                if( _velocityStatus  == FlowStatus::UPTODATE )
                    _velocityStatus   = FlowStatus::TIME_STEP_OOD;
            }
            if (params->GetSteadyNumOfSteps() != _cache_steadyNumOfSteps)
                _renderStatus = FlowStatus::SIMPLE_OUTOFDATE;
            _cache_steadyNumOfSteps = params->GetSteadyNumOfSteps();

            if( _cache_currentTS     != params->GetCurrentTimestep() )
            {
                _cache_currentTS      = params->GetCurrentTimestep();
                _colorStatus          = FlowStatus::SIMPLE_OUTOFDATE;
                _velocityStatus       = FlowStatus::SIMPLE_OUTOFDATE;
            }
        }
        else    // switched from unsteady to steady. Everything is out of date in this case.
        {
            _cache_isSteady         = true;
            _cache_steadyNumOfSteps = params->GetSteadyNumOfSteps();
            _cache_currentTS        = params->GetCurrentTimestep();
            _colorStatus            = FlowStatus::SIMPLE_OUTOFDATE;
            _velocityStatus         = FlowStatus::SIMPLE_OUTOFDATE;
        }

        if( _cache_flowDir    != static_cast<FlowDir>(params->GetFlowDirection()) )
        {
            _cache_flowDir     = static_cast<FlowDir>(params->GetFlowDirection());
            _colorStatus       = FlowStatus::SIMPLE_OUTOFDATE;
            _velocityStatus    = FlowStatus::SIMPLE_OUTOFDATE;
            if( _cache_flowDir == FlowDir::BI_DIR )
                _2ndAdvection.reset( new flow::Advection() );
            else
                _2ndAdvection.reset( nullptr );
        }
    }
    else  // in case of unsteady flow
    {
        if( !_cache_isSteady )  // unsteady state isn't changed
        {
            if( _cache_currentTS     < params->GetCurrentTimestep() )
            {
                if( _colorStatus    == FlowStatus::UPTODATE )
                {
                    _colorStatus     = FlowStatus::TIME_STEP_OOD;
                }
                if( _velocityStatus == FlowStatus::UPTODATE )
                {
                    _velocityStatus  = FlowStatus::TIME_STEP_OOD;
                }
            }
            if(_cache_currentTS != params->GetCurrentTimestep())
                _renderStatus = FlowStatus::TIME_STEP_OOD;
            _cache_currentTS        = params->GetCurrentTimestep();
            _cache_steadyNumOfSteps = params->GetSteadyNumOfSteps();
        }
        else    // switched from steady to unsteady
        {
            _cache_isSteady         = false;
            _cache_steadyNumOfSteps = params->GetSteadyNumOfSteps();
            _cache_currentTS        = params->GetCurrentTimestep();
            _colorStatus            = FlowStatus::SIMPLE_OUTOFDATE;
            _velocityStatus         = FlowStatus::SIMPLE_OUTOFDATE;
        }

        if( _cache_seedInjInterval != params->GetSeedInjInterval() )
        {
            _cache_seedInjInterval  = params->GetSeedInjInterval();
            _colorStatus            = FlowStatus::SIMPLE_OUTOFDATE;
            _velocityStatus         = FlowStatus::SIMPLE_OUTOFDATE;
        }
    }

    return 0;
}


void
FlowRenderer::_dupSeedsNewTime( std::vector<flow::Particle>& seeds, 
                                size_t firstN, float newTime ) const
{
    VAssert( firstN <= seeds.size() );
    for( size_t i = 0; i < firstN; i++ )
        seeds.emplace_back( seeds[i].location, newTime );
}

int
FlowRenderer::_genSeedsRakeUniform( std::vector<flow::Particle>& seeds ) const
{
    FlowParams* params = dynamic_cast<FlowParams*>( GetActiveParams() );
    VAssert( params );

    /* sanity check: rake extents and uniform seed numbers match dims */
    int dim = _cache_gridNumOfSeeds.size();
    VAssert( _cache_rake.size() == dim * 2 );

    /* Create arrays that contain X, Y, and Z coordinates */
    float start[3], step[3];
    for( int i = 0; i < dim; i++ )    // for each of the X, Y, Z dimensions
    {
        if( _cache_gridNumOfSeeds[i] == 1 )     // one seed in this dimension
        {
            start[i] = _cache_rake[i*2] + 
                       0.5f * (_cache_rake[i*2+1] - _cache_rake[i*2]);
            step[i]  = 0.0f;
        }
        else                        // more than one seed in this dimension
        {
            start[i] = _cache_rake[i*2];
            step[i]  = (_cache_rake[i*2+1] - _cache_rake[i*2]) / 
                       float(_cache_gridNumOfSeeds[i] - 1);
        }
    }
    if( dim == 2 )  // put default Z values
    {
        start[2] = Renderer::GetDefaultZ( _dataMgr, params->GetCurrentTimestep() );
        step[2]  = 0.0f;
    }

    /* Populate the list of seeds */
    float timeVal = _timestamps.at(0);  // Default time value
    glm::vec3 loc;
    seeds.clear();
    long seedsZ;
    if( dim == 2 )  seedsZ = 1;
    else            seedsZ = _cache_gridNumOfSeeds[2];
    // Reserve enough space at the beginning for performance considerations
    seeds.reserve( seedsZ * _cache_gridNumOfSeeds[1] * _cache_gridNumOfSeeds[0] );
    for( long k = 0; k < seedsZ; k++ )
        for( long j = 0; j < _cache_gridNumOfSeeds[1]; j++ )
            for( long i = 0; i < _cache_gridNumOfSeeds[0]; i++ )
            {
                loc.x = start[0] + float(i) * step[0];
                loc.y = start[1] + float(j) * step[1];
                loc.z = start[2] + float(k) * step[2];
                seeds.emplace_back( loc, timeVal );
            }

    /* If in unsteady case and there are multiple seed injections, 
       we insert more seeds */
    if( !_cache_isSteady && _cache_seedInjInterval > 0 )
    {
        size_t firstN = seeds.size();
        // Check every time step available, see if we need to inject seeds at that time step
        for( size_t ts = 1; ts < _timestamps.size(); ts++ )
            if( ts % _cache_seedInjInterval == 0 )
            {
                _dupSeedsNewTime( seeds, firstN, _timestamps.at(ts) );
            }
    }

    return 0;
}


int
FlowRenderer::_genSeedsRakeRandom( std::vector<flow::Particle>& seeds ) const
{
    FlowParams* params = dynamic_cast<FlowParams*>( GetActiveParams() );

    VAssert( _cache_rake.size() == 6 || _cache_rake.size() == 4 );
    int dim = _cache_rake.size() / 2;
    for( int i = 0; i < dim; i++ )
        VAssert( _cache_rake[i*2+1] >= _cache_rake[i*2] );
    
    /* Create uniform distributions along 2 or 3 dimensions */
    /* Use a fixed value for the generator seed.          */
    unsigned int randSeed = 32;
    std::mt19937 gen(randSeed); //Standard mersenne_twister_engine 
    std::uniform_real_distribution<float> distX( _cache_rake[0], _cache_rake[1] );
    std::uniform_real_distribution<float> distY( _cache_rake[2], _cache_rake[3] );

    float timeVal = _timestamps.at(0);
    seeds.resize( _cache_randNumOfSeeds );
    if( dim  == 3 )
    {
        std::uniform_real_distribution<float> distZ( _cache_rake[4], _cache_rake[5] );
        for( long i = 0; i < _cache_randNumOfSeeds; i++ )
        {
            seeds[i].location.x = distX(gen);
            seeds[i].location.y = distY(gen);
            seeds[i].location.z = distZ(gen);
            seeds[i].time       = timeVal;
        }
    }
    else
    {
        const float dfz = Renderer::GetDefaultZ(_dataMgr, params->GetCurrentTimestep());
        for( long i = 0; i < _cache_randNumOfSeeds; i++ )
        {
            seeds[i].location.x = distX(gen);
            seeds[i].location.y = distY(gen);
            seeds[i].location.z = dfz;
            seeds[i].time       = timeVal;
        }
    }

    /* If in unsteady case and there are multiple seed injections, we insert more seeds */
    if( !_cache_isSteady && _cache_seedInjInterval > 0 )
    {
        size_t firstN = seeds.size();
        // Check every time step available, see if we need to inject seeds at that time step
        for( size_t ts = 1; ts < _timestamps.size(); ts++ )
            if( ts % _cache_seedInjInterval == 0 )
            {
                _dupSeedsNewTime( seeds, firstN, _timestamps.at(ts) );
            }
    }

    return 0;
}


int FlowRenderer::_genSeedsRakeRandomBiased( std::vector<flow::Particle>& seeds ) const
{
    FlowParams* params = dynamic_cast<FlowParams*>( GetActiveParams() );

    VAssert( _cache_rake.size() == 6 || _cache_rake.size() == 4 );
    int dim = _cache_rake.size() / 2;
    for( int i = 0; i < dim; i++ )
        VAssert( _cache_rake[i*2+1] >= _cache_rake[i*2] );
    std::vector<double> rakeExtMin( dim, 0 );
    std::vector<double> rakeExtMax( dim, 0 );
    for( int i = 0; i < dim; i++ )
    {
        rakeExtMin[i] = _cache_rake[ i*2   ];
        rakeExtMax[i] = _cache_rake[ i*2+1 ] ;
    }

    const auto numOfSeedsNeeded = _cache_randNumOfSeeds;
    
    /* request a grid representing the rake area */
    Grid* grid = _dataMgr->GetVariable( params->GetCurrentTimestep(),
                                        _cache_rakeBiasVariable,
                                        params->GetRefinementLevel(),
                                        params->GetCompressionLevel(),
                                        rakeExtMin,
                                        rakeExtMax );
    if( grid == nullptr )
    {
        MyBase::SetErrMsg("Not able to get a grid!");
        return flow::GRID_ERROR;
    }

    /* 
     * The bias strategy is:
     * We generate more random seeds than needed, and then sort them.
     * The first batch of these seeds are used as the final seeds.
     */
    
    /* Create three uniform distributions in 3 dimensions */
    unsigned int procID = 32;
    std::mt19937 gen(procID);   //Standard mersenne_twister engine 
    std::uniform_real_distribution<float> distX( _cache_rake[0], _cache_rake[1] );
    std::uniform_real_distribution<float> distY( _cache_rake[2], _cache_rake[3] );

    // Now we generate many seeds.
    // We test missing values in case 1) the bias variable does have missing values, and 2)
    // the rake extents are outside of the bias variable.
    // Thus, we only keep random seeds that are falling on non-missing-value locations.
    glm::vec3 loc;
    std::vector<double> locD( 3 );
    float timeVal = _timestamps.at(0);
    // This is the total number of seeds to generate, based on the bias strength.
    long numOfSeedsToGen = long( numOfSeedsNeeded * (std::abs(_cache_rakeBiasStrength) + 1.0f) );   
    long numOfTrials = 0;
    seeds.clear();
    seeds.reserve( numOfSeedsToGen );   // For performance reasons
    // Note: in the case that too many random seeds fall on missing values, 
    // we set a limit of 10 times numOfSeedsToGen. 
    long numOfTrialLimit = 10 * numOfSeedsToGen;
    float val, mv = grid->GetMissingValue();
    if( dim == 3 )
    {
        std::uniform_real_distribution<float> distZ( _cache_rake[4], _cache_rake[5] );
        while( numOfTrials < numOfTrialLimit && seeds.size() < numOfSeedsToGen )
        {
            loc.x = distX(gen);     locD[0] = loc.x;
            loc.y = distY(gen);     locD[1] = loc.y;
            loc.z = distZ(gen);     locD[2] = loc.z;
            val   = grid->GetValue( locD );
            if( val != mv )
                seeds.emplace_back( loc, timeVal, val );
            numOfTrials++;
        }
    }
    else    // dim == 2
    {
        const auto dfz = Renderer::GetDefaultZ(_dataMgr, params->GetCurrentTimestep());
        loc.z   =  dfz;            
        locD[2] =  dfz;
        while( numOfTrials < numOfTrialLimit && seeds.size() < numOfSeedsToGen )
        {
            loc.x = distX(gen);     locD[0] = loc.x;
            loc.y = distY(gen);     locD[1] = loc.y;
            val   = grid->GetValue( locD );
            if( val != mv )
                seeds.emplace_back( loc, timeVal, val );
            numOfTrials++;
        }
    }

    delete grid;    // Delete the temporary grid 
    
    // If we reach numOfTrialLimit without collecting enough seeds, bail.
    if( numOfTrials == numOfTrialLimit && seeds.size() < numOfSeedsNeeded )
    {
        seeds.clear();
        return flow::GRID_ERROR;
    }

    // How we sort all seeds based on their values
    auto ascLambda = [](const flow::Particle& p1, const flow::Particle& p2) -> bool 
    {
        return p1.value < p2.value;
    };
    auto desLambda = [](const flow::Particle& p1, const flow::Particle& p2) -> bool 
    {
        return p2.value < p1.value;
    };
    if( _cache_rakeBiasStrength < 0 )
        std::partial_sort( seeds.begin(), seeds.begin() + numOfSeedsNeeded, seeds.end(), ascLambda );
    else
        std::partial_sort( seeds.begin(), seeds.begin() + numOfSeedsNeeded, seeds.end(), desLambda );
    
    seeds.resize( numOfSeedsNeeded );   // We only take first chunck of seeds that we need
    for( auto& e : seeds )              // reset the value field of each particle
        e.value = 0.0f;

    /* If in unsteady case and there are multiple seed injections, we insert more seeds */
    if( !_cache_isSteady && _cache_seedInjInterval > 0 )
    {
        size_t firstN = seeds.size();
        // Check every time step available, see if we need to inject seeds at that time step
        for( size_t ts = 1; ts < _timestamps.size(); ts++ )
            if( ts % _cache_seedInjInterval == 0 )
            {
                _dupSeedsNewTime( seeds, firstN, _timestamps.at(ts) );
            }
    }

    return 0;
}

    
void
FlowRenderer::_prepareColormap( FlowParams* params )
{
    if( params->UseSingleColor() )
    {
        float singleColor[4];
        params->GetConstantColor( singleColor );
        singleColor[3]            = 1.0f;      // 1.0 in alpha channel
        _colorMap.resize( 8 );                 // _colorMap will have 2 RGBA values
        for( int i = 0; i < 8; i++ )
            _colorMap [i]         = singleColor[ i % 4 ];
        _colorMapRange[0]         = 0.0f;   // min value of the color map
        _colorMapRange[1]         = 0.0f;   // max value of the color map
        _colorMapRange[2]         = 1e-5f;  // diff of color map. Has to be non-zero though.
    }
    else
    {
        // This is the line that's not const
        VAPoR::MapperFunction* mapperFunc = params->GetMapperFunc
                                            ( params->GetColorMapVariableName() );
        mapperFunc->makeLut( _colorMap );
        assert( _colorMap.size()  % 4 == 0 );
        std::vector<double> range = mapperFunc->getMinMaxMapValue();
        _colorMapRange[0]         = float(range[0]);
        _colorMapRange[1]         = float(range[1]);
        _colorMapRange[2]         = (_colorMapRange[1] - _colorMapRange[0]) > 1e-5f ?
                                    (_colorMapRange[1] - _colorMapRange[0]) : 1e-5f ;
    }
    glActiveTexture( GL_TEXTURE0 + _colorMapTexOffset );
    glBindTexture( GL_TEXTURE_1D,  _colorMapTexId );
    glTexImage1D(  GL_TEXTURE_1D, 0, GL_RGBA32F,     _colorMap.size()/4,
                   0, GL_RGBA,       GL_FLOAT,       _colorMap.data() );
}

void
FlowRenderer::_restoreGLState() const
{
    glActiveTexture( GL_TEXTURE0 );
    glBindTexture( GL_TEXTURE_1D, 0 );
}

int FlowRenderer::_updateAdvectionPeriodicity( flow::Advection* advc )
{
    glm::vec3 minxyz, maxxyz;
    int rv = _velocityField.GetVelocityIntersection( _cache_currentTS, minxyz, maxxyz );
    if( rv != 0 )
        return rv;

    if( _cache_periodic[0] )
        advc->SetXPeriodicity( true, minxyz.x, maxxyz.x );
    else
        advc->SetXPeriodicity( false, 0.0f, 1.0f );

    if( _cache_periodic[1] )
        advc->SetYPeriodicity( true, minxyz.y, maxxyz.y );
    else
        advc->SetYPeriodicity( false, 0.0f, 1.0f );

    if( _cache_periodic.size() == 2 )
        advc->SetZPeriodicity( false, 0.0f, 1.0f );
    else
    {
        if( _cache_periodic[2] )
            advc->SetZPeriodicity( true, minxyz.z, maxxyz.z );
        else
            advc->SetZPeriodicity( false, 0.0f, 1.0f );
    }

    return 0;
}

void
FlowRenderer::_printFlowStatus( const std::string& prefix, FlowStatus stat ) const
{
    std::cout << prefix << " :  ";
    if( stat == FlowStatus::SIMPLE_OUTOFDATE )
        std::cout << "simple out-of-date";
    else if( stat == FlowStatus::TIME_STEP_OOD )
        std::cout << "time step out-of-date";
    else if( stat == FlowStatus::UPTODATE )
        std::cout << "up to date";
    std::cout << std::endl;
}

#ifndef WIN32
double FlowRenderer::_getElapsedSeconds( const struct timeval* begin, 
                                         const struct timeval* end ) const
{
    return (end->tv_sec - begin->tv_sec) + ((end->tv_usec - begin->tv_usec)/1000000.0);
}
#endif

<|MERGE_RESOLUTION|>--- conflicted
+++ resolved
@@ -114,42 +114,7 @@
 }
 
 
-<<<<<<< HEAD
-auto FlowRenderer::_parseAdditionalVariables( const std::string& longString ) const
-                   -> std::vector<std::string>
-{
-    // Step 1: extract comma separated values
-    std::stringstream ss( longString );
-    std::vector<std::string> varNames;
-    for( std::string line; std::getline( ss, line, ',' ); )
-        varNames.emplace_back( line );
-
-    // Step 2: remove any white space and newline symbol for each variable name
-    for( auto& e : varNames ) {
-        e.erase( std::remove_if(e.begin(), e.end(), 
-                 [](unsigned char c){return std::isspace(c);}), 
-                 e.end() );
-    }
-
-    // Step 3: remove any empty entry
-    varNames.erase( std::remove_if( varNames.begin(), varNames.end(), 
-                    [](const std::string& s){return s.empty();} ), 
-                    varNames.end() );
-
-    // Step 4: check if these variable names are actually available in the DataMgr.
-    const auto availVars = _dataMgr->GetDataVarNames();
-    auto no_contain = [&availVars](const std::string& s) {return 
-                       std::find(availVars.cbegin(), availVars.cend(), s) == availVars.cend();};
-    varNames.erase( std::remove_if( varNames.begin(), varNames.end(), no_contain ),
-                    varNames.end() );
-
-    return varNames;
-}
-
-int FlowRenderer::_paintGL( bool fast )
-=======
 int FlowRenderer::_outputFlowLines()
->>>>>>> d59c9ec2
 {
     auto* params = dynamic_cast<FlowParams*>( GetActiveParams() );
     assert( params != nullptr );
@@ -189,68 +154,6 @@
             _2ndAdvection->CalculateParticleProperties( &varField );
     }
 
-<<<<<<< HEAD
-    if( params->GetNeedFlowlineOutput() ) {
-
-        // Retrieve additional variables that users require to sample
-        std::string longString = params->GetFlowOutputMoreVariables();
-        const auto addiVars = this->_parseAdditionalVariables( longString );
-
-        // Identify variables that an advection already has, but the user doesn't 
-        // include in addiVars. Remove them.
-        auto removeVars = _advection.GetPropertyVarNames();
-        auto containV = [&addiVars](const std::string& v) {return 
-                        std::find(addiVars.cbegin(), addiVars.cend(), v) != addiVars.cend();};
-        removeVars.erase( std::remove_if( removeVars.begin(), removeVars.end(), containV ),
-                          removeVars.end() );
-        for( const auto& rmV : removeVars ) {
-            auto availVars = _advection.GetPropertyVarNames();
-            size_t rmI = 0;
-            for( size_t i = 0; i < availVars.size(); i++ )
-                if( rmV == availVars[i] ) {
-                    rmI = i;
-                    break;
-                }
-            _advection.RemoveParticleProperty( rmI );
-
-            if( _2ndAdvection )
-                _2ndAdvection->RemoveParticleProperty( rmI );
-        }
-                     
-        // Note that the advection class will do nothing if this variable already exists.
-        for( const auto& v : addiVars ) {
-            // Create a VaporField with this variable
-            flow::VaporField varField( 2 );
-            varField.AssignDataManager( _dataMgr );
-            varField.UpdateParams( params );
-            varField.ScalarName = v;
-
-            // Sample values along the pathlines
-            _advection.CalculateParticleProperties( &varField );
-            if( _2ndAdvection )
-                _2ndAdvection->CalculateParticleProperties( &varField );
-        }
-
-        // In case of steady flow, output the number of particles that 
-        // equals to the advection steps plus one.
-        // In the case of unsteady flow, output particles that are up to 
-        // the advection time step.
-        if( params->GetIsSteady() ) {
-            rv = flow::OutputFlowlinesNumSteps( &_advection, 
-                                                params->GetFlowlineOutputFilename().c_str(),
-                                                params->GetSteadyNumOfSteps(),
-                                                false );
-        }
-        else {
-            rv = flow::OutputFlowlinesMaxTime( &_advection,
-                                               params->GetFlowlineOutputFilename().c_str(),
-                                               _timestamps.at( params->GetCurrentTimestep() ),
-                                               false );
-        }
-        if( rv != 0 ) {
-            MyBase::SetErrMsg("Output flow lines wrong!");
-            return rv;
-=======
     // In case of steady flow, output the number of particles that 
     // equals to the advection steps.
     // In the case of unsteady flow, output particles that are up to 
@@ -289,30 +192,9 @@
         if( rv != 0 ) {
                 MyBase::SetErrMsg("Output flow lines wrong!");
                 return rv;
->>>>>>> d59c9ec2
-        }
-    }
-
-<<<<<<< HEAD
-        if( _2ndAdvection ) {   // bi-directional advection
-            if( params->GetIsSteady() ) {
-                rv = flow::OutputFlowlinesNumSteps( _2ndAdvection.get(),
-                                                    params->GetFlowlineOutputFilename().c_str(), 
-                                                    params->GetSteadyNumOfSteps(),
-                                                    true );
-            }
-            else {
-                rv = flow::OutputFlowlinesMaxTime( _2ndAdvection.get(),
-                                                   params->GetFlowlineOutputFilename().c_str(), 
-                                                   _timestamps.at( params->GetCurrentTimestep() ),
-                                                   true );
-            }
-            if( rv != 0 ) {
-                    MyBase::SetErrMsg("Output flow lines wrong!");
-                    return rv;
-            }
-        }
-=======
+        }
+    }
+
     return 0;
 }
 
@@ -321,7 +203,6 @@
 {
     FlowParams* params = dynamic_cast<FlowParams*>( GetActiveParams() );
     int rv;     // return value
->>>>>>> d59c9ec2
 
     _velocityField.DefaultZ = Renderer::GetDefaultZ( _dataMgr, params->GetCurrentTimestep() );
 
@@ -346,7 +227,7 @@
     _velocityField.UpdateParamAndVarNames( params );
     _colorField.UpdateParamAndVarNames( params );
 
-    // In case there's 0 variable selected, meaning that more than one of the velocity 
+    // In case there's 0 variable selected, meaning that more than 2 of the velocity
     // variable names are empty strings, then the paint routine aborts.
     if( _velocityField.GetNumOfEmptyVelocityNames() > 2 )
     {
