//								 *
//		     Copyright (C)  2016			*
//     University Corporation for Atmospheric Research		*
//		     All Rights Reserved			*
//								*
//************************************************************************/
//
//	File:		MyPython.cpp
//
//	Author:		John Clyne
//			National Center for Atmospheric Research
//			PO 3000, Boulder, Colorado
//
//	Date:		Thu Sep 29 13:29:44 MDT 2016
//
//	Description:
//
#include <iostream>
#include <cstdlib>
#include <csignal>
#include <cstdlib>
#include <csetjmp>
#include <csignal>
#include <unistd.h>
#include <vapor/GetAppPath.h>
#include <vapor/MyPython.h>

using namespace Wasp;

MyPython *MyPython::m_instance = NULL;
bool MyPython::m_isInitialized = false;
//string MyPython::m_pyHome;

MyPython *MyPython::Instance() {
    if (!m_instance) {
        m_instance = new MyPython();
    }
    return (m_instance);
}

int MyPython::Initialize() {
    if (m_isInitialized)
        return (0);

    /*
	m_pyHome.clear();

	char *s = getenv("VAPOR_PYTHONHOME");
	if (s) m_pyHome = s;

	if (m_pyHome.empty()) {

		// Set pythonhome to the vapor installation (based on VAPOR_HOME)
		//
		vector<string> pths;

		// On windows use VAPOR_HOME/lib/python2.7; VAPOR_HOME works 
		// on Linux and Mac
		//
#ifdef _WINDOWS
		pths.push_back("python27");
		m_pyHome = GetAppPath("VAPOR","", pths, true);
#else
		m_pyHome = GetAppPath("VAPOR","home", pths, true);
#endif
	}

	if (! m_pyHome.empty()) {
		struct STAT64 statbuf;
		if (STAT64((m_pyHome + "/lib/python2.7").c_str(), &statbuf) >= 0) {
			// N.B. the string passed to Py_SetPythonHome() must be
			// maintained in static storage :-(. However, the python
			// documentation promisses that it's value will not be changed
			//
			// It's also important to use forward slashes even on Windows.
			//
			Py_SetPythonHome((char *) m_pyHome.c_str());

			MyBase::SetDiagMsg(
				"Setting PYTHONHOME in the vaporgui app to %s\n", m_pyHome.c_str()
			);
		}
	}
	*/

    // Prevent python from attempting to write a .pyc file on disk.
    //
    const char *env = "PYTHONDONTWRITEBYTECODE=1";
    char env2[256];
    strcpy(env2, env); // All this trouble is to eliminate a compiler warning
    putenv(env2);

    std::vector<std::string> dummy;
    std::string libpath = Wasp::GetAppPath("VAPOR", "lib", dummy);
    std::string pythonpath = libpath.substr(0, libpath.length() - 4);
    char pyprogramname[256];
    strcpy(pyprogramname, pythonpath.c_str());

    Py_SetProgramName(pyprogramname);
    Py_SetPythonHome(pyprogramname);

    Py_Initialize();

    // Ugh. Have to define a python object to enable capturing of
    // stderr to a string. Python API doesn't support a version of
    // PyErr_Print() that fetches the error to a C++ string. Give me
    // a break!
    //
    std::string stdErr =
        "try:\n"
        "	import sys, os\n"
        "except: \n"
        "	print >> sys.stderr, \'Failed to import sys\'\n"
        "	raise\n"
        "class CatchErr:\n"
        "	def __init__(self):\n"
        "		self.value = 'VAPOR_PY: '\n"
        "	def write(self, txt):\n"
        "		self.value += txt\n"
        "catchErr = CatchErr()\n"
        "sys.stderr = catchErr\n";

    // Catch stderr from Python to a string.
    //
    int rc = PyRun_SimpleString(stdErr.c_str());
    if (rc < 0) {
        MyBase::SetErrMsg("PyRun_SimpleString() : %s", PyErr().c_str());
        return (-1);
    }

<<<<<<< HEAD
    // Import matplotlib
    //
    std::string importMPL =
        "try:\n"
        "	import matplotlib\n"
        "except: \n"
        "	print >> sys.stderr, \'Failed to import matplotlib\'\n"
        "	raise\n";
    rc = PyRun_SimpleString(importMPL.c_str());
    if (rc < 0) {
        MyBase::SetErrMsg("PyRun_SimpleString() : %s", PyErr().c_str());
        return (-1);
    }

    // Add vapor modules to search path
    //
    std::vector<std::string> dummy;
    std::string path = Wasp::GetAppPath("VAPOR", "share", dummy);
    path = "sys.path.append('" + path + "/python')\n";
    rc = PyRun_SimpleString(path.c_str());
    if (rc < 0) {
        MyBase::SetErrMsg("PyRun_SimpleString() : %s", PyErr().c_str());
        return (-1);
    }
=======
    // Tell Python to find modules in our share directory too.
    //
    std::string sharepath = Wasp::GetAppPath("VAPOR", "share", dummy);
    sharepath = "sys.path.append('" + sharepath + "/python')\n";
    PyRun_SimpleString(sharepath.c_str());
>>>>>>> 026c66cb

    m_isInitialized = true;

    return (0);
}

// Fetch an error message genereated by Python API.
//
string MyPython::PyErr() {

    PyObject *pMain = PyImport_AddModule("__main__");

    PyObject *catcher = NULL;
    if (pMain && PyObject_HasAttrString(pMain, "catchErr")) {
        catcher = PyObject_GetAttrString(pMain, "catchErr");
    }

    // If catcher is NULL the Python message will be written
    // to stderr. Otherwise it is writter to the catchErr object.
    //
    PyErr_Print();

    if (!catcher) {
        return ("Failed to initialize Python error catcher!!!");
    }

    PyObject *output = PyObject_GetAttrString(catcher, "value");
    return (PyString_AsString(output));
}

PyObject *MyPython::CreatePyFunc(
    string moduleName, string funcName, string script) {

    PyObject *pMain = PyImport_AddModule("__main__");
    if (!pMain) {
        return (NULL);
    }

    PyObject *pModule = PyImport_AddModule(moduleName.c_str());
    if (!pModule) {
        return (NULL);
    }

    // Get the dictionary object from my module so I can pass this
    // to PyRun_String
    //
    PyObject *pLocal = PyModule_GetDict(pModule);
    assert(pLocal != NULL); // no fail

    PyObject *pGlobal = PyModule_GetDict(pMain);
    assert(pGlobal != NULL); // no fail

    PyObject *pValue = PyRun_String(
        script.c_str(), Py_file_input, pGlobal, pLocal);
    if (!pValue) {
        return (NULL);
    }
    Py_DECREF(pValue);

    PyObject *pFunc = PyObject_GetAttrString(pModule, funcName.c_str());
    assert(pFunc != NULL);

    int rc = PyCallable_Check(pFunc);
    if (rc != 1) { // Yes, this API call returns a 1 on success.

        Py_DECREF(pFunc);
        return (NULL);
    }

    return (pFunc);
}<|MERGE_RESOLUTION|>--- conflicted
+++ resolved
@@ -89,15 +89,6 @@
     char env2[256];
     strcpy(env2, env); // All this trouble is to eliminate a compiler warning
     putenv(env2);
-
-    std::vector<std::string> dummy;
-    std::string libpath = Wasp::GetAppPath("VAPOR", "lib", dummy);
-    std::string pythonpath = libpath.substr(0, libpath.length() - 4);
-    char pyprogramname[256];
-    strcpy(pyprogramname, pythonpath.c_str());
-
-    Py_SetProgramName(pyprogramname);
-    Py_SetPythonHome(pyprogramname);
 
     Py_Initialize();
 
@@ -128,7 +119,6 @@
         return (-1);
     }
 
-<<<<<<< HEAD
     // Import matplotlib
     //
     std::string importMPL =
@@ -153,13 +143,6 @@
         MyBase::SetErrMsg("PyRun_SimpleString() : %s", PyErr().c_str());
         return (-1);
     }
-=======
-    // Tell Python to find modules in our share directory too.
-    //
-    std::string sharepath = Wasp::GetAppPath("VAPOR", "share", dummy);
-    sharepath = "sys.path.append('" + sharepath + "/python')\n";
-    PyRun_SimpleString(sharepath.c_str());
->>>>>>> 026c66cb
 
     m_isInitialized = true;
 
