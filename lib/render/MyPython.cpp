--- conflicted
+++ resolved
@@ -87,13 +87,8 @@
 		MyBase::SetDiagMsg("Setting PYTHONHOME in the vaporgui app to %s\n", m_pyHome.c_str());
 #else
 		struct STAT64 statbuf;
-<<<<<<< HEAD
-		if (STAT64((m_pyHome + "/lib/python3.6").c_str(), &statbuf) >= 0) {
-		//if (STAT64((m_pyHome + "/lib/python2.7").c_str(), &statbuf) >= 0) {
-=======
 		//if (STAT64((m_pyHome + "/lib/python2.7").c_str(), &statbuf) >= 0) {
 		if (STAT64((m_pyHome + "/lib/python3.6").c_str(), &statbuf) >= 0) {
->>>>>>> 4888d166
 			// N.B. the string passed to Py_SetPythonHome() must be
 			// maintained in static storage :-(. However, the python
 			// documentation promisses that it's value will not be changed
@@ -101,7 +96,6 @@
 			// It's also important to use forward slashes even on Windows.
 			// The above comment might no longer be relevant
 			//
-<<<<<<< HEAD
             //std::wstring wStringPyHome = std::wstring( m_pyHome.begin(), m_pyHome.end() );
             //const wchar_t* wCharPyHome = wStringPyHome.c_str();
             //wchar_t* nonConstPyHome = const_cast<wchar_t*>(wCharPyHome);
@@ -118,18 +112,6 @@
             wchar_t pyHome[512];
             mbstowcs(pyHome, m_pyHome.c_str(), m_pyHome.length()+1);
 			Py_SetPythonHome( pyHome );
-=======
-
-/*            std::wstring wStringPyHome = std::wstring( m_pyHome.begin(), m_pyHome.end() );
-            const wchar_t* wCharPyHome = wStringPyHome.c_str();
-            wchar_t* nonConstPyHome = const_cast<wchar_t*>(wCharPyHome);
-			//Py_SetPythonHome((char *) m_pyHome.c_str());
-			Py_SetPythonHome( nonConstPyHome );*/
-
-            wchar_t pyHome[512];
-            mbstowcs(pyHome, m_pyHome.c_str(), m_pyHome.length()+1);
-            Py_SetPythonHome( pyHome );
->>>>>>> 4888d166
 
 			MyBase::SetDiagMsg("Setting PYTHONHOME in the vaporgui app to %s\n", m_pyHome.c_str());
 		}
@@ -267,20 +249,11 @@
 
 	PyObject *output = PyObject_GetAttrString(catcher,"value");
 	//char *s = PyString_AsString(output);
-<<<<<<< HEAD
-	char *s = PyBytes_AsString(output);
+	char *s = PyUnicode_AsUTF8(output);
 
 	// Erase the string
 	//
-	//PyObject *eStr = PyString_FromString("");
-	PyObject *eStr = PyBytes_FromString("");
-=======
-	char *s = PyUnicode_AsUTF8(output);
-
-	// Erase the string
-	//
 	PyObject *eStr = PyUnicode_FromString("");
->>>>>>> 4888d166
 	PyObject_SetAttrString(catcher, "value", eStr);
     Py_DECREF(eStr);
 
@@ -303,19 +276,11 @@
 	}
 
 	PyObject *output = PyObject_GetAttrString(catcher,"value");
-<<<<<<< HEAD
-	char *s = PyBytes_AsString(output);
+	char *s = PyUnicode_AsUTF8(output);
 
 	// Erase the string
 	//
-	PyObject *eStr = PyBytes_FromString("");
-=======
-	char *s = PyUnicode_AsUTF8(output);
-
-	// Erase the string
-	//
 	PyObject *eStr = PyUnicode_FromString("");
->>>>>>> 4888d166
 	PyObject_SetAttrString(catcher, "value", eStr);
     Py_DECREF(eStr);
 
