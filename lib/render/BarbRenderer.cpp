//*************************************************************
//
// Copyright (C) 2017
// University Corporation for Atmospheric Research
// All Rights Reserved
//
// ************************************************************

// Specify the barbhead width compared with barb diameter:
#define BARB_HEAD_FACTOR 3.0
// Specify how long the barb tube is, in front of where the barbhead is attached:
#define BARB_LENGTH_FACTOR 0.9

#include <vapor/glutil.h>    // Must be included first!!!
#include <cstdlib>
#include <cstdio>
#include <cstring>

#ifndef WIN32
    #include <unistd.h>
#endif

//#include <vapor/Renderer.h>
#include <vapor/DataMgrUtils.h>
#include <vapor/BarbRenderer.h>
#include <vapor/BarbParams.h>
#include <vapor/Visualizer.h>

#include <vapor/regionparams.h>
#include <vapor/ViewpointParams.h>
#include <vapor/MyBase.h>
#include <vapor/errorcodes.h>
#include <vapor/DataMgr.h>

using namespace VAPoR;
using namespace Wasp;

static RendererRegistrar<BarbRenderer> registrar(BarbRenderer::GetClassType(), BarbParams::GetClassType());

BarbRenderer::BarbRenderer(const ParamsMgr *pm, string winName, string dataSetName, string instName, DataMgr *dataMgr)
: Renderer(pm, winName, dataSetName, BarbParams::GetClassType(), BarbRenderer::GetClassType(), instName, dataMgr)
{
    _drawList = 0;
    _fieldVariables.clear();
    _vectorScaleFactor = 1.0;
}

//----------------------------------------------------------------------------
//
//----------------------------------------------------------------------------
BarbRenderer::~BarbRenderer() {}

// Totally unnecessary?
//
int BarbRenderer::_initializeGL()
{
    //_initialized = true;
    _drawList = glGenLists(1);
    return (0);
}

void BarbRenderer::_saveCacheParams()
{
    BarbParams *p = (BarbParams *)GetActiveParams();
    _cacheParams.fieldVarNames = p->GetFieldVariableNames();
    _cacheParams.heightVarName = p->GetHeightVariableName();
    _cacheParams.colorVarName = p->GetColorMapVariableName();
    _cacheParams.ts = p->GetCurrentTimestep();
    _cacheParams.level = p->GetRefinementLevel();
    _cacheParams.lod = p->GetCompressionLevel();
    _cacheParams.useSingleColor = p->UseSingleColor();
    _cacheParams.lineThickness = p->GetLineThickness();
    _cacheParams.lengthScale = p->GetLengthScale();
    _cacheParams.grid = p->GetGrid();
    p->GetConstantColor(_cacheParams.constantColor);
    p->GetBox()->GetExtents(_cacheParams.boxMin, _cacheParams.boxMax);

    if (_cacheParams.useSingleColor) return;

    MapperFunction *tf = p->GetMapperFunc(_cacheParams.colorVarName);
    _cacheParams.opacity = tf->getOpacityScale();
    _cacheParams.minMapValue = tf->getMinMapValue();
    _cacheParams.maxMapValue = tf->getMaxMapValue();
    for (int i = 0; i < 10; i++) {
        float point = _cacheParams.minMapValue + i / 10.f * (_cacheParams.maxMapValue - _cacheParams.minMapValue);
        tf->rgbValue(point, _cacheParams.colorSamples[i]);
        _cacheParams.alphaSamples[i] = tf->getOpacityValueData(point);
    }
}

bool BarbRenderer::_isCacheDirty() const
{
    BarbParams *p = (BarbParams *)GetActiveParams();
    if (_cacheParams.fieldVarNames != p->GetFieldVariableNames()) return true;
    if (_cacheParams.heightVarName != p->GetHeightVariableName()) return true;
    if (_cacheParams.colorVarName != p->GetColorMapVariableName()) return true;
    if (_cacheParams.ts != p->GetCurrentTimestep()) return true;
    if (_cacheParams.level != p->GetRefinementLevel()) return true;
    if (_cacheParams.lod != p->GetCompressionLevel()) return true;
    if (_cacheParams.useSingleColor != p->UseSingleColor()) return true;
    if (_cacheParams.lineThickness != p->GetLineThickness()) return true;
    if (_cacheParams.lengthScale != p->GetLengthScale()) return true;
    if (_cacheParams.grid != p->GetGrid()) return true;

    vector<double> min, max, contourValues;
    p->GetBox()->GetExtents(min, max);

    if (_cacheParams.boxMin != min) return true;
    if (_cacheParams.boxMax != max) return true;

    float constantColor[3];
    p->GetConstantColor(constantColor);
    if (memcmp(_cacheParams.constantColor, constantColor, sizeof(constantColor))) return true;

    if (_cacheParams.useSingleColor) return false;

    MapperFunction *tf = p->GetMapperFunc(_cacheParams.colorVarName);
    if (_cacheParams.opacity != tf->getOpacityScale()) return true;
    if (_cacheParams.minMapValue != tf->getMinMapValue()) return true;
    if (_cacheParams.maxMapValue != tf->getMaxMapValue()) return true;

    for (int i = 0; i < 10; i++) {
        float point = _cacheParams.minMapValue + i / 10.f * (_cacheParams.maxMapValue - _cacheParams.minMapValue);
        float color[3];
        tf->rgbValue(point, color);
        if (_cacheParams.colorSamples[i][0] != color[0]) return true;
        if (_cacheParams.colorSamples[i][1] != color[1]) return true;
        if (_cacheParams.colorSamples[i][2] != color[2]) return true;
        if (_cacheParams.alphaSamples[i] != tf->getOpacityValueData(point)) return true;
    }

    return false;
}

int BarbRenderer::_paintGL()
{
<<<<<<< HEAD
    int rc = 0;
=======
>>>>>>> 3e8cd8d8
    if (!_isCacheDirty()) {
        glCallList(_drawList);
        return 0;
    }
    _saveCacheParams();
    glNewList(_drawList, GL_COMPILE_AND_EXECUTE);

    // Set up the variable data required, while determining data
    // extents to use in rendering
    //
    vector<Grid *> varData;
    float          vectorLengthScale;
    string         hname;
    string         colorVar;

    BarbParams *bParams = (BarbParams *)GetActiveParams();
    size_t      ts = bParams->GetCurrentTimestep();

    int            refLevel = bParams->GetRefinementLevel();
    int            lod = bParams->GetCompressionLevel();
    vector<double> minExts, maxExts;
    bParams->GetBox()->GetExtents(minExts, maxExts);

    vector<string> varnames = bParams->GetFieldVariableNames();
    if (!VariableExists(ts, varnames, refLevel, lod, true)) {
        SetErrMsg("One or more selected field variables does not exist");
        rc = -1;
        goto RETURN;
    }

    // Find box extents for ROI
    //
    if (varnames != _fieldVariables) {
        _vectorScaleFactor = _calcDefaultScale(ts, varnames, bParams);
        _fieldVariables = varnames;
    }

    // Get grids for our vector variables
    //
    rc = DataMgrUtils::GetGrids(_dataMgr, ts, varnames, minExts, maxExts, true, &refLevel, &lod, varData);

    if (rc < 0) goto RETURN;
    varData.push_back(NULL);
    varData.push_back(NULL);

    // Get grids for our height variable
    //
    hname = bParams->GetHeightVariableName();
    if (!hname.empty()) {
        Grid *sg = NULL;
        int   rc = DataMgrUtils::GetGrids(_dataMgr, ts, hname, minExts, maxExts, true, &refLevel, &lod, &sg);
        if (rc < 0) {
            for (int i = 0; i < varData.size(); i++) {
                if (varData[i]) _dataMgr->UnlockGrid(varData[i]);
            }
            goto RETURN;
        }
        varData[3] = sg;
    }

    // Get grids for our auxillary variables
    //
    colorVar = bParams->GetColorMapVariableName();
    if (!bParams->UseSingleColor() && !colorVar.empty()) {
        Grid *sg;
        int   rc = DataMgrUtils::GetGrids(_dataMgr, ts, colorVar, minExts, maxExts, true, &refLevel, &lod, &sg);
        if (rc < 0) {
            for (int i = 0; i < varData.size(); i++) {
                if (varData[i]) _dataMgr->UnlockGrid(varData[i]);
            }
            goto RETURN;
        }
        varData[4] = sg;
    }

    vectorLengthScale = bParams->GetLengthScale() * _vectorScaleFactor;

    //
    // Perform OpenGL rendering of barbs
    //
    rc = performRendering(bParams, refLevel, vectorLengthScale, varData);

    // Release the locks on the data:
    for (int i = 0; i < varData.size(); i++) {
        if (varData[i]) _dataMgr->UnlockGrid(varData[i]);
    }

RETURN:
    glEndList();
    return (rc);
}

// Issue OpenGL calls to draw a cylinder with orthogonal ends from
// one point to another.  Then put an barb head on the end
//
void BarbRenderer::drawBarb(const float startPoint[3], const float endPoint[3], float radius)
{
    // Constants are needed for cosines and sines, at
    // 60 degree intervals. The barb is really a hexagonal tube,
    // but the shading makes it look round.
    const float sines[6] = {0.f, (float)(sqrt(3.) / 2.), (float)(sqrt(3.) / 2.), 0.f, (float)(-sqrt(3.) / 2.), (float)(-sqrt(3.) / 2.)};
    const float coses[6] = {1.f, 0.5, -0.5, -1., -.5, 0.5};

    float nextPoint[3];
    float vertexPoint[3];
    float headCenter[3];
    float startNormal[18];
    float nextNormal[18];
    float startVertex[18];
    float nextVertex[18];
    float testVec[3];
    float testVec2[3];

    // Calculate an orthonormal frame, dirVec, uVec, bVec.
    // dirVec is the barb direction
    float dirVec[3], bVec[3], uVec[3];
    vsub(endPoint, startPoint, dirVec);
    float len = vlength(dirVec);
    if (len == 0.f) return;
    vscale(dirVec, 1. / len);

    // Calculate uVec, orthogonal to dirVec:
    vset(testVec, 1., 0., 0.);
    vcross(dirVec, testVec, uVec);
    len = vdot(uVec, uVec);
    if (len == 0.f) {
        vset(testVec, 0., 1., 0.);
        vcross(dirVec, testVec, uVec);
        len = vdot(uVec, uVec);
    }
    vscale(uVec, 1.f / sqrt(len));
    vcross(uVec, dirVec, bVec);

    int i;
    // Calculate nextPoint and vertexPoint, for barbhead

    for (i = 0; i < 3; i++) {
        nextPoint[i] = (1. - BARB_LENGTH_FACTOR) * startPoint[i] + BARB_LENGTH_FACTOR * endPoint[i];
        // Assume a vertex angle of 45 degrees:
        vertexPoint[i] = nextPoint[i] + dirVec[i] * radius;
        headCenter[i] = nextPoint[i] - dirVec[i] * (BARB_HEAD_FACTOR * radius - radius);
    }
    // calculate 6 points in plane orthog to dirVec, in plane of point
    for (i = 0; i < 6; i++) {
        // testVec and testVec2 are components of point in plane
        vmult(uVec, coses[i], testVec);
        vmult(bVec, sines[i], testVec2);
        // Calc outward normal as a sideEffect..
        // It is the vector sum of x,y components (norm 1)
        vadd(testVec, testVec2, startNormal + 3 * i);
        // stretch by radius to get current displacement
        vmult(startNormal + 3 * i, radius, startVertex + 3 * i);
        // add to current point
        vadd(startVertex + 3 * i, startPoint, startVertex + 3 * i);
    }

    glBegin(GL_POLYGON);
    glNormal3fv(dirVec);
    for (int k = 0; k < 6; k++) { glVertex3fv(startVertex + 3 * k); }
    glEnd();

    // calc for endpoints:
    for (i = 0; i < 6; i++) {
        // testVec and testVec2 are components of point in plane
        vmult(uVec, coses[i], testVec);
        vmult(bVec, sines[i], testVec2);
        // Calc outward normal as a sideEffect..
        // It is the vector sum of x,y components (norm 1)
        vadd(testVec, testVec2, nextNormal + 3 * i);
        // stretch by radius to get current displacement
        vmult(nextNormal + 3 * i, radius, nextVertex + 3 * i);
        // add to current point
        vadd(nextVertex + 3 * i, nextPoint, nextVertex + 3 * i);
    }

    // Now make a triangle strip for cylinder sides:
    glBegin(GL_TRIANGLE_STRIP);

    for (i = 0; i < 6; i++) {
        glNormal3fv(nextNormal + 3 * i);
        glVertex3fv(nextVertex + 3 * i);

        glNormal3fv(startNormal + 3 * i);
        glVertex3fv(startVertex + 3 * i);
    }
    // repeat first two vertices to close cylinder:

    glNormal3fv(nextNormal);
    glVertex3fv(nextVertex);

    glNormal3fv(startNormal);
    glVertex3fv(startVertex);

    glEnd();
    // Now draw the barb head.  First calc 6 vertices at back of barbhead
    // Reuse startNormal and startVertex vectors
    // calc for endpoints:
    for (i = 0; i < 6; i++) {
        // testVec and testVec2 are components of point in plane
        // Can reuse them from previous (cylinder end) calculation
        vmult(uVec, coses[i], testVec);
        vmult(bVec, sines[i], testVec2);
        // Calc outward normal as a sideEffect..
        // It is the vector sum of x,y components (norm 1)
        vadd(testVec, testVec2, startNormal + 3 * i);
        // stretch by radius to get current displacement
        vmult(startNormal + 3 * i, BARB_HEAD_FACTOR * radius, startVertex + 3 * i);
        // add to current point
        vadd(startVertex + 3 * i, headCenter, startVertex + 3 * i);
        // Now tilt normals in direction of barb:
        for (int k = 0; k < 3; k++) { startNormal[3 * i + k] = 0.5 * startNormal[3 * i + k] + 0.5 * dirVec[k]; }
    }
    // Create a triangle fan from these 6 vertices.
    glBegin(GL_TRIANGLE_FAN);
    glNormal3fv(dirVec);
    glVertex3fv(vertexPoint);
    for (i = 0; i < 6; i++) {
        glNormal3fv(startNormal + 3 * i);
        glVertex3fv(startVertex + 3 * i);
    }
    // Repeat first point to close fan:
    glNormal3fv(startNormal);
    glVertex3fv(startVertex);
    glEnd();
}

int BarbRenderer::performRendering(BarbParams *bParams, int actualRefLevel, float vectorLengthScale, vector<Grid *> variableData)
{
    assert(variableData.size() == 5);

    size_t timestep = bParams->GetCurrentTimestep();

    vector<double> rMinExtents, rMaxExtents;
    bParams->GetBox()->GetExtents(rMinExtents, rMaxExtents);

    double rakeExts[6];    // rake extents in user coordinates

    rakeExts[0] = rMinExtents[0];
    rakeExts[1] = rMinExtents[1];
    rakeExts[2] = rMinExtents[2];
    rakeExts[3] = rMaxExtents[0];
    rakeExts[4] = rMaxExtents[1];
    rakeExts[5] = rMaxExtents[2];

    string           winName = GetVisualizer();
    ViewpointParams *vpParams = _paramsMgr->GetViewpointParams(winName);
    // Barb thickness is .001*LineThickness*viewDiameter.
    float thickness = bParams->GetLineThickness();
    // float rad =(float)( 0.001*vpParams->GetCurrentViewDiameter()*thickness);
    float rad = (float)(1000 * thickness);
    // Set up lighting and color
    int   nLights = vpParams->getNumLights();
    float fcolor[3];
    bParams->GetConstantColor(fcolor);
    if (nLights == 0) {
        glDisable(GL_LIGHTING);
    } else {
        glShadeModel(GL_SMOOTH);
        glMaterialfv(GL_FRONT_AND_BACK, GL_AMBIENT_AND_DIFFUSE, fcolor);
        glMaterialf(GL_FRONT_AND_BACK, GL_SHININESS, vpParams->getExponent());
        // All the geometry will get a white specular color:
        float specColor[4];
        specColor[0] = specColor[1] = specColor[2] = 0.8f;
        specColor[3] = 1.f;
        glMaterialfv(GL_FRONT_AND_BACK, GL_SPECULAR, specColor);
        glEnable(GL_LIGHTING);
        glEnable(GL_COLOR_MATERIAL);
    }
    glColor3fv(fcolor);

    vector<long> longGrid = bParams->GetGrid();
    int          rakeGrid[3];
    rakeGrid[0] = (int)longGrid[0];
    rakeGrid[1] = (int)longGrid[1];
    rakeGrid[2] = (int)longGrid[2];

    renderGrid(rakeGrid, rakeExts, variableData, timestep, vectorLengthScale, rad, bParams);

    return 0;
}

float BarbRenderer::getHeightOffset(Grid *heightVar, float xCoord, float yCoord, bool &missing)
{
    assert(heightVar);
    float missingVal = heightVar->GetMissingValue();
    float offset = heightVar->GetValue(xCoord, yCoord, 0.f);
    if (offset == missingVal) {
        missing = true;
        offset = 0.f;
    }
    return offset;
}

void BarbRenderer::renderGrid(int rakeGrid[3], double rakeExts[6], vector<Grid *> variableData, int timestep, float length, float rad, BarbParams *bParams)
{
    assert(variableData.size() == 5);

    string         winName = GetVisualizer();
    vector<double> scales(3, 1.0);

    Grid *heightVar = variableData[3];

    float end[3];
    float xStride = (rakeExts[3] - rakeExts[0]) / ((float)rakeGrid[0] + 1);
    float yStride = (rakeExts[4] - rakeExts[1]) / ((float)rakeGrid[1] + 1);
    float zStride = (rakeExts[5] - rakeExts[2]) / ((float)rakeGrid[2] + 1);

    string          colorVar = bParams->GetColorMapVariableName();
    float           clut[256 * 4];
    bool            doColorMapping = !bParams->UseSingleColor() && !colorVar.empty();
    MapperFunction *tf = 0;
    if (doColorMapping) {
        tf = (MapperFunction *)bParams->GetMapperFunc(colorVar);
        assert(tf);
        tf->makeLut(clut);
    }

    float xCoord, yCoord, zCoordGrid, zCoord;
    for (int k = 1; k <= rakeGrid[2]; k++) {
        zCoordGrid = zStride * k + rakeExts[2];
        for (int j = 1; j <= rakeGrid[1]; j++) {
            yCoord = yStride * j + rakeExts[1];
            for (int i = 1; i <= rakeGrid[0]; i++) {
                xCoord = xStride * i + rakeExts[0];
                zCoord = zCoordGrid;

                bool missing = false;
                if (heightVar) { zCoord += getHeightOffset(heightVar, xCoord, yCoord, missing); }

                float direction[3] = {0.f, 0.f, 0.f};
                for (int dim = 0; dim < 3; dim++) {
                    direction[dim] = 0.f;
                    if (variableData[dim]) {
                        direction[dim] = variableData[dim]->GetValue(xCoord, yCoord, zCoord);

                        float missingVal = variableData[dim]->GetMissingValue();
                        if (direction[dim] == missingVal) { missing = true; }
                    }
                }

                float point[3] = {xCoord, yCoord, zCoord};
                end[0] = point[0] + scales[0] * direction[0] * length;
                end[1] = point[1] + scales[1] * direction[1] * length;
                end[2] = point[2] + scales[2] * direction[2] * length;

                if (doColorMapping) {
                    float val = variableData[4]->GetValue(point[0], point[1], point[2]);
                    if (val == variableData[4]->GetMissingValue())
                        missing = true;
                    else {
                        missing = GetColorMapping(tf, val, clut);
                    }
                }
                if (!missing) {
                    string                  datasetName = GetMyDatasetName();
                    string                  myVisName = GetVisualizer();
                    VAPoR::ViewpointParams *vpp = _paramsMgr->GetViewpointParams(myVisName);

                    Transform *t = vpp->GetTransform(datasetName);
                    assert(t);
                    vector<double> scales = t->GetScales();

                    glMatrixMode(GL_MODELVIEW);
                    glPushMatrix();
                    glScalef(1.f / scales[0], 1.f / scales[1], 1.f / scales[2]);
                    drawBarb(point, end, rad * 10);
                    glPopMatrix();
                }
            }
        }
    }
    return;
}

bool BarbRenderer::GetColorMapping(MapperFunction *tf, float val, float clut[256 * 4])
{
    bool missing = false;

    //	float clut[256*4];
    //	tf->makeLut(clut);

    float mappedColor[4] = {0., 0., 0., 0.};
    // Use the transfer function to map the data:
    int lutIndex = tf->mapFloatToIndex(val);
    for (int i = 0; i < 4; i++) mappedColor[i] = clut[4 * lutIndex + i];
    glColor4fv(mappedColor);
    return missing;
}

double BarbRenderer::_calcDefaultScale(size_t ts, const vector<string> &varnames, const BarbParams *bParams)
{
    assert(varnames.size() <= 3);
    vector<double> maxvarvals;

    vector<double> stretch = bParams->GetStretchFactors();
    for (int i = 0; i < varnames.size(); i++) {
        if (varnames[i] == "") {
            maxvarvals.push_back(0.);
        } else {
            // Obtain the default
            //

            vector<double> minmax;
            _dataMgr->GetDataRange(0, varnames[i], 0, 0, minmax);
            maxvarvals.push_back(Max(abs(minmax[0]), abs(minmax[1])));
        }
    }

    for (int i = 0; i < maxvarvals.size(); i++) maxvarvals[i] *= stretch[i];

    vector<int>    axes;
    vector<double> minExts, maxExts;
    bool           status = DataMgrUtils::GetExtents(_dataMgr, ts, varnames, minExts, maxExts, axes);
    assert(status);

    double maxVecLength = 0.0;
    for (int i = 0; i < minExts.size(); i++) { maxVecLength = Max(maxVecLength, (maxExts[i] - minExts[i])); }
    maxVecLength *= 0.1;

    double maxVecVal = 0.0;
    for (int i = 0; i < maxvarvals.size(); i++) { maxVecVal = Max(maxVecLength, maxvarvals[i]); }

    if (maxVecVal == 0.)
        return (maxVecLength);
    else
        return (maxVecLength / maxVecVal);
}<|MERGE_RESOLUTION|>--- conflicted
+++ resolved
@@ -134,10 +134,7 @@
 
 int BarbRenderer::_paintGL()
 {
-<<<<<<< HEAD
     int rc = 0;
-=======
->>>>>>> 3e8cd8d8
     if (!_isCacheDirty()) {
         glCallList(_drawList);
         return 0;
