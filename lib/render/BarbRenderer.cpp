--- conflicted
+++ resolved
@@ -371,12 +371,8 @@
 }
 
 void BarbRenderer::renderScottsGrid(int rakeGrid[3], double rakeExts[6],
-<<<<<<< HEAD
 	vector <StructuredGrid *> variableData, int timestep, 
 	float vectorLengthScale,
-=======
-	StructuredGrid *variableData[5], int timestep, float length,
->>>>>>> b752f1cb
 	float rad, const BarbParams* bParams) {
 
 	assert(variableData.size() == 5);
