--- conflicted
+++ resolved
@@ -423,12 +423,6 @@
                 end[2] = point[2] + scales[2] * direction[2] * length;
 
                 if (doColorMapping) {
-<<<<<<< HEAD
-=======
-                    MapperFunction *tf = 0;
-                    tf = (MapperFunction *)bParams->GetMapperFunc(colorVar);
-                    assert(tf);
->>>>>>> e30d795b
                     float val = variableData[4]->GetValue(point[0],
                                                           point[1], point[2]);
                     if (val == variableData[4]->GetMissingValue())
@@ -458,11 +452,7 @@
     return;
 }
 
-<<<<<<< HEAD
 bool BarbRenderer::GetColorMapping(TransferFunction *tf, float val, float clut[256 * 4]) {
-=======
-bool BarbRenderer::GetColorMapping(MapperFunction *tf, float val) {
->>>>>>> e30d795b
     bool missing = false;
 
     //	float clut[256*4];
