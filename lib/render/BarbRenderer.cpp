--- conflicted
+++ resolved
@@ -370,13 +370,8 @@
 	return offset;
 }
 
-<<<<<<< HEAD
 void BarbRenderer::renderGrid(int rakeGrid[3], double rakeExts[6],
-	vector <StructuredGrid *> variableData, int timestep, 
-=======
-void BarbRenderer::renderScottsGrid(int rakeGrid[3], double rakeExts[6],
 	vector <Grid *> variableData, int timestep, 
->>>>>>> a1969662
 	float length,
 	float rad, const BarbParams* bParams) {
 
