//*************************************************************
//
// Copyright (C) 2017
// University Corporation for Atmospheric Research
// All Rights Reserved
//
// ************************************************************

// Specify the barbhead width compared with barb diameter:
#define BARB_HEAD_FACTOR 3.0
// Specify how long the barb tube is, in front of where the barbhead is attached:
#define BARB_LENGTH_FACTOR 0.9

#include <vapor/glutil.h> // Must be included first!!!
#include <cstdlib>
#include <cstdio>
#include <cstring>

#ifndef WIN32
#include <unistd.h>
#endif

//#include <vapor/Renderer.h>
#include <vapor/DataMgrUtils.h>
#include <vapor/BarbRenderer.h>
#include <vapor/BarbParams.h>
#include <vapor/Visualizer.h>

#include <vapor/regionparams.h>
#include <vapor/ViewpointParams.h>
#include <vapor/MyBase.h>
#include <vapor/errorcodes.h>
#include <vapor/DataMgr.h>

using namespace VAPoR;
using namespace Wasp;

static RendererRegistrar<BarbRenderer> registrar(
    BarbRenderer::GetClassType(), BarbParams::GetClassType());

BarbRenderer::BarbRenderer(
    const ParamsMgr *pm, string winName, string dataSetName,
    string instName, DataMgr *dataMgr) : Renderer(pm, winName, dataSetName, BarbParams::GetClassType(),
                                                  BarbRenderer::GetClassType(), instName, dataMgr) {

    _fieldVariables.clear();
    _vectorScaleFactor = 1.0;
}

//----------------------------------------------------------------------------
//
//----------------------------------------------------------------------------
BarbRenderer::~BarbRenderer() {
}

// Totally unnecessary?
//
int BarbRenderer::_initializeGL() {
    //_initialized = true;
    return (0);
}

int BarbRenderer::_paintGL() {

    // Set up the variable data required, while determining data
    // extents to use in rendering
    //
    vector<Grid *> varData;

    BarbParams *bParams = (BarbParams *)GetActiveParams();
    size_t ts = bParams->GetCurrentTimestep();

    int refLevel = bParams->GetRefinementLevel();
    int lod = bParams->GetCompressionLevel();
    vector<double> minExts, maxExts;
    bParams->GetBox()->GetExtents(minExts, maxExts);

    // Find box extents for ROI
    //
    vector<string> varnames = bParams->GetFieldVariableNames();
    if (varnames != _fieldVariables) {
        _vectorScaleFactor = _calcDefaultScale(ts, varnames, bParams);
        _fieldVariables = varnames;
    }

    // Get grids for our vector variables
    //
    int rc = DataMgrUtils::GetGrids(
        _dataMgr, ts, varnames, minExts, maxExts,
        true, &refLevel, &lod, varData);

    if (rc < 0)
        return (rc);
    varData.push_back(NULL);
    varData.push_back(NULL);

    // Get grids for our height variable
    //
    string hname = bParams->GetHeightVariableName();
    if (!hname.empty()) {
        Grid *sg = NULL;
        int rc = DataMgrUtils::GetGrids(
            _dataMgr, ts, hname, minExts, maxExts,
            true, &refLevel, &lod, &sg);
        if (rc < 0) {
            for (int i = 0; i < varData.size(); i++) {
                if (varData[i])
                    _dataMgr->UnlockGrid(varData[i]);
            }
            return (rc);
        }
        varData[3] = sg;
    }

    // Get grids for our auxillary variables
    //
    //vector<string> auxvars = bParams->GetAuxVariableNames();
    string colorVar = bParams->GetColorMapVariableName();
    if (!(colorVar == "") && !bParams->UseSingleColor()) {
        Grid *sg;
        int rc = DataMgrUtils::GetGrids(
            _dataMgr, ts, colorVar, minExts, maxExts,
            true, &refLevel, &lod, &sg);
        if (rc < 0) {
            for (int i = 0; i < varData.size(); i++) {
                if (varData[i])
                    _dataMgr->UnlockGrid(varData[i]);
            }
            return (rc);
        }
        varData[4] = sg;
    }

    float vectorLengthScale = bParams->GetLengthScale() * _vectorScaleFactor;

    //
    //Perform OpenGL rendering of barbs
    //
    rc = performRendering(
        bParams, refLevel, vectorLengthScale, varData);

    //Release the locks on the data:
    for (int i = 0; i < varData.size(); i++) {
        if (varData[i])
            _dataMgr->UnlockGrid(varData[i]);
    }
    return (rc);
}

//Issue OpenGL calls to draw a cylinder with orthogonal ends from
//one point to another.  Then put an barb head on the end
//
void BarbRenderer::drawBarb(const float startPoint[3],
                            const float endPoint[3],
                            float radius) {
    //Constants are needed for cosines and sines, at
    //60 degree intervals. The barb is really a hexagonal tube,
    //but the shading makes it look round.
    const float sines[6] = {
        0.f, (float)(sqrt(3.) / 2.), (float)(sqrt(3.) / 2.), 0.f,
        (float)(-sqrt(3.) / 2.), (float)(-sqrt(3.) / 2.)};
    const float coses[6] = {1.f, 0.5, -0.5, -1., -.5, 0.5};

    float nextPoint[3];
    float vertexPoint[3];
    float headCenter[3];
    float startNormal[18];
    float nextNormal[18];
    float startVertex[18];
    float nextVertex[18];
    float testVec[3];
    float testVec2[3];

    //Calculate an orthonormal frame, dirVec, uVec, bVec.
    //dirVec is the barb direction
    float dirVec[3], bVec[3], uVec[3];
    vsub(endPoint, startPoint, dirVec);
    float len = vlength(dirVec);
    if (len == 0.f)
        return;
    vscale(dirVec, 1. / len);

    //Calculate uVec, orthogonal to dirVec:
    vset(testVec, 1., 0., 0.);
    vcross(dirVec, testVec, uVec);
    len = vdot(uVec, uVec);
    if (len == 0.f) {
        vset(testVec, 0., 1., 0.);
        vcross(dirVec, testVec, uVec);
        len = vdot(uVec, uVec);
    }
    vscale(uVec, 1.f / sqrt(len));
    vcross(uVec, dirVec, bVec);

    int i;
    //Calculate nextPoint and vertexPoint, for barbhead

    for (i = 0; i < 3; i++) {
        nextPoint[i] = (1. - BARB_LENGTH_FACTOR) * startPoint[i] + BARB_LENGTH_FACTOR * endPoint[i];
        //Assume a vertex angle of 45 degrees:
        vertexPoint[i] = nextPoint[i] + dirVec[i] * radius;
        headCenter[i] = nextPoint[i] - dirVec[i] * (BARB_HEAD_FACTOR * radius - radius);
    }
    //calculate 6 points in plane orthog to dirVec, in plane of point
    for (i = 0; i < 6; i++) {
        //testVec and testVec2 are components of point in plane
        vmult(uVec, coses[i], testVec);
        vmult(bVec, sines[i], testVec2);
        //Calc outward normal as a sideEffect..
        //It is the vector sum of x,y components (norm 1)
        vadd(testVec, testVec2, startNormal + 3 * i);
        //stretch by radius to get current displacement
        vmult(startNormal + 3 * i, radius, startVertex + 3 * i);
        //add to current point
        vadd(startVertex + 3 * i, startPoint, startVertex + 3 * i);
    }

    glBegin(GL_POLYGON);
    glNormal3fv(dirVec);
    for (int k = 0; k < 6; k++) {
        glVertex3fv(startVertex + 3 * k);
    }
    glEnd();

    //calc for endpoints:
    for (i = 0; i < 6; i++) {
        //testVec and testVec2 are components of point in plane
        vmult(uVec, coses[i], testVec);
        vmult(bVec, sines[i], testVec2);
        //Calc outward normal as a sideEffect..
        //It is the vector sum of x,y components (norm 1)
        vadd(testVec, testVec2, nextNormal + 3 * i);
        //stretch by radius to get current displacement
        vmult(nextNormal + 3 * i, radius, nextVertex + 3 * i);
        //add to current point
        vadd(nextVertex + 3 * i, nextPoint, nextVertex + 3 * i);
    }

    //Now make a triangle strip for cylinder sides:
    glBegin(GL_TRIANGLE_STRIP);

    for (i = 0; i < 6; i++) {

        glNormal3fv(nextNormal + 3 * i);
        glVertex3fv(nextVertex + 3 * i);

        glNormal3fv(startNormal + 3 * i);
        glVertex3fv(startVertex + 3 * i);
    }
    //repeat first two vertices to close cylinder:

    glNormal3fv(nextNormal);
    glVertex3fv(nextVertex);

    glNormal3fv(startNormal);
    glVertex3fv(startVertex);

    glEnd();
    //Now draw the barb head.  First calc 6 vertices at back of barbhead
    //Reuse startNormal and startVertex vectors
    //calc for endpoints:
    for (i = 0; i < 6; i++) {
        //testVec and testVec2 are components of point in plane
        //Can reuse them from previous (cylinder end) calculation
        vmult(uVec, coses[i], testVec);
        vmult(bVec, sines[i], testVec2);
        //Calc outward normal as a sideEffect..
        //It is the vector sum of x,y components (norm 1)
        vadd(testVec, testVec2, startNormal + 3 * i);
        //stretch by radius to get current displacement
        vmult(startNormal + 3 * i, BARB_HEAD_FACTOR * radius, startVertex + 3 * i);
        //add to current point
        vadd(startVertex + 3 * i, headCenter, startVertex + 3 * i);
        //Now tilt normals in direction of barb:
        for (int k = 0; k < 3; k++) {
            startNormal[3 * i + k] = 0.5 * startNormal[3 * i + k] + 0.5 * dirVec[k];
        }
    }
    //Create a triangle fan from these 6 vertices.
    glBegin(GL_TRIANGLE_FAN);
    glNormal3fv(dirVec);
    glVertex3fv(vertexPoint);
    for (i = 0; i < 6; i++) {
        glNormal3fv(startNormal + 3 * i);
        glVertex3fv(startVertex + 3 * i);
    }
    //Repeat first point to close fan:
    glNormal3fv(startNormal);
    glVertex3fv(startVertex);
    glEnd();
}

int BarbRenderer::performRendering(
    const BarbParams *bParams, int actualRefLevel, float vectorLengthScale,
    vector<Grid *> variableData) {
    assert(variableData.size() == 5);

    size_t timestep = bParams->GetCurrentTimestep();

    vector<double> rMinExtents, rMaxExtents;
    bParams->GetBox()->GetExtents(rMinExtents, rMaxExtents);

    double rakeExts[6]; //rake extents in user coordinates

    rakeExts[0] = rMinExtents[0];
    rakeExts[1] = rMinExtents[1];
    rakeExts[2] = rMinExtents[2];
    rakeExts[3] = rMaxExtents[0];
    rakeExts[4] = rMaxExtents[1];
    rakeExts[5] = rMaxExtents[2];

    string winName = GetVisualizer();
    ViewpointParams *vpParams = _paramsMgr->GetViewpointParams(winName);
    //Barb thickness is .001*LineThickness*viewDiameter.
    float thickness = bParams->GetLineThickness();
    //float rad =(float)( 0.001*vpParams->GetCurrentViewDiameter()*thickness);
    float rad = (float)(1000 * thickness);
    cout << "fudging barb line thickness.  Need stretch factors.  Fix me!" << endl;
    //Set up lighting and color
    int nLights = vpParams->getNumLights();
    float fcolor[3];
    bParams->GetConstantColor(fcolor);
    if (nLights == 0) {
        glDisable(GL_LIGHTING);
    } else {
        glShadeModel(GL_SMOOTH);
        glMaterialfv(GL_FRONT_AND_BACK, GL_AMBIENT_AND_DIFFUSE, fcolor);
        glMaterialf(GL_FRONT_AND_BACK, GL_SHININESS, vpParams->getExponent());
        //All the geometry will get a white specular color:
        float specColor[4];
        specColor[0] = specColor[1] = specColor[2] = 0.8f;
        specColor[3] = 1.f;
        glMaterialfv(GL_FRONT_AND_BACK, GL_SPECULAR, specColor);
        glEnable(GL_LIGHTING);
        glEnable(GL_COLOR_MATERIAL);
    }
    glColor3fv(fcolor);

    vector<long> longGrid = bParams->GetGrid();
    int rakeGrid[3];
    rakeGrid[0] = (int)longGrid[0];
    rakeGrid[1] = (int)longGrid[1];
    rakeGrid[2] = (int)longGrid[2];

    renderGrid(rakeGrid, rakeExts, variableData, timestep,
               vectorLengthScale, rad, bParams);

    return 0;
}

float BarbRenderer::getHeightOffset(Grid *heightVar,
                                    float xCoord, float yCoord, bool &missing) {
    assert(heightVar);
    float missingVal = heightVar->GetMissingValue();
    float offset = heightVar->GetValue(xCoord, yCoord, 0.f);
    if (offset == missingVal) {
        missing = true;
        offset = 0.f;
    }
    return offset;
}

<<<<<<< HEAD
void BarbRenderer::renderGrid(int rakeGrid[3], double rakeExts[6],
                              vector<StructuredGrid *> variableData, int timestep,
                              float length,
                              float rad, const BarbParams *bParams) {
=======
void BarbRenderer::renderScottsGrid(int rakeGrid[3], double rakeExts[6],
                                    vector<Grid *> variableData, int timestep,
                                    float length,
                                    float rad, const BarbParams *bParams) {
>>>>>>> 3ea3152f

    assert(variableData.size() == 5);

    string winName = GetVisualizer();
    ViewpointParams *vpParams = _paramsMgr->GetViewpointParams(winName);
    vector<double> scales = vpParams->GetStretchFactors();

    Grid *heightVar = variableData[3];

    float end[3];
    float xStride = (rakeExts[3] - rakeExts[0]) / ((float)rakeGrid[0] + 1);
    float yStride = (rakeExts[4] - rakeExts[1]) / ((float)rakeGrid[1] + 1);
    float zStride = (rakeExts[5] - rakeExts[2]) / ((float)rakeGrid[2] + 1);

    float xCoord, yCoord, zCoord;
    for (int k = 1; k <= rakeGrid[2]; k++) {
        zCoord = zStride * k + rakeExts[2];
        for (int j = 1; j <= rakeGrid[1]; j++) {
            yCoord = yStride * j + rakeExts[1];
            for (int i = 1; i <= rakeGrid[0]; i++) {
                xCoord = xStride * i + rakeExts[0];

                bool missing = false;
                if (heightVar) {
                    zCoord += getHeightOffset(heightVar,
                                              xCoord, yCoord, missing);
                }

                float direction[3] = {0.f, 0.f, 0.f};
                for (int dim = 0; dim < 3; dim++) {
                    direction[dim] = 0.f;
                    if (variableData[dim]) {
                        direction[dim] = variableData[dim]->GetValue(
                            xCoord, yCoord, zCoord);

                        float missingVal = variableData[dim]->GetMissingValue();
                        if (direction[dim] == missingVal) {
                            missing = true;
                        }
                    }
                }

                float point[3] = {xCoord, yCoord, zCoord};
                end[0] = point[0] + scales[0] * direction[0] * length;
                end[1] = point[1] + scales[1] * direction[1] * length;
                end[2] = point[2] + scales[2] * direction[2] * length;

                string colorVar = bParams->GetColorMapVariableName();
                bool doColorMapping;
                doColorMapping = (colorVar != "") && (colorVar != "Constant");
                if (doColorMapping) {
                    TransferFunction *tf = 0;
                    tf = (TransferFunction *)bParams->GetMapperFunc(colorVar);
                    assert(tf);
                    float val = variableData[4]->GetValue(point[0],
                                                          point[1], point[2]);
                    if (val == variableData[4]->GetMissingValue())
                        missing = true;
                    else
                        missing = GetColorMapping(tf, val);
                }
                if (!missing) {
                    drawBarb(point, end, rad * 10);
                }
            }
        }
    }
    return;
}

bool BarbRenderer::GetColorMapping(TransferFunction *tf, float val) {
    bool missing = false;

    float clut[256 * 4];
    tf->makeLut(clut);

    float mappedColor[4] = {0., 0., 0., 0.};
    //Use the transfer function to map the data:
    int lutIndex = tf->mapFloatToIndex(val);
    for (int i = 0; i < 4; i++)
        mappedColor[i] = clut[4 * lutIndex + i];
    glColor4fv(mappedColor);
    return missing;
}

double BarbRenderer::_calcDefaultScale(
    size_t ts, const vector<string> &varnames, const BarbParams *bParams) {
    assert(varnames.size() <= 3);
    vector<double> maxvarvals;

    vector<double> stretch = bParams->GetStretchFactors();
    for (int i = 0; i < varnames.size(); i++) {
        if (varnames[i] == "") {
            maxvarvals.push_back(0.);
        } else {

            // Obtain the default
            //

            vector<double> minmax;
            _dataMgr->GetDataRange(0, varnames[i], 0, 0, minmax);
            maxvarvals.push_back(Max(abs(minmax[0]), abs(minmax[1])));
        }
    }

    for (int i = 0; i < maxvarvals.size(); i++)
        maxvarvals[i] *= stretch[i];

    vector<int> axes;
    vector<double> minExts, maxExts;
    bool status = DataMgrUtils::GetExtents(
        _dataMgr, ts, varnames, minExts, maxExts, axes);
    assert(status);

    double maxVecLength = 0.0;
    for (int i = 0; i < minExts.size(); i++) {
        maxVecLength = Max(maxVecLength, (maxExts[i] - minExts[i]));
    }
    maxVecLength *= 0.1;

    double maxVecVal = 0.0;
    for (int i = 0; i < maxvarvals.size(); i++) {
        maxVecVal = Max(maxVecLength, maxvarvals[i]);
    }

    if (maxVecVal == 0.)
        return (maxVecLength);
    else
        return (maxVecLength / maxVecVal);
}<|MERGE_RESOLUTION|>--- conflicted
+++ resolved
@@ -360,17 +360,10 @@
     return offset;
 }
 
-<<<<<<< HEAD
 void BarbRenderer::renderGrid(int rakeGrid[3], double rakeExts[6],
-                              vector<StructuredGrid *> variableData, int timestep,
+                              vector<Grid *> variableData, int timestep,
                               float length,
                               float rad, const BarbParams *bParams) {
-=======
-void BarbRenderer::renderScottsGrid(int rakeGrid[3], double rakeExts[6],
-                                    vector<Grid *> variableData, int timestep,
-                                    float length,
-                                    float rad, const BarbParams *bParams) {
->>>>>>> 3ea3152f
 
     assert(variableData.size() == 5);
 
