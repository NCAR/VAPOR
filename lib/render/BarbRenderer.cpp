--- conflicted
+++ resolved
@@ -436,12 +436,6 @@
 				end[2] = point[2] + scales[2]*direction[2]*length;
 				
 				if (doColorMapping) {
-<<<<<<< HEAD
-=======
-					MapperFunction* tf = 0;
-					tf = (MapperFunction*)bParams->GetMapperFunc(colorVar);
-					assert(tf);
->>>>>>> 7e5e8fc0
 					float val = variableData[4]->GetValue(point[0],
 						point[1],point[2]);
 					if (val == variableData[4]->GetMissingValue()) 
@@ -472,11 +466,7 @@
 	return;
 }
 
-<<<<<<< HEAD
 bool BarbRenderer::GetColorMapping(TransferFunction* tf, float val, float clut[256*4]) {
-=======
-bool BarbRenderer::GetColorMapping(MapperFunction* tf, float val) {
->>>>>>> 7e5e8fc0
 	bool missing = false;
 
 //	float clut[256*4];
