--- conflicted
+++ resolved
@@ -78,13 +78,8 @@
 	int refLevel = bParams->GetRefinementLevel();
 	int lod = bParams->GetCompressionLevel();
 	vector<double> minExts, maxExts;
-<<<<<<< HEAD
-	//bParams->GetBox()->GetExtents(minExts, maxExts);
-	_dataStatus->GetExtents(minExts, maxExts);
-=======
 	bParams->GetBox()->GetExtents(minExts, maxExts);
 	//m_dataStatus->GetExtents(minExts, maxExts);
->>>>>>> 5a6aba93
 	
 
 	// Find box extents for ROI
@@ -122,13 +117,8 @@
 	string colorVar = bParams->GetColorMapVariableName();
 	if (!(colorVar=="") && !bParams->UseSingleColor()) {
 		vector <string> varnames;
-<<<<<<< HEAD
-		varnames.push_back(auxvars[0]);
+		varnames.push_back(colorVar);
 		int rc = _dataStatus->getGrids(
-=======
-		varnames.push_back(colorVar);
-		int rc = m_dataStatus->getGrids(
->>>>>>> 5a6aba93
 			ts, varnames, minExts, maxExts, 
 			&refLevel, &lod, &varData[4]
 		);
@@ -308,16 +298,7 @@
 	
 	vector<double> rMinExtents, rMaxExtents;
 	bParams->GetBox()->GetExtents(rMinExtents, rMaxExtents);
-<<<<<<< HEAD
-	//Convert to user coordinates:
-	vector<double> minExts,maxExts;
-	_dataStatus->GetExtents(minExts,maxExts);
-
-	const vector<long> rGrid = bParams->GetGrid();
-	int rakeGrid[3];
-=======
-	
->>>>>>> 5a6aba93
+	
 	double rakeExts[6];//rake extents in user coordinates
 
 	rakeExts[0] = rMinExtents[0];
@@ -455,96 +436,6 @@
 bool BarbRenderer::GetColorMapping(TransferFunction* tf, float val) {
 	bool missing = false;
 
-<<<<<<< HEAD
-	double point[3];
-	float dirVec[3], endPoint[3], fltPnt[3];
-	
-	string winName = GetVisualizer();
-	ViewpointParams* vpParams =  _paramsMgr->GetViewpointParams(winName);
-	vector<double> scales = vpParams->GetStretchFactors();
-
-	BarbParams* bParams = (BarbParams*)params;
-	vector<double> minExts,maxExts;
-	bParams->GetBox()->GetExtents(minExts, maxExts);
-	
-	bool doColorMapping = !bParams->UseSingleColor();
-	TransferFunction *transFunc = 0;
-	
-	float clut[256*4];
-	if (doColorMapping){
-		vector<string> colorVar = params->GetAuxVariableNames();
-		transFunc = bParams->MakeTransferFunc(colorVar[0]);
-		assert(transFunc);
-		transFunc->makeLut(clut);
-	}
-
-	for (int k = 0; k<rakeGrid[2]; k++){
-		float pntz= (rakeExts[2]+(0.5+(float)k)* ((rakeExts[5]-rakeExts[2])/(float)rakeGrid[2]));
-			
-		for (int j = 0; j<rakeGrid[1]; j++){
-			point[1]= (rakeExts[1]+(0.5+(float)j )* ((rakeExts[4]-rakeExts[1])/(float)rakeGrid[1]));
-					
-			for (int i = 0; i<rakeGrid[0]; i++){
-				point[0] = (rakeExts[0]+ (0.5+(float)i )* ((rakeExts[3]-rakeExts[0])/(float)rakeGrid[0]));
-				bool missing = false;
-				float offset = 0.;
-				if (variableData[3]){
-					offset = variableData[3]->GetValue(
-						point[0], point[1], 0.
-					);
-					if (offset == variableData[3]->GetMissingValue()) {
-						missing = true;
-						offset = 0.;
-					}
-				}
-				point[2]=pntz+offset;
-				for (int dim = 0; dim<3; dim++){
-					dirVec[dim]=0.f;
-					if (variableData[dim]){
-							
-						dirVec[dim] = variableData[dim]->GetValue(point[0], point[1], point[2]+offset);
-							
-						if (dirVec[dim] == variableData[dim]->GetMissingValue()) {
-							missing = true;
-						}
-					}
-					endPoint[dim] = scales[dim]*(point[dim]-minExts[dim]+vectorLengthScale*dirVec[dim]);
-					fltPnt[dim]=(float)((point[dim]-minExts[dim])*scales[dim]);
-				}
-				if (doColorMapping){
-					float mappedColor[4] = {0.,0.,0.,0.};
-					float colorval = variableData[4]->GetValue(point[0],point[1],point[2]);
-					if (colorval == variableData[4]->GetMissingValue()) missing=true;
-					else {
-						//Use the transfer function to map the data:
-						int lutIndex = transFunc->mapFloatToIndex(colorval);
-						for (int i = 0; i<4; i++)
-							mappedColor[i] = clut[4*lutIndex+i];
-			
-					}
-					glColor4fv(mappedColor);
-				}
-					
-				if (! missing) drawBarb(fltPnt, endPoint, rad);
-			}
-		}
-	}
-}
-void BarbRenderer::renderAligned(int rakeGrid[3],double rakeExts[6],
-	StructuredGrid *variableData[5], int timestep, float vectorLengthScale,
-	float rad, const RenderParams* params)
-{
-	double point[3];
-	float dirVec[3], endPoint[3], fltPnt[3];
-	vector<double> minExts,maxExts;
-	
-	BarbParams* bParams = (BarbParams*)params;
-	vector<double> scales = params->GetStretchFactors();
-	bParams->GetBox()->GetExtents(minExts, maxExts);
-	bool doColorMapping = !bParams->UseSingleColor();
-	TransferFunction *transFunc = 0;
-=======
->>>>>>> 5a6aba93
 	float clut[256*4];
 	tf->makeLut(clut);
 
