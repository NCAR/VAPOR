//*************************************************************
//
// Copyright (C) 2017
// University Corporation for Atmospheric Research
// All Rights Reserved
//
// ************************************************************

// Specify the barbhead width compared with barb diameter:
#define BARB_HEAD_FACTOR 3.0
// Specify how long the barb tube is, in front of where the barbhead is attached:
#define BARB_LENGTH_FACTOR 0.9

#include <vapor/glutil.h>    // Must be included first!!!
#include <cstdlib>
#include <cstdio>
#include <cstring>

#ifndef WIN32
    #include <unistd.h>
#endif

//#include <vapor/Renderer.h>
#include <vapor/BarbRenderer.h>
#include <vapor/BarbParams.h>
#include <vapor/Visualizer.h>

#include <vapor/regionparams.h>
#include <vapor/AnimationParams.h>
#include <vapor/ViewpointParams.h>
#include <vapor/MyBase.h>
#include <vapor/errorcodes.h>
#include <vapor/DataMgr.h>

using namespace VAPoR;
using namespace Wasp;

static RendererRegistrar<BarbRenderer> registrar(BarbRenderer::GetClassType(), BarbParams::GetClassType());

BarbRenderer::BarbRenderer(const ParamsMgr *pm, string winName, string dataSetName, string instName, DataStatus *ds)
: Renderer(pm, winName, dataSetName, BarbParams::GetClassType(), BarbRenderer::GetClassType(), instName, ds)
{
    _fieldVariables.clear();
    _vectorScaleFactor = 1.0;
}

//----------------------------------------------------------------------------
//
//----------------------------------------------------------------------------
BarbRenderer::~BarbRenderer() {}

// Totally unnecessary?
//
int BarbRenderer::_initializeGL()
{
    //_initialized = true;
    return (0);
}

int BarbRenderer::_paintGL()
{
    // Set up the variable data required, while determining data
    // extents to use in rendering
    //
    StructuredGrid *varData[] = {NULL, NULL, NULL, NULL, NULL};

    AnimationParams *myAnimationParams;
    myAnimationParams = GetAnimationParams();
    size_t ts = myAnimationParams->GetCurrentTimestep();

    BarbParams *   bParams = (BarbParams *)GetActiveParams();
    int            refLevel = bParams->GetRefinementLevel();
    int            lod = bParams->GetCompressionLevel();
    vector<double> minExts, maxExts;
<<<<<<< HEAD
    // bParams->GetBox()->GetExtents(minExts, maxExts);
    _dataStatus->GetExtents(minExts, maxExts);
=======
    bParams->GetBox()->GetExtents(minExts, maxExts);
    // m_dataStatus->GetExtents(minExts, maxExts);
>>>>>>> c5e70e17

    // Find box extents for ROI
    //
    vector<string> varnames = bParams->GetFieldVariableNames();
    if (varnames != _fieldVariables) {
        _vectorScaleFactor = _calcDefaultScale(varnames, bParams);
        _fieldVariables = varnames;
    }

    // Get grids for our vector variables
    //
    int rc = _dataStatus->getGrids(ts, varnames, minExts, maxExts, &refLevel, &lod, varData);
    if (rc < 0) return (rc);

    // Get grids for our height variable
    //
    string hname = bParams->GetHeightVariableName();
    if (!hname.empty()) {
        vector<string> varnames;
        varnames.push_back(hname);
        int rc = _dataStatus->getGrids(ts, varnames, minExts, maxExts, &refLevel, &lod, &varData[3]);
        if (rc < 0) return (rc);
    }

    // Get grids for our auxillary variables
    //
    // vector<string> auxvars = bParams->GetAuxVariableNames();
    string colorVar = bParams->GetColorMapVariableName();
    if (!(colorVar == "") && !bParams->UseSingleColor()) {
        vector<string> varnames;
<<<<<<< HEAD
        varnames.push_back(auxvars[0]);
        int rc = _dataStatus->getGrids(ts, varnames, minExts, maxExts, &refLevel, &lod, &varData[4]);
=======
        varnames.push_back(colorVar);
        int rc = m_dataStatus->getGrids(ts, varnames, minExts, maxExts, &refLevel, &lod, &varData[4]);
>>>>>>> c5e70e17
        if (rc < 0) return (rc);
    }

    float vectorLengthScale = bParams->GetVectorScale() * _vectorScaleFactor;

    //
    // Perform OpenGL rendering of barbs
    //
    rc = performRendering(bParams, refLevel, vectorLengthScale, varData);

    // Release the locks on the data:
    DataMgr *dataMgr = _dataStatus->GetDataMgr();
    for (int k = 0; k < 5; k++) {
        if (varData[k]) dataMgr->UnlockGrid(varData[k]);
    }
    return (rc);
}

// Issue OpenGL calls to draw a cylinder with orthogonal ends from
// one point to another.  Then put an barb head on the end
//
void BarbRenderer::drawBarb(const float startPoint[3], const float endPoint[3], float radius)
{
    // Constants are needed for cosines and sines, at
    // 60 degree intervals. The barb is really a hexagonal tube,
    // but the shading makes it look round.
    const float sines[6] = {0.f, (float)(sqrt(3.) / 2.), (float)(sqrt(3.) / 2.), 0.f, (float)(-sqrt(3.) / 2.), (float)(-sqrt(3.) / 2.)};
    const float coses[6] = {1.f, 0.5, -0.5, -1., -.5, 0.5};

    float nextPoint[3];
    float vertexPoint[3];
    float headCenter[3];
    float startNormal[18];
    float nextNormal[18];
    float startVertex[18];
    float nextVertex[18];
    float testVec[3];
    float testVec2[3];

    // Calculate an orthonormal frame, dirVec, uVec, bVec.
    // dirVec is the barb direction
    float dirVec[3], bVec[3], uVec[3];
    vsub(endPoint, startPoint, dirVec);
    float len = vlength(dirVec);
    if (len == 0.f) return;
    vscale(dirVec, 1. / len);

    // Calculate uVec, orthogonal to dirVec:
    vset(testVec, 1., 0., 0.);
    vcross(dirVec, testVec, uVec);
    len = vdot(uVec, uVec);
    if (len == 0.f) {
        vset(testVec, 0., 1., 0.);
        vcross(dirVec, testVec, uVec);
        len = vdot(uVec, uVec);
    }
    vscale(uVec, 1.f / sqrt(len));
    vcross(uVec, dirVec, bVec);

    int i;
    // Calculate nextPoint and vertexPoint, for barbhead

    for (i = 0; i < 3; i++) {
        nextPoint[i] = (1. - BARB_LENGTH_FACTOR) * startPoint[i] + BARB_LENGTH_FACTOR * endPoint[i];
        // Assume a vertex angle of 45 degrees:
        vertexPoint[i] = nextPoint[i] + dirVec[i] * radius;
        headCenter[i] = nextPoint[i] - dirVec[i] * (BARB_HEAD_FACTOR * radius - radius);
    }
    // calculate 6 points in plane orthog to dirVec, in plane of point
    for (i = 0; i < 6; i++) {
        // testVec and testVec2 are components of point in plane
        vmult(uVec, coses[i], testVec);
        vmult(bVec, sines[i], testVec2);
        // Calc outward normal as a sideEffect..
        // It is the vector sum of x,y components (norm 1)
        vadd(testVec, testVec2, startNormal + 3 * i);
        // stretch by radius to get current displacement
        vmult(startNormal + 3 * i, radius, startVertex + 3 * i);
        // add to current point
        vadd(startVertex + 3 * i, startPoint, startVertex + 3 * i);
    }

    glBegin(GL_POLYGON);
    glNormal3fv(dirVec);
    for (int k = 0; k < 6; k++) { glVertex3fv(startVertex + 3 * k); }
    glEnd();

    // calc for endpoints:
    for (i = 0; i < 6; i++) {
        // testVec and testVec2 are components of point in plane
        vmult(uVec, coses[i], testVec);
        vmult(bVec, sines[i], testVec2);
        // Calc outward normal as a sideEffect..
        // It is the vector sum of x,y components (norm 1)
        vadd(testVec, testVec2, nextNormal + 3 * i);
        // stretch by radius to get current displacement
        vmult(nextNormal + 3 * i, radius, nextVertex + 3 * i);
        // add to current point
        vadd(nextVertex + 3 * i, nextPoint, nextVertex + 3 * i);
    }

    // Now make a triangle strip for cylinder sides:
    glBegin(GL_TRIANGLE_STRIP);

    for (i = 0; i < 6; i++) {
        glNormal3fv(nextNormal + 3 * i);
        glVertex3fv(nextVertex + 3 * i);

        glNormal3fv(startNormal + 3 * i);
        glVertex3fv(startVertex + 3 * i);
    }
    // repeat first two vertices to close cylinder:

    glNormal3fv(nextNormal);
    glVertex3fv(nextVertex);

    glNormal3fv(startNormal);
    glVertex3fv(startVertex);

    glEnd();
    // Now draw the barb head.  First calc 6 vertices at back of barbhead
    // Reuse startNormal and startVertex vectors
    // calc for endpoints:
    for (i = 0; i < 6; i++) {
        // testVec and testVec2 are components of point in plane
        // Can reuse them from previous (cylinder end) calculation
        vmult(uVec, coses[i], testVec);
        vmult(bVec, sines[i], testVec2);
        // Calc outward normal as a sideEffect..
        // It is the vector sum of x,y components (norm 1)
        vadd(testVec, testVec2, startNormal + 3 * i);
        // stretch by radius to get current displacement
        vmult(startNormal + 3 * i, BARB_HEAD_FACTOR * radius, startVertex + 3 * i);
        // add to current point
        vadd(startVertex + 3 * i, headCenter, startVertex + 3 * i);
        // Now tilt normals in direction of barb:
        for (int k = 0; k < 3; k++) { startNormal[3 * i + k] = 0.5 * startNormal[3 * i + k] + 0.5 * dirVec[k]; }
    }
    // Create a triangle fan from these 6 vertices.
    glBegin(GL_TRIANGLE_FAN);
    glNormal3fv(dirVec);
    glVertex3fv(vertexPoint);
    for (i = 0; i < 6; i++) {
        glNormal3fv(startNormal + 3 * i);
        glVertex3fv(startVertex + 3 * i);
    }
    // Repeat first point to close fan:
    glNormal3fv(startNormal);
    glVertex3fv(startVertex);
    glEnd();
}

int BarbRenderer::performRendering(const BarbParams *bParams, int actualRefLevel, float vectorLengthScale, StructuredGrid *variableData[5])
{
    AnimationParams *myAnimationParams;
    myAnimationParams = GetAnimationParams();
    size_t timestep = myAnimationParams->GetCurrentTimestep();

    vector<double> rMinExtents, rMaxExtents;
    bParams->GetBox()->GetExtents(rMinExtents, rMaxExtents);
<<<<<<< HEAD
    // Convert to user coordinates:
    vector<double> minExts, maxExts;
    _dataStatus->GetExtents(minExts, maxExts);
=======
>>>>>>> c5e70e17

    double rakeExts[6];    // rake extents in user coordinates

    rakeExts[0] = rMinExtents[0];
    rakeExts[1] = rMinExtents[1];
    rakeExts[2] = rMinExtents[2];
    rakeExts[3] = rMaxExtents[0];
    rakeExts[4] = rMaxExtents[1];
    rakeExts[5] = rMaxExtents[2];

    string           winName = GetVisualizer();
    ViewpointParams *vpParams = _paramsMgr->GetViewpointParams(winName);
    // Barb thickness is .001*LineThickness*viewDiameter.
    float thickness = bParams->GetLineThickness();
    // float rad =(float)( 0.001*vpParams->GetCurrentViewDiameter()*thickness);
    float rad = (float)(1000 * thickness);
    cout << "fudging barb line thickness.  Fix me!" << endl;
    // Set up lighting and color
    int   nLights = vpParams->getNumLights();
    float fcolor[3];
    bParams->GetConstantColor(fcolor);
    if (nLights == 0) {
        glDisable(GL_LIGHTING);
    } else {
        glShadeModel(GL_SMOOTH);
        glMaterialfv(GL_FRONT_AND_BACK, GL_AMBIENT_AND_DIFFUSE, fcolor);
        glMaterialf(GL_FRONT_AND_BACK, GL_SHININESS, vpParams->getExponent());
        // All the geometry will get a white specular color:
        float specColor[4];
        specColor[0] = specColor[1] = specColor[2] = 0.8f;
        specColor[3] = 1.f;
        glMaterialfv(GL_FRONT_AND_BACK, GL_SPECULAR, specColor);
        glEnable(GL_LIGHTING);
        glEnable(GL_COLOR_MATERIAL);
    }
    glColor3fv(fcolor);

    // Why is the grid stored as longs, not ints?
    //
    vector<long> longGrid = bParams->GetGrid();
    int          rakeGrid[3];
    rakeGrid[0] = (int)longGrid[0];
    rakeGrid[1] = (int)longGrid[1];
    rakeGrid[2] = (int)longGrid[2];

    renderScottsGrid(rakeGrid, rakeExts, variableData, timestep, vectorLengthScale, rad, bParams);

    return 0;
}

float BarbRenderer::getHeightOffset(StructuredGrid *heightVar, float xCoord, float yCoord, bool &missing)
{
    assert(heightVar);
    float missingVal = heightVar->GetMissingValue();
    float offset = heightVar->GetValue(xCoord, yCoord, 0.f);
    if (offset == missingVal) {
        missing = true;
        offset = 0.f;
    }
    return offset;
}

void BarbRenderer::renderScottsGrid(int rakeGrid[3], double rakeExts[6], StructuredGrid *variableData[5], int timestep, float vectorLengthScale, float rad, const BarbParams *bParams)
{
    string           winName = GetVisualizer();
    ViewpointParams *vpParams = _paramsMgr->GetViewpointParams(winName);
    vector<double>   scales = vpParams->GetStretchFactors();

    StructuredGrid *heightVar = variableData[3];

    float end[3];
    float xStride = (rakeExts[3] - rakeExts[0]) / ((float)rakeGrid[0] + 1);
    float yStride = (rakeExts[4] - rakeExts[1]) / ((float)rakeGrid[1] + 1);
    float zStride = (rakeExts[5] - rakeExts[2]) / ((float)rakeGrid[2] + 1);

    float xCoord, yCoord, zCoord;
    for (int k = 1; k <= rakeGrid[2]; k++) {
        zCoord = zStride * k + rakeExts[2];
        for (int j = 1; j <= rakeGrid[1]; j++) {
            yCoord = yStride * j + rakeExts[1];
            for (int i = 1; i <= rakeGrid[0]; i++) {
                xCoord = xStride * i + rakeExts[0];

                bool missing = false;
                if (heightVar) { zCoord += getHeightOffset(heightVar, xCoord, yCoord, missing); }

                float direction[3] = {0.f, 0.f, 0.f};
                for (int dim = 0; dim < 3; dim++) {
                    direction[dim] = 0.f;
                    if (variableData[dim]) { direction[dim] = variableData[dim]->GetValue(xCoord, yCoord, zCoord); }

                    float missingVal = variableData[dim]->GetMissingValue();
                    if (direction[dim] == missingVal) { missing = true; }
                }

                float point[3] = {xCoord, yCoord, zCoord};
                end[0] = point[0] + scales[0] * direction[0];
                end[1] = point[1] + scales[1] * direction[1];
                end[2] = point[2] + scales[2] * direction[2];
<<<<<<< HEAD
                if (!missing) { drawBarb(point, end, rad * 10); }
            }
        }
    }
    return;
}

void BarbRenderer::renderUnaligned(int rakeGrid[3], double rakeExts[6], StructuredGrid *variableData[5], int timestep, float vectorLengthScale, float rad, const RenderParams *params)
{
    double point[3];
    float  dirVec[3], endPoint[3], fltPnt[3];

    string           winName = GetVisualizer();
    ViewpointParams *vpParams = _paramsMgr->GetViewpointParams(winName);
    vector<double>   scales = vpParams->GetStretchFactors();

    BarbParams *   bParams = (BarbParams *)params;
    vector<double> minExts, maxExts;
    bParams->GetBox()->GetExtents(minExts, maxExts);

    bool              doColorMapping = !bParams->UseSingleColor();
    TransferFunction *transFunc = 0;

    float clut[256 * 4];
    if (doColorMapping) {
        vector<string> colorVar = params->GetAuxVariableNames();
        transFunc = bParams->MakeTransferFunc(colorVar[0]);
        assert(transFunc);
        transFunc->makeLut(clut);
    }

    for (int k = 0; k < rakeGrid[2]; k++) {
        float pntz = (rakeExts[2] + (0.5 + (float)k) * ((rakeExts[5] - rakeExts[2]) / (float)rakeGrid[2]));
=======
>>>>>>> c5e70e17

                string colorVar = bParams->GetColorMapVariableName();
                bool   doColorMapping;
                doColorMapping = (colorVar != "") && (colorVar != "Constant");
                if (doColorMapping) {
                    TransferFunction *tf = 0;
                    tf = (TransferFunction *)bParams->GetMapperFunc(colorVar);
                    assert(tf);
                    float val = variableData[4]->GetValue(point[0], point[1], point[2]);
                    if (val == variableData[4]->GetMissingValue())
                        missing = true;
                    else
                        missing = GetColorMapping(tf, val);
                }
                if (!missing) { drawBarb(point, end, rad * 10); }
            }
        }
    }
    return;
}

bool BarbRenderer::GetColorMapping(TransferFunction *tf, float val)
{
    bool missing = false;

    float clut[256 * 4];
    tf->makeLut(clut);

    float mappedColor[4] = {0., 0., 0., 0.};
    // Use the transfer function to map the data:
    int lutIndex = tf->mapFloatToIndex(val);
    for (int i = 0; i < 4; i++) mappedColor[i] = clut[4 * lutIndex + i];
    glColor4fv(mappedColor);
    return missing;
}

double BarbRenderer::_calcDefaultScale(const vector<string> &varnames, const BarbParams *bParams)
{
    assert(varnames.size() <= 3);
    double maxvarvals[3] = {1.0, 1.0, 1.0};

    DataMgr *dataMgr = _dataStatus->GetDataMgr();

    vector<double> stretch = bParams->GetStretchFactors();
    for (int i = 0; i < varnames.size(); i++) {
        if (varnames[i] == "") {
            maxvarvals[i] = 0.;
        } else {
            // Obtain the default
            //

            vector<double> minmax;
            dataMgr->GetDataRange(0, varnames[i], 0, 0, minmax);
            maxvarvals[i] = Max(abs(minmax[0]), abs(minmax[1]));
        }
    }

    for (int i = 0; i < 3; i++) maxvarvals[i] *= stretch[i];

    const double *extents = _dataStatus->getLocalExtents();
    double        maxVecLength = (double)Max(extents[3] - extents[0], extents[4] - extents[1]) * 0.1;

    double maxVecVal = Max(maxvarvals[0], Max(maxvarvals[1], maxvarvals[2]));

    if (maxVecVal == 0.)
        return (maxVecLength);
    else
        return (maxVecLength / maxVecVal);
}<|MERGE_RESOLUTION|>--- conflicted
+++ resolved
@@ -72,13 +72,8 @@
     int            refLevel = bParams->GetRefinementLevel();
     int            lod = bParams->GetCompressionLevel();
     vector<double> minExts, maxExts;
-<<<<<<< HEAD
-    // bParams->GetBox()->GetExtents(minExts, maxExts);
-    _dataStatus->GetExtents(minExts, maxExts);
-=======
     bParams->GetBox()->GetExtents(minExts, maxExts);
     // m_dataStatus->GetExtents(minExts, maxExts);
->>>>>>> c5e70e17
 
     // Find box extents for ROI
     //
@@ -109,13 +104,8 @@
     string colorVar = bParams->GetColorMapVariableName();
     if (!(colorVar == "") && !bParams->UseSingleColor()) {
         vector<string> varnames;
-<<<<<<< HEAD
-        varnames.push_back(auxvars[0]);
+        varnames.push_back(colorVar);
         int rc = _dataStatus->getGrids(ts, varnames, minExts, maxExts, &refLevel, &lod, &varData[4]);
-=======
-        varnames.push_back(colorVar);
-        int rc = m_dataStatus->getGrids(ts, varnames, minExts, maxExts, &refLevel, &lod, &varData[4]);
->>>>>>> c5e70e17
         if (rc < 0) return (rc);
     }
 
@@ -276,12 +266,6 @@
 
     vector<double> rMinExtents, rMaxExtents;
     bParams->GetBox()->GetExtents(rMinExtents, rMaxExtents);
-<<<<<<< HEAD
-    // Convert to user coordinates:
-    vector<double> minExts, maxExts;
-    _dataStatus->GetExtents(minExts, maxExts);
-=======
->>>>>>> c5e70e17
 
     double rakeExts[6];    // rake extents in user coordinates
 
@@ -381,42 +365,6 @@
                 end[0] = point[0] + scales[0] * direction[0];
                 end[1] = point[1] + scales[1] * direction[1];
                 end[2] = point[2] + scales[2] * direction[2];
-<<<<<<< HEAD
-                if (!missing) { drawBarb(point, end, rad * 10); }
-            }
-        }
-    }
-    return;
-}
-
-void BarbRenderer::renderUnaligned(int rakeGrid[3], double rakeExts[6], StructuredGrid *variableData[5], int timestep, float vectorLengthScale, float rad, const RenderParams *params)
-{
-    double point[3];
-    float  dirVec[3], endPoint[3], fltPnt[3];
-
-    string           winName = GetVisualizer();
-    ViewpointParams *vpParams = _paramsMgr->GetViewpointParams(winName);
-    vector<double>   scales = vpParams->GetStretchFactors();
-
-    BarbParams *   bParams = (BarbParams *)params;
-    vector<double> minExts, maxExts;
-    bParams->GetBox()->GetExtents(minExts, maxExts);
-
-    bool              doColorMapping = !bParams->UseSingleColor();
-    TransferFunction *transFunc = 0;
-
-    float clut[256 * 4];
-    if (doColorMapping) {
-        vector<string> colorVar = params->GetAuxVariableNames();
-        transFunc = bParams->MakeTransferFunc(colorVar[0]);
-        assert(transFunc);
-        transFunc->makeLut(clut);
-    }
-
-    for (int k = 0; k < rakeGrid[2]; k++) {
-        float pntz = (rakeExts[2] + (0.5 + (float)k) * ((rakeExts[5] - rakeExts[2]) / (float)rakeGrid[2]));
-=======
->>>>>>> c5e70e17
 
                 string colorVar = bParams->GetColorMapVariableName();
                 bool   doColorMapping;
