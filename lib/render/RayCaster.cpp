--- conflicted
+++ resolved
@@ -543,17 +543,10 @@
     glViewport(0, 0, _currentViewport[2], _currentViewport[3]);
 
     // 3rd pass, perform ray casting
-<<<<<<< HEAD
-    if (castingMode == 1)
+    if (castingMode == FixedStep)
         _3rdPassShader = _3rdPassMode1Shader;
-    else if (castingMode == 2)
+    else if (castingMode == CellTraversal)
         _3rdPassShader = _3rdPassMode2Shader;
-=======
-    if (castingMode == FixedStep)
-        _3rdPassShaderId = _3rdPassMode1ShaderId;
-    else if (castingMode == CellTraversal)
-        _3rdPassShaderId = _3rdPassMode2ShaderId;
->>>>>>> 843b8158
     else {
         MyBase::SetErrMsg("RayCasting Mode not supported!");
         glBindVertexArray(0);
