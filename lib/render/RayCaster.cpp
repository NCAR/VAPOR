#include "vapor/glutil.h"
#include "vapor/RayCaster.h"
#include <iostream>
#include <fstream>
#include <sstream>

#include <glm/gtc/type_ptr.hpp>

#define OUTOFDATE 1
#define GLNOTREADY 2
#define GRIDERROR -1
#define JUSTERROR -2
#define PARAMSERROR -3
#define MEMERROR -4
#define GLERROR -5

using namespace VAPoR;

/*
GLenum glCheckError_(const char *file, int line)
{
    GLenum errorCode;
    while ((errorCode = glGetError()) != GL_NO_ERROR)
    {
        std::string error;
        switch (errorCode)
        {
            case GL_INVALID_ENUM:                  error = "INVALID_ENUM"; break;
            case GL_INVALID_VALUE:                 error = "INVALID_VALUE"; break;
            case GL_INVALID_OPERATION:             error = "INVALID_OPERATION"; break;
            case GL_STACK_OVERFLOW:                error = "STACK_OVERFLOW"; break;
            case GL_STACK_UNDERFLOW:               error = "STACK_UNDERFLOW"; break;
            case GL_OUT_OF_MEMORY:                 error = "OUT_OF_MEMORY"; break;
            case GL_INVALID_FRAMEBUFFER_OPERATION: error = "INVALID_FRAMEBUFFER_OPERATION"; break;
        }
        std::cout << error << " | " << file << " (" << line << ")" << std::endl;
    }
    return errorCode;
}
#define glCheckError() glCheckError_(__FILE__, __LINE__)
void glCheckError() { }
*/

// Constructor
RayCaster::RayCaster(const ParamsMgr *pm,
                     std::string &winName,
                     std::string &dataSetName,
                     std::string paramsType,
                     std::string classType,
                     std::string &instName,
                     DataMgr *dataMgr)
    : Renderer(pm,
               winName,
               dataSetName,
               paramsType,
               classType,
               instName,
               dataMgr),
      _backFaceTexOffset(0),
      _frontFaceTexOffset(1),
      _volumeTexOffset(2),
      _colorMapTexOffset(3),
      _missingValueTexOffset(4),
      _vertCoordsTexOffset(5),
      _depthTexOffset(6),
      _2ndVarDataTexOffset(7),
      _2ndVarMaskTexOffset(8) {
    _backFaceTextureId = 0;
    _frontFaceTextureId = 0;
    _volumeTextureId = 0;
    _missingValueTextureId = 0;
    _colorMapTextureId = 0;
    _vertCoordsTextureId = 0;
    _depthTextureId = 0;
    _frameBufferId = 0;
    _2ndVarDataTexId = 0;
    _2ndVarMaskTexId = 0;

    _vertexArrayId = 0;
    _vertexBufferId = 0;
    _indexBufferId = 0;
    _vertexAttribId = 0;

    _1stPassShader = nullptr;
    _2ndPassShader = nullptr;
    _3rdPassShader = nullptr;
    _3rdPassMode1Shader = nullptr;
    _3rdPassMode2Shader = nullptr;

    for (int i = 0; i < 4; i++)
        _currentViewport[i] = 0;
}

// Destructor
RayCaster::~RayCaster() {
    // Delete framebuffers
    if (_frameBufferId) {
        glDeleteFramebuffers(1, &_frameBufferId);
        _frameBufferId = 0;
    }

    // Delete textures
    if (_backFaceTextureId) {
        glDeleteTextures(1, &_backFaceTextureId);
        _backFaceTextureId = 0;
    }
    if (_frontFaceTextureId) {
        glDeleteTextures(1, &_frontFaceTextureId);
        _frontFaceTextureId = 0;
    }
    if (_volumeTextureId) {
        glDeleteTextures(1, &_volumeTextureId);
        _volumeTextureId = 0;
    }
    if (_missingValueTextureId) {
        glDeleteTextures(1, &_missingValueTextureId);
        _missingValueTextureId = 0;
    }
    if (_colorMapTextureId) {
        glDeleteTextures(1, &_colorMapTextureId);
        _colorMapTextureId = 0;
    }
    if (_vertCoordsTextureId) {
        glDeleteTextures(1, &_vertCoordsTextureId);
        _vertCoordsTextureId = 0;
    }
    if (_depthTextureId) {
        glDeleteTextures(1, &_depthTextureId);
        _depthTextureId = 0;
    }
    if (_2ndVarDataTexId) {
        glDeleteTextures(1, &_2ndVarDataTexId);
        _2ndVarDataTexId = 0;
    }
    if (_2ndVarMaskTexId) {
        glDeleteTextures(1, &_2ndVarMaskTexId);
        _2ndVarMaskTexId = 0;
    }

    // Delete vertex arrays
    if (_vertexArrayId) {
        glDeleteVertexArrays(1, &_vertexArrayId);
        _vertexArrayId = 0;
    }
    if (_vertexBufferId) {
        glDeleteBuffers(1, &_vertexBufferId);
        _vertexBufferId = 0;
    }
    if (_indexBufferId) {
        glDeleteBuffers(1, &_indexBufferId);
        _indexBufferId = 0;
    }
    if (_vertexAttribId) {
        glDeleteBuffers(1, &_vertexAttribId);
        _vertexAttribId = 0;
    }
}

// Constructor
RayCaster::UserCoordinates::UserCoordinates() {
    frontFace = nullptr;
    backFace = nullptr;
    rightFace = nullptr;
    leftFace = nullptr;
    topFace = nullptr;
    bottomFace = nullptr;
    dataField = nullptr;
    vertCoords = nullptr;
    secondVarData = nullptr;
    missingValueMask = nullptr;
    secondVarMask = nullptr;
    for (int i = 0; i < 3; i++) {
        myGridMin[i] = 0;
        myGridMax[i] = 0;
        dims[i] = 0;
    }

    myCurrentTimeStep = 0;
    myVariableName = "";
    my2ndVarName = "";
    myRefinementLevel = -1;
    myCompressionLevel = -1;

    dataFieldUpToDate = false;
    vertCoordsUpToDate = false;
    secondVarUpToDate = false;
}

// Destructor
RayCaster::UserCoordinates::~UserCoordinates() {
    if (frontFace) {
        delete[] frontFace;
        frontFace = nullptr;
    }
    if (backFace) {
        delete[] backFace;
        backFace = nullptr;
    }
    if (rightFace) {
        delete[] rightFace;
        rightFace = nullptr;
    }
    if (leftFace) {
        delete[] leftFace;
        leftFace = nullptr;
    }
    if (topFace) {
        delete[] topFace;
        topFace = nullptr;
    }
    if (bottomFace) {
        delete[] bottomFace;
        bottomFace = nullptr;
    }
    if (dataField) {
        delete[] dataField;
        dataField = nullptr;
    }
    if (vertCoords) {
        delete[] vertCoords;
        vertCoords = nullptr;
    }
    if (missingValueMask) {
        delete[] missingValueMask;
        missingValueMask = nullptr;
    }
    if (secondVarData) {
        delete[] secondVarData;
        secondVarData = nullptr;
    }
    if (secondVarMask) {
        delete[] secondVarMask;
        secondVarMask = nullptr;
    }
}

int RayCaster::UserCoordinates::GetCurrentGrid(const RayCasterParams *params,
                                               DataMgr *dataMgr,
                                               StructuredGrid **gridpp) const {
    std::vector<double> extMin, extMax;
    params->GetBox()->GetExtents(extMin, extMax);
    StructuredGrid *grid = dynamic_cast<StructuredGrid *>(dataMgr->GetVariable(
        params->GetCurrentTimestep(),
        params->GetVariableName(),
        params->GetRefinementLevel(),
        params->GetCompressionLevel(),
        extMin,
        extMax));
    if (grid == nullptr) {
        MyBase::SetErrMsg("UserCoordinates::GetCurrentGrid() isn't on a StructuredGrid; "
                          "the behavior is undefined in this case.");
        return GRIDERROR;
    } else {
        *gridpp = grid;
        return 0;
    }
}

void RayCaster::UserCoordinates::CheckUpToDateStatus(const RayCasterParams *params,
                                                     const StructuredGrid *grid,
                                                     DataMgr *dataMgr,
                                                     bool use2ndVar) {
    // First, if any of the metadata is changed, all data fields are not up-to-date
    if ((myCurrentTimeStep != params->GetCurrentTimestep()) ||
        (myRefinementLevel != params->GetRefinementLevel()) ||
        (myCompressionLevel != params->GetCompressionLevel())) {
        dataFieldUpToDate = false;
        vertCoordsUpToDate = false;
        secondVarUpToDate = false;
        std::cout << "Metadata changes, resulting in all the following : " << std::endl;
        std::cout << "  dataFieldUpToDate = " << dataFieldUpToDate << std::endl;
        std::cout << "  vertCoordsUpToDate = " << vertCoordsUpToDate << std::endl;
        std::cout << "  secondVarUpToDate = " << secondVarUpToDate << std::endl;
        return;
    }

    // Second, if the grid extents are changed, all data fields are not up-to-date
    std::vector<double> newMin, newMax;
    grid->GetUserExtents(newMin, newMax);
    assert(newMin.size() == 3 || newMax.size() == 3);
    for (int i = 0; i < 3; i++)
        if ((myGridMin[i] != (float)newMin[i]) || (myGridMax[i] != (float)newMax[i])) {
            dataFieldUpToDate = false;
            vertCoordsUpToDate = false;
            secondVarUpToDate = false;
            std::cout << "Grid extents changes, resulting in all the following : " << std::endl;
            std::cout << "  dataFieldUpToDate = " << dataFieldUpToDate << std::endl;
            std::cout << "  vertCoordsUpToDate = " << vertCoordsUpToDate << std::endl;
            std::cout << "  secondVarUpToDate = " << secondVarUpToDate << std::endl;
            return;
        }

    // Third, let's compare the primary variable name
    if (myVariableName != params->GetVariableName()) {
        dataFieldUpToDate = false;
        std::cout << "dataFieldUpToDate = " << dataFieldUpToDate << std::endl;
    }

    // Fourth, let's check the vertex coordinates.
    // Actually, the only way vertex coordinates go out of date is changing the metadata
    //   and user extents, which is already checked. We don't need to do anything here!

    // Fifth, let check if second variable data is up to date
    if (use2ndVar && (my2ndVarName != params->GetColorMapVariableName())) {
        secondVarUpToDate = false;
        std::cout << "secondVarUpToDate = " << secondVarUpToDate << std::endl;
    }
}

int RayCaster::UserCoordinates::UpdateFaceAndData(const RayCasterParams *params,
                                                  const StructuredGrid *grid,
                                                  DataMgr *dataMgr) {
    /* Update meta data */
    std::vector<double> newMin, newMax;
    grid->GetUserExtents(newMin, newMax);
    assert(newMin.size() == 3 || newMax.size() == 3);
    for (int i = 0; i < 3; i++) {
        myGridMin[i] = (float)newMin[i];
        myGridMax[i] = (float)newMax[i];
    }
    myCurrentTimeStep = params->GetCurrentTimestep();
    myVariableName = params->GetVariableName();
    myRefinementLevel = params->GetRefinementLevel();
    myCompressionLevel = params->GetCompressionLevel();

    /* Update member variables */
    std::vector<size_t> gridDims = grid->GetDimensions();
    dims[0] = gridDims[0];
    dims[1] = gridDims[1];
    dims[2] = gridDims[2];

    // Save front face user coordinates ( z == dims[2] - 1 )
    if (frontFace)
        delete[] frontFace;
    frontFace = new float[dims[0] * dims[1] * 3];
    this->FillCoordsXYPlane(grid, dims[2] - 1, frontFace);

    // Save back face user coordinates ( z == 0 )
    if (backFace)
        delete[] backFace;
    backFace = new float[dims[0] * dims[1] * 3];
    this->FillCoordsXYPlane(grid, 0, backFace);

    // Save right face user coordinates ( x == dims[0] - 1 )
    if (rightFace)
        delete[] rightFace;
    rightFace = new float[dims[1] * dims[2] * 3];
    this->FillCoordsYZPlane(grid, dims[0] - 1, rightFace);

    // Save left face user coordinates ( x == 0 )
    if (leftFace)
        delete[] leftFace;
    leftFace = new float[dims[1] * dims[2] * 3];
    this->FillCoordsYZPlane(grid, 0, leftFace);

    // Save top face user coordinates ( y == dims[1] - 1 )
    if (topFace)
        delete[] topFace;
    topFace = new float[dims[0] * dims[2] * 3];
    this->FillCoordsXZPlane(grid, dims[1] - 1, topFace);

    // Save bottom face user coordinates ( y == 0 )
    if (bottomFace)
        delete[] bottomFace;
    bottomFace = new float[dims[0] * dims[2] * 3];
    this->FillCoordsXZPlane(grid, 0, bottomFace);

    // Save the data field values and missing values
    size_t numOfVertices = dims[0] * dims[1] * dims[2];
    if (dataField) {
        delete[] dataField;
        dataField = nullptr;
    }
    try {
        dataField = new float[numOfVertices];
    } catch (const std::bad_alloc &e) {
        MyBase::SetErrMsg(e.what());
        return MEMERROR;
    }
    if (missingValueMask) {
        delete[] missingValueMask;
        missingValueMask = nullptr;
    }

    StructuredGrid::ConstIterator valItr = grid->cbegin(); // Iterator for data field values

    if (grid->HasMissingData()) {
        float missingValue = grid->GetMissingValue();
        try {
            missingValueMask = new unsigned char[numOfVertices];
        } catch (const std::bad_alloc &e) {
            MyBase::SetErrMsg(e.what());
            return MEMERROR;
        }
        float dataValue;
        for (size_t i = 0; i < numOfVertices; i++) {
            dataValue = *valItr;
            if (dataValue == missingValue) {
                dataField[i] = 0.0f;
                missingValueMask[i] = 127u;
            } else {
                dataField[i] = dataValue;
                missingValueMask[i] = 0u;
            }
            ++valItr;
        }
    } else // No missing value!
    {
        for (size_t i = 0; i < numOfVertices; i++) {
            dataField[i] = *valItr;
            ++valItr;
        }
    }

    dataFieldUpToDate = true;
    std::cout << "dataFieldUpToDate = " << dataFieldUpToDate << std::endl;

    return 0;
}

int RayCaster::UserCoordinates::Update2ndVariable(const RayCasterParams *params,
                                                  DataMgr *dataMgr) {
    assert(dataFieldUpToDate);

    // Update 2nd variable name
    my2ndVarName = params->GetColorMapVariableName();

    // Retrieve grid for the 2nd variable
    std::vector<double> extMin, extMax;
    params->GetBox()->GetExtents(extMin, extMax);
    StructuredGrid *grid = dynamic_cast<StructuredGrid *>(dataMgr->GetVariable(
        myCurrentTimeStep,
        my2ndVarName,
        myRefinementLevel,
        myCompressionLevel,
        extMin,
        extMax));
    if (grid == nullptr) {
        MyBase::SetErrMsg("The secondary variable isn't on a StructuredGrid; "
                          "the behavior is undefined in this case.");
        return GRIDERROR;
    }

    // Make sure the secondary grid shares the same dimention as the primary grid
    std::vector<size_t> gridDims = grid->GetDimensions();
    for (int i = 0; i < 3; i++)
        if (gridDims[i] != dims[i]) {
            MyBase::SetErrMsg("The secondary and primary variable grids have different dimensions; "
                              "the behavior is undefined in this case.");
            delete grid;
            return GRIDERROR;
        }

    // Allocate memory
    size_t numOfVertices = dims[0] * dims[1] * dims[2];
    if (secondVarData) {
        delete[] secondVarData;
        secondVarData = nullptr;
    }
    try {
        secondVarData = new float[numOfVertices];
    } catch (const std::bad_alloc &e) {
        MyBase::SetErrMsg(e.what());
        delete grid;
        return MEMERROR;
    }
    if (secondVarMask) {
        delete[] secondVarMask;
        secondVarMask = nullptr;
    }

    // Get an iterator
    StructuredGrid::ConstIterator valItr = grid->cbegin();

    if (grid->HasMissingData()) {
        float missingValue = grid->GetMissingValue();
        try {
            secondVarMask = new unsigned char[numOfVertices];
        } catch (const std::bad_alloc &e) {
            MyBase::SetErrMsg(e.what());
            delete grid;
            return MEMERROR;
        }

        float dataValue;
        for (size_t i = 0; i < numOfVertices; i++) {
            dataValue = *valItr;
            if (dataValue == missingValue) {
                secondVarData[i] = 0.0f;
                secondVarMask[i] = 127u;
            } else {
                secondVarData[i] = dataValue;
                secondVarMask[i] = 0u;
            }
            ++valItr;
        }
    } else {
        for (size_t i = 0; i < numOfVertices; i++) {
            secondVarData[i] = *valItr;
            ++valItr;
        }
    }

    delete grid;
    secondVarUpToDate = true;
    std::cout << "secondVarUpToDate = " << secondVarUpToDate << std::endl;

    return 0;
}

void RayCaster::UserCoordinates::FillCoordsXYPlane(const StructuredGrid *grid,
                                                   size_t planeIdx,
                                                   float *coords) {
    size_t idx = 0;
    double buf[3];
    for (size_t y = 0; y < dims[1]; y++)
        for (size_t x = 0; x < dims[0]; x++) {
            grid->GetUserCoordinates(x, y, planeIdx, buf[0], buf[1], buf[2]);
            coords[idx++] = (float)buf[0];
            coords[idx++] = (float)buf[1];
            coords[idx++] = (float)buf[2];
        }
}

void RayCaster::UserCoordinates::FillCoordsYZPlane(const StructuredGrid *grid,
                                                   size_t planeIdx,
                                                   float *coords) {
    size_t idx = 0;
    double buf[3];
    for (size_t z = 0; z < dims[2]; z++)
        for (size_t y = 0; y < dims[1]; y++) {
            grid->GetUserCoordinates(planeIdx, y, z, buf[0], buf[1], buf[2]);
            coords[idx++] = (float)buf[0];
            coords[idx++] = (float)buf[1];
            coords[idx++] = (float)buf[2];
        }
}

void RayCaster::UserCoordinates::FillCoordsXZPlane(const StructuredGrid *grid,
                                                   size_t planeIdx,
                                                   float *coords) {
    size_t idx = 0;
    double buf[3];
    for (size_t z = 0; z < dims[2]; z++)
        for (size_t x = 0; x < dims[0]; x++) {
            grid->GetUserCoordinates(x, planeIdx, z, buf[0], buf[1], buf[2]);
            coords[idx++] = (float)buf[0];
            coords[idx++] = (float)buf[1];
            coords[idx++] = (float)buf[2];
        }
}

int RayCaster::UserCoordinates::UpdateVertCoords(const RayCasterParams *params,
                                                 const StructuredGrid *grid,
                                                 DataMgr *dataMgr) {
    assert(dataFieldUpToDate);

    size_t numOfVertices = dims[0] * dims[1] * dims[2];
    if (vertCoords)
        delete[] vertCoords;
    try {
        vertCoords = new float[3 * numOfVertices];
    } catch (const std::bad_alloc &e) {
        MyBase::SetErrMsg(e.what());
        return MEMERROR;
    }

    // Gather the vertex coordinates from grid
    StructuredGrid::ConstCoordItr coordItr = grid->ConstCoordBegin();
    for (int i = 0; i < numOfVertices; i++) {
        vertCoords[3 * i] = float((*coordItr)[0]);
        vertCoords[3 * i + 1] = float((*coordItr)[1]);
        vertCoords[3 * i + 2] = float((*coordItr)[2]);
        ++coordItr;
    }

    vertCoordsUpToDate = true;
    std::cout << "vertCoordsUpToDate = " << vertCoordsUpToDate << std::endl;

    return 0;
}

int RayCaster::_initializeGL() {
    // Load 1st and 2nd pass shaders
    ShaderProgram *shader = nullptr;
    if ((shader = _glManager->shaderManager->GetShader("RayCaster1stPass")))
        _1stPassShader = shader;
    else
        return GLERROR;

    if ((shader = _glManager->shaderManager->GetShader("RayCaster2ndPass")))
        _2ndPassShader = shader;
    else
        return GLERROR;

    // Load 3rd pass shaders
    if (_load3rdPassShaders() != 0) {
        MyBase::SetErrMsg("Failed to load shaders!");
        return GLERROR;
    }

    // Get the current viewport
    GLint viewport[4];
    glGetIntegerv(GL_VIEWPORT, viewport);
    std::memcpy(_currentViewport, viewport, 4 * sizeof(GLint));
    //
    // Retrieved viewport may contain zero width and height sometimes.
    //   Need to make these dimensions positive, so the initialization routine,
    //   including the step of attaching textures to framebuffers, could complete.
    //   Later, paintGL() will have another chance to set the correct dimensions.
    //   The bottom line is, the rest of the class can safely assume that
    //   _currentViewport[4] always contains non-zero dimensions.
    //
    for (int i = 2; i < 4; i++)
        if (_currentViewport[i] < 1)
            _currentViewport[i] = 8;

    // Create any textures, framebuffers, etc.
    if (_initializeFramebufferTextures() != 0) {
        MyBase::SetErrMsg("Failed to Create Framebuffer and Textures!");
        return GLERROR;
    }

    return 0; // Success
}

int RayCaster::_paintGL(bool fast) {
    GLint viewport[4];
    glGetIntegerv(GL_VIEWPORT, viewport);
    // When viewport has zero dimensions, bail immediately.
    //   This happens when undo/redo is issued.
    if (viewport[2] < 1 || viewport[3] < 1)
        return 0;
    _updateViewportWhenNecessary(viewport);

    glDisable(GL_POLYGON_SMOOTH);

    // Collect params and grid that will be used repeatedly
    RayCasterParams *params = dynamic_cast<RayCasterParams *>(GetActiveParams());
    if (!params) {
        MyBase::SetErrMsg("Error occured during retrieving RayCaster parameters!");
        return PARAMSERROR;
    }

<<<<<<< HEAD
=======
    // Return when there's no variable selected.
    if (params->GetVariableName().empty()) {
        MyBase::SetErrMsg("Please select a valid 3D variable for operation!");
        return PARAMSERROR;
    }

>>>>>>> bd1b7673
    // Do not perform any fast rendering in cell traverse mode
    int castingMode = int(params->GetCastingMode());
    if (castingMode == CellTraversal && fast)
        return 0;

    StructuredGrid *grid = nullptr;
    if (_userCoordinates.GetCurrentGrid(params, _dataMgr, &grid) != 0) {
        MyBase::SetErrMsg("Failed to retrieve a StructuredGrid");
        return GRIDERROR;
    }

    if (_load3rdPassShaders() != 0) {
        MyBase::SetErrMsg("Failed to load shaders");
        delete grid;
        return GLERROR;
    }

    // Use the correct shader for 3rd pass rendering
    if (castingMode == FixedStep)
        _3rdPassShader = _3rdPassMode1Shader;
    else if (castingMode == CellTraversal)
        _3rdPassShader = _3rdPassMode2Shader;
    else {
        MyBase::SetErrMsg("RayCasting Mode not supported!");
        delete grid;
        return JUSTERROR;
    }

    // Retrieve if we're using secondary variable
    bool use2ndVar = _use2ndVariable(params);

    // Check if there is an update event
    _userCoordinates.CheckUpToDateStatus(params, grid, _dataMgr, use2ndVar);

    // Update primary variable data field
    if (!_userCoordinates.dataFieldUpToDate) {
        int success = _userCoordinates.UpdateFaceAndData(params, grid, _dataMgr);
        if (success != 0) {
            MyBase::SetErrMsg("Error occured during updating face and volume data!");
            delete grid;
            return JUSTERROR;
        }
        // Texture for primary variable data is updated only when data changes
        _updateDataTextures();
    }

    // Update vertex coordinates field
    if (castingMode == CellTraversal && !_userCoordinates.vertCoordsUpToDate) {
        int success = _userCoordinates.UpdateVertCoords(params, grid, _dataMgr);
        if (success != 0) {
            MyBase::SetErrMsg("Error occured during updating curvilinear coordinates!");
            delete grid;
            return JUSTERROR;
        }
    }

    // Transform vertex coordinate data to eye space, and then send to GPU.
    //   This step occurs at every loop.
    glm::mat4 ModelView = Renderer::_glManager->matrixManager->GetModelViewMatrix();
    if (castingMode == CellTraversal && _updateVertCoordsTexture(ModelView) != 0) {
        MyBase::SetErrMsg("Error occured during calculating eye coordinates!");
        delete grid;
        return MEMERROR;
    }

    // Update secondary variable
    if (use2ndVar && !_userCoordinates.secondVarUpToDate) {
        int success = _userCoordinates.Update2ndVariable(params, _dataMgr);
        if (success != 0) {
            MyBase::SetErrMsg("Error occured during updating secondary variable!");
            delete grid;
            return JUSTERROR;
        }
    }

    // Collect existing depth value of the scene
    glBindTexture(GL_TEXTURE_2D, _depthTextureId);
    glCopyTexImage2D(GL_TEXTURE_2D, 0, GL_DEPTH_COMPONENT32, _currentViewport[0],
                     _currentViewport[1], _currentViewport[2], _currentViewport[3], 0);

    glBindVertexArray(_vertexArrayId);
    glBindBuffer(GL_ELEMENT_ARRAY_BUFFER, _indexBufferId);

    glBindFramebuffer(GL_FRAMEBUFFER, _frameBufferId);
    glViewport(0, 0, _currentViewport[2], _currentViewport[3]);

    // 1st pass: render back facing polygons to texture0 of the framebuffer
    std::vector<size_t> cameraCellIdx(0);
    _drawVolumeFaces(1, castingMode, cameraCellIdx);

    // Detect if we're inside the volume
    glm::mat4 InversedMV = glm::inverse(ModelView);
    std::vector<double> cameraUser(4, 1.0); // current camera position in user coordinates
    cameraUser[0] = InversedMV[3][0];
    cameraUser[1] = InversedMV[3][1];
    cameraUser[2] = InversedMV[3][2];
    bool insideACell = grid->GetIndicesCell(cameraUser, cameraCellIdx);
    if (!insideACell)
        cameraCellIdx.clear(); // Make sure size 0 to indicate outside of the volume

    // 2nd pass, render front facing polygons
    _drawVolumeFaces(2, castingMode, cameraCellIdx);

    // Update color map texture
    _updateColormap(params);
    glActiveTexture(GL_TEXTURE0 + _colorMapTexOffset);
    glBindTexture(GL_TEXTURE_1D, _colorMapTextureId);
    glTexImage1D(GL_TEXTURE_1D, 0, GL_RGBA32F, _colorMap.size() / 4,
                 0, GL_RGBA, GL_FLOAT, _colorMap.data());

    glBindFramebuffer(GL_FRAMEBUFFER, 0);
    glViewport(0, 0, _currentViewport[2], _currentViewport[3]);

    // 3rd pass, perform ray casting
    _drawVolumeFaces(3, castingMode, cameraCellIdx, InversedMV, fast);

    // Restore OpenGL values changed in this function.
    glBindTexture(GL_TEXTURE_1D, 0);
    glBindTexture(GL_TEXTURE_2D, 0);
    glBindVertexArray(0);
    glBindBuffer(GL_ELEMENT_ARRAY_BUFFER, 0);
    glDepthFunc(GL_LESS);

    delete grid;

    return 0;
}

int RayCaster::_initializeFramebufferTextures() {
    /* Create Vertex Array Object (VAO) */
    glGenVertexArrays(1, &_vertexArrayId);
    glGenBuffers(1, &_vertexBufferId);
    glGenBuffers(1, &_indexBufferId);
    glGenBuffers(1, &_vertexAttribId);

    /* Generate back-facing texture */
    glGenTextures(1, &_backFaceTextureId);
    glActiveTexture(GL_TEXTURE0 + _backFaceTexOffset);
    glBindTexture(GL_TEXTURE_2D, _backFaceTextureId);
    glTexImage2D(GL_TEXTURE_2D, 0, GL_RGBA32F, _currentViewport[2], _currentViewport[3],
                 0, GL_RGBA, GL_FLOAT, nullptr);

    /* Configure the back-facing texture */
    glTexParameteri(GL_TEXTURE_2D, GL_TEXTURE_MAG_FILTER, GL_LINEAR);
    glTexParameteri(GL_TEXTURE_2D, GL_TEXTURE_MIN_FILTER, GL_LINEAR);
    glTexParameteri(GL_TEXTURE_2D, GL_TEXTURE_WRAP_S, GL_CLAMP_TO_EDGE);
    glTexParameteri(GL_TEXTURE_2D, GL_TEXTURE_WRAP_T, GL_CLAMP_TO_EDGE);

    /* Generate front-facing texture */
    glGenTextures(1, &_frontFaceTextureId);
    glActiveTexture(GL_TEXTURE0 + _frontFaceTexOffset);
    glBindTexture(GL_TEXTURE_2D, _frontFaceTextureId);
    glTexImage2D(GL_TEXTURE_2D, 0, GL_RGBA32F, _currentViewport[2], _currentViewport[3],
                 0, GL_RGBA, GL_FLOAT, nullptr);

    /* Configure the front-faceing texture */
    glTexParameteri(GL_TEXTURE_2D, GL_TEXTURE_MAG_FILTER, GL_LINEAR);
    glTexParameteri(GL_TEXTURE_2D, GL_TEXTURE_MIN_FILTER, GL_LINEAR);
    glTexParameteri(GL_TEXTURE_2D, GL_TEXTURE_WRAP_S, GL_CLAMP_TO_EDGE);
    glTexParameteri(GL_TEXTURE_2D, GL_TEXTURE_WRAP_T, GL_CLAMP_TO_EDGE);

    /* Create an Frame Buffer Object for the front and back side of the volume. */
    glGenFramebuffers(1, &_frameBufferId);
    glBindFramebuffer(GL_FRAMEBUFFER, _frameBufferId);

    /* Set "_backFaceTextureId"  as color attachement #0, 
       and "_frontFaceTextureId" as color attachement #1.  */
    glFramebufferTexture(GL_FRAMEBUFFER, GL_COLOR_ATTACHMENT0, _backFaceTextureId, 0);
    glFramebufferTexture(GL_FRAMEBUFFER, GL_COLOR_ATTACHMENT1, _frontFaceTextureId, 0);
    GLenum drawBuffers[2] = {GL_COLOR_ATTACHMENT0, GL_COLOR_ATTACHMENT1};
    glDrawBuffers(2, drawBuffers);

    /* Check if framebuffer is complete */
    if (glCheckFramebufferStatus(GL_FRAMEBUFFER) != GL_FRAMEBUFFER_COMPLETE) {
        MyBase::SetErrMsg("_openGLInitialization(): Framebuffer failed; "
                          "the behavior is then undefined.");
        return GLERROR;
    }

    /* Bind the default frame buffer */
    glBindFramebuffer(GL_FRAMEBUFFER, 0);

    /* Generate and configure 3D texture: _volumeTextureId */
    glGenTextures(1, &_volumeTextureId);
    glActiveTexture(GL_TEXTURE0 + _volumeTexOffset);
    glBindTexture(GL_TEXTURE_3D, _volumeTextureId);
    glTexParameteri(GL_TEXTURE_3D, GL_TEXTURE_MAG_FILTER, GL_LINEAR);
    glTexParameteri(GL_TEXTURE_3D, GL_TEXTURE_MIN_FILTER, GL_LINEAR);
    glTexParameteri(GL_TEXTURE_3D, GL_TEXTURE_WRAP_S, GL_CLAMP_TO_EDGE);
    glTexParameteri(GL_TEXTURE_3D, GL_TEXTURE_WRAP_T, GL_CLAMP_TO_EDGE);
    glTexParameteri(GL_TEXTURE_3D, GL_TEXTURE_WRAP_R, GL_CLAMP_TO_EDGE);

    /* Generate and configure 3D texture: _2ndVarDataTexId */
    glGenTextures(1, &_2ndVarDataTexId);
    glActiveTexture(GL_TEXTURE0 + _2ndVarDataTexOffset);
    glBindTexture(GL_TEXTURE_3D, _2ndVarDataTexId);
    glTexParameteri(GL_TEXTURE_3D, GL_TEXTURE_MAG_FILTER, GL_LINEAR);
    glTexParameteri(GL_TEXTURE_3D, GL_TEXTURE_MIN_FILTER, GL_LINEAR);
    glTexParameteri(GL_TEXTURE_3D, GL_TEXTURE_WRAP_S, GL_CLAMP_TO_EDGE);
    glTexParameteri(GL_TEXTURE_3D, GL_TEXTURE_WRAP_T, GL_CLAMP_TO_EDGE);
    glTexParameteri(GL_TEXTURE_3D, GL_TEXTURE_WRAP_R, GL_CLAMP_TO_EDGE);

    /* Generate and configure 1D texture: _colorMapTextureId */
    glGenTextures(1, &_colorMapTextureId);
    glActiveTexture(GL_TEXTURE0 + _colorMapTexOffset);
    glBindTexture(GL_TEXTURE_1D, _colorMapTextureId);
    glTexParameteri(GL_TEXTURE_1D, GL_TEXTURE_MAG_FILTER, GL_LINEAR);
    glTexParameteri(GL_TEXTURE_1D, GL_TEXTURE_MIN_FILTER, GL_LINEAR);
    glTexParameteri(GL_TEXTURE_1D, GL_TEXTURE_WRAP_S, GL_CLAMP_TO_EDGE);

    /* Generate and configure 3D texture: _missingValueTextureId */
    glGenTextures(1, &_missingValueTextureId);
    glActiveTexture(GL_TEXTURE0 + _missingValueTexOffset);
    glBindTexture(GL_TEXTURE_3D, _missingValueTextureId);
    glTexParameteri(GL_TEXTURE_3D, GL_TEXTURE_MAG_FILTER, GL_NEAREST);
    glTexParameteri(GL_TEXTURE_3D, GL_TEXTURE_MIN_FILTER, GL_NEAREST);
    glTexParameteri(GL_TEXTURE_3D, GL_TEXTURE_WRAP_S, GL_CLAMP_TO_EDGE);
    glTexParameteri(GL_TEXTURE_3D, GL_TEXTURE_WRAP_T, GL_CLAMP_TO_EDGE);
    glTexParameteri(GL_TEXTURE_3D, GL_TEXTURE_WRAP_R, GL_CLAMP_TO_EDGE);

    /* Generate and configure 3D texture: _2ndVarMaskTexId */
    glGenTextures(1, &_2ndVarMaskTexId);
    glActiveTexture(GL_TEXTURE0 + _2ndVarMaskTexOffset);
    glBindTexture(GL_TEXTURE_3D, _2ndVarMaskTexId);
    glTexParameteri(GL_TEXTURE_3D, GL_TEXTURE_MAG_FILTER, GL_NEAREST);
    glTexParameteri(GL_TEXTURE_3D, GL_TEXTURE_MIN_FILTER, GL_NEAREST);
    glTexParameteri(GL_TEXTURE_3D, GL_TEXTURE_WRAP_S, GL_CLAMP_TO_EDGE);
    glTexParameteri(GL_TEXTURE_3D, GL_TEXTURE_WRAP_T, GL_CLAMP_TO_EDGE);
    glTexParameteri(GL_TEXTURE_3D, GL_TEXTURE_WRAP_R, GL_CLAMP_TO_EDGE);

    /* Generate 3D texture: _vertCoordsTextureId */
    glGenTextures(1, &_vertCoordsTextureId);
    glActiveTexture(GL_TEXTURE0 + _vertCoordsTexOffset);
    glBindTexture(GL_TEXTURE_3D, _vertCoordsTextureId);
    glTexParameteri(GL_TEXTURE_3D, GL_TEXTURE_MAG_FILTER, GL_NEAREST);
    glTexParameteri(GL_TEXTURE_3D, GL_TEXTURE_MIN_FILTER, GL_NEAREST);
    glTexParameteri(GL_TEXTURE_3D, GL_TEXTURE_WRAP_S, GL_CLAMP_TO_EDGE);
    glTexParameteri(GL_TEXTURE_3D, GL_TEXTURE_WRAP_T, GL_CLAMP_TO_EDGE);
    glTexParameteri(GL_TEXTURE_3D, GL_TEXTURE_WRAP_R, GL_CLAMP_TO_EDGE);

    /* Generate and configure depth texture */
    glGenTextures(1, &_depthTextureId);
    glActiveTexture(GL_TEXTURE0 + _depthTexOffset);
    glBindTexture(GL_TEXTURE_2D, _depthTextureId);
    glTexParameteri(GL_TEXTURE_2D, GL_TEXTURE_WRAP_S, GL_CLAMP_TO_EDGE);
    glTexParameteri(GL_TEXTURE_2D, GL_TEXTURE_WRAP_T, GL_CLAMP_TO_EDGE);
    glTexParameteri(GL_TEXTURE_2D, GL_TEXTURE_MIN_FILTER, GL_LINEAR);
    glTexParameteri(GL_TEXTURE_2D, GL_TEXTURE_MAG_FILTER, GL_LINEAR);

    /* Bind the default textures */
    glBindTexture(GL_TEXTURE_1D, 0);
    glBindTexture(GL_TEXTURE_2D, 0);
    glBindTexture(GL_TEXTURE_3D, 0);

    return 0;
}

void RayCaster::_drawVolumeFaces(int whichPass,
                                 int castingMode,
                                 const std::vector<size_t> &cameraCellIdx,
                                 const glm::mat4 &InversedMV,
                                 bool fast) {
    assert(cameraCellIdx.size() == 0 || cameraCellIdx.size() == 3);
    bool insideVolume = (cameraCellIdx.size() == 3);

    glm::mat4 modelview = _glManager->matrixManager->GetModelViewMatrix();
    glm::mat4 projection = _glManager->matrixManager->GetProjectionMatrix();

    if (whichPass == 1) {
        _1stPassShader->Bind();
        _1stPassShader->SetUniform("MV", modelview);
        _1stPassShader->SetUniform("Projection", projection);

        glEnable(GL_CULL_FACE);
        glCullFace(GL_FRONT);
        glEnable(GL_DEPTH_TEST);
        glClearDepth(0.0);
        glClear(GL_DEPTH_BUFFER_BIT);
        glDepthFunc(GL_GEQUAL);
        const GLfloat black[] = {0.0f, 0.0f, 0.0f, 0.0f};
        glClearBufferfv(GL_COLOR, 0, black); // clear GL_COLOR_ATTACHMENT0
        glDisable(GL_BLEND);

        // Render the back side of the volume.
        _renderTriangleStrips(1, castingMode);
    } else if (whichPass == 2) {
        _2ndPassShader->Bind();
        _2ndPassShader->SetUniform("MV", modelview);
        _2ndPassShader->SetUniform("Projection", projection);

        glEnable(GL_CULL_FACE);
        glCullFace(GL_BACK);
        glEnable(GL_DEPTH_TEST);
        glClearDepth(1.0);
        glClear(GL_DEPTH_BUFFER_BIT);
        glDepthFunc(GL_LEQUAL);
        const GLfloat black[] = {0.0f, 0.0f, 0.0f, 0.0f};
        glClearBufferfv(GL_COLOR, 1, black); // clear GL_COLOR_ATTACHMENT1
        glDisable(GL_BLEND);

        // Render the front side of the volume if not inside it.
        // Do nothing if inside the volume.
        if (!insideVolume)
            _renderTriangleStrips(2, castingMode);
    } else // 3rd pass
    {
        _3rdPassShader->Bind();
        _3rdPassShader->SetUniform("MV", modelview);
        _3rdPassShader->SetUniform("Projection", projection);
        _3rdPassShader->SetUniform("inversedMV", InversedMV);
        if (castingMode == CellTraversal) {
            // Upload entryCellIdx, no matter inside or outside of the volume
            glm::ivec3 entryCellIdx(0);
            if (insideVolume) {
                entryCellIdx.x = int(cameraCellIdx[0]);
                entryCellIdx.y = int(cameraCellIdx[1]);
                entryCellIdx.z = int(cameraCellIdx[2]);
            }
            _3rdPassShader->SetUniform("entryCellIdx", entryCellIdx);
        }
        _load3rdPassUniforms(castingMode, fast, insideVolume);
        _3rdPassSpecialHandling(fast, castingMode);

        glEnable(GL_CULL_FACE);
        glCullFace(GL_BACK);
        glEnable(GL_DEPTH_TEST);
        glDepthMask(GL_TRUE);

        // When DVR is rendered the last, it blends with previous rendering.
        glEnable(GL_BLEND);
        glBlendFunc(GL_SRC_ALPHA, GL_ONE_MINUS_SRC_ALPHA);

        // Renders the near clipping plane if inside the volume.
        //   Otherwise, render the front side of the volume.
        if (insideVolume) {
            // Transform the near clipping plane to model coordinate
            //             0---------2
            //              |       |
            //              |       |
            //              |       |
            //             1|_______|3
            GLfloat nearCoords[12];
            glm::mat4 MVP = _glManager->matrixManager->GetModelViewProjectionMatrix();
            glm::mat4 InversedMVP = glm::inverse(MVP);
            glm::vec4 topLeftNDC(-1.0f, 1.0f, -0.9999f, 1.0f);
            glm::vec4 bottomLeftNDC(-1.0f, -1.0f, -0.9999f, 1.0f);
            glm::vec4 topRightNDC(1.0f, 1.0f, -0.9999f, 1.0f);
            glm::vec4 bottomRightNDC(1.0f, -1.0f, -0.9999f, 1.0f);
            glm::vec4 near[4];
            near[0] = InversedMVP * topLeftNDC;
            near[1] = InversedMVP * bottomLeftNDC;
            near[2] = InversedMVP * topRightNDC;
            near[3] = InversedMVP * bottomRightNDC;
            for (int i = 0; i < 4; i++) {
                near[i] /= near[i].w;
                std::memcpy(nearCoords + i * 3, glm::value_ptr(near[i]), 3 * sizeof(GLfloat));
            }

            glEnableVertexAttribArray(0); // attribute 0 is vertex coordinates
            glBindBuffer(GL_ARRAY_BUFFER, _vertexBufferId);
            glBufferData(GL_ARRAY_BUFFER, 12 * sizeof(GLfloat), nearCoords, GL_STREAM_DRAW);
            glVertexAttribPointer(0, 3, GL_FLOAT, GL_FALSE, 0, (void *)0);
            glDrawArrays(GL_TRIANGLE_STRIP, 0, 4);
            glBindBuffer(GL_ARRAY_BUFFER, 0);
            glDisableVertexAttribArray(0);
        } else {
            _renderTriangleStrips(3, castingMode);
        }
    }

    // Let's also do some clean up.
    glDisable(GL_CULL_FACE);
    glDisable(GL_DEPTH_TEST);
    glUseProgram(0);
}

void RayCaster::_load3rdPassUniforms(int castingMode,
                                     bool fast,
                                     bool insideVolume) const {
    ShaderProgram *shader = _3rdPassShader;

    shader->SetUniform("colorMapRange", glm::make_vec3(_colorMapRange));
    shader->SetUniform("viewportDims", glm::ivec2(_currentViewport[2], _currentViewport[3]));
    const size_t *cdims = _userCoordinates.dims;
    glm::ivec3 volumeDims((int)cdims[0], (int)cdims[1], (int)cdims[2]);
    shader->SetUniform("volumeDims", volumeDims);
    float planes[24]; // 6 planes, each with 4 elements
    Renderer::GetClippingPlanes(planes);
    shader->SetUniformArray("clipPlanes", 6, (glm::vec4 *)planes);

    glm::vec3 gridMin, gridMax;
    for (int i = 0; i < 3; i++) {
        gridMin[i] = _userCoordinates.myGridMin[i];
        gridMax[i] = _userCoordinates.myGridMax[i];
    }
    if (castingMode == FixedStep) {
        shader->SetUniform("boxMin", gridMin);
        shader->SetUniform("boxMax", gridMax);
    }

    // Get light settings from params.
    RayCasterParams *params = dynamic_cast<RayCasterParams *>(GetActiveParams());
    bool lighting = params->GetLighting();
    if (lighting) {
        std::vector<double> coeffsD = params->GetLightingCoeffs();
        float coeffsF[4] = {float(coeffsD[0]), float(coeffsD[1]),
                            float(coeffsD[2]), float(coeffsD[3])};
        shader->SetUniformArray("lightingCoeffs", 4, coeffsF);
    }

    // Pack four booleans together, so there's one data transmission
    //   to the GPU, instead of four.
    int flags[4] = {int(fast), int(lighting), int(insideVolume),
                    int(_userCoordinates.missingValueMask != nullptr)};
    shader->SetUniformArray("flags", 4, flags);

    // Calculate the step size with sample rate multiplier taken into account.
    float stepSize1D, multiplier = 1.0f;
    if (castingMode == FixedStep)
        switch (params->GetSampleRateMultiplier()) {
        case 0:
            multiplier = 1.0f;
            break; // These values need to be in sync with
        case 1:
            multiplier = 2.0f;
            break; //   the multiplier values in the GUI.
        case 2:
            multiplier = 4.0f;
            break;
        case 3:
            multiplier = 0.5f;
            break;
        case 4:
            multiplier = 0.25f;
            break;
        case 5:
            multiplier = 0.125f;
            break;
        default:
            multiplier = 1.0f;
            break;
        }
    glm::vec3 dimsf((float)cdims[0], (float)cdims[1], (float)cdims[2]);
    float numCells = glm::length(dimsf);
    glm::mat4 modelview = _glManager->matrixManager->GetModelViewMatrix();
    glm::vec4 tmpVec4 = modelview * glm::vec4(gridMin, 1.0);
    glm::vec3 gridMinEye(tmpVec4.x, tmpVec4.y, tmpVec4.z);
    tmpVec4 = modelview * glm::vec4(gridMax, 1.0);
    glm::vec3 gridMaxEye(tmpVec4.x, tmpVec4.y, tmpVec4.z);
    glm::vec3 diagonal = gridMaxEye - gridMinEye;
    if (numCells < 50.0f) // Make sure at least 100 steps
        stepSize1D = glm::length(diagonal) / 100.0f * multiplier;
    else // Use Nyquist frequency
        stepSize1D = glm::length(diagonal) / (numCells * 2.0f) * multiplier;

    if (fast && castingMode == FixedStep)
        stepSize1D *= 8.0f; //  Increase step size, when fast rendering
    shader->SetUniform("stepSize1D", stepSize1D);

    // Pass in textures
    glActiveTexture(GL_TEXTURE0 + _backFaceTexOffset);
    glBindTexture(GL_TEXTURE_2D, _backFaceTextureId);
    shader->SetUniform("backFaceTexture", _backFaceTexOffset);

    glActiveTexture(GL_TEXTURE0 + _frontFaceTexOffset);
    glBindTexture(GL_TEXTURE_2D, _frontFaceTextureId);
    shader->SetUniform("frontFaceTexture", _frontFaceTexOffset);

    glActiveTexture(GL_TEXTURE0 + _volumeTexOffset);
    glBindTexture(GL_TEXTURE_3D, _volumeTextureId);
    shader->SetUniform("volumeTexture", _volumeTexOffset);

    glActiveTexture(GL_TEXTURE0 + _colorMapTexOffset);
    glBindTexture(GL_TEXTURE_1D, _colorMapTextureId);
    shader->SetUniform("colorMapTexture", _colorMapTexOffset);

    glActiveTexture(GL_TEXTURE0 + _missingValueTexOffset);
    glBindTexture(GL_TEXTURE_3D, _missingValueTextureId);
    shader->SetUniform("missingValueMaskTexture", _missingValueTexOffset);

    if (castingMode == CellTraversal) {
        glActiveTexture(GL_TEXTURE0 + _vertCoordsTexOffset);
        glBindTexture(GL_TEXTURE_3D, _vertCoordsTextureId);
        shader->SetUniform("vertCoordsTexture", _vertCoordsTexOffset);
    }
}

void RayCaster::_3rdPassSpecialHandling(bool fast, int castingMode) {
    // Left empty intentially.
    // Derived classes feel free to put stuff here.
}

void RayCaster::_renderTriangleStrips(int whichPass, int castingMode) const {
    /* Give bx, by, bz type of "unsigned int" for indexBuffer */
    unsigned int bx = (unsigned int)_userCoordinates.dims[0];
    unsigned int by = (unsigned int)_userCoordinates.dims[1];
    unsigned int bz = (unsigned int)_userCoordinates.dims[2];
    size_t idx;

    // Each strip will have the same numOfVertices for the first 4 faces
    size_t numOfVertices = bx * 2;
    unsigned int *indexBuffer = new unsigned int[numOfVertices];

    bool attrib1Enabled = false; // Attribute to hold provoking index of each triangle.
    int *attrib1Buffer = nullptr;
    if (castingMode == CellTraversal && whichPass == 3) {
        attrib1Enabled = true;
        unsigned int big1 = bx > by ? bx : by;
        unsigned int small = bx < by ? bx : by;
        unsigned int big2 = bz > small ? bz : small;
        attrib1Buffer = new int[big1 * big2 * 4]; // Enough length for all faces
    }

    //
    // Render front face:
    //
    _enableVertexAttribute(_userCoordinates.frontFace, bx * by * 3, attrib1Enabled);
    for (unsigned int y = 0; y < by - 1; y++) // Looping over every TriangleStrip
    {
        idx = 0;
        // This loop controls rendering order of the triangle strip. It
        // provides the indices for each vertex in a strip. Strips are
        // created one row at a time.
        //
        for (unsigned int x = 0; x < bx; x++) // Filling indices for vertices of this TriangleStrip
        {
            indexBuffer[idx++] = (y + 1) * bx + x;
            indexBuffer[idx++] = y * bx + x;
        }

        // In cell-traverse ray casting mode we need a cell index for the
        // two triangles forming the face of a cell. Use the OpenGL "provoking"
        // vertex to provide this information.
        //
        if (attrib1Enabled) // Also specify attrib1 values
        {
            for (unsigned int x = 0; x < bx; x++) // Fill attrib1 value for each vertex
            {
                unsigned int attribIdx = ((y + 1) * bx + x) * 4;
                attrib1Buffer[attribIdx] = int(x) - 1;
                attrib1Buffer[attribIdx + 1] = int(y);
                attrib1Buffer[attribIdx + 2] = int(bz) - 2;
                attrib1Buffer[attribIdx + 3] = 0;
                attribIdx = (y * bx + x) * 4;
                attrib1Buffer[attribIdx] = int(x) - 1;
                attrib1Buffer[attribIdx + 1] = int(y);
                attrib1Buffer[attribIdx + 2] = int(bz) - 2;
                attrib1Buffer[attribIdx + 3] = 0;
            }
            glBufferData(GL_ARRAY_BUFFER, bx * by * 4 * sizeof(int),
                         attrib1Buffer, GL_STREAM_DRAW);
            glVertexAttribIPointer(1, 4, GL_INT, 0, (void *)0);
        }
        glBufferData(GL_ELEMENT_ARRAY_BUFFER, numOfVertices * sizeof(unsigned int),
                     indexBuffer, GL_STREAM_DRAW);
        glDrawElements(GL_TRIANGLE_STRIP, numOfVertices,
                       GL_UNSIGNED_INT, (void *)0);
    }

    //
    // Render back face:
    //
    _enableVertexAttribute(_userCoordinates.backFace, bx * by * 3, attrib1Enabled);
    for (unsigned int y = 0; y < by - 1; y++) // strip by strip
    {
        idx = 0;
        for (unsigned int x = 0; x < bx; x++) {
            indexBuffer[idx++] = y * bx + x;
            indexBuffer[idx++] = (y + 1) * bx + x;
        }
        if (attrib1Enabled) {
            for (unsigned int x = 0; x < bx; x++) {
                unsigned int attribIdx = (y * bx + x) * 4;
                attrib1Buffer[attribIdx] = int(x) - 1;
                attrib1Buffer[attribIdx + 1] = int(y);
                attrib1Buffer[attribIdx + 2] = 0;
                attrib1Buffer[attribIdx + 3] = 1;
                attribIdx = ((y + 1) * bx + x) * 4;
                attrib1Buffer[attribIdx] = int(x) - 1;
                attrib1Buffer[attribIdx + 1] = int(y);
                attrib1Buffer[attribIdx + 2] = 0;
                attrib1Buffer[attribIdx + 3] = 1;
            }
            glBufferData(GL_ARRAY_BUFFER, bx * by * 4 * sizeof(int),
                         attrib1Buffer, GL_STREAM_DRAW);
            glVertexAttribIPointer(1, 4, GL_INT, 0, (void *)0);
        }
        glBufferData(GL_ELEMENT_ARRAY_BUFFER, numOfVertices * sizeof(unsigned int),
                     indexBuffer, GL_STREAM_DRAW);
        glDrawElements(GL_TRIANGLE_STRIP, numOfVertices,
                       GL_UNSIGNED_INT, (void *)0);
    }

    //
    // Render top face:
    //
    _enableVertexAttribute(_userCoordinates.topFace, bx * bz * 3, attrib1Enabled);
    for (unsigned int z = 0; z < bz - 1; z++) {
        idx = 0;
        for (unsigned int x = 0; x < bx; x++) {
            indexBuffer[idx++] = z * bx + x;
            indexBuffer[idx++] = (z + 1) * bx + x;
        }
        if (attrib1Enabled) {
            for (unsigned int x = 0; x < bx; x++) {
                unsigned int attribIdx = (z * bx + x) * 4;
                attrib1Buffer[attribIdx] = int(x) - 1;
                attrib1Buffer[attribIdx + 1] = int(by) - 2;
                attrib1Buffer[attribIdx + 2] = int(z);
                attrib1Buffer[attribIdx + 3] = 2;
                attribIdx = ((z + 1) * bx + x) * 4;
                attrib1Buffer[attribIdx] = int(x) - 1;
                attrib1Buffer[attribIdx + 1] = int(by) - 2;
                attrib1Buffer[attribIdx + 2] = int(z);
                attrib1Buffer[attribIdx + 3] = 2;
            }
            glBufferData(GL_ARRAY_BUFFER, bx * bz * 4 * sizeof(int),
                         attrib1Buffer, GL_STREAM_DRAW);
            glVertexAttribIPointer(1, 4, GL_INT, 0, (void *)0);
        }
        glBufferData(GL_ELEMENT_ARRAY_BUFFER, numOfVertices * sizeof(unsigned int),
                     indexBuffer, GL_STREAM_DRAW);
        glDrawElements(GL_TRIANGLE_STRIP, numOfVertices,
                       GL_UNSIGNED_INT, (void *)0);
    }

    //
    // Render bottom face:
    //
    _enableVertexAttribute(_userCoordinates.bottomFace, bx * bz * 3, attrib1Enabled);
    for (unsigned int z = 0; z < bz - 1; z++) {
        idx = 0;
        for (unsigned int x = 0; x < bx; x++) {
            indexBuffer[idx++] = (z + 1) * bx + x;
            indexBuffer[idx++] = z * bx + x;
        }
        if (attrib1Enabled) {
            for (unsigned int x = 0; x < bx; x++) {
                unsigned int attribIdx = ((z + 1) * bx + x) * 4;
                attrib1Buffer[attribIdx] = int(x) - 1;
                attrib1Buffer[attribIdx + 1] = 0;
                attrib1Buffer[attribIdx + 2] = int(z);
                attrib1Buffer[attribIdx + 3] = 3;
                attribIdx = (z * bx + x) * 4;
                attrib1Buffer[attribIdx] = int(x) - 1;
                attrib1Buffer[attribIdx + 1] = 0;
                attrib1Buffer[attribIdx + 2] = int(z);
                attrib1Buffer[attribIdx + 3] = 3;
            }
            glBufferData(GL_ARRAY_BUFFER, bx * bz * 4 * sizeof(int),
                         attrib1Buffer, GL_STREAM_DRAW);
            glVertexAttribIPointer(1, 4, GL_INT, 0, (void *)0);
        }
        glBufferData(GL_ELEMENT_ARRAY_BUFFER, numOfVertices * sizeof(unsigned int),
                     indexBuffer, GL_STREAM_DRAW);
        glDrawElements(GL_TRIANGLE_STRIP, numOfVertices,
                       GL_UNSIGNED_INT, (void *)0);
    }

    // Each strip will have the same numOfVertices for the rest 2 faces.
    numOfVertices = by * 2;
    delete[] indexBuffer;
    indexBuffer = new unsigned int[numOfVertices];

    //
    // Render right face:
    //
    _enableVertexAttribute(_userCoordinates.rightFace, by * bz * 3, attrib1Enabled);
    for (unsigned int z = 0; z < bz - 1; z++) {
        idx = 0;
        for (unsigned int y = 0; y < by; y++) {
            indexBuffer[idx++] = (z + 1) * by + y;
            indexBuffer[idx++] = z * by + y;
        }
        if (attrib1Enabled) {
            for (unsigned int y = 0; y < by; y++) {
                unsigned int attribIdx = ((z + 1) * by + y) * 4;
                attrib1Buffer[attribIdx] = int(bx) - 2;
                attrib1Buffer[attribIdx + 1] = int(y) - 1;
                attrib1Buffer[attribIdx + 2] = int(z);
                attrib1Buffer[attribIdx + 3] = 4;
                attribIdx = (z * by + y) * 4;
                attrib1Buffer[attribIdx] = int(bx) - 2;
                attrib1Buffer[attribIdx + 1] = int(y) - 1;
                attrib1Buffer[attribIdx + 2] = int(z);
                attrib1Buffer[attribIdx + 3] = 4;
            }
            glBufferData(GL_ARRAY_BUFFER, by * bz * 4 * sizeof(int),
                         attrib1Buffer, GL_STREAM_DRAW);
            glVertexAttribIPointer(1, 4, GL_INT, 0, (void *)0);
        }
        glBufferData(GL_ELEMENT_ARRAY_BUFFER, numOfVertices * sizeof(unsigned int),
                     indexBuffer, GL_STREAM_DRAW);
        glDrawElements(GL_TRIANGLE_STRIP, numOfVertices,
                       GL_UNSIGNED_INT, (void *)0);
    }

    //
    // Render left face
    //
    _enableVertexAttribute(_userCoordinates.leftFace, by * bz * 3, attrib1Enabled);
    for (unsigned int z = 0; z < bz - 1; z++) {
        idx = 0;
        for (unsigned int y = 0; y < by; y++) {
            indexBuffer[idx++] = z * by + y;
            indexBuffer[idx++] = (z + 1) * by + y;
        }
        if (attrib1Enabled) {
            for (unsigned int y = 0; y < by; y++) {
                unsigned int attribIdx = (z * by + y) * 4;
                attrib1Buffer[attribIdx] = 0;
                attrib1Buffer[attribIdx + 1] = int(y) - 1;
                attrib1Buffer[attribIdx + 2] = int(z);
                attrib1Buffer[attribIdx + 3] = 5;
                attribIdx = ((z + 1) * by + y) * 4;
                attrib1Buffer[attribIdx] = 0;
                attrib1Buffer[attribIdx + 1] = int(y) - 1;
                attrib1Buffer[attribIdx + 2] = int(z);
                attrib1Buffer[attribIdx + 3] = 5;
            }
            glBufferData(GL_ARRAY_BUFFER, by * bz * 4 * sizeof(int),
                         attrib1Buffer, GL_STREAM_DRAW);
            glVertexAttribIPointer(1, 4, GL_INT, 0, (void *)0);
        }
        glBufferData(GL_ELEMENT_ARRAY_BUFFER, numOfVertices * sizeof(unsigned int),
                     indexBuffer, GL_STREAM_DRAW);
        glDrawElements(GL_TRIANGLE_STRIP, numOfVertices,
                       GL_UNSIGNED_INT, (void *)0);
    }

    if (attrib1Enabled)
        delete[] attrib1Buffer;
    delete[] indexBuffer;
    glDisableVertexAttribArray(0);
    glDisableVertexAttribArray(1);
    glBindBuffer(GL_ARRAY_BUFFER, 0);
}

void RayCaster::_enableVertexAttribute(const float *buf,
                                       size_t length,
                                       bool attrib1Enabled) const {
    glEnableVertexAttribArray(0);
    glBindBuffer(GL_ARRAY_BUFFER, _vertexBufferId);
    glBufferData(GL_ARRAY_BUFFER, length * sizeof(float),
                 buf, GL_STATIC_DRAW);
    glVertexAttribPointer(0, 3, GL_FLOAT, GL_FALSE, 0, (void *)0);
    if (attrib1Enabled) {
        glEnableVertexAttribArray(1);
        glBindBuffer(GL_ARRAY_BUFFER, _vertexAttribId);
    }
}

double RayCaster::_getElapsedSeconds(const struct timeval *begin,
                                     const struct timeval *end) const {
#ifdef WIN32
    return -1.0;
#else
    return (end->tv_sec - begin->tv_sec) + ((end->tv_usec - begin->tv_usec) / 1000000.0);
#endif
}

void RayCaster::_updateViewportWhenNecessary(const GLint *viewport) {
    if ((std::memcmp(viewport, _currentViewport, 4 * sizeof(GLint)) != 0)) {
        std::memcpy(_currentViewport, viewport, 4 * sizeof(GLint));

        // Re-size 1st and 2nd pass rendering 2D textures
        glActiveTexture(GL_TEXTURE0 + _backFaceTexOffset);
        glBindTexture(GL_TEXTURE_2D, _backFaceTextureId);
        glTexImage2D(GL_TEXTURE_2D, 0, GL_RGBA32F, _currentViewport[2], _currentViewport[3],
                     0, GL_RGBA, GL_FLOAT, nullptr);

        glActiveTexture(GL_TEXTURE0 + _frontFaceTexOffset);
        glBindTexture(GL_TEXTURE_2D, _frontFaceTextureId);
        glTexImage2D(GL_TEXTURE_2D, 0, GL_RGBA32F, _currentViewport[2], _currentViewport[3],
                     0, GL_RGBA, GL_FLOAT, nullptr);

        glBindTexture(GL_TEXTURE_2D, 0);
    }
}

void RayCaster::_updateColormap(RayCasterParams *params) {
    if (params->UseSingleColor()) {
        float singleColor[4];
        params->GetConstantColor(singleColor);
        singleColor[3] = 1.0f; // 1.0 in alpha channel
        _colorMap.resize(8);   // _colorMap will have 2 RGBA values
        for (int i = 0; i < 8; i++)
            _colorMap[i] = singleColor[i % 4];
        _colorMapRange[0] = 0.0f;
        _colorMapRange[1] = 0.0f;
        _colorMapRange[2] = 1e-5f;
    } else {
        VAPoR::MapperFunction *mapperFunc = params->GetMapperFunc();
        mapperFunc->makeLut(_colorMap);
        assert(_colorMap.size() % 4 == 0);
        std::vector<double> range = mapperFunc->getMinMaxMapValue();
        _colorMapRange[0] = float(range[0]);
        _colorMapRange[1] = float(range[1]);
        _colorMapRange[2] = (_colorMapRange[1] - _colorMapRange[0]) > 1e-5f ? (_colorMapRange[1] - _colorMapRange[0]) : 1e-5f;

        _colormapSpecialHandling(params);
    }
}

void RayCaster::_colormapSpecialHandling(RayCasterParams *params) {
    // Left empty intentionally.
    // Subclasses, e.g., IsoSurfaceRenderer and DVRenderer, feel free to implement it.
}

bool RayCaster::_use2ndVariable(const RayCasterParams *params) const {
    // By default a ray caster does not use a secondary variable.
    // Subclasses can take advantage of it, for example, an IsoSurface Renderer.
    return false;
}

void RayCaster::_updateDataTextures() {
    const size_t *dims = _userCoordinates.dims;

    glActiveTexture(GL_TEXTURE0 + _volumeTexOffset);
    glBindTexture(GL_TEXTURE_3D, _volumeTextureId);
#ifdef Darwin
    //
    // Intel driver on MacOS seems to not able to correctly update the texture content
    //   when the texture is moderately big. This workaround of loading a dummy texture
    //   to force it to update seems to resolve this issue.
    //
    float dummyVolume[8] = {0.0f, 0.0f, 0.0f, 0.0f, 0.0f, 0.0f, 0.0f, 0.0f};
    glTexImage3D(GL_TEXTURE_3D, 0, GL_R32F, 2, 2, 2, 0, GL_RED, GL_FLOAT, dummyVolume);
#endif
    glTexImage3D(GL_TEXTURE_3D, 0, GL_R32F, dims[0], dims[1], dims[2], 0,
                 GL_RED, GL_FLOAT, _userCoordinates.dataField);

    // Now we HAVE TO attach a missing value mask texture, because
    //   Intel driver on Mac doesn't like leaving the texture empty...
    glActiveTexture(GL_TEXTURE0 + _missingValueTexOffset);
    glPixelStorei(GL_UNPACK_ALIGNMENT, 1); // Alignment adjustment. Stupid OpenGL thing.
    glBindTexture(GL_TEXTURE_3D, _missingValueTextureId);
    if (_userCoordinates.missingValueMask) {
        glTexImage3D(GL_TEXTURE_3D, 0, GL_R8UI, dims[0], dims[1], dims[2], 0,
                     GL_RED_INTEGER, GL_UNSIGNED_BYTE, _userCoordinates.missingValueMask);
    } else {
        unsigned char dummyMask[8] = {0u, 0u, 0u, 0u, 0u, 0u, 0u, 0u};
        glTexImage3D(GL_TEXTURE_3D, 0, GL_R8UI, 2, 2, 2, 0,
                     GL_RED_INTEGER, GL_UNSIGNED_BYTE, dummyMask);
    }
    glPixelStorei(GL_UNPACK_ALIGNMENT, 4); // Restore default alignment.

    glBindTexture(GL_TEXTURE_3D, 0);
}

int RayCaster::_updateVertCoordsTexture(const glm::mat4 &MV) {
    // First, transform every vertex coordinate to the eye space
    size_t numOfVertices = _userCoordinates.dims[0] *
                           _userCoordinates.dims[1] *
                           _userCoordinates.dims[2];
    float *coordEye = nullptr;
    try {
        coordEye = new float[3 * numOfVertices];
    } catch (const std::bad_alloc &e) {
        MyBase::SetErrMsg(e.what());
        return MEMERROR;
    }

    glm::vec4 posModel(1.0f);
    float *posModelPtr = glm::value_ptr(posModel);
    for (size_t i = 0; i < numOfVertices; i++) {
        std::memcpy(posModelPtr, _userCoordinates.vertCoords + 3 * i, 3 * sizeof(float));
        glm::vec4 posEye = MV * posModel;
        std::memcpy(coordEye + 3 * i, glm::value_ptr(posEye), 3 * sizeof(float));
    }
    posModelPtr = nullptr;

    // Second, send these eye coordinates to the GPU
    glActiveTexture(GL_TEXTURE0 + _vertCoordsTexOffset);
    glBindTexture(GL_TEXTURE_3D, _vertCoordsTextureId);
#ifdef Darwin
    // Apply a dummy texture
    float dummyVolume[8] = {0.0f, 0.0f, 0.0f, 0.0f, 0.0f, 0.0f, 0.0f, 0.0f};
    glTexImage3D(GL_TEXTURE_3D, 0, GL_R32F, 2, 2, 2, 0, GL_RED, GL_FLOAT, dummyVolume);
#endif
    glTexImage3D(GL_TEXTURE_3D, 0, GL_RGB32F, _userCoordinates.dims[0],
                 _userCoordinates.dims[1], _userCoordinates.dims[2],
                 0, GL_RGB, GL_FLOAT, coordEye);

    glBindTexture(GL_TEXTURE_3D, 0);

    delete[] coordEye;

    return 0;
}<|MERGE_RESOLUTION|>--- conflicted
+++ resolved
@@ -642,15 +642,12 @@
         return PARAMSERROR;
     }
 
-<<<<<<< HEAD
-=======
     // Return when there's no variable selected.
     if (params->GetVariableName().empty()) {
         MyBase::SetErrMsg("Please select a valid 3D variable for operation!");
         return PARAMSERROR;
     }
 
->>>>>>> bd1b7673
     // Do not perform any fast rendering in cell traverse mode
     int castingMode = int(params->GetCastingMode());
     if (castingMode == CellTraversal && fast)
