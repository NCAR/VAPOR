#include "vapor/glutil.h"
#include "vapor/RayCaster.h"
#include <iostream>
#include <fstream>
#include <sstream>

#include <glm/gtc/type_ptr.hpp>

#define OUTOFDATE    1
#define GLNOTREADY   2
#define GRIDERROR   -1
#define JUSTERROR   -2
#define PARAMSERROR -3
#define MEMERROR    -4
#define GLERROR     -5

using namespace VAPoR;

/*
GLenum glCheckError_(const char *file, int line)
{
    GLenum errorCode;
    while ((errorCode = glGetError()) != GL_NO_ERROR)
    {
        std::string error;
        switch (errorCode)
        {
            case GL_INVALID_ENUM:                  error = "INVALID_ENUM"; break;
            case GL_INVALID_VALUE:                 error = "INVALID_VALUE"; break;
            case GL_INVALID_OPERATION:             error = "INVALID_OPERATION"; break;
            case GL_STACK_OVERFLOW:                error = "STACK_OVERFLOW"; break;
            case GL_STACK_UNDERFLOW:               error = "STACK_UNDERFLOW"; break;
            case GL_OUT_OF_MEMORY:                 error = "OUT_OF_MEMORY"; break;
            case GL_INVALID_FRAMEBUFFER_OPERATION: error = "INVALID_FRAMEBUFFER_OPERATION"; break;
        }
        std::cout << error << " | " << file << " (" << line << ")" << std::endl;
    }
    return errorCode;
}
#define glCheckError() glCheckError_(__FILE__, __LINE__)
void glCheckError() { }
*/

// Constructor
RayCaster::RayCaster( const ParamsMgr*    pm,
                      std::string&        winName,
                      std::string&        dataSetName,
                      std::string         paramsType,
                      std::string         classType,
                      std::string&        instName,
                      DataMgr*            dataMgr )
          : Renderer( pm,
                      winName,
                      dataSetName,
                      paramsType,
                      classType,
                      instName,
                      dataMgr ),
            _backFaceTexOffset     ( 0 ),
            _frontFaceTexOffset    ( 1 ),
            _volumeTexOffset       ( 2 ),
            _colorMapTexOffset     ( 3 ),
            _missingValueTexOffset ( 4 ),
            _vertCoordsTexOffset   ( 5 ),
            _depthTexOffset        ( 6 ),
            _2ndVarDataTexOffset   ( 7 ),
            _2ndVarMaskTexOffset   ( 8 )
{
    _backFaceTextureId           = 0;
    _frontFaceTextureId          = 0;
    _volumeTextureId             = 0;
    _missingValueTextureId       = 0;
    _colorMapTextureId           = 0;
    _vertCoordsTextureId         = 0;
    _depthTextureId              = 0;
    _frameBufferId               = 0;
    _2ndVarDataTexId             = 0;
    _2ndVarMaskTexId             = 0;

    _vertexArrayId               = 0;
    _vertexBufferId              = 0;
    _indexBufferId               = 0;
    _vertexAttribId              = 0;

    _1stPassShader               = nullptr;
    _2ndPassShader               = nullptr;
    _3rdPassShader               = nullptr;
    _3rdPassMode1Shader          = nullptr;
    _3rdPassMode2Shader          = nullptr;

    for( int i = 0; i < 4; i++ )
        _currentViewport[i] = 0;
}

// Destructor
RayCaster::~RayCaster()
{
    // Delete framebuffers
    if( _frameBufferId )
    {
        glDeleteFramebuffers( 1, &_frameBufferId );
        _frameBufferId = 0;
    }

    // Delete textures
    if( _backFaceTextureId   )
    {
        glDeleteTextures( 1, &_backFaceTextureId   );
        _backFaceTextureId = 0;
    }
    if( _frontFaceTextureId   )
    {
        glDeleteTextures( 1, &_frontFaceTextureId   );
        _frontFaceTextureId = 0;
    }
    if( _volumeTextureId   )
    {
        glDeleteTextures( 1, &_volumeTextureId   );
        _volumeTextureId = 0;
    }
    if( _missingValueTextureId   )
    {
        glDeleteTextures( 1, &_missingValueTextureId   );
        _missingValueTextureId = 0;
    }
    if( _colorMapTextureId )
    {
        glDeleteTextures( 1, &_colorMapTextureId );
        _colorMapTextureId = 0;
    }
    if( _vertCoordsTextureId )
    {
        glDeleteTextures( 1, &_vertCoordsTextureId );
        _vertCoordsTextureId = 0;
    }
    if( _depthTextureId )
    {
        glDeleteTextures( 1, &_depthTextureId );
        _depthTextureId = 0;
    }
    if( _2ndVarDataTexId )
    {
        glDeleteTextures(  1, &_2ndVarDataTexId );
        _2ndVarDataTexId = 0;
    }
    if( _2ndVarMaskTexId )
    {
        glDeleteTextures(  1, &_2ndVarMaskTexId );
        _2ndVarMaskTexId = 0;
    }

    // Delete vertex arrays
    if( _vertexArrayId )
    {
        glDeleteVertexArrays(1, &_vertexArrayId );
        _vertexArrayId = 0;
    }
    if( _vertexBufferId )
    {
        glDeleteBuffers( 1, &_vertexBufferId );
        _vertexBufferId = 0;
    }
    if( _indexBufferId )
    {
        glDeleteBuffers( 1, &_indexBufferId );
        _indexBufferId = 0;
    }
    if( _vertexAttribId )
    {
        glDeleteBuffers( 1, &_vertexAttribId );
        _vertexAttribId = 0;
    }
}

// Constructor
RayCaster::UserCoordinates::UserCoordinates()
{
    frontFace        = nullptr;
    backFace         = nullptr;
    rightFace        = nullptr;
    leftFace         = nullptr;
    topFace          = nullptr;
    bottomFace       = nullptr;
    dataField        = nullptr;
    vertCoords       = nullptr;
    secondVarData    = nullptr;
    missingValueMask = nullptr;
    secondVarMask    = nullptr;
    for( int i = 0; i < 3; i++ )
    {
        myGridMin[i] = 0;
        myGridMax[i] = 0;
        dims[i]      = 0;
    }
    
    myCurrentTimeStep  = 0;
    myVariableName     = "";
    my2ndVarName       = "";
    myRefinementLevel  = -1;
    myCompressionLevel = -1;

    dataFieldUpToDate  = false;
    vertCoordsUpToDate = false;
    secondVarUpToDate  = false;
}

// Destructor
RayCaster::UserCoordinates::~UserCoordinates()
{
    if( frontFace )
    {
        delete[] frontFace;
        frontFace = nullptr;
    }
    if( backFace )
    {
        delete[] backFace;
        backFace  = nullptr;
    }
    if( rightFace )
    {
        delete[] rightFace;
        rightFace = nullptr;
    }
    if( leftFace )
    {
        delete[] leftFace;
        leftFace  = nullptr;
    }
    if( topFace )
    {
        delete[] topFace;
        topFace = nullptr;
    }
    if( bottomFace )
    {
        delete[] bottomFace;
        bottomFace = nullptr;
    }
    if( dataField )
    {
        delete[] dataField;
        dataField = nullptr;
    }
    if( vertCoords )
    {
        delete[] vertCoords;
        vertCoords = nullptr;
    }
    if( missingValueMask )
    {
        delete[] missingValueMask;
        missingValueMask = nullptr;
    }
    if( secondVarData )
    {
        delete[] secondVarData;
        secondVarData = nullptr;
    }
    if( secondVarMask )
    {
        delete[] secondVarMask;
        secondVarMask = nullptr;
    }
}

int
RayCaster::UserCoordinates::GetCurrentGrid( const RayCasterParams* params,
                                                  DataMgr*         dataMgr,
                                                  StructuredGrid** gridpp ) const
{
    std::vector<double>           extMin, extMax;
    params->GetBox()->GetExtents( extMin, extMax );
    StructuredGrid* grid = dynamic_cast<StructuredGrid*>( dataMgr->GetVariable(
                                                          params ->GetCurrentTimestep(),
                                                          params ->GetVariableName(),
                                                          params ->GetRefinementLevel(),
                                                          params ->GetCompressionLevel(),
                                                          extMin,
                                                          extMax ) );
    if( grid == nullptr )
    {
        MyBase::SetErrMsg("UserCoordinates::GetCurrentGrid() isn't on a StructuredGrid; "
                          "the behavior is undefined in this case.");
        return GRIDERROR;
    }
    else
    {
        *gridpp = grid;
        return 0;
    }
}

void
RayCaster::UserCoordinates::CheckUpToDateStatus( const RayCasterParams* params,
                                                 const StructuredGrid*  grid,
                                                       DataMgr*         dataMgr,
                                                       bool             use2ndVar )
{
    // First, if any of the metadata is changed, all data fields are not up-to-date
    if( ( myCurrentTimeStep  != params->GetCurrentTimestep()  )  ||
        ( myRefinementLevel  != params->GetRefinementLevel()  )  ||
        ( myCompressionLevel != params->GetCompressionLevel() )     )
    {
        dataFieldUpToDate     = false;
        vertCoordsUpToDate    = false;
        secondVarUpToDate     = false;
std::cout << "Metadata changes, resulting in all the following : " << std::endl;
std::cout << "  dataFieldUpToDate = " << dataFieldUpToDate << std::endl;
std::cout << "  vertCoordsUpToDate = " << vertCoordsUpToDate << std::endl;
std::cout << "  secondVarUpToDate = " << secondVarUpToDate << std::endl;
        return;
    }

    // Second, if the grid extents are changed, all data fields are not up-to-date
    std::vector<double>   newMin, newMax;
    grid->GetUserExtents( newMin, newMax );
    assert( newMin.size() == 3 || newMax.size() == 3 );
    for( int i = 0; i < 3; i++ )
        if( ( myGridMin[i] != (float)newMin[i] ) || ( myGridMax[i] != (float)newMax[i] ) )
        {
            dataFieldUpToDate     = false;
            vertCoordsUpToDate    = false;
            secondVarUpToDate     = false;
std::cout << "Grid extents changes, resulting in all the following : " << std::endl;
std::cout << "  dataFieldUpToDate = " << dataFieldUpToDate << std::endl;
std::cout << "  vertCoordsUpToDate = " << vertCoordsUpToDate << std::endl;
std::cout << "  secondVarUpToDate = " << secondVarUpToDate << std::endl;
            return;
        }

    // Third, let's compare the primary variable name
    if( myVariableName != params->GetVariableName() )
    {
        dataFieldUpToDate   = false;
std::cout << "dataFieldUpToDate = " << dataFieldUpToDate << std::endl;
    }

    // Fourth, let's check the vertex coordinates.
    // Actually, the only way vertex coordinates go out of date is changing the metadata
    //   and user extents, which is already checked. We don't need to do anything here!

    // Fifth, let check if second variable data is up to date
    if( use2ndVar && (my2ndVarName != params->GetColorMapVariableName()) )
    {
        secondVarUpToDate = false;
std::cout << "secondVarUpToDate = " << secondVarUpToDate << std::endl;
    }
}
        
int  
RayCaster::UserCoordinates::UpdateFaceAndData( const RayCasterParams* params,
                                               const StructuredGrid*  grid, 
                                                     DataMgr*         dataMgr )
{
    /* Update meta data */
    std::vector<double>   newMin, newMax;
    grid->GetUserExtents( newMin, newMax );
    assert( newMin.size() == 3 || newMax.size() == 3 );
    for( int i = 0; i < 3; i++ )
    {
        myGridMin[i] = (float)newMin[i];
        myGridMax[i] = (float)newMax[i];
    }
    myCurrentTimeStep  = params->GetCurrentTimestep();
    myVariableName     = params->GetVariableName();
    myRefinementLevel  = params->GetRefinementLevel();
    myCompressionLevel = params->GetCompressionLevel();

    /* Update member variables */
    std::vector<size_t> gridDims = grid->GetDimensions();
    dims[0]     = gridDims[0];
    dims[1]     = gridDims[1];
    dims[2]     = gridDims[2];

    // Save front face user coordinates ( z == dims[2] - 1 )
    if( frontFace )
        delete[] frontFace;
    frontFace = new float[ dims[0] * dims[1] * 3 ];
    this->FillCoordsXYPlane( grid, dims[2] - 1, frontFace );

    // Save back face user coordinates ( z == 0 )
    if( backFace )
        delete[] backFace;
    backFace = new float[ dims[0] * dims[1] * 3 ];
    this->FillCoordsXYPlane( grid, 0, backFace );

    // Save right face user coordinates ( x == dims[0] - 1 )
    if( rightFace )
        delete[] rightFace;
    rightFace = new float[ dims[1] * dims[2] * 3 ];
    this->FillCoordsYZPlane( grid, dims[0] - 1, rightFace );

    // Save left face user coordinates ( x == 0 )
    if( leftFace )
        delete[] leftFace;
    leftFace = new float[ dims[1] * dims[2] * 3 ];
    this->FillCoordsYZPlane( grid, 0, leftFace );

    // Save top face user coordinates ( y == dims[1] - 1 )
    if( topFace )
        delete[] topFace;
    topFace = new float[ dims[0] * dims[2] * 3 ];
    this->FillCoordsXZPlane( grid, dims[1] - 1, topFace );

    // Save bottom face user coordinates ( y == 0 )
    if( bottomFace )
        delete[] bottomFace;
    bottomFace = new float[ dims[0] * dims[2] * 3 ];
    this->FillCoordsXZPlane( grid, 0, bottomFace );

    // Save the data field values and missing values
    size_t numOfVertices = dims[0] * dims[1] * dims[2];
    if( dataField )
    {
        delete[] dataField;
        dataField = nullptr;
    }
    try{   dataField = new float[ numOfVertices ]; }
    catch( const std::bad_alloc& e )
    {
        MyBase::SetErrMsg( e.what() );
        return MEMERROR;
    }
    if( missingValueMask )
    {
        delete[] missingValueMask;
        missingValueMask = nullptr;
    }

    StructuredGrid::ConstIterator valItr = grid->cbegin();  // Iterator for data field values

    if( grid->HasMissingData() )
    {
        float missingValue = grid->GetMissingValue();
        try{   missingValueMask   = new unsigned char[ numOfVertices ]; }
        catch( const std::bad_alloc& e )
        {
            MyBase::SetErrMsg( e.what() );
            return MEMERROR;
        }
        float dataValue;
        for( size_t i = 0; i < numOfVertices; i++ )
        {
            dataValue      = *valItr;
            if( dataValue == missingValue )
            {
                dataField[ i ]        = 0.0f;
                missingValueMask[ i ] = 127u;
            }
            else
            {
                dataField[ i ]        = dataValue;
                missingValueMask[ i ] = 0u;
            }
            ++valItr;
        }
    }
    else    // No missing value!
    {
        for( size_t i = 0; i < numOfVertices; i++ )
        {
            dataField[ i ] = *valItr;
            ++valItr;
        }
    }

    dataFieldUpToDate = true;
std::cout << "dataFieldUpToDate = " << dataFieldUpToDate << std::endl;

    return 0;
}

int  
RayCaster::UserCoordinates::Update2ndVariable( const RayCasterParams* params,
                                                     DataMgr*         dataMgr )
{
    assert( dataFieldUpToDate );

    // Update 2nd variable name
    my2ndVarName = params->GetColorMapVariableName();

    // Retrieve grid for the 2nd variable
    std::vector<double>           extMin, extMax;
    params->GetBox()->GetExtents( extMin, extMax );
    StructuredGrid* grid = dynamic_cast<StructuredGrid*>( dataMgr->GetVariable(
                                                          myCurrentTimeStep,
                                                          my2ndVarName,
                                                          myRefinementLevel,
                                                          myCompressionLevel,
                                                          extMin,
                                                          extMax ) );
    if( grid == nullptr )
    {    
        MyBase::SetErrMsg("The secondary variable isn't on a StructuredGrid; "
                          "the behavior is undefined in this case.");
        return GRIDERROR;
    }    

    // Make sure the secondary grid shares the same dimention as the primary grid
    std::vector<size_t> gridDims = grid->GetDimensions();
    for( int i = 0; i < 3; i++ )
        if( gridDims[i] != dims[i] )
        {
            MyBase::SetErrMsg("The secondary and primary variable grids have different dimensions; "
                              "the behavior is undefined in this case.");
            delete grid;
            return GRIDERROR;
        }

    // Allocate memory
    size_t numOfVertices = dims[0] * dims[1] * dims[2];
    if( secondVarData )
    {
        delete[] secondVarData;
        secondVarData = nullptr;
    }
    try{   secondVarData = new float[ numOfVertices ]; }
    catch( const std::bad_alloc& e )
    {
        MyBase::SetErrMsg( e.what() );
        delete grid;
        return MEMERROR;
    }
    if( secondVarMask )
    {
        delete[] secondVarMask;
        secondVarMask = nullptr;
    }

    // Get an iterator
    StructuredGrid::ConstIterator valItr = grid->cbegin();

    if( grid->HasMissingData() )
    {
        float missingValue  = grid->GetMissingValue();
        try{  secondVarMask = new unsigned char[ numOfVertices ]; }
        catch( const std::bad_alloc& e )
        {
            MyBase::SetErrMsg( e.what() );
            delete grid;
            return MEMERROR;
        }

        float dataValue;
        for( size_t i = 0; i < numOfVertices; i++ )
        {
            dataValue      = *valItr;
            if( dataValue == missingValue )
            {
                secondVarData[ i ] = 0.0f;
                secondVarMask[ i ] = 127u;
            }
            else
            {
                secondVarData[ i ] = dataValue;
                secondVarMask[ i ] = 0u;
            }
            ++valItr;
        }
    }
    else
    {
        for( size_t i = 0; i < numOfVertices; i++ )
        {
            secondVarData[ i ] = *valItr;
            ++valItr;
        }
    }

    delete grid;
    secondVarUpToDate = true;
std::cout << "secondVarUpToDate = " << secondVarUpToDate << std::endl;

    return 0;
}

void 
RayCaster::UserCoordinates::FillCoordsXYPlane( const  StructuredGrid* grid,
                                               size_t planeIdx,
                                               float* coords )
{
    size_t idx  = 0;
    double buf[3];
    for( size_t y = 0; y < dims[1]; y++ )
        for( size_t x = 0; x < dims[0]; x++ )
        {
            grid->GetUserCoordinates( x, y, planeIdx, buf[0], buf[1], buf[2] );
            coords[ idx++  ] = (float)buf[0];
            coords[ idx++  ] = (float)buf[1];
            coords[ idx++  ] = (float)buf[2];
        }
}

void 
RayCaster::UserCoordinates::FillCoordsYZPlane( const  StructuredGrid* grid,
                                               size_t planeIdx,
                                               float* coords )
{
    size_t idx  = 0;
    double buf[3];
    for( size_t z = 0; z < dims[2]; z++ )
        for( size_t y = 0; y < dims[1]; y++ )
        {
            grid->GetUserCoordinates( planeIdx, y, z, buf[0], buf[1], buf[2] );
            coords[ idx++  ] = (float)buf[0];
            coords[ idx++  ] = (float)buf[1];
            coords[ idx++  ] = (float)buf[2];
        }
}

void 
RayCaster::UserCoordinates::FillCoordsXZPlane( const  StructuredGrid* grid,
                                               size_t planeIdx,
                                               float* coords )
{
    size_t idx  = 0;
    double buf[3];
    for( size_t z = 0; z < dims[2]; z++ )
        for( size_t x = 0; x < dims[0]; x++ )
        {
            grid->GetUserCoordinates( x, planeIdx, z, buf[0], buf[1], buf[2] );
            coords[ idx++  ] = (float)buf[0];
            coords[ idx++  ] = (float)buf[1];
            coords[ idx++  ] = (float)buf[2];
        }
}

int 
RayCaster::UserCoordinates::UpdateVertCoords( const RayCasterParams* params,
                                              const StructuredGrid*  grid, 
                                                    DataMgr*         dataMgr )
{
    assert( dataFieldUpToDate );

    size_t numOfVertices = dims[0] * dims[1] * dims[2];
    if( vertCoords )
        delete[] vertCoords;
    try{   vertCoords  = new float[ 3 * numOfVertices ]; }
    catch( const std::bad_alloc& e )
    {
        MyBase::SetErrMsg( e.what() );
        return MEMERROR;
    }

    // Gather the vertex coordinates from grid
    StructuredGrid::ConstCoordItr coordItr   = grid->ConstCoordBegin();
    for( int i = 0; i < numOfVertices; i++ )
    {
        vertCoords[ 3*i   ] = float((*coordItr)[0]);
        vertCoords[ 3*i+1 ] = float((*coordItr)[1]);
        vertCoords[ 3*i+2 ] = float((*coordItr)[2]);
        ++coordItr;
    }

    vertCoordsUpToDate = true;
std::cout << "vertCoordsUpToDate = " << vertCoordsUpToDate << std::endl;

    return 0;
}


int RayCaster::_initializeGL()
{
    // Load 1st and 2nd pass shaders
    ShaderProgram *shader   = nullptr;
    if( (shader = _glManager->shaderManager->GetShader("RayCaster1stPass")) )
        _1stPassShader      = shader;
    else
        return GLERROR;

    if( (shader = _glManager->shaderManager->GetShader("RayCaster2ndPass")) )
        _2ndPassShader      = shader;
    else 
        return GLERROR;

    // Load 3rd pass shaders
    if( _load3rdPassShaders() != 0 )
    {
        MyBase::SetErrMsg("Failed to load shaders!");
        return GLERROR;
    }

    // Get the current viewport
    GLint viewport[4];
    glGetIntegerv( GL_VIEWPORT, viewport );
    std::memcpy( _currentViewport, viewport, 4 * sizeof(GLint) );
    //
    // Retrieved viewport may contain zero width and height sometimes. 
    //   Need to make these dimensions positive, so the initialization routine,
    //   including the step of attaching textures to framebuffers, could complete.
    //   Later, paintGL() will have another chance to set the correct dimensions.
    //   The bottom line is, the rest of the class can safely assume that 
    //   _currentViewport[4] always contains non-zero dimensions.
    //
    for( int i = 2; i < 4; i++ )
        if( _currentViewport[i] < 1 )
            _currentViewport[i] = 8;

    // Create any textures, framebuffers, etc.
    if( _initializeFramebufferTextures() != 0 )
    {
        MyBase::SetErrMsg("Failed to Create Framebuffer and Textures!");
        return GLERROR;
    }

    return 0;   // Success
}

int RayCaster::_paintGL( bool fast ) 
{
    GLint viewport[4];
    glGetIntegerv( GL_VIEWPORT, viewport );
    // When viewport has zero dimensions, bail immediately.
    //   This happens when undo/redo is issued.
    if( viewport[2] < 1 || viewport[3] < 1 )
        return 0;
    _updateViewportWhenNecessary( viewport );

    glDisable( GL_POLYGON_SMOOTH );

    // Collect params and grid that will be used repeatedly
    RayCasterParams* params = dynamic_cast<RayCasterParams*>( GetActiveParams() );
    if( !params )
    {
        MyBase::SetErrMsg("Error occured during retrieving RayCaster parameters!");
        return PARAMSERROR;
    }

<<<<<<< HEAD
=======
    // Return when there's no variable selected.
    if( params->GetVariableName().empty() )
    {
        MyBase::SetErrMsg("Please select a valid 3D variable for operation!");
        return PARAMSERROR;
    }

>>>>>>> 5b9c317e
    // Do not perform any fast rendering in cell traverse mode
    int castingMode  =  int(params->GetCastingMode());
    if( castingMode == CellTraversal && fast )
        return 0;

    StructuredGrid*  grid = nullptr;
    if( _userCoordinates.GetCurrentGrid( params, _dataMgr, &grid ) != 0 )
    {
        MyBase::SetErrMsg( "Failed to retrieve a StructuredGrid" );
        return GRIDERROR;
    }

    if( _load3rdPassShaders() != 0 )
    {
        MyBase::SetErrMsg("Failed to load shaders");
        delete grid;
        return GLERROR;
    }

    // Use the correct shader for 3rd pass rendering
    if(  castingMode     == FixedStep )
        _3rdPassShader   = _3rdPassMode1Shader;
    else if( castingMode == CellTraversal )
        _3rdPassShader   = _3rdPassMode2Shader;
    else
    {
        MyBase::SetErrMsg( "RayCasting Mode not supported!" ); 
        delete grid;
        return JUSTERROR;
    }

    // Retrieve if we're using secondary variable
    bool use2ndVar = _use2ndVariable( params );

    // Check if there is an update event
    _userCoordinates.CheckUpToDateStatus( params, grid, _dataMgr, use2ndVar );

    // Update primary variable data field
    if( !_userCoordinates.dataFieldUpToDate )
    {
        int success  = _userCoordinates.UpdateFaceAndData( params, grid, _dataMgr );
        if( success != 0 )
        {
            MyBase::SetErrMsg( "Error occured during updating face and volume data!" );
            delete grid;
            return JUSTERROR;
        }
        // Texture for primary variable data is updated only when data changes
        _updateDataTextures();
    }

    // Update vertex coordinates field
    if( castingMode == CellTraversal && !_userCoordinates.vertCoordsUpToDate )
    {
        int success  = _userCoordinates.UpdateVertCoords( params, grid, _dataMgr );
        if( success != 0 )
        {
            MyBase::SetErrMsg( "Error occured during updating curvilinear coordinates!" );
            delete grid;
            return JUSTERROR;
        }
    }

    // Transform vertex coordinate data to eye space, and then send to GPU.
    //   This step occurs at every loop.
    glm::mat4 ModelView = Renderer::_glManager->matrixManager->GetModelViewMatrix();
    if( castingMode == CellTraversal && _updateVertCoordsTexture( ModelView ) != 0 )
    {
        MyBase::SetErrMsg( "Error occured during calculating eye coordinates!" );
        delete grid;
        return MEMERROR;
    }

    // Update secondary variable
    if( use2ndVar && !_userCoordinates.secondVarUpToDate )
    {
        int success  = _userCoordinates.Update2ndVariable( params, _dataMgr );
        if( success != 0 )
        {
            MyBase::SetErrMsg( "Error occured during updating secondary variable!" );
            delete grid;
            return JUSTERROR;
        }
    }

    // Collect existing depth value of the scene
    glBindTexture(GL_TEXTURE_2D, _depthTextureId);
    glCopyTexImage2D(GL_TEXTURE_2D,   0, GL_DEPTH_COMPONENT32, _currentViewport[0], 
                     _currentViewport[1], _currentViewport[2], _currentViewport[3], 0);

    glBindVertexArray( _vertexArrayId );
    glBindBuffer( GL_ELEMENT_ARRAY_BUFFER, _indexBufferId );

    glBindFramebuffer( GL_FRAMEBUFFER, _frameBufferId );
    glViewport( 0, 0, _currentViewport[2], _currentViewport[3] );

    // 1st pass: render back facing polygons to texture0 of the framebuffer
    std::vector<size_t> cameraCellIdx( 0 );
    _drawVolumeFaces( 1, castingMode, cameraCellIdx );

    // Detect if we're inside the volume
    glm::mat4 InversedMV  = glm::inverse( ModelView );
    std::vector<double>   cameraUser( 4, 1.0 );  // current camera position in user coordinates
    cameraUser[0]         = InversedMV[3][0];
    cameraUser[1]         = InversedMV[3][1];
    cameraUser[2]         = InversedMV[3][2];
    bool insideACell      = grid->GetIndicesCell( cameraUser, cameraCellIdx ); 
    if( !insideACell )
        cameraCellIdx.clear();  // Make sure size 0 to indicate outside of the volume

    // 2nd pass, render front facing polygons
    _drawVolumeFaces( 2, castingMode, cameraCellIdx );

    // Update color map texture
    _updateColormap( params );
    glActiveTexture( GL_TEXTURE0 + _colorMapTexOffset );
    glBindTexture( GL_TEXTURE_1D,  _colorMapTextureId );
    glTexImage1D(  GL_TEXTURE_1D, 0, GL_RGBA32F,     _colorMap.size()/4,
                   0, GL_RGBA,       GL_FLOAT,       _colorMap.data() );

    glBindFramebuffer( GL_FRAMEBUFFER, 0 );
    glViewport( 0, 0, _currentViewport[2], _currentViewport[3] );

    // 3rd pass, perform ray casting
    _drawVolumeFaces( 3, castingMode, cameraCellIdx, InversedMV, fast );
        
    // Restore OpenGL values changed in this function.
    glBindTexture( GL_TEXTURE_1D, 0 );
    glBindTexture( GL_TEXTURE_2D, 0 );
    glBindVertexArray( 0 );
    glBindBuffer( GL_ELEMENT_ARRAY_BUFFER, 0 );
    glDepthFunc(GL_LESS);

    delete grid;

    return 0;
}

int RayCaster::_initializeFramebufferTextures()
{
    /* Create Vertex Array Object (VAO) */
    glGenVertexArrays( 1, &_vertexArrayId );
    glGenBuffers(      1, &_vertexBufferId );
    glGenBuffers(      1, &_indexBufferId );
    glGenBuffers(      1, &_vertexAttribId );

    /* Generate back-facing texture */
    glGenTextures(1, &_backFaceTextureId);
    glActiveTexture( GL_TEXTURE0 + _backFaceTexOffset );
    glBindTexture(GL_TEXTURE_2D,   _backFaceTextureId); 
    glTexImage2D(GL_TEXTURE_2D, 0, GL_RGBA32F, _currentViewport[2], _currentViewport[3], 
                 0, GL_RGBA, GL_FLOAT, nullptr);

    /* Configure the back-facing texture */
    glTexParameteri(GL_TEXTURE_2D, GL_TEXTURE_MAG_FILTER, GL_LINEAR);
    glTexParameteri(GL_TEXTURE_2D, GL_TEXTURE_MIN_FILTER, GL_LINEAR);
    glTexParameteri(GL_TEXTURE_2D, GL_TEXTURE_WRAP_S, GL_CLAMP_TO_EDGE);
    glTexParameteri(GL_TEXTURE_2D, GL_TEXTURE_WRAP_T, GL_CLAMP_TO_EDGE);

    /* Generate front-facing texture */
    glGenTextures(1, &_frontFaceTextureId);
    glActiveTexture( GL_TEXTURE0 + _frontFaceTexOffset );
    glBindTexture(GL_TEXTURE_2D,   _frontFaceTextureId); 
    glTexImage2D(GL_TEXTURE_2D, 0, GL_RGBA32F, _currentViewport[2], _currentViewport[3], 
                 0, GL_RGBA, GL_FLOAT, nullptr);

    /* Configure the front-faceing texture */
    glTexParameteri(GL_TEXTURE_2D, GL_TEXTURE_MAG_FILTER, GL_LINEAR);
    glTexParameteri(GL_TEXTURE_2D, GL_TEXTURE_MIN_FILTER, GL_LINEAR);
    glTexParameteri(GL_TEXTURE_2D, GL_TEXTURE_WRAP_S, GL_CLAMP_TO_EDGE);
    glTexParameteri(GL_TEXTURE_2D, GL_TEXTURE_WRAP_T, GL_CLAMP_TO_EDGE);

    /* Create an Frame Buffer Object for the front and back side of the volume. */
    glGenFramebuffers(1, &_frameBufferId);
    glBindFramebuffer(GL_FRAMEBUFFER, _frameBufferId);
    
    /* Set "_backFaceTextureId"  as color attachement #0, 
       and "_frontFaceTextureId" as color attachement #1.  */
    glFramebufferTexture(GL_FRAMEBUFFER, GL_COLOR_ATTACHMENT0, _backFaceTextureId,  0);
    glFramebufferTexture(GL_FRAMEBUFFER, GL_COLOR_ATTACHMENT1, _frontFaceTextureId, 0);
    GLenum drawBuffers[2]  =  { GL_COLOR_ATTACHMENT0, GL_COLOR_ATTACHMENT1 };
    glDrawBuffers(2, drawBuffers );

    /* Check if framebuffer is complete */
    if(glCheckFramebufferStatus(GL_FRAMEBUFFER) != GL_FRAMEBUFFER_COMPLETE)
    {
        MyBase::SetErrMsg("_openGLInitialization(): Framebuffer failed; "
                          "the behavior is then undefined." ); 
        return GLERROR;
    }

    /* Bind the default frame buffer */
    glBindFramebuffer(GL_FRAMEBUFFER, 0);

    /* Generate and configure 3D texture: _volumeTextureId */
    glGenTextures( 1, &_volumeTextureId );
    glActiveTexture( GL_TEXTURE0 + _volumeTexOffset );
    glBindTexture( GL_TEXTURE_3D,  _volumeTextureId );
    glTexParameteri(GL_TEXTURE_3D, GL_TEXTURE_MAG_FILTER, GL_LINEAR);
    glTexParameteri(GL_TEXTURE_3D, GL_TEXTURE_MIN_FILTER, GL_LINEAR);
    glTexParameteri(GL_TEXTURE_3D, GL_TEXTURE_WRAP_S, GL_CLAMP_TO_EDGE);
    glTexParameteri(GL_TEXTURE_3D, GL_TEXTURE_WRAP_T, GL_CLAMP_TO_EDGE);
    glTexParameteri(GL_TEXTURE_3D, GL_TEXTURE_WRAP_R, GL_CLAMP_TO_EDGE);

    /* Generate and configure 3D texture: _2ndVarDataTexId */
    glGenTextures( 1, &_2ndVarDataTexId );
    glActiveTexture( GL_TEXTURE0 + _2ndVarDataTexOffset );
    glBindTexture( GL_TEXTURE_3D,  _2ndVarDataTexId );
    glTexParameteri(GL_TEXTURE_3D, GL_TEXTURE_MAG_FILTER, GL_LINEAR);
    glTexParameteri(GL_TEXTURE_3D, GL_TEXTURE_MIN_FILTER, GL_LINEAR);
    glTexParameteri(GL_TEXTURE_3D, GL_TEXTURE_WRAP_S, GL_CLAMP_TO_EDGE);
    glTexParameteri(GL_TEXTURE_3D, GL_TEXTURE_WRAP_T, GL_CLAMP_TO_EDGE);
    glTexParameteri(GL_TEXTURE_3D, GL_TEXTURE_WRAP_R, GL_CLAMP_TO_EDGE);

    /* Generate and configure 1D texture: _colorMapTextureId */
    glGenTextures( 1, &_colorMapTextureId );
    glActiveTexture( GL_TEXTURE0 + _colorMapTexOffset );
    glBindTexture( GL_TEXTURE_1D,  _colorMapTextureId );
    glTexParameteri(GL_TEXTURE_1D, GL_TEXTURE_MAG_FILTER, GL_LINEAR);
    glTexParameteri(GL_TEXTURE_1D, GL_TEXTURE_MIN_FILTER, GL_LINEAR);
    glTexParameteri(GL_TEXTURE_1D, GL_TEXTURE_WRAP_S, GL_CLAMP_TO_EDGE);

    /* Generate and configure 3D texture: _missingValueTextureId */
    glGenTextures( 1, &_missingValueTextureId );
    glActiveTexture( GL_TEXTURE0 + _missingValueTexOffset );
    glBindTexture( GL_TEXTURE_3D,  _missingValueTextureId );
    glTexParameteri(GL_TEXTURE_3D, GL_TEXTURE_MAG_FILTER, GL_NEAREST);
    glTexParameteri(GL_TEXTURE_3D, GL_TEXTURE_MIN_FILTER, GL_NEAREST);
    glTexParameteri(GL_TEXTURE_3D, GL_TEXTURE_WRAP_S, GL_CLAMP_TO_EDGE);
    glTexParameteri(GL_TEXTURE_3D, GL_TEXTURE_WRAP_T, GL_CLAMP_TO_EDGE);
    glTexParameteri(GL_TEXTURE_3D, GL_TEXTURE_WRAP_R, GL_CLAMP_TO_EDGE);

    /* Generate and configure 3D texture: _2ndVarMaskTexId */
    glGenTextures( 1, &_2ndVarMaskTexId );
    glActiveTexture( GL_TEXTURE0 + _2ndVarMaskTexOffset );
    glBindTexture( GL_TEXTURE_3D,  _2ndVarMaskTexId );
    glTexParameteri(GL_TEXTURE_3D, GL_TEXTURE_MAG_FILTER, GL_NEAREST);
    glTexParameteri(GL_TEXTURE_3D, GL_TEXTURE_MIN_FILTER, GL_NEAREST);
    glTexParameteri(GL_TEXTURE_3D, GL_TEXTURE_WRAP_S, GL_CLAMP_TO_EDGE);
    glTexParameteri(GL_TEXTURE_3D, GL_TEXTURE_WRAP_T, GL_CLAMP_TO_EDGE);
    glTexParameteri(GL_TEXTURE_3D, GL_TEXTURE_WRAP_R, GL_CLAMP_TO_EDGE);

    /* Generate 3D texture: _vertCoordsTextureId */
    glGenTextures( 1, &_vertCoordsTextureId  );
    glActiveTexture( GL_TEXTURE0 + _vertCoordsTexOffset );
    glBindTexture( GL_TEXTURE_3D,  _vertCoordsTextureId );
    glTexParameteri(GL_TEXTURE_3D, GL_TEXTURE_MAG_FILTER, GL_NEAREST);
    glTexParameteri(GL_TEXTURE_3D, GL_TEXTURE_MIN_FILTER, GL_NEAREST);
    glTexParameteri(GL_TEXTURE_3D, GL_TEXTURE_WRAP_S, GL_CLAMP_TO_EDGE);
    glTexParameteri(GL_TEXTURE_3D, GL_TEXTURE_WRAP_T, GL_CLAMP_TO_EDGE);
    glTexParameteri(GL_TEXTURE_3D, GL_TEXTURE_WRAP_R, GL_CLAMP_TO_EDGE);

    /* Generate and configure depth texture */
    glGenTextures(1, &_depthTextureId);
    glActiveTexture( GL_TEXTURE0 + _depthTexOffset );
    glBindTexture(GL_TEXTURE_2D, _depthTextureId);
    glTexParameteri(GL_TEXTURE_2D, GL_TEXTURE_WRAP_S, GL_CLAMP_TO_EDGE);
    glTexParameteri(GL_TEXTURE_2D, GL_TEXTURE_WRAP_T, GL_CLAMP_TO_EDGE);
    glTexParameteri(GL_TEXTURE_2D, GL_TEXTURE_MIN_FILTER, GL_LINEAR);
    glTexParameteri(GL_TEXTURE_2D, GL_TEXTURE_MAG_FILTER, GL_LINEAR);

    /* Bind the default textures */
    glBindTexture(GL_TEXTURE_1D, 0);
    glBindTexture(GL_TEXTURE_2D, 0);
    glBindTexture(GL_TEXTURE_3D, 0);

    return 0;
}

void RayCaster::_drawVolumeFaces( int                         whichPass,
                                  int                         castingMode,
                                  const std::vector<size_t>&  cameraCellIdx,
                                  const glm::mat4&            InversedMV,
                                  bool                        fast )
{
    assert( cameraCellIdx.size() == 0 || cameraCellIdx.size() == 3 );
    bool insideVolume = (cameraCellIdx.size() == 3);

    glm::mat4 modelview  = _glManager->matrixManager->GetModelViewMatrix();
    glm::mat4 projection = _glManager->matrixManager->GetProjectionMatrix();

    if( whichPass == 1 )
    {
        _1stPassShader->Bind();
        _1stPassShader->SetUniform("MV", modelview);
        _1stPassShader->SetUniform("Projection", projection);

        glEnable( GL_CULL_FACE );
        glCullFace( GL_FRONT );
        glEnable(GL_DEPTH_TEST);
        glClearDepth( 0.0 );  
        glClear(GL_DEPTH_BUFFER_BIT);
        glDepthFunc(GL_GEQUAL);
        const GLfloat black[] = {0.0f, 0.0f, 0.0f, 0.0f};
        glClearBufferfv( GL_COLOR, 0, black );  // clear GL_COLOR_ATTACHMENT0 
        glDisable(GL_BLEND);

        // Render the back side of the volume.
        _renderTriangleStrips( 1, castingMode );
    }
    else if( whichPass == 2 )
    {
        _2ndPassShader->Bind();
        _2ndPassShader->SetUniform("MV", modelview);
        _2ndPassShader->SetUniform("Projection", projection);

        glEnable( GL_CULL_FACE );
        glCullFace( GL_BACK );
        glEnable(GL_DEPTH_TEST);
        glClearDepth( 1.0 );   
        glClear( GL_DEPTH_BUFFER_BIT ); 
        glDepthFunc(GL_LEQUAL); 
        const GLfloat black[] = {0.0f, 0.0f, 0.0f, 0.0f};
        glClearBufferfv( GL_COLOR, 1, black );  // clear GL_COLOR_ATTACHMENT1
        glDisable(GL_BLEND);

        // Render the front side of the volume if not inside it.
        // Do nothing if inside the volume.
        if( !insideVolume )
            _renderTriangleStrips( 2, castingMode );
    }
    else    // 3rd pass
    { 
        _3rdPassShader->Bind();
        _3rdPassShader->SetUniform("MV", modelview);
        _3rdPassShader->SetUniform("Projection", projection);
        _3rdPassShader->SetUniform("inversedMV", InversedMV );
        if( castingMode == CellTraversal )
        {
            // Upload entryCellIdx, no matter inside or outside of the volume
            glm::ivec3 entryCellIdx( 0 );
            if( insideVolume )
            {
                entryCellIdx.x = int(cameraCellIdx[0]);
                entryCellIdx.y = int(cameraCellIdx[1]);
                entryCellIdx.z = int(cameraCellIdx[2]);
            }
            _3rdPassShader->SetUniform("entryCellIdx", entryCellIdx );
        }
        _load3rdPassUniforms( castingMode, fast, insideVolume );
        _3rdPassSpecialHandling( fast, castingMode );

        glEnable(    GL_CULL_FACE );
        glCullFace(  GL_BACK );
        glEnable(    GL_DEPTH_TEST );
        glDepthMask( GL_TRUE );

        // When DVR is rendered the last, it blends with previous rendering.
        glEnable(GL_BLEND);
        glBlendFunc(GL_SRC_ALPHA, GL_ONE_MINUS_SRC_ALPHA);

        // Renders the near clipping plane if inside the volume.
        //   Otherwise, render the front side of the volume.
        if( insideVolume )
        {
            // Transform the near clipping plane to model coordinate
            //             0---------2
            //              |       |
            //              |       |
            //              |       |
            //             1|_______|3
            GLfloat nearCoords[12];
            glm::mat4 MVP         = _glManager->matrixManager->GetModelViewProjectionMatrix();
            glm::mat4 InversedMVP = glm::inverse( MVP );
            glm::vec4 topLeftNDC    ( -1.0f,  1.0f, -0.9999f, 1.0f );
            glm::vec4 bottomLeftNDC ( -1.0f, -1.0f, -0.9999f, 1.0f );
            glm::vec4 topRightNDC   ( 1.0f,  1.0f, -0.9999f, 1.0f );
            glm::vec4 bottomRightNDC( 1.0f, -1.0f, -0.9999f, 1.0f );
            glm::vec4 near[4];
            near[0] = InversedMVP * topLeftNDC;
            near[1] = InversedMVP * bottomLeftNDC;
            near[2] = InversedMVP * topRightNDC;
            near[3] = InversedMVP * bottomRightNDC;
            for( int i = 0; i < 4; i++ )
            {
                near[i] /= near[i].w;
                std::memcpy( nearCoords + i * 3, glm::value_ptr(near[i]), 3 * sizeof(GLfloat) );
            }

            glEnableVertexAttribArray( 0 );  // attribute 0 is vertex coordinates
            glBindBuffer( GL_ARRAY_BUFFER, _vertexBufferId );
            glBufferData( GL_ARRAY_BUFFER, 12 * sizeof(GLfloat), nearCoords, GL_STREAM_DRAW );
            glVertexAttribPointer( 0, 3, GL_FLOAT, GL_FALSE, 0, (void*)0 );
            glDrawArrays( GL_TRIANGLE_STRIP, 0, 4 );
            glBindBuffer( GL_ARRAY_BUFFER, 0 );
            glDisableVertexAttribArray( 0 );
        }
        else
        {
            _renderTriangleStrips( 3, castingMode );
        }
    }

    // Let's also do some clean up.
    glDisable( GL_CULL_FACE );
    glDisable( GL_DEPTH_TEST );
    glUseProgram( 0 );
}

void RayCaster::_load3rdPassUniforms( int                castingMode,
                                      bool               fast,
                                      bool               insideVolume ) const
{
    ShaderProgram *shader = _3rdPassShader;
    
    shader->SetUniform("colorMapRange", glm::make_vec3(_colorMapRange));
    shader->SetUniform("viewportDims", glm::ivec2(_currentViewport[2], _currentViewport[3]));
    const size_t* cdims = _userCoordinates.dims;
    glm::ivec3 volumeDims( (int)cdims[0], (int)cdims[1], (int)cdims[2] );
    shader->SetUniform("volumeDims", volumeDims);
    float planes[ 24 ];             // 6 planes, each with 4 elements
    Renderer::GetClippingPlanes( planes );
    shader->SetUniformArray("clipPlanes", 6, (glm::vec4*)planes);

    glm::vec3 gridMin, gridMax;
    for( int i = 0; i < 3; i++ )
    {
        gridMin[i] = _userCoordinates.myGridMin[i];
        gridMax[i] = _userCoordinates.myGridMax[i];
    }
    if( castingMode == FixedStep )
    {
        shader->SetUniform("boxMin", gridMin );
        shader->SetUniform("boxMax", gridMax );
    }

    // Get light settings from params.
    RayCasterParams* params = dynamic_cast<RayCasterParams*>( GetActiveParams() );
    bool lighting           = params->GetLighting();
    if( lighting )
    {
        std::vector<double> coeffsD = params->GetLightingCoeffs();
        float coeffsF[4]            = { float(coeffsD[0]), float(coeffsD[1]), 
                                        float(coeffsD[2]), float(coeffsD[3]) };
        shader->SetUniformArray("lightingCoeffs", 4, coeffsF);
    }

    // Pack four booleans together, so there's one data transmission
    //   to the GPU, instead of four.
    int flags[4] = { int(fast), int(lighting), int(insideVolume),
                     int(_userCoordinates.missingValueMask != nullptr) };
    shader->SetUniformArray("flags", 4, flags);

    // Calculate the step size with sample rate multiplier taken into account.
    float stepSize1D, multiplier = 1.0f;
    if( castingMode == FixedStep )
        switch( params->GetSampleRateMultiplier() )
        {
            case 0  :   multiplier = 1.0f;   break;     // These values need to be in sync with
            case 1  :   multiplier = 2.0f;   break;     //   the multiplier values in the GUI.
            case 2  :   multiplier = 4.0f;   break;
            case 3  :   multiplier = 0.5f;   break;
            case 4  :   multiplier = 0.25f;  break;
            case 5  :   multiplier = 0.125f; break;
            default :   multiplier = 1.0f;   break;
        }
    glm::vec3 dimsf( (float)cdims[0], (float)cdims[1], (float)cdims[2] );
    float     numCells  = glm::length( dimsf );
    glm::mat4 modelview = _glManager->matrixManager->GetModelViewMatrix();
    glm::vec4 tmpVec4   = modelview * glm::vec4( gridMin, 1.0 );
    glm::vec3 gridMinEye( tmpVec4.x, tmpVec4.y, tmpVec4.z );
              tmpVec4   = modelview * glm::vec4( gridMax, 1.0 );
    glm::vec3 gridMaxEye( tmpVec4.x, tmpVec4.y, tmpVec4.z );
    glm::vec3 diagonal  = gridMaxEye - gridMinEye;
    if( numCells   < 50.0f )    // Make sure at least 100 steps
        stepSize1D = glm::length( diagonal ) / 100.0f * multiplier;
    else                        // Use Nyquist frequency 
        stepSize1D = glm::length( diagonal ) / ( numCells * 2.0f ) * multiplier;

    if( fast && castingMode == FixedStep )
        stepSize1D *= 8.0f;     //  Increase step size, when fast rendering
    shader->SetUniform("stepSize1D", stepSize1D);

    // Pass in textures
    glActiveTexture( GL_TEXTURE0 + _backFaceTexOffset );
    glBindTexture( GL_TEXTURE_2D,  _backFaceTextureId );
    shader->SetUniform("backFaceTexture", _backFaceTexOffset);

    glActiveTexture( GL_TEXTURE0 + _frontFaceTexOffset );
    glBindTexture( GL_TEXTURE_2D,  _frontFaceTextureId );
    shader->SetUniform("frontFaceTexture", _frontFaceTexOffset);

    glActiveTexture( GL_TEXTURE0 + _volumeTexOffset );
    glBindTexture( GL_TEXTURE_3D,  _volumeTextureId );
    shader->SetUniform("volumeTexture", _volumeTexOffset);

    glActiveTexture( GL_TEXTURE0 + _colorMapTexOffset );
    glBindTexture( GL_TEXTURE_1D,  _colorMapTextureId );
    shader->SetUniform("colorMapTexture", _colorMapTexOffset);

    glActiveTexture(  GL_TEXTURE0 +     _missingValueTexOffset );
    glBindTexture(    GL_TEXTURE_3D,    _missingValueTextureId );
    shader->SetUniform("missingValueMaskTexture", _missingValueTexOffset);

    if( castingMode == CellTraversal )
    {
        glActiveTexture(  GL_TEXTURE0 +         _vertCoordsTexOffset );
        glBindTexture(    GL_TEXTURE_3D,        _vertCoordsTextureId );
        shader->SetUniform("vertCoordsTexture", _vertCoordsTexOffset);
    }
}
    
void RayCaster::_3rdPassSpecialHandling( bool fast, int castingMode )
{
    // Left empty intentially.
    // Derived classes feel free to put stuff here.
}
    
void RayCaster::_renderTriangleStrips( int whichPass, int  castingMode ) const
{
    /* Give bx, by, bz type of "unsigned int" for indexBuffer */
    unsigned int bx  = (unsigned int)_userCoordinates.dims[0];
    unsigned int by  = (unsigned int)_userCoordinates.dims[1];
    unsigned int bz  = (unsigned int)_userCoordinates.dims[2];
    size_t   idx;

    // Each strip will have the same numOfVertices for the first 4 faces
    size_t      numOfVertices = bx * 2;
    unsigned int* indexBuffer = new unsigned int[ numOfVertices ];

    bool    attrib1Enabled = false;      // Attribute to hold provoking index of each triangle.
    int*    attrib1Buffer  = nullptr;
    if( castingMode == CellTraversal && whichPass == 3 )
    {
            attrib1Enabled = true;
        unsigned int big1  = bx > by ? bx : by;
        unsigned int small = bx < by ? bx : by;
        unsigned int big2  = bz > small ? bz : small;
            attrib1Buffer  = new int[ big1 * big2 * 4 ];    // Enough length for all faces
    }   

    //
    // Render front face: 
    //
    _enableVertexAttribute( _userCoordinates.frontFace, bx * by * 3, attrib1Enabled );
    for( unsigned int y = 0; y < by - 1; y++ )   // Looping over every TriangleStrip
    {
        idx = 0;
        // This loop controls rendering order of the triangle strip. It 
        // provides the indices for each vertex in a strip. Strips are
        // created one row at a time.
        //
        for( unsigned int x = 0; x < bx; x++ )   // Filling indices for vertices of this TriangleStrip
        {
            indexBuffer[ idx++ ] = (y + 1) * bx + x;
            indexBuffer[ idx++ ] = y * bx + x;
        }

        // In cell-traverse ray casting mode we need a cell index for the
        // two triangles forming the face of a cell. Use the OpenGL "provoking"
        // vertex to provide this information.
        //
        if( attrib1Enabled )                     // Also specify attrib1 values
        {
            for( unsigned int x = 0; x < bx; x++ )  // Fill attrib1 value for each vertex
            {
                unsigned int   attribIdx       = ((y + 1) * bx + x) * 4;
                attrib1Buffer[ attribIdx ]     = int(x) - 1;
                attrib1Buffer[ attribIdx + 1 ] = int(y);
                attrib1Buffer[ attribIdx + 2 ] = int(bz) - 2;
                attrib1Buffer[ attribIdx + 3 ] = 0;
                               attribIdx       = (y * bx + x) * 4;
                attrib1Buffer[ attribIdx ]     = int(x) - 1;
                attrib1Buffer[ attribIdx + 1 ] = int(y);
                attrib1Buffer[ attribIdx + 2 ] = int(bz) - 2;
                attrib1Buffer[ attribIdx + 3 ] = 0;
            }
            glBufferData( GL_ARRAY_BUFFER,      bx * by * 4 * sizeof(int),
                          attrib1Buffer,        GL_STREAM_DRAW );
            glVertexAttribIPointer( 1, 4,       GL_INT, 0, (void*)0 );
        }
        glBufferData( GL_ELEMENT_ARRAY_BUFFER,  numOfVertices * sizeof(unsigned int), 
                      indexBuffer,              GL_STREAM_DRAW );
        glDrawElements( GL_TRIANGLE_STRIP,      numOfVertices,
                        GL_UNSIGNED_INT,        (void*)0 );
    }

    //
    // Render back face: 
    //
    _enableVertexAttribute( _userCoordinates.backFace, bx * by * 3, attrib1Enabled );
    for( unsigned int y = 0; y < by - 1; y++ )   // strip by strip
    {
        idx = 0;
        for( unsigned int x = 0; x < bx; x++ )
        {
            indexBuffer[ idx++ ] = y * bx + x;
            indexBuffer[ idx++ ] = (y + 1) * bx + x;
        }
        if( attrib1Enabled )
        {
            for( unsigned int x = 0; x < bx; x++ )
            {
                unsigned int   attribIdx       = (y * bx + x) * 4;
                attrib1Buffer[ attribIdx     ] = int(x) - 1;
                attrib1Buffer[ attribIdx + 1 ] = int(y);
                attrib1Buffer[ attribIdx + 2 ] = 0;
                attrib1Buffer[ attribIdx + 3 ] = 1;
                               attribIdx       = ((y + 1) * bx + x) * 4;
                attrib1Buffer[ attribIdx     ] = int(x) - 1;
                attrib1Buffer[ attribIdx + 1 ] = int(y);
                attrib1Buffer[ attribIdx + 2 ] = 0;
                attrib1Buffer[ attribIdx + 3 ] = 1;
            }
            glBufferData( GL_ARRAY_BUFFER,      bx * by * 4 * sizeof(int),
                          attrib1Buffer,        GL_STREAM_DRAW );
            glVertexAttribIPointer( 1, 4,       GL_INT, 0, (void*)0 );
        }
        glBufferData( GL_ELEMENT_ARRAY_BUFFER,  numOfVertices * sizeof(unsigned int),
                      indexBuffer,              GL_STREAM_DRAW );
        glDrawElements( GL_TRIANGLE_STRIP,      numOfVertices,
                        GL_UNSIGNED_INT,        (void*)0 );
    }

    //
    // Render top face: 
    //
    _enableVertexAttribute( _userCoordinates.topFace, bx * bz * 3, attrib1Enabled );
    for( unsigned int z = 0; z < bz - 1; z++ )   
    {
        idx = 0;
        for( unsigned int x = 0; x < bx; x++ )
        {
            indexBuffer[ idx++ ] = z * bx + x;
            indexBuffer[ idx++ ] = (z + 1) * bx + x;
        }
        if( attrib1Enabled )
        {
            for( unsigned int x = 0; x < bx; x++ )
            {
                unsigned int   attribIdx       = (z * bx + x) * 4;
                attrib1Buffer[ attribIdx     ] = int(x) - 1; 
                attrib1Buffer[ attribIdx + 1 ] = int(by) - 2; 
                attrib1Buffer[ attribIdx + 2 ] = int(z);
                attrib1Buffer[ attribIdx + 3 ] = 2;
                               attribIdx       = ((z + 1) * bx + x) * 4;
                attrib1Buffer[ attribIdx     ] = int(x) - 1; 
                attrib1Buffer[ attribIdx + 1 ] = int(by) - 2; 
                attrib1Buffer[ attribIdx + 2 ] = int(z);
                attrib1Buffer[ attribIdx + 3 ] = 2;
            }
            glBufferData( GL_ARRAY_BUFFER,      bx * bz * 4 * sizeof(int),
                          attrib1Buffer,        GL_STREAM_DRAW );
            glVertexAttribIPointer( 1, 4,       GL_INT, 0, (void*)0 );
        }
        glBufferData( GL_ELEMENT_ARRAY_BUFFER,  numOfVertices * sizeof(unsigned int),
                      indexBuffer,              GL_STREAM_DRAW );
        glDrawElements( GL_TRIANGLE_STRIP,      numOfVertices,
                        GL_UNSIGNED_INT,        (void*)0 );
    }

    //
    // Render bottom face: 
    //
    _enableVertexAttribute( _userCoordinates.bottomFace, bx * bz * 3, attrib1Enabled );
    for( unsigned int z = 0; z < bz - 1; z++ )   
    {
        idx = 0;
        for( unsigned int x = 0; x < bx; x++ )
        {
            indexBuffer[ idx++ ] = (z + 1) * bx + x; 
            indexBuffer[ idx++ ] = z * bx + x;
        }
        if( attrib1Enabled )
        {
            for( unsigned int x = 0; x < bx; x++ )
            {
                unsigned int   attribIdx       = ((z + 1) * bx + x) * 4;
                attrib1Buffer[ attribIdx     ] = int(x) - 1;
                attrib1Buffer[ attribIdx + 1 ] = 0;
                attrib1Buffer[ attribIdx + 2 ] = int(z);
                attrib1Buffer[ attribIdx + 3 ] = 3;
                               attribIdx       = (z * bx + x) * 4;
                attrib1Buffer[ attribIdx     ] = int(x) - 1;
                attrib1Buffer[ attribIdx + 1 ] = 0;
                attrib1Buffer[ attribIdx + 2 ] = int(z);
                attrib1Buffer[ attribIdx + 3 ] = 3;
            }
            glBufferData( GL_ARRAY_BUFFER,      bx * bz * 4 * sizeof(int),
                          attrib1Buffer,        GL_STREAM_DRAW );
            glVertexAttribIPointer( 1, 4,       GL_INT, 0, (void*)0 );
        }
        glBufferData( GL_ELEMENT_ARRAY_BUFFER,  numOfVertices * sizeof(unsigned int),
                      indexBuffer,              GL_STREAM_DRAW );
        glDrawElements( GL_TRIANGLE_STRIP,      numOfVertices,
                        GL_UNSIGNED_INT,        (void*)0 );
    }

    // Each strip will have the same numOfVertices for the rest 2 faces.
    numOfVertices = by * 2;
    delete[] indexBuffer;
    indexBuffer = new unsigned int[ numOfVertices ];

    //
    // Render right face: 
    //
    _enableVertexAttribute( _userCoordinates.rightFace, by * bz * 3, attrib1Enabled );
    for( unsigned int z = 0; z < bz - 1; z++ )   
    {
        idx = 0;
        for( unsigned int y = 0; y < by; y++ )
        {
            indexBuffer[ idx++ ] = (z + 1) * by + y; 
            indexBuffer[ idx++ ] = z * by + y;
        }
        if( attrib1Enabled )
        {
            for( unsigned int y = 0; y < by; y++ )
            {
                unsigned int   attribIdx       = ((z + 1) * by + y) * 4;
                attrib1Buffer[ attribIdx     ] = int(bx) - 2; 
                attrib1Buffer[ attribIdx + 1 ] = int(y) - 1;
                attrib1Buffer[ attribIdx + 2 ] = int(z);
                attrib1Buffer[ attribIdx + 3 ] = 4;
                               attribIdx       = (z * by + y) * 4;
                attrib1Buffer[ attribIdx     ] = int(bx) - 2; 
                attrib1Buffer[ attribIdx + 1 ] = int(y) - 1;
                attrib1Buffer[ attribIdx + 2 ] = int(z);
                attrib1Buffer[ attribIdx + 3 ] = 4;
            }
            glBufferData( GL_ARRAY_BUFFER,      by * bz * 4 * sizeof(int),
                          attrib1Buffer,        GL_STREAM_DRAW );
            glVertexAttribIPointer( 1, 4,       GL_INT, 0, (void*)0 );
        }
        glBufferData( GL_ELEMENT_ARRAY_BUFFER,  numOfVertices * sizeof(unsigned int),
                      indexBuffer,              GL_STREAM_DRAW );
        glDrawElements( GL_TRIANGLE_STRIP,      numOfVertices,
                        GL_UNSIGNED_INT,        (void*)0 );
    }

    //
    // Render left face
    //
    _enableVertexAttribute( _userCoordinates.leftFace, by * bz * 3, attrib1Enabled );
    for( unsigned int z = 0; z < bz - 1; z++ )   
    {
        idx = 0;
        for( unsigned int y = 0; y < by; y++ )
        {
            indexBuffer[ idx++ ] = z * by + y;
            indexBuffer[ idx++ ] = (z + 1) * by + y;
        }
        if( attrib1Enabled )
        {
            for( unsigned int y = 0; y < by; y++ )
            {
                unsigned int   attribIdx       = (z * by + y) * 4;
                attrib1Buffer[ attribIdx     ] = 0;
                attrib1Buffer[ attribIdx + 1 ] = int(y) - 1;
                attrib1Buffer[ attribIdx + 2 ] = int(z);
                attrib1Buffer[ attribIdx + 3 ] = 5;
                               attribIdx       = ((z + 1) * by + y) * 4;
                attrib1Buffer[ attribIdx     ] = 0;
                attrib1Buffer[ attribIdx + 1 ] = int(y) - 1;
                attrib1Buffer[ attribIdx + 2 ] = int(z);
                attrib1Buffer[ attribIdx + 3 ] = 5;
            }
            glBufferData( GL_ARRAY_BUFFER,      by * bz * 4 * sizeof(int),
                          attrib1Buffer,        GL_STREAM_DRAW );
            glVertexAttribIPointer( 1, 4,       GL_INT, 0, (void*)0 );
        }
        glBufferData( GL_ELEMENT_ARRAY_BUFFER,  numOfVertices * sizeof(unsigned int),
                      indexBuffer,              GL_STREAM_DRAW );
        glDrawElements( GL_TRIANGLE_STRIP,      numOfVertices,
                        GL_UNSIGNED_INT,        (void*)0 );
    }

    if( attrib1Enabled )
        delete[] attrib1Buffer;
    delete[] indexBuffer;
    glDisableVertexAttribArray( 0 );
    glDisableVertexAttribArray( 1 );
    glBindBuffer( GL_ARRAY_BUFFER, 0 );
}

void RayCaster::_enableVertexAttribute( const float* buf, 
                                        size_t       length, 
                                        bool         attrib1Enabled ) const
{
    glEnableVertexAttribArray( 0 );
    glBindBuffer( GL_ARRAY_BUFFER,              _vertexBufferId );
    glBufferData( GL_ARRAY_BUFFER,              length * sizeof(float),
                  buf,                          GL_STATIC_DRAW );
    glVertexAttribPointer( 0, 3, GL_FLOAT,      GL_FALSE, 0, (void*)0 );
    if( attrib1Enabled )
    {
        glEnableVertexAttribArray( 1 );
        glBindBuffer( GL_ARRAY_BUFFER, _vertexAttribId );
    }
}


double RayCaster::_getElapsedSeconds( const struct timeval* begin, 
                                      const struct timeval* end ) const
{
#ifdef WIN32
	return -1.0;
#else
    return (end->tv_sec - begin->tv_sec) + ((end->tv_usec - begin->tv_usec)/1000000.0);
#endif
}

void RayCaster::_updateViewportWhenNecessary( const GLint* viewport )
{
    if( (std::memcmp( viewport, _currentViewport, 4 * sizeof(GLint)) != 0) )
    {
        std::memcpy( _currentViewport, viewport, 4 * sizeof(GLint) );

        // Re-size 1st and 2nd pass rendering 2D textures
        glActiveTexture( GL_TEXTURE0 + _backFaceTexOffset );
        glBindTexture(GL_TEXTURE_2D,   _backFaceTextureId); 
        glTexImage2D(GL_TEXTURE_2D, 0, GL_RGBA32F, _currentViewport[2], _currentViewport[3], 
                     0, GL_RGBA, GL_FLOAT, nullptr);

        glActiveTexture( GL_TEXTURE0 + _frontFaceTexOffset );
        glBindTexture(GL_TEXTURE_2D,   _frontFaceTextureId); 
        glTexImage2D(GL_TEXTURE_2D, 0, GL_RGBA32F, _currentViewport[2], _currentViewport[3], 
                     0, GL_RGBA, GL_FLOAT, nullptr);

        glBindTexture( GL_TEXTURE_2D, 0 );
    }
}
    
void RayCaster::_updateColormap( RayCasterParams* params )
{
    if( params->UseSingleColor() )
    {
        float singleColor[4];
        params->GetConstantColor( singleColor );
        singleColor[3]            = 1.0f;      // 1.0 in alpha channel
        _colorMap.resize( 8 );                 // _colorMap will have 2 RGBA values
        for( int i = 0; i < 8; i++ )
            _colorMap [i]         = singleColor[ i % 4 ];
        _colorMapRange[0]         = 0.0f;
        _colorMapRange[1]         = 0.0f;
        _colorMapRange[2]         = 1e-5f;
    }
    else
    {
        VAPoR::MapperFunction* mapperFunc = params->GetMapperFunc();
        mapperFunc->makeLut( _colorMap );
        assert( _colorMap.size()  % 4 == 0 );
        std::vector<double> range = mapperFunc->getMinMaxMapValue();
        _colorMapRange[0]         = float(range[0]);
        _colorMapRange[1]         = float(range[1]);
        _colorMapRange[2]         = (_colorMapRange[1] - _colorMapRange[0]) > 1e-5f ?
                                    (_colorMapRange[1] - _colorMapRange[0]) : 1e-5f ;

        _colormapSpecialHandling( params );
    }
}  

void RayCaster::_colormapSpecialHandling( RayCasterParams* params )
{
    // Left empty intentionally.
    // Subclasses, e.g., IsoSurfaceRenderer and DVRenderer, feel free to implement it.
}

bool RayCaster::_use2ndVariable( const RayCasterParams* params ) const
{
    // By default a ray caster does not use a secondary variable.
    // Subclasses can take advantage of it, for example, an IsoSurface Renderer.
    return false;
}
    
void RayCaster::_updateDataTextures( )
{
    const size_t* dims = _userCoordinates.dims;

    glActiveTexture( GL_TEXTURE0 + _volumeTexOffset );
    glBindTexture( GL_TEXTURE_3D,  _volumeTextureId );
#ifdef Darwin
    //
    // Intel driver on MacOS seems to not able to correctly update the texture content
    //   when the texture is moderately big. This workaround of loading a dummy texture
    //   to force it to update seems to resolve this issue.
    //
    float dummyVolume[8] = { 0.0f, 0.0f, 0.0f, 0.0f, 0.0f, 0.0f, 0.0f, 0.0f };
    glTexImage3D( GL_TEXTURE_3D, 0, GL_R32F, 2, 2, 2, 0, GL_RED, GL_FLOAT, dummyVolume );
#endif
    glTexImage3D(  GL_TEXTURE_3D, 0, GL_R32F, dims[0], dims[1], dims[2], 0,
                   GL_RED, GL_FLOAT, _userCoordinates.dataField );

    // Now we HAVE TO attach a missing value mask texture, because
    //   Intel driver on Mac doesn't like leaving the texture empty...
    glActiveTexture( GL_TEXTURE0 + _missingValueTexOffset );
    glPixelStorei( GL_UNPACK_ALIGNMENT, 1 );  // Alignment adjustment. Stupid OpenGL thing.
    glBindTexture( GL_TEXTURE_3D,  _missingValueTextureId );
    if( _userCoordinates.missingValueMask )
    {
        glTexImage3D(  GL_TEXTURE_3D, 0, GL_R8UI, dims[0], dims[1], dims[2], 0,
                       GL_RED_INTEGER, GL_UNSIGNED_BYTE, _userCoordinates.missingValueMask );
    }
    else
    {
        unsigned char dummyMask[8] = { 0u, 0u, 0u, 0u, 0u, 0u, 0u, 0u };
        glTexImage3D( GL_TEXTURE_3D, 0, GL_R8UI, 2, 2, 2, 0, 
                      GL_RED_INTEGER, GL_UNSIGNED_BYTE, dummyMask );
    }
    glPixelStorei( GL_UNPACK_ALIGNMENT, 4 );    // Restore default alignment.

    glBindTexture( GL_TEXTURE_3D, 0 );
}
    
int RayCaster::_updateVertCoordsTexture( const glm::mat4& MV )
{
    // First, transform every vertex coordinate to the eye space
    size_t numOfVertices = _userCoordinates.dims[0] * 
                           _userCoordinates.dims[1] * 
                           _userCoordinates.dims[2];
    float* coordEye = nullptr;
    try{   coordEye = new float[ 3 * numOfVertices ]; }
    catch( const std::bad_alloc& e )
    {
        MyBase::SetErrMsg( e.what() );
        return MEMERROR;
    }

    glm::vec4 posModel( 1.0f );
    float*    posModelPtr = glm::value_ptr( posModel );
    for( size_t i = 0; i < numOfVertices; i++ )
    {
        std::memcpy( posModelPtr, _userCoordinates.vertCoords + 3 * i, 3 * sizeof(float) );
        glm::vec4 posEye = MV * posModel;
        std::memcpy( coordEye + 3 * i, glm::value_ptr(posEye), 3 * sizeof(float) );
    }
    posModelPtr = nullptr;

    // Second, send these eye coordinates to the GPU
    glActiveTexture( GL_TEXTURE0 +  _vertCoordsTexOffset );
    glBindTexture(   GL_TEXTURE_3D, _vertCoordsTextureId );
#ifdef Darwin
    // Apply a dummy texture
    float dummyVolume[8] = { 0.0f, 0.0f, 0.0f, 0.0f, 0.0f, 0.0f, 0.0f, 0.0f };
    glTexImage3D( GL_TEXTURE_3D, 0, GL_R32F, 2, 2, 2, 0, GL_RED, GL_FLOAT, dummyVolume );
#endif
    glTexImage3D( GL_TEXTURE_3D, 0, GL_RGB32F, _userCoordinates.dims[0], 
                  _userCoordinates.dims[1],    _userCoordinates.dims[2],
                  0, GL_RGB, GL_FLOAT,         coordEye               );

    glBindTexture( GL_TEXTURE_3D, 0 );
    
    delete[] coordEye;

    return 0;
}
    <|MERGE_RESOLUTION|>--- conflicted
+++ resolved
@@ -727,8 +727,6 @@
         return PARAMSERROR;
     }
 
-<<<<<<< HEAD
-=======
     // Return when there's no variable selected.
     if( params->GetVariableName().empty() )
     {
@@ -736,7 +734,6 @@
         return PARAMSERROR;
     }
 
->>>>>>> 5b9c317e
     // Do not perform any fast rendering in cell traverse mode
     int castingMode  =  int(params->GetCastingMode());
     if( castingMode == CellTraversal && fast )
