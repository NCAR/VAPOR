#include "vapor/glutil.h"
#include "vapor/RayCaster.h"
#include <iostream>
#include <fstream>
#include <sstream>

#include <glm/gtc/type_ptr.hpp>

#define OUTOFDATE 1
#define GRIDERROR -1
#define JUSTERROR -2
#define PARAMSERROR -3
#define MEMERROR -4
#define GLERROR -5

using namespace VAPoR;

/*
GLenum glCheckError_(const char *file, int line)
{
    GLenum errorCode;
    while ((errorCode = glGetError()) != GL_NO_ERROR)
    {
        std::string error;
        switch (errorCode)
        {
            case GL_INVALID_ENUM:                  error = "INVALID_ENUM"; break;
            case GL_INVALID_VALUE:                 error = "INVALID_VALUE"; break;
            case GL_INVALID_OPERATION:             error = "INVALID_OPERATION"; break;
            case GL_STACK_OVERFLOW:                error = "STACK_OVERFLOW"; break;
            case GL_STACK_UNDERFLOW:               error = "STACK_UNDERFLOW"; break;
            case GL_OUT_OF_MEMORY:                 error = "OUT_OF_MEMORY"; break;
            case GL_INVALID_FRAMEBUFFER_OPERATION: error = "INVALID_FRAMEBUFFER_OPERATION"; break;
        }
        std::cout << error << " | " << file << " (" << line << ")" << std::endl;
    }
    return errorCode;
}
#define glCheckError() glCheckError_(__FILE__, __LINE__)
void glCheckError() { }
*/

// Constructor
RayCaster::RayCaster(const ParamsMgr *pm,
                     std::string &winName,
                     std::string &dataSetName,
                     std::string paramsType,
                     std::string classType,
                     std::string &instName,
                     DataMgr *dataMgr)
    : Renderer(pm,
               winName,
               dataSetName,
               paramsType,
               classType,
               instName,
               dataMgr),
      _backFaceTexOffset(0),
      _frontFaceTexOffset(1),
      _volumeTexOffset(2),
      _colorMapTexOffset(3),
      _missingValueTexOffset(4),
      _vertCoordsTexOffset(5),
      _depthTexOffset(6) {
    _backFaceTextureId = 0;
    _frontFaceTextureId = 0;
    _volumeTextureId = 0;
    _missingValueTextureId = 0;
    _colorMapTextureId = 0;
    _vertCoordsTextureId = 0;
    _depthTextureId = 0;
    _frameBufferId = 0;

    _vertexArrayId = 0;
    _vertexBufferId = 0;
    _indexBufferId = 0;
    _vertexAttribId = 0;

    _1stPassShader = nullptr;
    _2ndPassShader = nullptr;
    _3rdPassShader = nullptr;
    _3rdPassMode1Shader = nullptr;
    _3rdPassMode2Shader = nullptr;

    _drawBuffers[0] = 0;
    _drawBuffers[1] = 0;

    GLint viewport[4] = {0, 0, 0, 0};
    std::memcpy(_currentViewport, viewport, 4 * sizeof(GLint));
}

// Destructor
RayCaster::~RayCaster() {
<<<<<<< HEAD
    // delete framebuffers
    if (_frameBufferId) {
        glDeleteFramebuffers(1, &_frameBufferId);
        _frameBufferId = 0;
    }

    // delete textures
=======
    // Delete textures
>>>>>>> 8735faa7
    if (_backFaceTextureId) {
        glDeleteTextures(1, &_backFaceTextureId);
        _backFaceTextureId = 0;
    }
    if (_frontFaceTextureId) {
        glDeleteTextures(1, &_frontFaceTextureId);
        _frontFaceTextureId = 0;
    }
    if (_volumeTextureId) {
        glDeleteTextures(1, &_volumeTextureId);
        _volumeTextureId = 0;
    }
    if (_missingValueTextureId) {
        glDeleteTextures(1, &_missingValueTextureId);
        _missingValueTextureId = 0;
    }
    if (_colorMapTextureId) {
        glDeleteTextures(1, &_colorMapTextureId);
        _colorMapTextureId = 0;
    }
    if (_vertCoordsTextureId) {
        glDeleteTextures(1, &_vertCoordsTextureId);
        _vertCoordsTextureId = 0;
    }
    if (_depthTextureId) {
        glDeleteTextures(1, &_depthTextureId);
        _depthTextureId = 0;
    }

    // delete vertex arrays
    if (_vertexArrayId) {
        glDeleteVertexArrays(1, &_vertexArrayId);
        _vertexArrayId = 0;
    }
    if (_vertexBufferId) {
        glDeleteBuffers(1, &_vertexBufferId);
        _vertexBufferId = 0;
    }
    if (_indexBufferId) {
        glDeleteBuffers(1, &_indexBufferId);
        _indexBufferId = 0;
    }
    if (_vertexAttribId) {
        glDeleteBuffers(1, &_vertexAttribId);
        _vertexAttribId = 0;
    }
}

// Constructor
RayCaster::UserCoordinates::UserCoordinates() {
    frontFace = nullptr;
    backFace = nullptr;
    rightFace = nullptr;
    leftFace = nullptr;
    topFace = nullptr;
    bottomFace = nullptr;
    dataField = nullptr;
    vertCoords = nullptr;
    missingValueMask = nullptr;
    for (int i = 0; i < 3; i++) {
        myGridMin[i] = 0;
        myGridMax[i] = 0;
        dims[i] = 0;
    }

    myCurrentTimeStep = 0;
    myVariableName = "";
    myRefinementLevel = -1;
    myCompressionLevel = -1;
    myCastingMode = 1;
}

// Destructor
RayCaster::UserCoordinates::~UserCoordinates() {
    if (frontFace) {
        delete[] frontFace;
        frontFace = nullptr;
    }
    if (backFace) {
        delete[] backFace;
        backFace = nullptr;
    }
    if (rightFace) {
        delete[] rightFace;
        rightFace = nullptr;
    }
    if (leftFace) {
        delete[] leftFace;
        leftFace = nullptr;
    }
    if (topFace) {
        delete[] topFace;
        topFace = nullptr;
    }
    if (bottomFace) {
        delete[] bottomFace;
        bottomFace = nullptr;
    }
    if (dataField) {
        delete[] dataField;
        dataField = nullptr;
    }
    if (vertCoords) {
        delete[] vertCoords;
        vertCoords = nullptr;
    }
    if (missingValueMask) {
        delete[] missingValueMask;
        missingValueMask = nullptr;
    }
}

int RayCaster::UserCoordinates::GetCurrentGrid(const RayCasterParams *params,
                                               DataMgr *dataMgr,
                                               StructuredGrid **gridpp) const {
    std::vector<double> extMin, extMax;
    params->GetBox()->GetExtents(extMin, extMax);
    StructuredGrid *grid = dynamic_cast<StructuredGrid *>(dataMgr->GetVariable(
        params->GetCurrentTimestep(),
        params->GetVariableName(),
        params->GetRefinementLevel(),
        params->GetCompressionLevel(),
        extMin,
        extMax));
    if (grid == nullptr) {
        MyBase::SetErrMsg("UserCoordinates::GetCurrentGrid() isn't on a StructuredGrid; "
                          "the behavior is undefined in this case.");
        return GRIDERROR;
    } else {
        *gridpp = grid;
        return 0;
    }
}

bool RayCaster::UserCoordinates::IsMetadataUpToDate(const RayCasterParams *params,
                                                    const StructuredGrid *grid,
                                                    DataMgr *dataMgr) const {
    if ((myCurrentTimeStep != params->GetCurrentTimestep()) ||
        (myVariableName != params->GetVariableName()) ||
        (myRefinementLevel != params->GetRefinementLevel()) ||
        (myCastingMode != params->GetCastingMode()) ||
        (myCompressionLevel != params->GetCompressionLevel())) {
        return false;
    }

    // compare grid extents
    std::vector<double> newMin, newMax;
    grid->GetUserExtents(newMin, newMax);
    assert(newMin.size() == 3 || newMax.size() == 3);
    for (int i = 0; i < 3; i++) {
        if ((myGridMin[i] != (float)newMin[i]) || (myGridMax[i] != (float)newMax[i]))
            return false;
    }

    // now we know it's up to date!
    return true;
}

int RayCaster::UserCoordinates::UpdateFaceAndData(const RayCasterParams *params,
                                                  const StructuredGrid *grid,
                                                  DataMgr *dataMgr) {
    /* Update meta data */
    std::vector<double> newMin, newMax;
    grid->GetUserExtents(newMin, newMax);
    assert(newMin.size() == 3 || newMax.size() == 3);
    for (int i = 0; i < 3; i++) {
        myGridMin[i] = (float)newMin[i];
        myGridMax[i] = (float)newMax[i];
    }
    myCurrentTimeStep = params->GetCurrentTimestep();
    myVariableName = params->GetVariableName();
    myRefinementLevel = params->GetRefinementLevel();
    myCompressionLevel = params->GetCompressionLevel();
    myCastingMode = params->GetCastingMode();

    /* Update member variables */
    std::vector<size_t> gridDims = grid->GetDimensions();
    dims[0] = gridDims[0];
    dims[1] = gridDims[1];
    dims[2] = gridDims[2];

    // Save front face user coordinates ( z == dims[2] - 1 )
    if (frontFace)
        delete[] frontFace;
    frontFace = new float[dims[0] * dims[1] * 3];
    this->FillCoordsXYPlane(grid, dims[2] - 1, frontFace);

    // Save back face user coordinates ( z == 0 )
    if (backFace)
        delete[] backFace;
    backFace = new float[dims[0] * dims[1] * 3];
    this->FillCoordsXYPlane(grid, 0, backFace);

    // Save right face user coordinates ( x == dims[0] - 1 )
    if (rightFace)
        delete[] rightFace;
    rightFace = new float[dims[1] * dims[2] * 3];
    this->FillCoordsYZPlane(grid, dims[0] - 1, rightFace);

    // Save left face user coordinates ( x == 0 )
    if (leftFace)
        delete[] leftFace;
    leftFace = new float[dims[1] * dims[2] * 3];
    this->FillCoordsYZPlane(grid, 0, leftFace);

    // Save top face user coordinates ( y == dims[1] - 1 )
    if (topFace)
        delete[] topFace;
    topFace = new float[dims[0] * dims[2] * 3];
    this->FillCoordsXZPlane(grid, dims[1] - 1, topFace);

    // Save bottom face user coordinates ( y == 0 )
    if (bottomFace)
        delete[] bottomFace;
    bottomFace = new float[dims[0] * dims[2] * 3];
    this->FillCoordsXZPlane(grid, 0, bottomFace);

    // Save the data field values and missing values
    size_t numOfVertices = dims[0] * dims[1] * dims[2];
    if (dataField) {
        delete[] dataField;
        dataField = nullptr;
    }
    try {
        dataField = new float[numOfVertices];
    } catch (const std::bad_alloc &e) {
        MyBase::SetErrMsg(e.what());
        return MEMERROR;
    }
    if (missingValueMask) {
        delete[] missingValueMask;
        missingValueMask = nullptr;
    }

    StructuredGrid::ConstIterator valItr = grid->cbegin(); // Iterator for data field values

    if (grid->HasMissingData()) {
        float missingValue = grid->GetMissingValue();
        try {
            missingValueMask = new unsigned char[numOfVertices];
        } catch (const std::bad_alloc &e) {
            MyBase::SetErrMsg(e.what());
            return MEMERROR;
        }
        float dataValue;
        for (size_t i = 0; i < numOfVertices; i++) {
            dataValue = *valItr;
            if (dataValue == missingValue) {
                dataField[i] = 0.0f;
                missingValueMask[i] = 127u;
            } else {
                dataField[i] = dataValue;
                missingValueMask[i] = 0u;
            }
            ++valItr;
        }
    } else // No missing value!
    {
        for (size_t i = 0; i < numOfVertices; i++) {
            dataField[i] = *valItr;
            ++valItr;
        }
    }

    return 0;
}

void RayCaster::UserCoordinates::FillCoordsXYPlane(const StructuredGrid *grid,
                                                   size_t planeIdx,
                                                   float *coords) {
    size_t idx = 0;
    double buf[3];
    for (size_t y = 0; y < dims[1]; y++)
        for (size_t x = 0; x < dims[0]; x++) {
            grid->GetUserCoordinates(x, y, planeIdx, buf[0], buf[1], buf[2]);
            coords[idx++] = (float)buf[0];
            coords[idx++] = (float)buf[1];
            coords[idx++] = (float)buf[2];
        }
}

void RayCaster::UserCoordinates::FillCoordsYZPlane(const StructuredGrid *grid,
                                                   size_t planeIdx,
                                                   float *coords) {
    size_t idx = 0;
    double buf[3];
    for (size_t z = 0; z < dims[2]; z++)
        for (size_t y = 0; y < dims[1]; y++) {
            grid->GetUserCoordinates(planeIdx, y, z, buf[0], buf[1], buf[2]);
            coords[idx++] = (float)buf[0];
            coords[idx++] = (float)buf[1];
            coords[idx++] = (float)buf[2];
        }
}

void RayCaster::UserCoordinates::FillCoordsXZPlane(const StructuredGrid *grid,
                                                   size_t planeIdx,
                                                   float *coords) {
    size_t idx = 0;
    double buf[3];
    for (size_t z = 0; z < dims[2]; z++)
        for (size_t x = 0; x < dims[0]; x++) {
            grid->GetUserCoordinates(x, planeIdx, z, buf[0], buf[1], buf[2]);
            coords[idx++] = (float)buf[0];
            coords[idx++] = (float)buf[1];
            coords[idx++] = (float)buf[2];
        }
}

int RayCaster::UserCoordinates::UpdateCurviCoords(const RayCasterParams *params,
                                                  const StructuredGrid *grid,
                                                  DataMgr *dataMgr) {
    size_t numOfVertices = dims[0] * dims[1] * dims[2];
    if (vertCoords)
        delete[] vertCoords;
    try {
        vertCoords = new float[3 * numOfVertices];
    } catch (const std::bad_alloc &e) {
        MyBase::SetErrMsg(e.what());
        return MEMERROR;
    }

    // Gather the vertex coordinates from grid
    StructuredGrid::ConstCoordItr coordItr = grid->ConstCoordBegin();
    for (int i = 0; i < numOfVertices; i++) {
        vertCoords[3 * i] = float((*coordItr)[0]);
        vertCoords[3 * i + 1] = float((*coordItr)[1]);
        vertCoords[3 * i + 2] = float((*coordItr)[2]);
        ++coordItr;
    }

    return 0;
}

int RayCaster::_initializeGL() {
    // Load 1st and 2nd pass shaders
    ShaderProgram *shader = nullptr;
    if ((shader = _glManager->shaderManager->GetShader("RayCaster1stPass")))
        _1stPassShader = shader;
    else
        return GLERROR;

    if ((shader = _glManager->shaderManager->GetShader("RayCaster2ndPass")))
        _2ndPassShader = shader;
    else
        return GLERROR;

    // Load 3rd pass shaders
    if (_load3rdPassShaders() != 0) {
        MyBase::SetErrMsg("Failed to load shaders!");
        return GLERROR;
    }

    // Get the current viewport
    GLint viewport[4];
    glGetIntegerv(GL_VIEWPORT, viewport);
    std::memcpy(_currentViewport, viewport, 4 * sizeof(GLint));
    // newViewport contains zero width and height sometimes.
    //   Need to filter out those instances.
    for (int i = 2; i < 4; i++)
        if (_currentViewport[i] < 1)
            _currentViewport[i] = 8;

    // Create any textures, framebuffers, etc.
    if (_initializeFramebufferTextures() != 0) {
        MyBase::SetErrMsg("Failed to Create Framebuffer and Textures!");
        return GLERROR;
    }

    return 0; // Success
}

int RayCaster::_paintGL(bool fast) {
    // Collect params and grid that will be used repeatedly
    RayCasterParams *params = dynamic_cast<RayCasterParams *>(GetActiveParams());
    if (!params) {
        MyBase::SetErrMsg("Error occured during retrieving RayCaster parameters!");
        glBindVertexArray(0);
        glBindBuffer(GL_ELEMENT_ARRAY_BUFFER, 0);
        return PARAMSERROR;
    }
    // Do not perform any fast rendering in cell traverse mode
    int castingMode = int(params->GetCastingMode());
    if (castingMode == CellTraversal && fast)
        return 0;

    StructuredGrid *grid = nullptr;
    if (_userCoordinates.GetCurrentGrid(params, _dataMgr, &grid) != 0) {
        MyBase::SetErrMsg("Failed to retrieve a StructuredGrid");
        glBindVertexArray(0);
        glBindBuffer(GL_ELEMENT_ARRAY_BUFFER, 0);
        return GRIDERROR;
    }

    if (_load3rdPassShaders() != 0) {
        MyBase::SetErrMsg("Failed to load shaders");
        glBindVertexArray(0);
        glBindBuffer(GL_ELEMENT_ARRAY_BUFFER, 0);
        return GLERROR;
    }

    const MatrixManager *mm = Renderer::_glManager->matrixManager;

    _updateViewportWhenNecessary();
    glDisable(GL_POLYGON_SMOOTH);

    // Collect existing depth value of the scene
    glBindTexture(GL_TEXTURE_2D, _depthTextureId);
    glCopyTexImage2D(GL_TEXTURE_2D, 0, GL_DEPTH_COMPONENT32, _currentViewport[0],
                     _currentViewport[1], _currentViewport[2], _currentViewport[3], 0);

    glBindVertexArray(_vertexArrayId);
    glBindBuffer(GL_ELEMENT_ARRAY_BUFFER, _indexBufferId);

    // Use the correct shader for 3rd pass rendering
    if (castingMode == FixedStep)
        _3rdPassShader = _3rdPassMode1Shader;
    else if (castingMode == CellTraversal)
        _3rdPassShader = _3rdPassMode2Shader;
    else {
        MyBase::SetErrMsg("RayCasting Mode not supported!");
        glBindVertexArray(0);
        glBindBuffer(GL_ELEMENT_ARRAY_BUFFER, 0);
        delete grid;
        return JUSTERROR;
    }

    // If there is an update event
    if (!_userCoordinates.IsMetadataUpToDate(params, grid, _dataMgr)) {
        int success = _userCoordinates.UpdateFaceAndData(params, grid, _dataMgr);
        if (success != 0) {
            MyBase::SetErrMsg("Error occured during updating face and volume data!");
            glBindVertexArray(0);
            glBindBuffer(GL_ELEMENT_ARRAY_BUFFER, 0);
            delete grid;
            return JUSTERROR;
        }

        if (castingMode == CellTraversal &&
            _userCoordinates.UpdateCurviCoords(params, grid, _dataMgr) != 0) {
            MyBase::SetErrMsg("Error occured during updating curvilinear coordinates!");
            glBindVertexArray(0);
            glBindBuffer(GL_ELEMENT_ARRAY_BUFFER, 0);
            delete grid;
            return JUSTERROR;
        }

        // Updates data volume texture and missing value texture
        _updateDataTextures();
    }

    glm::mat4 ModelView = mm->GetModelViewMatrix();
    if (castingMode == CellTraversal) {
        if (_updateVertCoordsTexture(ModelView) != 0) {
            MyBase::SetErrMsg("Error occured during calculating eye coordinates!");
            glBindVertexArray(0);
            glBindBuffer(GL_ELEMENT_ARRAY_BUFFER, 0);
            delete grid;
            return MEMERROR;
        }
    }

    glBindFramebuffer(GL_FRAMEBUFFER, _frameBufferId);
    glViewport(0, 0, _currentViewport[2], _currentViewport[3]);

    // 1st pass: render back facing polygons to texture0 of the framebuffer
    _drawVolumeFaces(1, castingMode, false);

    // Detect if we're inside the volume
    glm::mat4 InversedMV = glm::inverse(ModelView);
    std::vector<double> cameraUser(4, 1.0); // camera position in user coordinates
    cameraUser[0] = InversedMV[3][0];
    cameraUser[1] = InversedMV[3][1];
    cameraUser[2] = InversedMV[3][2];
    std::vector<size_t> cameraCellIndices; // camera position in which cell?
    bool insideACell = grid->GetIndicesCell(cameraUser, cameraCellIndices);
    if (insideACell) {
        _updateNearClippingPlane();
    }

    // 2nd pass, render front facing polygons
    _drawVolumeFaces(2, castingMode, insideACell);

    // Collect the color map for the 3rd pass rendering, which is the actual ray casting.
    _updateColormap(params);
    glActiveTexture(GL_TEXTURE0 + _colorMapTexOffset);
    glBindTexture(GL_TEXTURE_1D, _colorMapTextureId);
    glTexImage1D(GL_TEXTURE_1D, 0, GL_RGBA32F, _colorMap.size() / 4,
                 0, GL_RGBA, GL_FLOAT, _colorMap.data());
    glBindTexture(GL_TEXTURE_1D, 0);

    glBindFramebuffer(GL_FRAMEBUFFER, 0);
    glViewport(0, 0, _currentViewport[2], _currentViewport[3]);

    // 3rd pass, perform ray casting
    _drawVolumeFaces(3, castingMode, insideACell, InversedMV, fast);

    // Restore default VAO settings!
    glBindVertexArray(0);
    glBindBuffer(GL_ELEMENT_ARRAY_BUFFER, 0);
    glDepthFunc(GL_LESS);

    delete grid;

    return 0;
}

int RayCaster::_initializeFramebufferTextures() {
    /* Create Vertex Array Object (VAO) */
    glGenVertexArrays(1, &_vertexArrayId);
    glGenBuffers(1, &_vertexBufferId);
    glGenBuffers(1, &_indexBufferId);
    glGenBuffers(1, &_vertexAttribId);

    /* Generate back-facing texture */
    glGenTextures(1, &_backFaceTextureId);
    glActiveTexture(GL_TEXTURE0 + _backFaceTexOffset);
    glBindTexture(GL_TEXTURE_2D, _backFaceTextureId);
    glTexImage2D(GL_TEXTURE_2D, 0, GL_RGBA32F, _currentViewport[2], _currentViewport[3],
                 0, GL_RGBA, GL_FLOAT, nullptr);

    /* Configure the back-facing texture */
    glTexParameteri(GL_TEXTURE_2D, GL_TEXTURE_MAG_FILTER, GL_LINEAR);
    glTexParameteri(GL_TEXTURE_2D, GL_TEXTURE_MIN_FILTER, GL_LINEAR);
    glTexParameteri(GL_TEXTURE_2D, GL_TEXTURE_WRAP_S, GL_CLAMP_TO_EDGE);
    glTexParameteri(GL_TEXTURE_2D, GL_TEXTURE_WRAP_T, GL_CLAMP_TO_EDGE);

    /* Generate front-facing texture */
    glGenTextures(1, &_frontFaceTextureId);
    glActiveTexture(GL_TEXTURE0 + _frontFaceTexOffset);
    glBindTexture(GL_TEXTURE_2D, _frontFaceTextureId);
    glTexImage2D(GL_TEXTURE_2D, 0, GL_RGBA32F, _currentViewport[2], _currentViewport[3],
                 0, GL_RGBA, GL_FLOAT, nullptr);

    /* Configure the front-faceing texture */
    glTexParameteri(GL_TEXTURE_2D, GL_TEXTURE_MAG_FILTER, GL_LINEAR);
    glTexParameteri(GL_TEXTURE_2D, GL_TEXTURE_MIN_FILTER, GL_LINEAR);
    glTexParameteri(GL_TEXTURE_2D, GL_TEXTURE_WRAP_S, GL_CLAMP_TO_EDGE);
    glTexParameteri(GL_TEXTURE_2D, GL_TEXTURE_WRAP_T, GL_CLAMP_TO_EDGE);

    /* Create an Frame Buffer Object for the front and back side of the volume. */
    glGenFramebuffers(1, &_frameBufferId);
    glBindFramebuffer(GL_FRAMEBUFFER, _frameBufferId);

    /* Set "_backFaceTextureId"  as color attachement #0, 
       and "_frontFaceTextureId" as color attachement #1.  */
    glFramebufferTexture(GL_FRAMEBUFFER, GL_COLOR_ATTACHMENT0, _backFaceTextureId, 0);
    glFramebufferTexture(GL_FRAMEBUFFER, GL_COLOR_ATTACHMENT1, _frontFaceTextureId, 0);
    _drawBuffers[0] = GL_COLOR_ATTACHMENT0;
    _drawBuffers[1] = GL_COLOR_ATTACHMENT1;
    glDrawBuffers(2, _drawBuffers);

    /* Check if framebuffer is complete */
    if (glCheckFramebufferStatus(GL_FRAMEBUFFER) != GL_FRAMEBUFFER_COMPLETE) {
        MyBase::SetErrMsg("_openGLInitialization(): Framebuffer failed; "
                          "the behavior is then undefined.");
        return GLERROR;
    }

    /* Bind the default frame buffer */
    glBindFramebuffer(GL_FRAMEBUFFER, 0);

    /* Generate and configure 3D texture: _volumeTextureId */
    glGenTextures(1, &_volumeTextureId);
    glActiveTexture(GL_TEXTURE0 + _volumeTexOffset);
    glBindTexture(GL_TEXTURE_3D, _volumeTextureId);
    glTexParameteri(GL_TEXTURE_3D, GL_TEXTURE_MAG_FILTER, GL_LINEAR);
    glTexParameteri(GL_TEXTURE_3D, GL_TEXTURE_MIN_FILTER, GL_LINEAR);
    glTexParameteri(GL_TEXTURE_3D, GL_TEXTURE_WRAP_S, GL_CLAMP_TO_EDGE);
    glTexParameteri(GL_TEXTURE_3D, GL_TEXTURE_WRAP_T, GL_CLAMP_TO_EDGE);
    glTexParameteri(GL_TEXTURE_3D, GL_TEXTURE_WRAP_R, GL_CLAMP_TO_EDGE);

    /* Generate and configure 1D texture: _colorMapTextureId */
    glGenTextures(1, &_colorMapTextureId);
    glActiveTexture(GL_TEXTURE0 + _colorMapTexOffset);
    glBindTexture(GL_TEXTURE_1D, _colorMapTextureId);
    glTexParameteri(GL_TEXTURE_1D, GL_TEXTURE_MAG_FILTER, GL_LINEAR);
    glTexParameteri(GL_TEXTURE_1D, GL_TEXTURE_MIN_FILTER, GL_LINEAR);
    glTexParameteri(GL_TEXTURE_1D, GL_TEXTURE_WRAP_S, GL_CLAMP_TO_EDGE);

    /* Generate and configure 3D texture: _missingValueTextureId */
    glGenTextures(1, &_missingValueTextureId);
    glActiveTexture(GL_TEXTURE0 + _missingValueTexOffset);
    glBindTexture(GL_TEXTURE_3D, _missingValueTextureId);
    glTexParameteri(GL_TEXTURE_3D, GL_TEXTURE_MAG_FILTER, GL_NEAREST);
    glTexParameteri(GL_TEXTURE_3D, GL_TEXTURE_MIN_FILTER, GL_NEAREST);
    glTexParameteri(GL_TEXTURE_3D, GL_TEXTURE_WRAP_S, GL_CLAMP_TO_EDGE);
    glTexParameteri(GL_TEXTURE_3D, GL_TEXTURE_WRAP_T, GL_CLAMP_TO_EDGE);
    glTexParameteri(GL_TEXTURE_3D, GL_TEXTURE_WRAP_R, GL_CLAMP_TO_EDGE);

    /* Generate 3D texture: _vertCoordsTextureId */
    glGenTextures(1, &_vertCoordsTextureId);
    glActiveTexture(GL_TEXTURE0 + _vertCoordsTexOffset);
    glBindTexture(GL_TEXTURE_3D, _vertCoordsTextureId);
    glTexParameteri(GL_TEXTURE_3D, GL_TEXTURE_MAG_FILTER, GL_NEAREST);
    glTexParameteri(GL_TEXTURE_3D, GL_TEXTURE_MIN_FILTER, GL_NEAREST);
    glTexParameteri(GL_TEXTURE_3D, GL_TEXTURE_WRAP_S, GL_CLAMP_TO_EDGE);
    glTexParameteri(GL_TEXTURE_3D, GL_TEXTURE_WRAP_T, GL_CLAMP_TO_EDGE);
    glTexParameteri(GL_TEXTURE_3D, GL_TEXTURE_WRAP_R, GL_CLAMP_TO_EDGE);

    /* Generate and configure depth texture */
    glGenTextures(1, &_depthTextureId);
    glActiveTexture(GL_TEXTURE0 + _depthTexOffset);
    glBindTexture(GL_TEXTURE_2D, _depthTextureId);
    glTexParameteri(GL_TEXTURE_2D, GL_TEXTURE_WRAP_S, GL_CLAMP_TO_EDGE);
    glTexParameteri(GL_TEXTURE_2D, GL_TEXTURE_WRAP_T, GL_CLAMP_TO_EDGE);
    glTexParameteri(GL_TEXTURE_2D, GL_TEXTURE_MIN_FILTER, GL_LINEAR);
    glTexParameteri(GL_TEXTURE_2D, GL_TEXTURE_MAG_FILTER, GL_LINEAR);

    /* Bind the default textures */
    glBindTexture(GL_TEXTURE_1D, 0);
    glBindTexture(GL_TEXTURE_2D, 0);
    glBindTexture(GL_TEXTURE_3D, 0);

    return 0;
}

void RayCaster::_drawVolumeFaces(int whichPass,
                                 int castingMode,
                                 bool insideACell,
                                 const glm::mat4 &InversedMV,
                                 bool fast) {
    glm::mat4 modelview = _glManager->matrixManager->GetModelViewMatrix();
    glm::mat4 projection = _glManager->matrixManager->GetProjectionMatrix();

    if (whichPass == 1) {
        _1stPassShader->Bind();
        _1stPassShader->SetUniform("MV", modelview);
        _1stPassShader->SetUniform("Projection", projection);

        glEnable(GL_CULL_FACE);
        glCullFace(GL_FRONT);
        glEnable(GL_DEPTH_TEST);
        glClearDepth(0.0);
        glClear(GL_DEPTH_BUFFER_BIT);
        glDepthFunc(GL_GEQUAL);
        const GLfloat black[] = {0.0f, 0.0f, 0.0f, 0.0f};
        glClearBufferfv(GL_COLOR, 0, black); // clear GL_COLOR_ATTACHMENT0
        glDisable(GL_BLEND);
    } else if (whichPass == 2) {
        _2ndPassShader->Bind();
        _2ndPassShader->SetUniform("MV", modelview);
        _2ndPassShader->SetUniform("Projection", projection);

        glEnable(GL_CULL_FACE);
        glCullFace(GL_BACK);
        glEnable(GL_DEPTH_TEST);
        glClearDepth(1.0);
        glClear(GL_DEPTH_BUFFER_BIT);
        glDepthFunc(GL_LEQUAL);
        const GLfloat black[] = {0.0f, 0.0f, 0.0f, 0.0f};
        glClearBufferfv(GL_COLOR, 1, black); // clear GL_COLOR_ATTACHMENT1
        glDisable(GL_BLEND);
    } else // 3rd pass
    {
        _3rdPassShader->Bind();
        _load3rdPassUniforms(castingMode, InversedMV, fast);
        _3rdPassSpecialHandling(fast, castingMode);

        glEnable(GL_CULL_FACE);
        glCullFace(GL_BACK);
        glEnable(GL_DEPTH_TEST);
        glDepthMask(GL_TRUE);

        glEnable(GL_BLEND);
        glBlendFunc(GL_SRC_ALPHA, GL_ONE_MINUS_SRC_ALPHA);
    }

    if (insideACell) // Only enters this section when 1st or 2nd pass
    {
        glEnableVertexAttribArray(0); // attribute 0 is vertex coordinates
        glBindBuffer(GL_ARRAY_BUFFER, _vertexBufferId);
        glBufferData(GL_ARRAY_BUFFER, 12 * sizeof(GLfloat),
                     _userCoordinates.nearCoords, GL_STREAM_DRAW);
        glVertexAttribPointer(0, 3, GL_FLOAT, GL_FALSE, 0, (void *)0);
        glDrawArrays(GL_TRIANGLE_STRIP, 0, 4);
        glBindBuffer(GL_ARRAY_BUFFER, 0);
        glDisableVertexAttribArray(0);
    } else // could be all 3 passes
    {
        _renderTriangleStrips(whichPass, castingMode);
    }

    glDisable(GL_CULL_FACE);
    glDisable(GL_DEPTH_TEST);

    glUseProgram(0);
}

void RayCaster::_load3rdPassUniforms(int castingMode,
                                     const glm::mat4 &inversedMV,
                                     bool fast) const {
    ShaderProgram *shader = _3rdPassShader;

    glm::mat4 modelview = _glManager->matrixManager->GetModelViewMatrix();
    glm::mat4 projection = _glManager->matrixManager->GetProjectionMatrix();

    shader->SetUniform("MV", modelview);
    shader->SetUniform("Projection", projection);
    shader->SetUniform("inversedMV", inversedMV);
    shader->SetUniform("colorMapRange", (glm::vec3 &)_colorMapRange[0]);
    shader->SetUniform("viewportDims", glm::ivec2(_currentViewport[2], _currentViewport[3]));
    const size_t *cdims = _userCoordinates.dims;
    glm::ivec3 volumeDims((int)cdims[0], (int)cdims[1], (int)cdims[2]);
    shader->SetUniform("volumeDims", volumeDims);
    float planes[24]; // 6 planes, each with 4 elements
    Renderer::GetClippingPlanes(planes);
    shader->SetUniformArray("clipPlanes", 6, (glm::vec4 *)planes);

    glm::vec3 gridMin, gridMax;
    for (int i = 0; i < 3; i++) {
        gridMin[i] = _userCoordinates.myGridMin[i];
        gridMax[i] = _userCoordinates.myGridMax[i];
    }
    if (castingMode == FixedStep) {
        shader->SetUniform("boxMin", gridMin);
        shader->SetUniform("boxMax", gridMax);
    }

    // Get light settings from params.
    RayCasterParams *params = dynamic_cast<RayCasterParams *>(GetActiveParams());
    bool lighting = params->GetLighting();
    if (lighting) {
        std::vector<double> coeffsD = params->GetLightingCoeffs();
        float coeffsF[4] = {float(coeffsD[0]), float(coeffsD[1]),
                            float(coeffsD[2]), float(coeffsD[3])};
        shader->SetUniformArray("lightingCoeffs", 4, coeffsF);
    }

    // Pack in fast mode, lighting, and missing value booleans together
    int flags[3] = {int(fast), int(lighting), int(_userCoordinates.missingValueMask != nullptr)};
    shader->SetUniformArray("flags", 3, flags);

    // Calculate the step size with sample rate multiplier taken into account.
    float stepSize1D, multiplier = 1.0f;
    if (castingMode == FixedStep)
        switch (params->GetSampleRateMultiplier()) {
        case 0:
            multiplier = 1.0f;
            break; // These values need to be in sync with
        case 1:
            multiplier = 2.0f;
            break; //   the multiplier values in the GUI.
        case 2:
            multiplier = 4.0f;
            break;
        case 3:
            multiplier = 0.5f;
            break;
        case 4:
            multiplier = 0.25f;
            break;
        case 5:
            multiplier = 0.125f;
            break;
        default:
            multiplier = 1.0f;
            break;
        }
    glm::vec3 dimsf((float)cdims[0], (float)cdims[1], (float)cdims[2]);
    float numCells = glm::length(dimsf);
    glm::vec4 tmpVec4 = modelview * glm::vec4(gridMin, 1.0);
    glm::vec3 gridMinEye(tmpVec4.x, tmpVec4.y, tmpVec4.z);
    tmpVec4 = modelview * glm::vec4(gridMax, 1.0);
    glm::vec3 gridMaxEye(tmpVec4.x, tmpVec4.y, tmpVec4.z);
    glm::vec3 diagonal = gridMaxEye - gridMinEye;
    if (numCells < 50.0f) // Make sure at least 100 steps
        stepSize1D = glm::length(diagonal) / 100.0f * multiplier;
    else // Use Nyquist frequency
        stepSize1D = glm::length(diagonal) / (numCells * 2.0f) * multiplier;

    if (fast && castingMode == FixedStep)
        stepSize1D *= 8.0f; //  Increase step size, when fast rendering
    shader->SetUniform("stepSize1D", stepSize1D);

    // Pass in textures
    glActiveTexture(GL_TEXTURE0 + _backFaceTexOffset);
    glBindTexture(GL_TEXTURE_2D, _backFaceTextureId);
    shader->SetUniform("backFaceTexture", _backFaceTexOffset);

    glActiveTexture(GL_TEXTURE0 + _frontFaceTexOffset);
    glBindTexture(GL_TEXTURE_2D, _frontFaceTextureId);
    shader->SetUniform("frontFaceTexture", _frontFaceTexOffset);

    glActiveTexture(GL_TEXTURE0 + _volumeTexOffset);
    glBindTexture(GL_TEXTURE_3D, _volumeTextureId);
    shader->SetUniform("volumeTexture", _volumeTexOffset);

    glActiveTexture(GL_TEXTURE0 + _colorMapTexOffset);
    glBindTexture(GL_TEXTURE_1D, _colorMapTextureId);
    shader->SetUniform("colorMapTexture", _colorMapTexOffset);

    glActiveTexture(GL_TEXTURE0 + _missingValueTexOffset);
    glBindTexture(GL_TEXTURE_3D, _missingValueTextureId);
    shader->SetUniform("missingValueMaskTexture", _missingValueTexOffset);

    if (castingMode == CellTraversal) {
        glActiveTexture(GL_TEXTURE0 + _vertCoordsTexOffset);
        glBindTexture(GL_TEXTURE_3D, _vertCoordsTextureId);
        shader->SetUniform("vertCoordsTexture", _vertCoordsTexOffset);
    }
}

void RayCaster::_3rdPassSpecialHandling(bool fast, int castingMode) {
    // Left empty intentially.
    // Derived classes feel free to put stuff here.
}

void RayCaster::_renderTriangleStrips(int whichPass, int castingMode) const {
    /* Give bx, by, bz type of "unsigned int" for indexBuffer */
    unsigned int bx = (unsigned int)_userCoordinates.dims[0];
    unsigned int by = (unsigned int)_userCoordinates.dims[1];
    unsigned int bz = (unsigned int)_userCoordinates.dims[2];
    size_t idx;

    // Each strip will have the same numOfVertices for the first 4 faces
    size_t numOfVertices = bx * 2;
    unsigned int *indexBuffer = new unsigned int[numOfVertices];

    bool attrib1Enabled = false; // Attribute to hold provoking index of each triangle.
    int *attrib1Buffer = nullptr;
    if (castingMode == CellTraversal && whichPass == 3) {
        attrib1Enabled = true;
        unsigned int big1 = bx > by ? bx : by;
        unsigned int small = bx < by ? bx : by;
        unsigned int big2 = bz > small ? bz : small;
        attrib1Buffer = new int[big1 * big2 * 4]; // Enough length for all faces
    }

    //
    // Render front face:
    //
    _enableVertexAttribute(_userCoordinates.frontFace, bx * by * 3, attrib1Enabled);
    for (unsigned int y = 0; y < by - 1; y++) // Looping over every TriangleStrip
    {
        idx = 0;
        // This loop controls rendering order of the triangle strip. It
        // provides the indices for each vertex in a strip. Strips are
        // created one row at a time.
        //
        for (unsigned int x = 0; x < bx; x++) // Filling indices for vertices of this TriangleStrip
        {
            indexBuffer[idx++] = (y + 1) * bx + x;
            indexBuffer[idx++] = y * bx + x;
        }

        // In cell-traverse ray casting mode we need a cell index for the
        // two triangles forming the face of a cell. Use the OpenGL "provoking"
        // vertex to provide this information.
        //
        if (attrib1Enabled) // Also specify attrib1 values
        {
            for (unsigned int x = 0; x < bx; x++) // Fill attrib1 value for each vertex
            {
                unsigned int attribIdx = ((y + 1) * bx + x) * 4;
                attrib1Buffer[attribIdx] = int(x) - 1;
                attrib1Buffer[attribIdx + 1] = int(y);
                attrib1Buffer[attribIdx + 2] = int(bz) - 2;
                attrib1Buffer[attribIdx + 3] = 0;
                attribIdx = (y * bx + x) * 4;
                attrib1Buffer[attribIdx] = int(x) - 1;
                attrib1Buffer[attribIdx + 1] = int(y);
                attrib1Buffer[attribIdx + 2] = int(bz) - 2;
                attrib1Buffer[attribIdx + 3] = 0;
            }
            glBufferData(GL_ARRAY_BUFFER, bx * by * 4 * sizeof(int),
                         attrib1Buffer, GL_STREAM_DRAW);
            glVertexAttribIPointer(1, 4, GL_INT, 0, (void *)0);
        }
        glBufferData(GL_ELEMENT_ARRAY_BUFFER, numOfVertices * sizeof(unsigned int),
                     indexBuffer, GL_STREAM_DRAW);
        glDrawElements(GL_TRIANGLE_STRIP, numOfVertices,
                       GL_UNSIGNED_INT, (void *)0);
    }

    //
    // Render back face:
    //
    _enableVertexAttribute(_userCoordinates.backFace, bx * by * 3, attrib1Enabled);
    for (unsigned int y = 0; y < by - 1; y++) // strip by strip
    {
        idx = 0;
        for (unsigned int x = 0; x < bx; x++) {
            indexBuffer[idx++] = y * bx + x;
            indexBuffer[idx++] = (y + 1) * bx + x;
        }
        if (attrib1Enabled) {
            for (unsigned int x = 0; x < bx; x++) {
                unsigned int attribIdx = (y * bx + x) * 4;
                attrib1Buffer[attribIdx] = int(x) - 1;
                attrib1Buffer[attribIdx + 1] = int(y);
                attrib1Buffer[attribIdx + 2] = 0;
                attrib1Buffer[attribIdx + 3] = 1;
                attribIdx = ((y + 1) * bx + x) * 4;
                attrib1Buffer[attribIdx] = int(x) - 1;
                attrib1Buffer[attribIdx + 1] = int(y);
                attrib1Buffer[attribIdx + 2] = 0;
                attrib1Buffer[attribIdx + 3] = 1;
            }
            glBufferData(GL_ARRAY_BUFFER, bx * by * 4 * sizeof(int),
                         attrib1Buffer, GL_STREAM_DRAW);
            glVertexAttribIPointer(1, 4, GL_INT, 0, (void *)0);
        }
        glBufferData(GL_ELEMENT_ARRAY_BUFFER, numOfVertices * sizeof(unsigned int),
                     indexBuffer, GL_STREAM_DRAW);
        glDrawElements(GL_TRIANGLE_STRIP, numOfVertices,
                       GL_UNSIGNED_INT, (void *)0);
    }

    //
    // Render top face:
    //
    _enableVertexAttribute(_userCoordinates.topFace, bx * bz * 3, attrib1Enabled);
    for (unsigned int z = 0; z < bz - 1; z++) {
        idx = 0;
        for (unsigned int x = 0; x < bx; x++) {
            indexBuffer[idx++] = z * bx + x;
            indexBuffer[idx++] = (z + 1) * bx + x;
        }
        if (attrib1Enabled) {
            for (unsigned int x = 0; x < bx; x++) {
                unsigned int attribIdx = (z * bx + x) * 4;
                attrib1Buffer[attribIdx] = int(x) - 1;
                attrib1Buffer[attribIdx + 1] = int(by) - 2;
                attrib1Buffer[attribIdx + 2] = int(z);
                attrib1Buffer[attribIdx + 3] = 2;
                attribIdx = ((z + 1) * bx + x) * 4;
                attrib1Buffer[attribIdx] = int(x) - 1;
                attrib1Buffer[attribIdx + 1] = int(by) - 2;
                attrib1Buffer[attribIdx + 2] = int(z);
                attrib1Buffer[attribIdx + 3] = 2;
            }
            glBufferData(GL_ARRAY_BUFFER, bx * bz * 4 * sizeof(int),
                         attrib1Buffer, GL_STREAM_DRAW);
            glVertexAttribIPointer(1, 4, GL_INT, 0, (void *)0);
        }
        glBufferData(GL_ELEMENT_ARRAY_BUFFER, numOfVertices * sizeof(unsigned int),
                     indexBuffer, GL_STREAM_DRAW);
        glDrawElements(GL_TRIANGLE_STRIP, numOfVertices,
                       GL_UNSIGNED_INT, (void *)0);
    }

    //
    // Render bottom face:
    //
    _enableVertexAttribute(_userCoordinates.bottomFace, bx * bz * 3, attrib1Enabled);
    for (unsigned int z = 0; z < bz - 1; z++) {
        idx = 0;
        for (unsigned int x = 0; x < bx; x++) {
            indexBuffer[idx++] = (z + 1) * bx + x;
            indexBuffer[idx++] = z * bx + x;
        }
        if (attrib1Enabled) {
            for (unsigned int x = 0; x < bx; x++) {
                unsigned int attribIdx = ((z + 1) * bx + x) * 4;
                attrib1Buffer[attribIdx] = int(x) - 1;
                attrib1Buffer[attribIdx + 1] = 0;
                attrib1Buffer[attribIdx + 2] = int(z);
                attrib1Buffer[attribIdx + 3] = 3;
                attribIdx = (z * bx + x) * 4;
                attrib1Buffer[attribIdx] = int(x) - 1;
                attrib1Buffer[attribIdx + 1] = 0;
                attrib1Buffer[attribIdx + 2] = int(z);
                attrib1Buffer[attribIdx + 3] = 3;
            }
            glBufferData(GL_ARRAY_BUFFER, bx * bz * 4 * sizeof(int),
                         attrib1Buffer, GL_STREAM_DRAW);
            glVertexAttribIPointer(1, 4, GL_INT, 0, (void *)0);
        }
        glBufferData(GL_ELEMENT_ARRAY_BUFFER, numOfVertices * sizeof(unsigned int),
                     indexBuffer, GL_STREAM_DRAW);
        glDrawElements(GL_TRIANGLE_STRIP, numOfVertices,
                       GL_UNSIGNED_INT, (void *)0);
    }

    // Each strip will have the same numOfVertices for the rest 2 faces.
    numOfVertices = by * 2;
    delete[] indexBuffer;
    indexBuffer = new unsigned int[numOfVertices];

    //
    // Render right face:
    //
    _enableVertexAttribute(_userCoordinates.rightFace, by * bz * 3, attrib1Enabled);
    for (unsigned int z = 0; z < bz - 1; z++) {
        idx = 0;
        for (unsigned int y = 0; y < by; y++) {
            indexBuffer[idx++] = (z + 1) * by + y;
            indexBuffer[idx++] = z * by + y;
        }
        if (attrib1Enabled) {
            for (unsigned int y = 0; y < by; y++) {
                unsigned int attribIdx = ((z + 1) * by + y) * 4;
                attrib1Buffer[attribIdx] = int(bx) - 2;
                attrib1Buffer[attribIdx + 1] = int(y) - 1;
                attrib1Buffer[attribIdx + 2] = int(z);
                attrib1Buffer[attribIdx + 3] = 4;
                attribIdx = (z * by + y) * 4;
                attrib1Buffer[attribIdx] = int(bx) - 2;
                attrib1Buffer[attribIdx + 1] = int(y) - 1;
                attrib1Buffer[attribIdx + 2] = int(z);
                attrib1Buffer[attribIdx + 3] = 4;
            }
            glBufferData(GL_ARRAY_BUFFER, by * bz * 4 * sizeof(int),
                         attrib1Buffer, GL_STREAM_DRAW);
            glVertexAttribIPointer(1, 4, GL_INT, 0, (void *)0);
        }
        glBufferData(GL_ELEMENT_ARRAY_BUFFER, numOfVertices * sizeof(unsigned int),
                     indexBuffer, GL_STREAM_DRAW);
        glDrawElements(GL_TRIANGLE_STRIP, numOfVertices,
                       GL_UNSIGNED_INT, (void *)0);
    }

    //
    // Render left face
    //
    _enableVertexAttribute(_userCoordinates.leftFace, by * bz * 3, attrib1Enabled);
    for (unsigned int z = 0; z < bz - 1; z++) {
        idx = 0;
        for (unsigned int y = 0; y < by; y++) {
            indexBuffer[idx++] = z * by + y;
            indexBuffer[idx++] = (z + 1) * by + y;
        }
        if (attrib1Enabled) {
            for (unsigned int y = 0; y < by; y++) {
                unsigned int attribIdx = (z * by + y) * 4;
                attrib1Buffer[attribIdx] = 0;
                attrib1Buffer[attribIdx + 1] = int(y) - 1;
                attrib1Buffer[attribIdx + 2] = int(z);
                attrib1Buffer[attribIdx + 3] = 5;
                attribIdx = ((z + 1) * by + y) * 4;
                attrib1Buffer[attribIdx] = 0;
                attrib1Buffer[attribIdx + 1] = int(y) - 1;
                attrib1Buffer[attribIdx + 2] = int(z);
                attrib1Buffer[attribIdx + 3] = 5;
            }
            glBufferData(GL_ARRAY_BUFFER, by * bz * 4 * sizeof(int),
                         attrib1Buffer, GL_STREAM_DRAW);
            glVertexAttribIPointer(1, 4, GL_INT, 0, (void *)0);
        }
        glBufferData(GL_ELEMENT_ARRAY_BUFFER, numOfVertices * sizeof(unsigned int),
                     indexBuffer, GL_STREAM_DRAW);
        glDrawElements(GL_TRIANGLE_STRIP, numOfVertices,
                       GL_UNSIGNED_INT, (void *)0);
    }

    if (attrib1Enabled)
        delete[] attrib1Buffer;
    delete[] indexBuffer;
    glDisableVertexAttribArray(0);
    glDisableVertexAttribArray(1);
    glBindBuffer(GL_ARRAY_BUFFER, 0);
}

void RayCaster::_enableVertexAttribute(const float *buf,
                                       size_t length,
                                       bool attrib1Enabled) const {
    glEnableVertexAttribArray(0);
    glBindBuffer(GL_ARRAY_BUFFER, _vertexBufferId);
    glBufferData(GL_ARRAY_BUFFER, length * sizeof(float),
                 buf, GL_STATIC_DRAW);
    glVertexAttribPointer(0, 3, GL_FLOAT, GL_FALSE, 0, (void *)0);
    if (attrib1Enabled) {
        glEnableVertexAttribArray(1);
        glBindBuffer(GL_ARRAY_BUFFER, _vertexAttribId);
    }
}

double RayCaster::_getElapsedSeconds(const struct timeval *begin,
                                     const struct timeval *end) const {
#ifdef WIN32
    return 0.0;
#else
    return (end->tv_sec - begin->tv_sec) + ((end->tv_usec - begin->tv_usec) / 1000000.0);
#endif
}

void RayCaster::_updateViewportWhenNecessary() {
    GLint newViewport[4];
    glGetIntegerv(GL_VIEWPORT, newViewport);
    // newViewport contains zero width and height sometimes.
    //   Need to filter out those instances.
    if ((std::memcmp(newViewport, _currentViewport, 4 * sizeof(GLint)) != 0) &&
        (newViewport[2] > 0) && (newViewport[3] > 0)) {
        std::memcpy(_currentViewport, newViewport, 4 * sizeof(GLint));

        // Re-size 2D textures
        glActiveTexture(GL_TEXTURE0 + _backFaceTexOffset);
        glBindTexture(GL_TEXTURE_2D, _backFaceTextureId);
        glTexImage2D(GL_TEXTURE_2D, 0, GL_RGBA32F, _currentViewport[2], _currentViewport[3],
                     0, GL_RGBA, GL_FLOAT, nullptr);

        glActiveTexture(GL_TEXTURE0 + _frontFaceTexOffset);
        glBindTexture(GL_TEXTURE_2D, _frontFaceTextureId);
        glTexImage2D(GL_TEXTURE_2D, 0, GL_RGBA32F, _currentViewport[2], _currentViewport[3],
                     0, GL_RGBA, GL_FLOAT, nullptr);
    }
}

void RayCaster::_updateColormap(RayCasterParams *params) {
    if (params->UseSingleColor()) {
        float singleColor[4];
        params->GetConstantColor(singleColor);
        singleColor[3] = 1.0f; // 1.0 in alpha channel
        _colorMap.resize(8);   // _colorMap will have 2 RGBA values
        for (int i = 0; i < 8; i++)
            _colorMap[i] = singleColor[i % 4];
        _colorMapRange[0] = 0.0f;
        _colorMapRange[1] = 0.0f;
        _colorMapRange[2] = 1e-5f;
    } else {
        params->GetMapperFunc()->makeLut(_colorMap);
        assert(_colorMap.size() % 4 == 0);
        std::vector<double> range = params->GetMapperFunc()->getMinMaxMapValue();
        _colorMapRange[0] = float(range[0]);
        _colorMapRange[1] = float(range[1]);
        _colorMapRange[2] = (_colorMapRange[1] - _colorMapRange[0]) > 1e-5f ? (_colorMapRange[1] - _colorMapRange[0]) : 1e-5f;
    }
}

void RayCaster::_updateDataTextures() {
    const size_t *dims = _userCoordinates.dims;

    glActiveTexture(GL_TEXTURE0 + _volumeTexOffset);
    glBindTexture(GL_TEXTURE_3D, _volumeTextureId);
#ifdef Darwin
    //
    // Intel driver on MacOS seems to not able to correctly update the texture content
    //   when the texture is moderately big. This workaround of loading a dummy texture
    //   to force it to update seems to resolve this issue.
    //
    float dummyVolume[8] = {0.0f, 0.0f, 0.0f, 0.0f, 0.0f, 0.0f, 0.0f, 0.0f};
    glTexImage3D(GL_TEXTURE_3D, 0, GL_R32F, 2, 2, 2, 0, GL_RED, GL_FLOAT, dummyVolume);
#endif
    glTexImage3D(GL_TEXTURE_3D, 0, GL_R32F, dims[0], dims[1], dims[2], 0,
                 GL_RED, GL_FLOAT, _userCoordinates.dataField);

    // Now we HAVE TO attach a missing value mask texture, because
    //   Intel driver on Mac doesn't like leaving the texture empty...
    glActiveTexture(GL_TEXTURE0 + _missingValueTexOffset);
    glPixelStorei(GL_UNPACK_ALIGNMENT, 1); // Alignment adjustment. Stupid OpenGL thing.
    glBindTexture(GL_TEXTURE_3D, _missingValueTextureId);
    if (_userCoordinates.missingValueMask) {
        glTexImage3D(GL_TEXTURE_3D, 0, GL_R8UI, dims[0], dims[1], dims[2], 0,
                     GL_RED_INTEGER, GL_UNSIGNED_BYTE, _userCoordinates.missingValueMask);
    } else {
        unsigned char dummyMask[8] = {0u, 0u, 0u, 0u, 0u, 0u, 0u, 0u};
        glTexImage3D(GL_TEXTURE_3D, 0, GL_R8UI, 2, 2, 2, 0,
                     GL_RED_INTEGER, GL_UNSIGNED_BYTE, dummyMask);
    }
    glPixelStorei(GL_UNPACK_ALIGNMENT, 4); // Restore default alignment.

    glBindTexture(GL_TEXTURE_3D, 0);
}

void RayCaster::_updateNearClippingPlane() {
    glm::mat4 MVP = Renderer::_glManager->matrixManager->GetModelViewProjectionMatrix();
    glm::mat4 InversedMVP = glm::inverse(MVP);
    glm::vec4 topLeftNDC(-1.0f, 1.0f, -0.9999f, 1.0f);
    glm::vec4 bottomLeftNDC(-1.0f, -1.0f, -0.9999f, 1.0f);
    glm::vec4 topRightNDC(1.0f, 1.0f, -0.9999f, 1.0f);
    glm::vec4 bottomRightNDC(1.0f, -1.0f, -0.9999f, 1.0f);
    glm::vec4 near[4];
    near[0] = InversedMVP * topLeftNDC;
    near[1] = InversedMVP * bottomLeftNDC;
    near[2] = InversedMVP * topRightNDC;
    near[3] = InversedMVP * bottomRightNDC;
    for (int i = 0; i < 4; i++) {
        near[i] /= near[i].w;
        std::memcpy(_userCoordinates.nearCoords + i * 3,
                    glm::value_ptr(near[i]), 3 * sizeof(float));
    }
}

int RayCaster::_updateVertCoordsTexture(const glm::mat4 &MV) {
    // First, transform every vertex coordinate to the eye space
    size_t numOfVertices = _userCoordinates.dims[0] *
                           _userCoordinates.dims[1] *
                           _userCoordinates.dims[2];
    float *coordEye = nullptr;
    try {
        coordEye = new float[3 * numOfVertices];
    } catch (const std::bad_alloc &e) {
        MyBase::SetErrMsg(e.what());
        return MEMERROR;
    }

    const float *vc = _userCoordinates.vertCoords;
    glm::vec4 posModel(1.0f);
    for (size_t i = 0; i < numOfVertices; i++) {
        posModel.x = vc[3 * i];
        posModel.y = vc[3 * i + 1];
        posModel.z = vc[3 * i + 2];
        glm::vec4 posEye = MV * posModel;
        std::memcpy(coordEye + 3 * i, glm::value_ptr(posEye), 12); // 3 values, each 4 bytes
    }

    // Second, send these eye coordinates to the GPU
    glActiveTexture(GL_TEXTURE0 + _vertCoordsTexOffset);
    glBindTexture(GL_TEXTURE_3D, _vertCoordsTextureId);
#ifdef Darwin
    // Apply a dummy texture
    float dummyVolume[8] = {0.0f, 0.0f, 0.0f, 0.0f, 0.0f, 0.0f, 0.0f, 0.0f};
    glTexImage3D(GL_TEXTURE_3D, 0, GL_R32F, 2, 2, 2, 0, GL_RED, GL_FLOAT, dummyVolume);
#endif
    glTexImage3D(GL_TEXTURE_3D, 0, GL_RGB32F, _userCoordinates.dims[0],
                 _userCoordinates.dims[1], _userCoordinates.dims[2],
                 0, GL_RGB, GL_FLOAT, coordEye);

    glBindTexture(GL_TEXTURE_3D, 0);

    delete[] coordEye;

    return 0;
}<|MERGE_RESOLUTION|>--- conflicted
+++ resolved
@@ -91,17 +91,13 @@
 
 // Destructor
 RayCaster::~RayCaster() {
-<<<<<<< HEAD
-    // delete framebuffers
+    // Delete framebuffers
     if (_frameBufferId) {
         glDeleteFramebuffers(1, &_frameBufferId);
         _frameBufferId = 0;
     }
 
-    // delete textures
-=======
     // Delete textures
->>>>>>> 8735faa7
     if (_backFaceTextureId) {
         glDeleteTextures(1, &_backFaceTextureId);
         _backFaceTextureId = 0;
