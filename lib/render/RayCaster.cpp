#include "vapor/glutil.h"
#include "vapor/RayCaster.h"
#include <iostream>
#include <fstream>
#include <sstream>

#include <glm/gtc/type_ptr.hpp>

#define OUTOFDATE   1
#define GRIDERROR   -1
#define JUSTERROR   -2
#define PARAMSERROR -3
#define MEMERROR    -4
#define GLERROR     -5

using namespace VAPoR;

/*
GLenum glCheckError_(const char *file, int line)
{
    GLenum errorCode;
    while ((errorCode = glGetError()) != GL_NO_ERROR)
    {
        std::string error;
        switch (errorCode)
        {
            case GL_INVALID_ENUM:                  error = "INVALID_ENUM"; break;
            case GL_INVALID_VALUE:                 error = "INVALID_VALUE"; break;
            case GL_INVALID_OPERATION:             error = "INVALID_OPERATION"; break;
            case GL_STACK_OVERFLOW:                error = "STACK_OVERFLOW"; break;
            case GL_STACK_UNDERFLOW:               error = "STACK_UNDERFLOW"; break;
            case GL_OUT_OF_MEMORY:                 error = "OUT_OF_MEMORY"; break;
            case GL_INVALID_FRAMEBUFFER_OPERATION: error = "INVALID_FRAMEBUFFER_OPERATION"; break;
        }
        std::cout << error << " | " << file << " (" << line << ")" << std::endl;
    }
    return errorCode;
}
#define glCheckError() glCheckError_(__FILE__, __LINE__)
void glCheckError() { }
*/

// Constructor
RayCaster::RayCaster(const ParamsMgr *pm, std::string &winName, std::string &dataSetName, std::string paramsType, std::string classType, std::string &instName, DataMgr *dataMgr)
: Renderer(pm, winName, dataSetName, paramsType, classType, instName, dataMgr), _backFaceTexOffset(0), _frontFaceTexOffset(1), _volumeTexOffset(2), _colorMapTexOffset(3), _missingValueTexOffset(4),
  _vertCoordsTexOffset(5), _depthTexOffset(6)
{
    _backFaceTextureId = 0;
    _frontFaceTextureId = 0;
    _volumeTextureId = 0;
    _missingValueTextureId = 0;
    _colorMapTextureId = 0;
    _vertCoordsTextureId = 0;
    _depthTextureId = 0;
    _frameBufferId = 0;

    _vertexArrayId = 0;
    _vertexBufferId = 0;
    _indexBufferId = 0;
    _vertexAttribId = 0;

    _1stPassShader = nullptr;
    _2ndPassShader = nullptr;
    _3rdPassShader = nullptr;
    _3rdPassMode1Shader = nullptr;
    _3rdPassMode2Shader = nullptr;

    _drawBuffers[0] = 0;
    _drawBuffers[1] = 0;

    GLint viewport[4] = {0, 0, 0, 0};
    std::memcpy(_currentViewport, viewport, 4 * sizeof(GLint));
}

// Destructor
RayCaster::~RayCaster()
{
<<<<<<< HEAD
    // delete framebuffers
    if (_frameBufferId) {
        glDeleteFramebuffers(1, &_frameBufferId);
        _frameBufferId = 0;
    }

    // delete textures
=======
    // Delete textures
>>>>>>> e788ec30
    if (_backFaceTextureId) {
        glDeleteTextures(1, &_backFaceTextureId);
        _backFaceTextureId = 0;
    }
    if (_frontFaceTextureId) {
        glDeleteTextures(1, &_frontFaceTextureId);
        _frontFaceTextureId = 0;
    }
    if (_volumeTextureId) {
        glDeleteTextures(1, &_volumeTextureId);
        _volumeTextureId = 0;
    }
    if (_missingValueTextureId) {
        glDeleteTextures(1, &_missingValueTextureId);
        _missingValueTextureId = 0;
    }
    if (_colorMapTextureId) {
        glDeleteTextures(1, &_colorMapTextureId);
        _colorMapTextureId = 0;
    }
    if (_vertCoordsTextureId) {
        glDeleteTextures(1, &_vertCoordsTextureId);
        _vertCoordsTextureId = 0;
    }
    if (_depthTextureId) {
        glDeleteTextures(1, &_depthTextureId);
        _depthTextureId = 0;
    }

    // delete vertex arrays
    if (_vertexArrayId) {
        glDeleteVertexArrays(1, &_vertexArrayId);
        _vertexArrayId = 0;
    }
    if (_vertexBufferId) {
        glDeleteBuffers(1, &_vertexBufferId);
        _vertexBufferId = 0;
    }
    if (_indexBufferId) {
        glDeleteBuffers(1, &_indexBufferId);
        _indexBufferId = 0;
    }
    if (_vertexAttribId) {
        glDeleteBuffers(1, &_vertexAttribId);
        _vertexAttribId = 0;
    }
}

// Constructor
RayCaster::UserCoordinates::UserCoordinates()
{
    frontFace = nullptr;
    backFace = nullptr;
    rightFace = nullptr;
    leftFace = nullptr;
    topFace = nullptr;
    bottomFace = nullptr;
    dataField = nullptr;
    vertCoords = nullptr;
    missingValueMask = nullptr;
    for (int i = 0; i < 3; i++) {
        myGridMin[i] = 0;
        myGridMax[i] = 0;
        dims[i] = 0;
    }

    myCurrentTimeStep = 0;
    myVariableName = "";
    myRefinementLevel = -1;
    myCompressionLevel = -1;
    myCastingMode = 1;
}

// Destructor
RayCaster::UserCoordinates::~UserCoordinates()
{
    if (frontFace) {
        delete[] frontFace;
        frontFace = nullptr;
    }
    if (backFace) {
        delete[] backFace;
        backFace = nullptr;
    }
    if (rightFace) {
        delete[] rightFace;
        rightFace = nullptr;
    }
    if (leftFace) {
        delete[] leftFace;
        leftFace = nullptr;
    }
    if (topFace) {
        delete[] topFace;
        topFace = nullptr;
    }
    if (bottomFace) {
        delete[] bottomFace;
        bottomFace = nullptr;
    }
    if (dataField) {
        delete[] dataField;
        dataField = nullptr;
    }
    if (vertCoords) {
        delete[] vertCoords;
        vertCoords = nullptr;
    }
    if (missingValueMask) {
        delete[] missingValueMask;
        missingValueMask = nullptr;
    }
}

int RayCaster::UserCoordinates::GetCurrentGrid(const RayCasterParams *params, DataMgr *dataMgr, StructuredGrid **gridpp) const
{
    std::vector<double> extMin, extMax;
    params->GetBox()->GetExtents(extMin, extMax);
    StructuredGrid *grid =
        dynamic_cast<StructuredGrid *>(dataMgr->GetVariable(params->GetCurrentTimestep(), params->GetVariableName(), params->GetRefinementLevel(), params->GetCompressionLevel(), extMin, extMax));
    if (grid == nullptr) {
        MyBase::SetErrMsg("UserCoordinates::GetCurrentGrid() isn't on a StructuredGrid; "
                          "the behavior is undefined in this case.");
        return GRIDERROR;
    } else {
        *gridpp = grid;
        return 0;
    }
}

bool RayCaster::UserCoordinates::IsMetadataUpToDate(const RayCasterParams *params, const StructuredGrid *grid, DataMgr *dataMgr) const
{
    if ((myCurrentTimeStep != params->GetCurrentTimestep()) || (myVariableName != params->GetVariableName()) || (myRefinementLevel != params->GetRefinementLevel())
        || (myCastingMode != params->GetCastingMode()) || (myCompressionLevel != params->GetCompressionLevel())) {
        return false;
    }

    // compare grid extents
    std::vector<double> newMin, newMax;
    grid->GetUserExtents(newMin, newMax);
    assert(newMin.size() == 3 || newMax.size() == 3);
    for (int i = 0; i < 3; i++) {
        if ((myGridMin[i] != (float)newMin[i]) || (myGridMax[i] != (float)newMax[i])) return false;
    }

    // now we know it's up to date!
    return true;
}

int RayCaster::UserCoordinates::UpdateFaceAndData(const RayCasterParams *params, const StructuredGrid *grid, DataMgr *dataMgr)
{
    /* Update meta data */
    std::vector<double> newMin, newMax;
    grid->GetUserExtents(newMin, newMax);
    assert(newMin.size() == 3 || newMax.size() == 3);
    for (int i = 0; i < 3; i++) {
        myGridMin[i] = (float)newMin[i];
        myGridMax[i] = (float)newMax[i];
    }
    myCurrentTimeStep = params->GetCurrentTimestep();
    myVariableName = params->GetVariableName();
    myRefinementLevel = params->GetRefinementLevel();
    myCompressionLevel = params->GetCompressionLevel();
    myCastingMode = params->GetCastingMode();

    /* Update member variables */
    std::vector<size_t> gridDims = grid->GetDimensions();
    dims[0] = gridDims[0];
    dims[1] = gridDims[1];
    dims[2] = gridDims[2];

    // Save front face user coordinates ( z == dims[2] - 1 )
    if (frontFace) delete[] frontFace;
    frontFace = new float[dims[0] * dims[1] * 3];
    this->FillCoordsXYPlane(grid, dims[2] - 1, frontFace);

    // Save back face user coordinates ( z == 0 )
    if (backFace) delete[] backFace;
    backFace = new float[dims[0] * dims[1] * 3];
    this->FillCoordsXYPlane(grid, 0, backFace);

    // Save right face user coordinates ( x == dims[0] - 1 )
    if (rightFace) delete[] rightFace;
    rightFace = new float[dims[1] * dims[2] * 3];
    this->FillCoordsYZPlane(grid, dims[0] - 1, rightFace);

    // Save left face user coordinates ( x == 0 )
    if (leftFace) delete[] leftFace;
    leftFace = new float[dims[1] * dims[2] * 3];
    this->FillCoordsYZPlane(grid, 0, leftFace);

    // Save top face user coordinates ( y == dims[1] - 1 )
    if (topFace) delete[] topFace;
    topFace = new float[dims[0] * dims[2] * 3];
    this->FillCoordsXZPlane(grid, dims[1] - 1, topFace);

    // Save bottom face user coordinates ( y == 0 )
    if (bottomFace) delete[] bottomFace;
    bottomFace = new float[dims[0] * dims[2] * 3];
    this->FillCoordsXZPlane(grid, 0, bottomFace);

    // Save the data field values and missing values
    size_t numOfVertices = dims[0] * dims[1] * dims[2];
    if (dataField) {
        delete[] dataField;
        dataField = nullptr;
    }
    try {
        dataField = new float[numOfVertices];
    } catch (const std::bad_alloc &e) {
        MyBase::SetErrMsg(e.what());
        return MEMERROR;
    }
    if (missingValueMask) {
        delete[] missingValueMask;
        missingValueMask = nullptr;
    }

    StructuredGrid::ConstIterator valItr = grid->cbegin();    // Iterator for data field values

    if (grid->HasMissingData()) {
        float missingValue = grid->GetMissingValue();
        try {
            missingValueMask = new unsigned char[numOfVertices];
        } catch (const std::bad_alloc &e) {
            MyBase::SetErrMsg(e.what());
            return MEMERROR;
        }
        float dataValue;
        for (size_t i = 0; i < numOfVertices; i++) {
            dataValue = *valItr;
            if (dataValue == missingValue) {
                dataField[i] = 0.0f;
                missingValueMask[i] = 127u;
            } else {
                dataField[i] = dataValue;
                missingValueMask[i] = 0u;
            }
            ++valItr;
        }
    } else    // No missing value!
    {
        for (size_t i = 0; i < numOfVertices; i++) {
            dataField[i] = *valItr;
            ++valItr;
        }
    }

    return 0;
}

void RayCaster::UserCoordinates::FillCoordsXYPlane(const StructuredGrid *grid, size_t planeIdx, float *coords)
{
    size_t idx = 0;
    double buf[3];
    for (size_t y = 0; y < dims[1]; y++)
        for (size_t x = 0; x < dims[0]; x++) {
            grid->GetUserCoordinates(x, y, planeIdx, buf[0], buf[1], buf[2]);
            coords[idx++] = (float)buf[0];
            coords[idx++] = (float)buf[1];
            coords[idx++] = (float)buf[2];
        }
}

void RayCaster::UserCoordinates::FillCoordsYZPlane(const StructuredGrid *grid, size_t planeIdx, float *coords)
{
    size_t idx = 0;
    double buf[3];
    for (size_t z = 0; z < dims[2]; z++)
        for (size_t y = 0; y < dims[1]; y++) {
            grid->GetUserCoordinates(planeIdx, y, z, buf[0], buf[1], buf[2]);
            coords[idx++] = (float)buf[0];
            coords[idx++] = (float)buf[1];
            coords[idx++] = (float)buf[2];
        }
}

void RayCaster::UserCoordinates::FillCoordsXZPlane(const StructuredGrid *grid, size_t planeIdx, float *coords)
{
    size_t idx = 0;
    double buf[3];
    for (size_t z = 0; z < dims[2]; z++)
        for (size_t x = 0; x < dims[0]; x++) {
            grid->GetUserCoordinates(x, planeIdx, z, buf[0], buf[1], buf[2]);
            coords[idx++] = (float)buf[0];
            coords[idx++] = (float)buf[1];
            coords[idx++] = (float)buf[2];
        }
}

int RayCaster::UserCoordinates::UpdateCurviCoords(const RayCasterParams *params, const StructuredGrid *grid, DataMgr *dataMgr)
{
    size_t numOfVertices = dims[0] * dims[1] * dims[2];
    if (vertCoords) delete[] vertCoords;
    try {
        vertCoords = new float[3 * numOfVertices];
    } catch (const std::bad_alloc &e) {
        MyBase::SetErrMsg(e.what());
        return MEMERROR;
    }

    // Gather the vertex coordinates from grid
    StructuredGrid::ConstCoordItr coordItr = grid->ConstCoordBegin();
    for (int i = 0; i < numOfVertices; i++) {
        vertCoords[3 * i] = float((*coordItr)[0]);
        vertCoords[3 * i + 1] = float((*coordItr)[1]);
        vertCoords[3 * i + 2] = float((*coordItr)[2]);
        ++coordItr;
    }

    return 0;
}

int RayCaster::_initializeGL()
{
    // Load 1st and 2nd pass shaders
    ShaderProgram *shader = nullptr;
    if ((shader = _glManager->shaderManager->GetShader("RayCaster1stPass")))
        _1stPassShader = shader;
    else
        return GLERROR;

    if ((shader = _glManager->shaderManager->GetShader("RayCaster2ndPass")))
        _2ndPassShader = shader;
    else
        return GLERROR;

    // Load 3rd pass shaders
    if (_load3rdPassShaders() != 0) {
        MyBase::SetErrMsg("Failed to load shaders!");
        return GLERROR;
    }

    // Get the current viewport
    GLint viewport[4];
    glGetIntegerv(GL_VIEWPORT, viewport);
    std::memcpy(_currentViewport, viewport, 4 * sizeof(GLint));
    // newViewport contains zero width and height sometimes.
    //   Need to filter out those instances.
    for (int i = 2; i < 4; i++)
        if (_currentViewport[i] < 1) _currentViewport[i] = 8;

    // Create any textures, framebuffers, etc.
    if (_initializeFramebufferTextures() != 0) {
        MyBase::SetErrMsg("Failed to Create Framebuffer and Textures!");
        return GLERROR;
    }

    return 0;    // Success
}

int RayCaster::_paintGL(bool fast)
{
    // Collect params and grid that will be used repeatedly
    RayCasterParams *params = dynamic_cast<RayCasterParams *>(GetActiveParams());
    if (!params) {
        MyBase::SetErrMsg("Error occured during retrieving RayCaster parameters!");
        glBindVertexArray(0);
        glBindBuffer(GL_ELEMENT_ARRAY_BUFFER, 0);
        return PARAMSERROR;
    }
    // Do not perform any fast rendering in cell traverse mode
    int castingMode = int(params->GetCastingMode());
    if (castingMode == CellTraversal && fast) return 0;

    StructuredGrid *grid = nullptr;
    if (_userCoordinates.GetCurrentGrid(params, _dataMgr, &grid) != 0) {
        MyBase::SetErrMsg("Failed to retrieve a StructuredGrid");
        glBindVertexArray(0);
        glBindBuffer(GL_ELEMENT_ARRAY_BUFFER, 0);
        return GRIDERROR;
    }

    if (_load3rdPassShaders() != 0) {
        MyBase::SetErrMsg("Failed to load shaders");
        glBindVertexArray(0);
        glBindBuffer(GL_ELEMENT_ARRAY_BUFFER, 0);
        return GLERROR;
    }

    const MatrixManager *mm = Renderer::_glManager->matrixManager;

    _updateViewportWhenNecessary();
    glDisable(GL_POLYGON_SMOOTH);

    // Collect existing depth value of the scene
    glBindTexture(GL_TEXTURE_2D, _depthTextureId);
    glCopyTexImage2D(GL_TEXTURE_2D, 0, GL_DEPTH_COMPONENT32, _currentViewport[0], _currentViewport[1], _currentViewport[2], _currentViewport[3], 0);

    glBindVertexArray(_vertexArrayId);
    glBindBuffer(GL_ELEMENT_ARRAY_BUFFER, _indexBufferId);

    // Use the correct shader for 3rd pass rendering
    if (castingMode == FixedStep)
        _3rdPassShader = _3rdPassMode1Shader;
    else if (castingMode == CellTraversal)
        _3rdPassShader = _3rdPassMode2Shader;
    else {
        MyBase::SetErrMsg("RayCasting Mode not supported!");
        glBindVertexArray(0);
        glBindBuffer(GL_ELEMENT_ARRAY_BUFFER, 0);
        delete grid;
        return JUSTERROR;
    }

    // If there is an update event
    if (!_userCoordinates.IsMetadataUpToDate(params, grid, _dataMgr)) {
        int success = _userCoordinates.UpdateFaceAndData(params, grid, _dataMgr);
        if (success != 0) {
            MyBase::SetErrMsg("Error occured during updating face and volume data!");
            glBindVertexArray(0);
            glBindBuffer(GL_ELEMENT_ARRAY_BUFFER, 0);
            delete grid;
            return JUSTERROR;
        }

        if (castingMode == CellTraversal && _userCoordinates.UpdateCurviCoords(params, grid, _dataMgr) != 0) {
            MyBase::SetErrMsg("Error occured during updating curvilinear coordinates!");
            glBindVertexArray(0);
            glBindBuffer(GL_ELEMENT_ARRAY_BUFFER, 0);
            delete grid;
            return JUSTERROR;
        }

        // Updates data volume texture and missing value texture
        _updateDataTextures();
    }

    glm::mat4 ModelView = mm->GetModelViewMatrix();
    if (castingMode == CellTraversal) {
        if (_updateVertCoordsTexture(ModelView) != 0) {
            MyBase::SetErrMsg("Error occured during calculating eye coordinates!");
            glBindVertexArray(0);
            glBindBuffer(GL_ELEMENT_ARRAY_BUFFER, 0);
            delete grid;
            return MEMERROR;
        }
    }

    glBindFramebuffer(GL_FRAMEBUFFER, _frameBufferId);
    glViewport(0, 0, _currentViewport[2], _currentViewport[3]);

    // 1st pass: render back facing polygons to texture0 of the framebuffer
    _drawVolumeFaces(1, castingMode, false);

    // Detect if we're inside the volume
    glm::mat4           InversedMV = glm::inverse(ModelView);
    std::vector<double> cameraUser(4, 1.0);    // camera position in user coordinates
    cameraUser[0] = InversedMV[3][0];
    cameraUser[1] = InversedMV[3][1];
    cameraUser[2] = InversedMV[3][2];
    std::vector<size_t> cameraCellIndices;    // camera position in which cell?
    bool                insideACell = grid->GetIndicesCell(cameraUser, cameraCellIndices);
    if (insideACell) { _updateNearClippingPlane(); }

    // 2nd pass, render front facing polygons
    _drawVolumeFaces(2, castingMode, insideACell);

    // Collect the color map for the 3rd pass rendering, which is the actual ray casting.
    _updateColormap(params);
    glActiveTexture(GL_TEXTURE0 + _colorMapTexOffset);
    glBindTexture(GL_TEXTURE_1D, _colorMapTextureId);
    glTexImage1D(GL_TEXTURE_1D, 0, GL_RGBA32F, _colorMap.size() / 4, 0, GL_RGBA, GL_FLOAT, _colorMap.data());
    glBindTexture(GL_TEXTURE_1D, 0);

    glBindFramebuffer(GL_FRAMEBUFFER, 0);
    glViewport(0, 0, _currentViewport[2], _currentViewport[3]);

    // 3rd pass, perform ray casting
    _drawVolumeFaces(3, castingMode, insideACell, InversedMV, fast);

    // Restore default VAO settings!
    glBindVertexArray(0);
    glBindBuffer(GL_ELEMENT_ARRAY_BUFFER, 0);
    glDepthFunc(GL_LESS);

    delete grid;

    return 0;
}

int RayCaster::_initializeFramebufferTextures()
{
    /* Create Vertex Array Object (VAO) */
    glGenVertexArrays(1, &_vertexArrayId);
    glGenBuffers(1, &_vertexBufferId);
    glGenBuffers(1, &_indexBufferId);
    glGenBuffers(1, &_vertexAttribId);

    /* Generate back-facing texture */
    glGenTextures(1, &_backFaceTextureId);
    glActiveTexture(GL_TEXTURE0 + _backFaceTexOffset);
    glBindTexture(GL_TEXTURE_2D, _backFaceTextureId);
    glTexImage2D(GL_TEXTURE_2D, 0, GL_RGBA32F, _currentViewport[2], _currentViewport[3], 0, GL_RGBA, GL_FLOAT, nullptr);

    /* Configure the back-facing texture */
    glTexParameteri(GL_TEXTURE_2D, GL_TEXTURE_MAG_FILTER, GL_LINEAR);
    glTexParameteri(GL_TEXTURE_2D, GL_TEXTURE_MIN_FILTER, GL_LINEAR);
    glTexParameteri(GL_TEXTURE_2D, GL_TEXTURE_WRAP_S, GL_CLAMP_TO_EDGE);
    glTexParameteri(GL_TEXTURE_2D, GL_TEXTURE_WRAP_T, GL_CLAMP_TO_EDGE);

    /* Generate front-facing texture */
    glGenTextures(1, &_frontFaceTextureId);
    glActiveTexture(GL_TEXTURE0 + _frontFaceTexOffset);
    glBindTexture(GL_TEXTURE_2D, _frontFaceTextureId);
    glTexImage2D(GL_TEXTURE_2D, 0, GL_RGBA32F, _currentViewport[2], _currentViewport[3], 0, GL_RGBA, GL_FLOAT, nullptr);

    /* Configure the front-faceing texture */
    glTexParameteri(GL_TEXTURE_2D, GL_TEXTURE_MAG_FILTER, GL_LINEAR);
    glTexParameteri(GL_TEXTURE_2D, GL_TEXTURE_MIN_FILTER, GL_LINEAR);
    glTexParameteri(GL_TEXTURE_2D, GL_TEXTURE_WRAP_S, GL_CLAMP_TO_EDGE);
    glTexParameteri(GL_TEXTURE_2D, GL_TEXTURE_WRAP_T, GL_CLAMP_TO_EDGE);

    /* Create an Frame Buffer Object for the front and back side of the volume. */
    glGenFramebuffers(1, &_frameBufferId);
    glBindFramebuffer(GL_FRAMEBUFFER, _frameBufferId);

    /* Set "_backFaceTextureId"  as color attachement #0,
       and "_frontFaceTextureId" as color attachement #1.  */
    glFramebufferTexture(GL_FRAMEBUFFER, GL_COLOR_ATTACHMENT0, _backFaceTextureId, 0);
    glFramebufferTexture(GL_FRAMEBUFFER, GL_COLOR_ATTACHMENT1, _frontFaceTextureId, 0);
    _drawBuffers[0] = GL_COLOR_ATTACHMENT0;
    _drawBuffers[1] = GL_COLOR_ATTACHMENT1;
    glDrawBuffers(2, _drawBuffers);

    /* Check if framebuffer is complete */
    if (glCheckFramebufferStatus(GL_FRAMEBUFFER) != GL_FRAMEBUFFER_COMPLETE) {
        MyBase::SetErrMsg("_openGLInitialization(): Framebuffer failed; "
                          "the behavior is then undefined.");
        return GLERROR;
    }

    /* Bind the default frame buffer */
    glBindFramebuffer(GL_FRAMEBUFFER, 0);

    /* Generate and configure 3D texture: _volumeTextureId */
    glGenTextures(1, &_volumeTextureId);
    glActiveTexture(GL_TEXTURE0 + _volumeTexOffset);
    glBindTexture(GL_TEXTURE_3D, _volumeTextureId);
    glTexParameteri(GL_TEXTURE_3D, GL_TEXTURE_MAG_FILTER, GL_LINEAR);
    glTexParameteri(GL_TEXTURE_3D, GL_TEXTURE_MIN_FILTER, GL_LINEAR);
    glTexParameteri(GL_TEXTURE_3D, GL_TEXTURE_WRAP_S, GL_CLAMP_TO_EDGE);
    glTexParameteri(GL_TEXTURE_3D, GL_TEXTURE_WRAP_T, GL_CLAMP_TO_EDGE);
    glTexParameteri(GL_TEXTURE_3D, GL_TEXTURE_WRAP_R, GL_CLAMP_TO_EDGE);

    /* Generate and configure 1D texture: _colorMapTextureId */
    glGenTextures(1, &_colorMapTextureId);
    glActiveTexture(GL_TEXTURE0 + _colorMapTexOffset);
    glBindTexture(GL_TEXTURE_1D, _colorMapTextureId);
    glTexParameteri(GL_TEXTURE_1D, GL_TEXTURE_MAG_FILTER, GL_LINEAR);
    glTexParameteri(GL_TEXTURE_1D, GL_TEXTURE_MIN_FILTER, GL_LINEAR);
    glTexParameteri(GL_TEXTURE_1D, GL_TEXTURE_WRAP_S, GL_CLAMP_TO_EDGE);

    /* Generate and configure 3D texture: _missingValueTextureId */
    glGenTextures(1, &_missingValueTextureId);
    glActiveTexture(GL_TEXTURE0 + _missingValueTexOffset);
    glBindTexture(GL_TEXTURE_3D, _missingValueTextureId);
    glTexParameteri(GL_TEXTURE_3D, GL_TEXTURE_MAG_FILTER, GL_NEAREST);
    glTexParameteri(GL_TEXTURE_3D, GL_TEXTURE_MIN_FILTER, GL_NEAREST);
    glTexParameteri(GL_TEXTURE_3D, GL_TEXTURE_WRAP_S, GL_CLAMP_TO_EDGE);
    glTexParameteri(GL_TEXTURE_3D, GL_TEXTURE_WRAP_T, GL_CLAMP_TO_EDGE);
    glTexParameteri(GL_TEXTURE_3D, GL_TEXTURE_WRAP_R, GL_CLAMP_TO_EDGE);

    /* Generate 3D texture: _vertCoordsTextureId */
    glGenTextures(1, &_vertCoordsTextureId);
    glActiveTexture(GL_TEXTURE0 + _vertCoordsTexOffset);
    glBindTexture(GL_TEXTURE_3D, _vertCoordsTextureId);
    glTexParameteri(GL_TEXTURE_3D, GL_TEXTURE_MAG_FILTER, GL_NEAREST);
    glTexParameteri(GL_TEXTURE_3D, GL_TEXTURE_MIN_FILTER, GL_NEAREST);
    glTexParameteri(GL_TEXTURE_3D, GL_TEXTURE_WRAP_S, GL_CLAMP_TO_EDGE);
    glTexParameteri(GL_TEXTURE_3D, GL_TEXTURE_WRAP_T, GL_CLAMP_TO_EDGE);
    glTexParameteri(GL_TEXTURE_3D, GL_TEXTURE_WRAP_R, GL_CLAMP_TO_EDGE);

    /* Generate and configure depth texture */
    glGenTextures(1, &_depthTextureId);
    glActiveTexture(GL_TEXTURE0 + _depthTexOffset);
    glBindTexture(GL_TEXTURE_2D, _depthTextureId);
    glTexParameteri(GL_TEXTURE_2D, GL_TEXTURE_WRAP_S, GL_CLAMP_TO_EDGE);
    glTexParameteri(GL_TEXTURE_2D, GL_TEXTURE_WRAP_T, GL_CLAMP_TO_EDGE);
    glTexParameteri(GL_TEXTURE_2D, GL_TEXTURE_MIN_FILTER, GL_LINEAR);
    glTexParameteri(GL_TEXTURE_2D, GL_TEXTURE_MAG_FILTER, GL_LINEAR);

    /* Bind the default textures */
    glBindTexture(GL_TEXTURE_1D, 0);
    glBindTexture(GL_TEXTURE_2D, 0);
    glBindTexture(GL_TEXTURE_3D, 0);

    return 0;
}

void RayCaster::_drawVolumeFaces(int whichPass, int castingMode, bool insideACell, const glm::mat4 &InversedMV, bool fast)
{
    glm::mat4 modelview = _glManager->matrixManager->GetModelViewMatrix();
    glm::mat4 projection = _glManager->matrixManager->GetProjectionMatrix();

    if (whichPass == 1) {
        _1stPassShader->Bind();
        _1stPassShader->SetUniform("MV", modelview);
        _1stPassShader->SetUniform("Projection", projection);

        glEnable(GL_CULL_FACE);
        glCullFace(GL_FRONT);
        glEnable(GL_DEPTH_TEST);
        glClearDepth(0.0);
        glClear(GL_DEPTH_BUFFER_BIT);
        glDepthFunc(GL_GEQUAL);
        const GLfloat black[] = {0.0f, 0.0f, 0.0f, 0.0f};
        glClearBufferfv(GL_COLOR, 0, black);    // clear GL_COLOR_ATTACHMENT0
        glDisable(GL_BLEND);
    } else if (whichPass == 2) {
        _2ndPassShader->Bind();
        _2ndPassShader->SetUniform("MV", modelview);
        _2ndPassShader->SetUniform("Projection", projection);

        glEnable(GL_CULL_FACE);
        glCullFace(GL_BACK);
        glEnable(GL_DEPTH_TEST);
        glClearDepth(1.0);
        glClear(GL_DEPTH_BUFFER_BIT);
        glDepthFunc(GL_LEQUAL);
        const GLfloat black[] = {0.0f, 0.0f, 0.0f, 0.0f};
        glClearBufferfv(GL_COLOR, 1, black);    // clear GL_COLOR_ATTACHMENT1
        glDisable(GL_BLEND);
    } else    // 3rd pass
    {
        _3rdPassShader->Bind();
        _load3rdPassUniforms(castingMode, InversedMV, fast);
        _3rdPassSpecialHandling(fast, castingMode);

        glEnable(GL_CULL_FACE);
        glCullFace(GL_BACK);
        glEnable(GL_DEPTH_TEST);
        glDepthMask(GL_TRUE);

        glEnable(GL_BLEND);
        glBlendFunc(GL_SRC_ALPHA, GL_ONE_MINUS_SRC_ALPHA);
    }

    if (insideACell)    // Only enters this section when 1st or 2nd pass
    {
        glEnableVertexAttribArray(0);    // attribute 0 is vertex coordinates
        glBindBuffer(GL_ARRAY_BUFFER, _vertexBufferId);
        glBufferData(GL_ARRAY_BUFFER, 12 * sizeof(GLfloat), _userCoordinates.nearCoords, GL_STREAM_DRAW);
        glVertexAttribPointer(0, 3, GL_FLOAT, GL_FALSE, 0, (void *)0);
        glDrawArrays(GL_TRIANGLE_STRIP, 0, 4);
        glBindBuffer(GL_ARRAY_BUFFER, 0);
        glDisableVertexAttribArray(0);
    } else    // could be all 3 passes
    {
        _renderTriangleStrips(whichPass, castingMode);
    }

    glDisable(GL_CULL_FACE);
    glDisable(GL_DEPTH_TEST);

    glUseProgram(0);
}

void RayCaster::_load3rdPassUniforms(int castingMode, const glm::mat4 &inversedMV, bool fast) const
{
    ShaderProgram *shader = _3rdPassShader;

    glm::mat4 modelview = _glManager->matrixManager->GetModelViewMatrix();
    glm::mat4 projection = _glManager->matrixManager->GetProjectionMatrix();

    shader->SetUniform("MV", modelview);
    shader->SetUniform("Projection", projection);
    shader->SetUniform("inversedMV", inversedMV);
    shader->SetUniform("colorMapRange", (glm::vec3 &)_colorMapRange[0]);
    shader->SetUniform("viewportDims", glm::ivec2(_currentViewport[2], _currentViewport[3]));
    const size_t *cdims = _userCoordinates.dims;
    glm::ivec3    volumeDims((int)cdims[0], (int)cdims[1], (int)cdims[2]);
    shader->SetUniform("volumeDims", volumeDims);
    float planes[24];    // 6 planes, each with 4 elements
    Renderer::GetClippingPlanes(planes);
    shader->SetUniformArray("clipPlanes", 6, (glm::vec4 *)planes);

    glm::vec3 gridMin, gridMax;
    for (int i = 0; i < 3; i++) {
        gridMin[i] = _userCoordinates.myGridMin[i];
        gridMax[i] = _userCoordinates.myGridMax[i];
    }
    if (castingMode == FixedStep) {
        shader->SetUniform("boxMin", gridMin);
        shader->SetUniform("boxMax", gridMax);
    }

    // Get light settings from params.
    RayCasterParams *params = dynamic_cast<RayCasterParams *>(GetActiveParams());
    bool             lighting = params->GetLighting();
    if (lighting) {
        std::vector<double> coeffsD = params->GetLightingCoeffs();
        float               coeffsF[4] = {float(coeffsD[0]), float(coeffsD[1]), float(coeffsD[2]), float(coeffsD[3])};
        shader->SetUniformArray("lightingCoeffs", 4, coeffsF);
    }

    // Pack in fast mode, lighting, and missing value booleans together
    int flags[3] = {int(fast), int(lighting), int(_userCoordinates.missingValueMask != nullptr)};
    shader->SetUniformArray("flags", 3, flags);

    // Calculate the step size with sample rate multiplier taken into account.
    float stepSize1D, multiplier = 1.0f;
    if (castingMode == FixedStep) switch (params->GetSampleRateMultiplier()) {
        case 0: multiplier = 1.0f; break;    // These values need to be in sync with
        case 1: multiplier = 2.0f; break;    //   the multiplier values in the GUI.
        case 2: multiplier = 4.0f; break;
        case 3: multiplier = 0.5f; break;
        case 4: multiplier = 0.25f; break;
        case 5: multiplier = 0.125f; break;
        default: multiplier = 1.0f; break;
        }
    glm::vec3 dimsf((float)cdims[0], (float)cdims[1], (float)cdims[2]);
    float     numCells = glm::length(dimsf);
    glm::vec4 tmpVec4 = modelview * glm::vec4(gridMin, 1.0);
    glm::vec3 gridMinEye(tmpVec4.x, tmpVec4.y, tmpVec4.z);
    tmpVec4 = modelview * glm::vec4(gridMax, 1.0);
    glm::vec3 gridMaxEye(tmpVec4.x, tmpVec4.y, tmpVec4.z);
    glm::vec3 diagonal = gridMaxEye - gridMinEye;
    if (numCells < 50.0f)    // Make sure at least 100 steps
        stepSize1D = glm::length(diagonal) / 100.0f * multiplier;
    else    // Use Nyquist frequency
        stepSize1D = glm::length(diagonal) / (numCells * 2.0f) * multiplier;

    if (fast && castingMode == FixedStep) stepSize1D *= 8.0f;    //  Increase step size, when fast rendering
    shader->SetUniform("stepSize1D", stepSize1D);

    // Pass in textures
    glActiveTexture(GL_TEXTURE0 + _backFaceTexOffset);
    glBindTexture(GL_TEXTURE_2D, _backFaceTextureId);
    shader->SetUniform("backFaceTexture", _backFaceTexOffset);

    glActiveTexture(GL_TEXTURE0 + _frontFaceTexOffset);
    glBindTexture(GL_TEXTURE_2D, _frontFaceTextureId);
    shader->SetUniform("frontFaceTexture", _frontFaceTexOffset);

    glActiveTexture(GL_TEXTURE0 + _volumeTexOffset);
    glBindTexture(GL_TEXTURE_3D, _volumeTextureId);
    shader->SetUniform("volumeTexture", _volumeTexOffset);

    glActiveTexture(GL_TEXTURE0 + _colorMapTexOffset);
    glBindTexture(GL_TEXTURE_1D, _colorMapTextureId);
    shader->SetUniform("colorMapTexture", _colorMapTexOffset);

    glActiveTexture(GL_TEXTURE0 + _missingValueTexOffset);
    glBindTexture(GL_TEXTURE_3D, _missingValueTextureId);
    shader->SetUniform("missingValueMaskTexture", _missingValueTexOffset);

    if (castingMode == CellTraversal) {
        glActiveTexture(GL_TEXTURE0 + _vertCoordsTexOffset);
        glBindTexture(GL_TEXTURE_3D, _vertCoordsTextureId);
        shader->SetUniform("vertCoordsTexture", _vertCoordsTexOffset);
    }
}

void RayCaster::_3rdPassSpecialHandling(bool fast, int castingMode)
{
    // Left empty intentially.
    // Derived classes feel free to put stuff here.
}

void RayCaster::_renderTriangleStrips(int whichPass, int castingMode) const
{
    /* Give bx, by, bz type of "unsigned int" for indexBuffer */
    unsigned int bx = (unsigned int)_userCoordinates.dims[0];
    unsigned int by = (unsigned int)_userCoordinates.dims[1];
    unsigned int bz = (unsigned int)_userCoordinates.dims[2];
    size_t       idx;

    // Each strip will have the same numOfVertices for the first 4 faces
    size_t        numOfVertices = bx * 2;
    unsigned int *indexBuffer = new unsigned int[numOfVertices];

    bool attrib1Enabled = false;    // Attribute to hold provoking index of each triangle.
    int *attrib1Buffer = nullptr;
    if (castingMode == CellTraversal && whichPass == 3) {
        attrib1Enabled = true;
        unsigned int big1 = bx > by ? bx : by;
        unsigned int small = bx < by ? bx : by;
        unsigned int big2 = bz > small ? bz : small;
        attrib1Buffer = new int[big1 * big2 * 4];    // Enough length for all faces
    }

    //
    // Render front face:
    //
    _enableVertexAttribute(_userCoordinates.frontFace, bx * by * 3, attrib1Enabled);
    for (unsigned int y = 0; y < by - 1; y++)    // Looping over every TriangleStrip
    {
        idx = 0;
        // This loop controls rendering order of the triangle strip. It
        // provides the indices for each vertex in a strip. Strips are
        // created one row at a time.
        //
        for (unsigned int x = 0; x < bx; x++)    // Filling indices for vertices of this TriangleStrip
        {
            indexBuffer[idx++] = (y + 1) * bx + x;
            indexBuffer[idx++] = y * bx + x;
        }

        // In cell-traverse ray casting mode we need a cell index for the
        // two triangles forming the face of a cell. Use the OpenGL "provoking"
        // vertex to provide this information.
        //
        if (attrib1Enabled)    // Also specify attrib1 values
        {
            for (unsigned int x = 0; x < bx; x++)    // Fill attrib1 value for each vertex
            {
                unsigned int attribIdx = ((y + 1) * bx + x) * 4;
                attrib1Buffer[attribIdx] = int(x) - 1;
                attrib1Buffer[attribIdx + 1] = int(y);
                attrib1Buffer[attribIdx + 2] = int(bz) - 2;
                attrib1Buffer[attribIdx + 3] = 0;
                attribIdx = (y * bx + x) * 4;
                attrib1Buffer[attribIdx] = int(x) - 1;
                attrib1Buffer[attribIdx + 1] = int(y);
                attrib1Buffer[attribIdx + 2] = int(bz) - 2;
                attrib1Buffer[attribIdx + 3] = 0;
            }
            glBufferData(GL_ARRAY_BUFFER, bx * by * 4 * sizeof(int), attrib1Buffer, GL_STREAM_DRAW);
            glVertexAttribIPointer(1, 4, GL_INT, 0, (void *)0);
        }
        glBufferData(GL_ELEMENT_ARRAY_BUFFER, numOfVertices * sizeof(unsigned int), indexBuffer, GL_STREAM_DRAW);
        glDrawElements(GL_TRIANGLE_STRIP, numOfVertices, GL_UNSIGNED_INT, (void *)0);
    }

    //
    // Render back face:
    //
    _enableVertexAttribute(_userCoordinates.backFace, bx * by * 3, attrib1Enabled);
    for (unsigned int y = 0; y < by - 1; y++)    // strip by strip
    {
        idx = 0;
        for (unsigned int x = 0; x < bx; x++) {
            indexBuffer[idx++] = y * bx + x;
            indexBuffer[idx++] = (y + 1) * bx + x;
        }
        if (attrib1Enabled) {
            for (unsigned int x = 0; x < bx; x++) {
                unsigned int attribIdx = (y * bx + x) * 4;
                attrib1Buffer[attribIdx] = int(x) - 1;
                attrib1Buffer[attribIdx + 1] = int(y);
                attrib1Buffer[attribIdx + 2] = 0;
                attrib1Buffer[attribIdx + 3] = 1;
                attribIdx = ((y + 1) * bx + x) * 4;
                attrib1Buffer[attribIdx] = int(x) - 1;
                attrib1Buffer[attribIdx + 1] = int(y);
                attrib1Buffer[attribIdx + 2] = 0;
                attrib1Buffer[attribIdx + 3] = 1;
            }
            glBufferData(GL_ARRAY_BUFFER, bx * by * 4 * sizeof(int), attrib1Buffer, GL_STREAM_DRAW);
            glVertexAttribIPointer(1, 4, GL_INT, 0, (void *)0);
        }
        glBufferData(GL_ELEMENT_ARRAY_BUFFER, numOfVertices * sizeof(unsigned int), indexBuffer, GL_STREAM_DRAW);
        glDrawElements(GL_TRIANGLE_STRIP, numOfVertices, GL_UNSIGNED_INT, (void *)0);
    }

    //
    // Render top face:
    //
    _enableVertexAttribute(_userCoordinates.topFace, bx * bz * 3, attrib1Enabled);
    for (unsigned int z = 0; z < bz - 1; z++) {
        idx = 0;
        for (unsigned int x = 0; x < bx; x++) {
            indexBuffer[idx++] = z * bx + x;
            indexBuffer[idx++] = (z + 1) * bx + x;
        }
        if (attrib1Enabled) {
            for (unsigned int x = 0; x < bx; x++) {
                unsigned int attribIdx = (z * bx + x) * 4;
                attrib1Buffer[attribIdx] = int(x) - 1;
                attrib1Buffer[attribIdx + 1] = int(by) - 2;
                attrib1Buffer[attribIdx + 2] = int(z);
                attrib1Buffer[attribIdx + 3] = 2;
                attribIdx = ((z + 1) * bx + x) * 4;
                attrib1Buffer[attribIdx] = int(x) - 1;
                attrib1Buffer[attribIdx + 1] = int(by) - 2;
                attrib1Buffer[attribIdx + 2] = int(z);
                attrib1Buffer[attribIdx + 3] = 2;
            }
            glBufferData(GL_ARRAY_BUFFER, bx * bz * 4 * sizeof(int), attrib1Buffer, GL_STREAM_DRAW);
            glVertexAttribIPointer(1, 4, GL_INT, 0, (void *)0);
        }
        glBufferData(GL_ELEMENT_ARRAY_BUFFER, numOfVertices * sizeof(unsigned int), indexBuffer, GL_STREAM_DRAW);
        glDrawElements(GL_TRIANGLE_STRIP, numOfVertices, GL_UNSIGNED_INT, (void *)0);
    }

    //
    // Render bottom face:
    //
    _enableVertexAttribute(_userCoordinates.bottomFace, bx * bz * 3, attrib1Enabled);
    for (unsigned int z = 0; z < bz - 1; z++) {
        idx = 0;
        for (unsigned int x = 0; x < bx; x++) {
            indexBuffer[idx++] = (z + 1) * bx + x;
            indexBuffer[idx++] = z * bx + x;
        }
        if (attrib1Enabled) {
            for (unsigned int x = 0; x < bx; x++) {
                unsigned int attribIdx = ((z + 1) * bx + x) * 4;
                attrib1Buffer[attribIdx] = int(x) - 1;
                attrib1Buffer[attribIdx + 1] = 0;
                attrib1Buffer[attribIdx + 2] = int(z);
                attrib1Buffer[attribIdx + 3] = 3;
                attribIdx = (z * bx + x) * 4;
                attrib1Buffer[attribIdx] = int(x) - 1;
                attrib1Buffer[attribIdx + 1] = 0;
                attrib1Buffer[attribIdx + 2] = int(z);
                attrib1Buffer[attribIdx + 3] = 3;
            }
            glBufferData(GL_ARRAY_BUFFER, bx * bz * 4 * sizeof(int), attrib1Buffer, GL_STREAM_DRAW);
            glVertexAttribIPointer(1, 4, GL_INT, 0, (void *)0);
        }
        glBufferData(GL_ELEMENT_ARRAY_BUFFER, numOfVertices * sizeof(unsigned int), indexBuffer, GL_STREAM_DRAW);
        glDrawElements(GL_TRIANGLE_STRIP, numOfVertices, GL_UNSIGNED_INT, (void *)0);
    }

    // Each strip will have the same numOfVertices for the rest 2 faces.
    numOfVertices = by * 2;
    delete[] indexBuffer;
    indexBuffer = new unsigned int[numOfVertices];

    //
    // Render right face:
    //
    _enableVertexAttribute(_userCoordinates.rightFace, by * bz * 3, attrib1Enabled);
    for (unsigned int z = 0; z < bz - 1; z++) {
        idx = 0;
        for (unsigned int y = 0; y < by; y++) {
            indexBuffer[idx++] = (z + 1) * by + y;
            indexBuffer[idx++] = z * by + y;
        }
        if (attrib1Enabled) {
            for (unsigned int y = 0; y < by; y++) {
                unsigned int attribIdx = ((z + 1) * by + y) * 4;
                attrib1Buffer[attribIdx] = int(bx) - 2;
                attrib1Buffer[attribIdx + 1] = int(y) - 1;
                attrib1Buffer[attribIdx + 2] = int(z);
                attrib1Buffer[attribIdx + 3] = 4;
                attribIdx = (z * by + y) * 4;
                attrib1Buffer[attribIdx] = int(bx) - 2;
                attrib1Buffer[attribIdx + 1] = int(y) - 1;
                attrib1Buffer[attribIdx + 2] = int(z);
                attrib1Buffer[attribIdx + 3] = 4;
            }
            glBufferData(GL_ARRAY_BUFFER, by * bz * 4 * sizeof(int), attrib1Buffer, GL_STREAM_DRAW);
            glVertexAttribIPointer(1, 4, GL_INT, 0, (void *)0);
        }
        glBufferData(GL_ELEMENT_ARRAY_BUFFER, numOfVertices * sizeof(unsigned int), indexBuffer, GL_STREAM_DRAW);
        glDrawElements(GL_TRIANGLE_STRIP, numOfVertices, GL_UNSIGNED_INT, (void *)0);
    }

    //
    // Render left face
    //
    _enableVertexAttribute(_userCoordinates.leftFace, by * bz * 3, attrib1Enabled);
    for (unsigned int z = 0; z < bz - 1; z++) {
        idx = 0;
        for (unsigned int y = 0; y < by; y++) {
            indexBuffer[idx++] = z * by + y;
            indexBuffer[idx++] = (z + 1) * by + y;
        }
        if (attrib1Enabled) {
            for (unsigned int y = 0; y < by; y++) {
                unsigned int attribIdx = (z * by + y) * 4;
                attrib1Buffer[attribIdx] = 0;
                attrib1Buffer[attribIdx + 1] = int(y) - 1;
                attrib1Buffer[attribIdx + 2] = int(z);
                attrib1Buffer[attribIdx + 3] = 5;
                attribIdx = ((z + 1) * by + y) * 4;
                attrib1Buffer[attribIdx] = 0;
                attrib1Buffer[attribIdx + 1] = int(y) - 1;
                attrib1Buffer[attribIdx + 2] = int(z);
                attrib1Buffer[attribIdx + 3] = 5;
            }
            glBufferData(GL_ARRAY_BUFFER, by * bz * 4 * sizeof(int), attrib1Buffer, GL_STREAM_DRAW);
            glVertexAttribIPointer(1, 4, GL_INT, 0, (void *)0);
        }
        glBufferData(GL_ELEMENT_ARRAY_BUFFER, numOfVertices * sizeof(unsigned int), indexBuffer, GL_STREAM_DRAW);
        glDrawElements(GL_TRIANGLE_STRIP, numOfVertices, GL_UNSIGNED_INT, (void *)0);
    }

    if (attrib1Enabled) delete[] attrib1Buffer;
    delete[] indexBuffer;
    glDisableVertexAttribArray(0);
    glDisableVertexAttribArray(1);
    glBindBuffer(GL_ARRAY_BUFFER, 0);
}

void RayCaster::_enableVertexAttribute(const float *buf, size_t length, bool attrib1Enabled) const
{
    glEnableVertexAttribArray(0);
    glBindBuffer(GL_ARRAY_BUFFER, _vertexBufferId);
    glBufferData(GL_ARRAY_BUFFER, length * sizeof(float), buf, GL_STATIC_DRAW);
    glVertexAttribPointer(0, 3, GL_FLOAT, GL_FALSE, 0, (void *)0);
    if (attrib1Enabled) {
        glEnableVertexAttribArray(1);
        glBindBuffer(GL_ARRAY_BUFFER, _vertexAttribId);
    }
}

double RayCaster::_getElapsedSeconds(const struct timeval *begin, const struct timeval *end) const
{
#ifdef WIN32
    return 0.0;
#else
    return (end->tv_sec - begin->tv_sec) + ((end->tv_usec - begin->tv_usec) / 1000000.0);
#endif
}

void RayCaster::_updateViewportWhenNecessary()
{
    GLint newViewport[4];
    glGetIntegerv(GL_VIEWPORT, newViewport);
    // newViewport contains zero width and height sometimes.
    //   Need to filter out those instances.
    if ((std::memcmp(newViewport, _currentViewport, 4 * sizeof(GLint)) != 0) && (newViewport[2] > 0) && (newViewport[3] > 0)) {
        std::memcpy(_currentViewport, newViewport, 4 * sizeof(GLint));

        // Re-size 2D textures
        glActiveTexture(GL_TEXTURE0 + _backFaceTexOffset);
        glBindTexture(GL_TEXTURE_2D, _backFaceTextureId);
        glTexImage2D(GL_TEXTURE_2D, 0, GL_RGBA32F, _currentViewport[2], _currentViewport[3], 0, GL_RGBA, GL_FLOAT, nullptr);

        glActiveTexture(GL_TEXTURE0 + _frontFaceTexOffset);
        glBindTexture(GL_TEXTURE_2D, _frontFaceTextureId);
        glTexImage2D(GL_TEXTURE_2D, 0, GL_RGBA32F, _currentViewport[2], _currentViewport[3], 0, GL_RGBA, GL_FLOAT, nullptr);
    }
}

void RayCaster::_updateColormap(RayCasterParams *params)
{
    if (params->UseSingleColor()) {
        float singleColor[4];
        params->GetConstantColor(singleColor);
        singleColor[3] = 1.0f;    // 1.0 in alpha channel
        _colorMap.resize(8);      // _colorMap will have 2 RGBA values
        for (int i = 0; i < 8; i++) _colorMap[i] = singleColor[i % 4];
        _colorMapRange[0] = 0.0f;
        _colorMapRange[1] = 0.0f;
        _colorMapRange[2] = 1e-5f;
    } else {
        params->GetMapperFunc()->makeLut(_colorMap);
        assert(_colorMap.size() % 4 == 0);
        std::vector<double> range = params->GetMapperFunc()->getMinMaxMapValue();
        _colorMapRange[0] = float(range[0]);
        _colorMapRange[1] = float(range[1]);
        _colorMapRange[2] = (_colorMapRange[1] - _colorMapRange[0]) > 1e-5f ? (_colorMapRange[1] - _colorMapRange[0]) : 1e-5f;
    }
}

void RayCaster::_updateDataTextures()
{
    const size_t *dims = _userCoordinates.dims;

    glActiveTexture(GL_TEXTURE0 + _volumeTexOffset);
    glBindTexture(GL_TEXTURE_3D, _volumeTextureId);
#ifdef Darwin
    //
    // Intel driver on MacOS seems to not able to correctly update the texture content
    //   when the texture is moderately big. This workaround of loading a dummy texture
    //   to force it to update seems to resolve this issue.
    //
    float dummyVolume[8] = {0.0f, 0.0f, 0.0f, 0.0f, 0.0f, 0.0f, 0.0f, 0.0f};
    glTexImage3D(GL_TEXTURE_3D, 0, GL_R32F, 2, 2, 2, 0, GL_RED, GL_FLOAT, dummyVolume);
#endif
    glTexImage3D(GL_TEXTURE_3D, 0, GL_R32F, dims[0], dims[1], dims[2], 0, GL_RED, GL_FLOAT, _userCoordinates.dataField);

    // Now we HAVE TO attach a missing value mask texture, because
    //   Intel driver on Mac doesn't like leaving the texture empty...
    glActiveTexture(GL_TEXTURE0 + _missingValueTexOffset);
    glPixelStorei(GL_UNPACK_ALIGNMENT, 1);    // Alignment adjustment. Stupid OpenGL thing.
    glBindTexture(GL_TEXTURE_3D, _missingValueTextureId);
    if (_userCoordinates.missingValueMask) {
        glTexImage3D(GL_TEXTURE_3D, 0, GL_R8UI, dims[0], dims[1], dims[2], 0, GL_RED_INTEGER, GL_UNSIGNED_BYTE, _userCoordinates.missingValueMask);
    } else {
        unsigned char dummyMask[8] = {0u, 0u, 0u, 0u, 0u, 0u, 0u, 0u};
        glTexImage3D(GL_TEXTURE_3D, 0, GL_R8UI, 2, 2, 2, 0, GL_RED_INTEGER, GL_UNSIGNED_BYTE, dummyMask);
    }
    glPixelStorei(GL_UNPACK_ALIGNMENT, 4);    // Restore default alignment.

    glBindTexture(GL_TEXTURE_3D, 0);
}

void RayCaster::_updateNearClippingPlane()
{
    glm::mat4 MVP = Renderer::_glManager->matrixManager->GetModelViewProjectionMatrix();
    glm::mat4 InversedMVP = glm::inverse(MVP);
    glm::vec4 topLeftNDC(-1.0f, 1.0f, -0.9999f, 1.0f);
    glm::vec4 bottomLeftNDC(-1.0f, -1.0f, -0.9999f, 1.0f);
    glm::vec4 topRightNDC(1.0f, 1.0f, -0.9999f, 1.0f);
    glm::vec4 bottomRightNDC(1.0f, -1.0f, -0.9999f, 1.0f);
    glm::vec4 near[4];
    near[0] = InversedMVP * topLeftNDC;
    near[1] = InversedMVP * bottomLeftNDC;
    near[2] = InversedMVP * topRightNDC;
    near[3] = InversedMVP * bottomRightNDC;
    for (int i = 0; i < 4; i++) {
        near[i] /= near[i].w;
        std::memcpy(_userCoordinates.nearCoords + i * 3, glm::value_ptr(near[i]), 3 * sizeof(float));
    }
}

int RayCaster::_updateVertCoordsTexture(const glm::mat4 &MV)
{
    // First, transform every vertex coordinate to the eye space
    size_t numOfVertices = _userCoordinates.dims[0] * _userCoordinates.dims[1] * _userCoordinates.dims[2];
    float *coordEye = nullptr;
    try {
        coordEye = new float[3 * numOfVertices];
    } catch (const std::bad_alloc &e) {
        MyBase::SetErrMsg(e.what());
        return MEMERROR;
    }

    const float *vc = _userCoordinates.vertCoords;
    glm::vec4    posModel(1.0f);
    for (size_t i = 0; i < numOfVertices; i++) {
        posModel.x = vc[3 * i];
        posModel.y = vc[3 * i + 1];
        posModel.z = vc[3 * i + 2];
        glm::vec4 posEye = MV * posModel;
        std::memcpy(coordEye + 3 * i, glm::value_ptr(posEye), 12);    // 3 values, each 4 bytes
    }

    // Second, send these eye coordinates to the GPU
    glActiveTexture(GL_TEXTURE0 + _vertCoordsTexOffset);
    glBindTexture(GL_TEXTURE_3D, _vertCoordsTextureId);
#ifdef Darwin
    // Apply a dummy texture
    float dummyVolume[8] = {0.0f, 0.0f, 0.0f, 0.0f, 0.0f, 0.0f, 0.0f, 0.0f};
    glTexImage3D(GL_TEXTURE_3D, 0, GL_R32F, 2, 2, 2, 0, GL_RED, GL_FLOAT, dummyVolume);
#endif
    glTexImage3D(GL_TEXTURE_3D, 0, GL_RGB32F, _userCoordinates.dims[0], _userCoordinates.dims[1], _userCoordinates.dims[2], 0, GL_RGB, GL_FLOAT, coordEye);

    glBindTexture(GL_TEXTURE_3D, 0);

    delete[] coordEye;

    return 0;
}<|MERGE_RESOLUTION|>--- conflicted
+++ resolved
@@ -75,17 +75,13 @@
 // Destructor
 RayCaster::~RayCaster()
 {
-<<<<<<< HEAD
-    // delete framebuffers
+    // Delete framebuffers
     if (_frameBufferId) {
         glDeleteFramebuffers(1, &_frameBufferId);
         _frameBufferId = 0;
     }
 
-    // delete textures
-=======
     // Delete textures
->>>>>>> e788ec30
     if (_backFaceTextureId) {
         glDeleteTextures(1, &_backFaceTextureId);
         _backFaceTextureId = 0;
