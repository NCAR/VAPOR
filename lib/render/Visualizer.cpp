--- conflicted
+++ resolved
@@ -186,10 +186,7 @@
 		MyBase::SetErrMsg("Invalid time step");
 		return -1;
 	}
-<<<<<<< HEAD
-=======
-
->>>>>>> 2a68e1ea
+
 	if (paintSetup(timeStep)) return -1;
 	//make sure to capture whenever the time step or frame index changes (once we implement capture!)
 
