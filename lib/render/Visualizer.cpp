--- conflicted
+++ resolved
@@ -264,7 +264,6 @@
             }
 		}
 
-<<<<<<< HEAD
         GL_ERR_BREAK();
 		if (_renderer[i]->IsGLInitialized()) {
 			applyTransforms(i);
@@ -273,7 +272,7 @@
             GL_ERR_BREAK();
             _glManager->matrixManager->TestUpload();
             GL_ERR_BREAK();
-			int myrc = _renderer[i]->paintGL();
+			int myrc = _renderer[i]->paintGL(fast);
             if (myrc < 0) {
                 GL_BREAK();
                 rc = -1;
@@ -285,26 +284,6 @@
                 GL_BREAK();
                 rc = -1;
             }
-=======
-			if (_renderer[i]->IsGLInitialized()) {
-				applyTransforms(i);
-				int myrc = _renderer[i]->paintGL(fast);
-				glPopMatrix();
-				if (myrc < 0) rc = -1;
-			}
-#ifdef	VAPOR3_0_0_ALPHA
-			if (rc) {
-				_renderer[i]->setBypass(timeStep);
-			}
-#endif
-			glPopAttrib();
-			glMatrixMode(GL_MODELVIEW);
-			glPopMatrix();
-			glMatrixMode(GL_TEXTURE);
-			glPopMatrix();
-			int myrc = printOpenGLErrorMsg(_renderer[i]->GetMyName().c_str());
-			if (myrc < 0) rc = -1;
->>>>>>> 45a32f15
 		}
         GL_ERR_BREAK();
 		GL_LEGACY(glPopAttrib());
