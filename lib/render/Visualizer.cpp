--- conflicted
+++ resolved
@@ -67,11 +67,7 @@
 	m_dataStatus = dataStatus;
 	m_winName = winName;
 	m_shaderMgr = NULL;
-<<<<<<< HEAD
 	m_vizFeatures = new AnnotationRenderer(pm, dataStatus, winName);
-=======
-	m_vizFeatures = new AnnotationsRenderer(pm, dataStatus, winName);
->>>>>>> 71068b90
 	m_viewpointDirty = true;
 
 
@@ -380,11 +376,7 @@
 	
 	//Paint background
 	double clr[3];
-<<<<<<< HEAD
 	getActiveAnnotationParams()->GetBackgroundColor(clr);
-=======
-	getActiveAnnotationsParams()->GetBackgroundColor(clr);
->>>>>>> 71068b90
 	
 	glClearColor(clr[0],clr[1],clr[2], 1.f);
 	//Clear out the depth buffer in preparation for rendering
@@ -558,11 +550,7 @@
 	double dirVec[3], double strHandleMid[3])
 {
 
-<<<<<<< HEAD
 	const AnnotationParams* vfParams = getActiveAnnotationParams();
-=======
-	const AnnotationsParams* vfParams = getActiveAnnotationsParams();
->>>>>>> 71068b90
 	const ViewpointParams* vpParams = getActiveViewpointParams();
 
 	GLdouble pt[3];
@@ -897,11 +885,7 @@
 
 	//Window height is subtended by viewing angle (45 degrees),
 	//at viewer distance (dist from camera to view center)
-<<<<<<< HEAD
 	const AnnotationParams* vfParams = getActiveAnnotationParams();
-=======
-	const AnnotationsParams* vfParams = getActiveAnnotationsParams();
->>>>>>> 71068b90
 	const ViewpointParams* vpParams = getActiveViewpointParams();
 
 	size_t width, height;
@@ -933,13 +917,8 @@
 	return m_paramsMgr->GetRegionParams(m_winName);
 }
 
-<<<<<<< HEAD
 AnnotationParams* Visualizer::getActiveAnnotationParams()  const {
 	return m_paramsMgr->GetAnnotationParams(m_winName);
-=======
-AnnotationsParams* Visualizer::getActiveAnnotationsParams()  const {
-	return m_paramsMgr->GetAnnotationsParams(m_winName);
->>>>>>> 71068b90
 }
 
 
