//************************************************************************
//                                                                       *
//                          Copyright (C)  2018                          *
//            University Corporation for Atmospheric Research            *
//                          All Rights Reserved                          *
//                                                                       *
//************************************************************************/
//
//  File:   WireFrameRenderer.cpp
//
//  Author: John Clyne
//          National Center for Atmospheric Research
//          PO 3000, Boulder, Colorado
//
//  Date:   June 2018
//
//  Description:
//          Implementation of WireFrameRenderer
//

#include <sstream>
#include <string>
#include <iterator>

#include <vapor/glutil.h>    // Must be included first!!!

#include <vapor/Renderer.h>
#include <vapor/WireFrameParams.h>
#include <vapor/WireFrameRenderer.h>
#include <vapor/regionparams.h>
#include <vapor/ViewpointParams.h>
#include <vapor/DataStatus.h>
#include <vapor/errorcodes.h>
#include <vapor/GetAppPath.h>
#include <vapor/ControlExecutive.h>
#include "vapor/GLManager.h"
#include "vapor/debug.h"

using namespace VAPoR;

#pragma pack(push, 4)
struct WireFrameRenderer::VertexData {
    float x, y, z;
    float r, g, b, a;
};
#pragma pack(pop)

static RendererRegistrar<WireFrameRenderer> registrar(WireFrameRenderer::GetClassType(), WireFrameParams::GetClassType());

namespace {

// Product of elements in a vector
//
size_t vproduct(vector<size_t> a)
{
    size_t ntotal = 1;

    for (int i = 0; i < a.size(); i++) ntotal *= a[i];
    return (ntotal);
}

};    // namespace

WireFrameRenderer::WireFrameRenderer(const ParamsMgr *pm, string winName, string dataSetName, string instName, DataMgr *dataMgr)
: Renderer(pm, winName, dataSetName, WireFrameParams::GetClassType(), WireFrameRenderer::GetClassType(), instName, dataMgr), _VAO(0), _VBO(0), _EBO(0), _nVertices(0)
{
}

WireFrameRenderer::~WireFrameRenderer()
{
<<<<<<< HEAD
    if (_VAO) glDeleteVertexArrays(1, &_VAO);
    if (_VBO) glDeleteBuffers(1, &_VBO);
    if (_EBO) glDeleteBuffers(1, &_EBO);
    _VAO = _VBO = 0;
=======
    if (_drawList) glDeleteLists(_drawList, 3);
>>>>>>> 8259e1a7
}

void WireFrameRenderer::_saveCacheParams()
{
    WireFrameParams *p = (WireFrameParams *)GetActiveParams();
    _cacheParams.varName = p->GetVariableName();
    _cacheParams.heightVarName = p->GetHeightVariableName();
    _cacheParams.ts = p->GetCurrentTimestep();
    _cacheParams.level = p->GetRefinementLevel();
    _cacheParams.lod = p->GetCompressionLevel();
    _cacheParams.useSingleColor = p->UseSingleColor();
    p->GetBox()->GetExtents(_cacheParams.boxMin, _cacheParams.boxMax);

    MapperFunction *tf = p->GetMapperFunc(_cacheParams.varName);
    tf->makeLut(_cacheParams.tf_lut);

    _cacheParams.tf_minmax = tf->getMinMaxMapValue();

    _cacheParams.constantColor = p->GetConstantColor();
    _cacheParams.constantOpacity = p->GetConstantOpacity();
}

bool WireFrameRenderer::_isCacheDirty() const
{
    WireFrameParams *p = (WireFrameParams *)GetActiveParams();
    if (_cacheParams.varName != p->GetVariableName()) return true;
    if (_cacheParams.heightVarName != p->GetHeightVariableName()) return true;
    if (_cacheParams.ts != p->GetCurrentTimestep()) return true;
    if (_cacheParams.level != p->GetRefinementLevel()) return true;
    if (_cacheParams.lod != p->GetCompressionLevel()) return true;
    if (_cacheParams.useSingleColor != p->UseSingleColor()) return true;
    if (_cacheParams.constantColor != p->GetConstantColor()) return true;
    if (_cacheParams.constantOpacity != p->GetConstantOpacity()) return true;

    MapperFunction *tf = p->GetMapperFunc(_cacheParams.varName);
    vector<float>   tf_lut;
    tf->makeLut(tf_lut);
    if (_cacheParams.tf_lut != tf_lut) return (true);
    if (_cacheParams.tf_minmax != tf->getMinMaxMapValue()) return (true);

    vector<double> min, max;
    p->GetBox()->GetExtents(min, max);

    if (_cacheParams.boxMin != min) return true;
    if (_cacheParams.boxMax != max) return true;

    return false;
}

<<<<<<< HEAD
void WireFrameRenderer::_drawCell(vector<VertexData> &vertices, vector<unsigned int> &indices, const float *verts, const float *colors, int n, bool layered)
{
    // glVertexPointer(3, GL_FLOAT, 0, verts);
    // glColorPointer(4, GL_FLOAT, 0, colors);

    int baseIndex = vertices.size();
    for (int i = 0; i < n; i++) { vertices.push_back({verts[3 * i], verts[3 * i + 1], verts[3 * i + 2], colors[4 * i], colors[4 * i + 1], colors[4 * i + 2], colors[4 * i + 3]}); }

    int count = layered ? n / 2 : n;
    for (int i = 0; i < count; i++) {
        // indices[i] = i;
        indices.push_back(baseIndex + i);
        indices.push_back(baseIndex + ((i + 1) % count));
    }

    if (!layered) return;

    // if layered the coordinates are ordered bottom face first, then top face
    //
    for (int i = 0; i < count; i++) {
        // indices[i] = i + count;
        indices.push_back(baseIndex + i + count);
        indices.push_back(baseIndex + ((i + 1) % count) + count);
    }
=======
void WireFrameRenderer::_drawCell(const vector<vector<size_t>> &nodes, const vector<size_t> &dims, bool layered) const
{
    GLuint *indices1 = new GLuint[nodes.size()];
    for (int i = 0; i < nodes.size(); i++) { indices1[i] = Wasp::LinearizeCoords(nodes[i], dims); }

    int count = layered ? nodes.size() / 2 : nodes.size();
    glDrawElements(GL_LINE_LOOP, count, GL_UNSIGNED_INT, indices1);

    if (!layered) {
        delete[] indices1;
        return;
    }

    // if layered the coordinates are ordered bottom face first, then top face
    //

    glDrawElements(GL_LINE_LOOP, count, GL_UNSIGNED_INT, indices1 + count);
>>>>>>> 8259e1a7

    // Now draw edges between top and bottom face
    //
    GLuint *indices2 = new GLuint[nodes.size()];
    for (int i = 0; i < count; i++) {
<<<<<<< HEAD
        // indices[2*i+0] = i;
        // indices[2*i+1] = i + count;
        indices.push_back(baseIndex + i);
        indices.push_back(baseIndex + i + count);
    }
=======
        indices2[2 * i + 0] = indices1[i];
        indices2[2 * i + 1] = indices1[i + count];
    }
    glDrawElements(GL_LINES, 2 * count, GL_UNSIGNED_INT, indices2);

    delete[] indices1;
    delete[] indices2;
>>>>>>> 8259e1a7
}

int WireFrameRenderer::_buildCache()
{
    WireFrameParams *rParams = (WireFrameParams *)GetActiveParams();
    _saveCacheParams();

    if (rParams->GetVariableName().empty()) { return 0; }

    Grid *grid = _dataMgr->GetVariable(_cacheParams.ts, _cacheParams.varName, _cacheParams.level, _cacheParams.lod, _cacheParams.boxMin, _cacheParams.boxMax);
    if (!grid) return (-1);

    Grid *heightGrid = NULL;
    if (!_cacheParams.heightVarName.empty()) {
        heightGrid = _dataMgr->GetVariable(_cacheParams.ts, _cacheParams.heightVarName, _cacheParams.level, _cacheParams.lod, _cacheParams.boxMin, _cacheParams.boxMax);
        if (!heightGrid) {
            delete grid;
            return (-1);
        }
    }

    vector<VertexData>   vertices;
    vector<unsigned int> indices;

    // Set up coordinate and color buffers
    //
    double mv = grid->GetMissingValue();

<<<<<<< HEAD
#if 0    // VAPOR_3_1_0

	// Performance of the bounding box version of the Cell iterator 
	// is too slow. So we render the entire grid and use clipping planes
	// to restrict the displayed region
	//
    Grid::ConstCellIterator it = grid->ConstCellBegin(
		_cacheParams.boxMin, _cacheParams.boxMax
	);
#else
    Grid::ConstCellIterator it = grid->ConstCellBegin();
#endif

    size_t nverts = grid->GetMaxVertexPerCell();
    bool   layered = grid->GetTopologyDim() == 3;

    float *                 coordsArray = new float[nverts * 3];
    float *                 colorsArray = new float[nverts * 4];
    Grid::ConstCellIterator end = grid->ConstCellEnd();

    float defaultZ = _getDefaultZ(_dataMgr, _cacheParams.ts);
    for (; it != end; ++it) {
        vector<vector<size_t>> nodes;
        grid->GetCellNodes(*it, nodes);

        for (int i = 0; i < nodes.size(); i++) {
            vector<double> coord;
            grid->GetUserCoordinates(nodes[i], coord);

            coordsArray[3 * i + 0] = coord[0];
            coordsArray[3 * i + 1] = coord[1];

            if (coord.size() == 3) {
                coordsArray[3 * i + 2] = coord[2];
            } else if (heightGrid) {
                coordsArray[3 * i + 2] = heightGrid->AccessIndex(nodes[i]);
            } else {
                coordsArray[3 * i + 2] = defaultZ;
            }

            float dataValue = grid->AccessIndex(nodes[i]);
            if (dataValue == mv) {
                colorsArray[4 * i + 0] = 0.0;
                colorsArray[4 * i + 1] = 0.0;
                colorsArray[4 * i + 2] = 0.0;
                colorsArray[4 * i + 3] = 0.0;
            } else if (_cacheParams.useSingleColor) {
                colorsArray[4 * i + 0] = _cacheParams.constantColor[0];
                colorsArray[4 * i + 1] = _cacheParams.constantColor[1];
                colorsArray[4 * i + 2] = _cacheParams.constantColor[2];
                colorsArray[4 * i + 3] = _cacheParams.constantOpacity;
            } else {
                size_t n = _cacheParams.tf_lut.size() >> 2;
                int    index = (dataValue - _cacheParams.tf_minmax[0]) / (_cacheParams.tf_minmax[1] - _cacheParams.tf_minmax[0]) * (n - 1);
                if (index < 0) { index = 0; }
                if (index >= n) { index = n - 1; }
                colorsArray[4 * i + 0] = _cacheParams.tf_lut[4 * index + 0];
                colorsArray[4 * i + 1] = _cacheParams.tf_lut[4 * index + 1];
                colorsArray[4 * i + 2] = _cacheParams.tf_lut[4 * index + 2];
                colorsArray[4 * i + 3] = _cacheParams.tf_lut[4 * index + 3];
            }
        }

        _drawCell(vertices, indices, coordsArray, colorsArray, nodes.size(), layered);
    }

=======
    size_t nVertsTotal = vproduct(grid->GetDimensions());

    float *coordsArray = new float[nVertsTotal * 3];
    float *colorsArray = new float[nVertsTotal * 4];

    Grid::ConstIterator itr = grid->cbegin();
    Grid::ConstIterator end_itr = grid->cend();

    Grid::ConstCoordItr coord_itr = grid->ConstCoordBegin();
    Grid::ConstCoordItr end_coord_itr = grid->ConstCoordEnd();

    float  defaultZ = _getDefaultZ(_dataMgr, _cacheParams.ts);
    size_t index = 0;
    for (; itr != end_itr && coord_itr != end_coord_itr; ++itr, ++coord_itr, ++index) {
        const vector<double> &coord = *coord_itr;

        coordsArray[3 * index + 0] = coord[0];
        coordsArray[3 * index + 1] = coord[1];

        if (coord.size() == 3) {
            coordsArray[3 * index + 2] = coord[2];
        } else if (heightGrid) {
            coordsArray[3 * index + 2] = heightGrid->GetValue(*coord_itr);
        } else {
            coordsArray[3 * index + 2] = defaultZ;
        }

        float dataValue = *itr;
        if (dataValue == mv) {
            colorsArray[4 * index + 0] = 0.0;
            colorsArray[4 * index + 1] = 0.0;
            colorsArray[4 * index + 2] = 0.0;
            colorsArray[4 * index + 3] = 0.0;
        } else if (_cacheParams.useSingleColor) {
            colorsArray[4 * index + 0] = _cacheParams.constantColor[0];
            colorsArray[4 * index + 1] = _cacheParams.constantColor[1];
            colorsArray[4 * index + 2] = _cacheParams.constantColor[2];
            colorsArray[4 * index + 3] = _cacheParams.constantOpacity;
        } else {
            size_t n = _cacheParams.tf_lut.size() >> 2;
            int    lut = (dataValue - _cacheParams.tf_minmax[0]) / (_cacheParams.tf_minmax[1] - _cacheParams.tf_minmax[0]) * (n - 1);
            if (lut < 0) { lut = 0; }
            if (lut >= n) { lut = n - 1; }
            colorsArray[4 * index + 0] = _cacheParams.tf_lut[4 * lut + 0];
            colorsArray[4 * index + 1] = _cacheParams.tf_lut[4 * lut + 1];
            colorsArray[4 * index + 2] = _cacheParams.tf_lut[4 * lut + 2];
            colorsArray[4 * index + 3] = _cacheParams.tf_lut[4 * lut + 3];
        }
    }

    if (grid->GetTopologyDim() == 3) {
        EnableClipToBox(0.001);
    } else {
        EnableClipToBox2DXY(0.001);
    }

    glVertexPointer(3, GL_FLOAT, 0, coordsArray);
    glColorPointer(4, GL_FLOAT, 0, colorsArray);

    glEndList();

    // Now draw the individual cells. Note: each shared cell edge
    // gets drawn twice. Oops
    //
    bool layered = grid->GetTopologyDim() == 3;

    // Create slow and fast draw lists with connectivity information
    //

    // Slow drawing display list
    //
    glNewList(_drawList + 1, GL_COMPILE);

    Grid::ConstCellIterator cell_itr = grid->ConstCellBegin();
    Grid::ConstCellIterator end_cell_itr = grid->ConstCellEnd();

    for (; cell_itr != end_cell_itr; ++cell_itr) {
        vector<vector<size_t>> nodes;
        grid->GetCellNodes(*cell_itr, nodes);

        _drawCell(nodes, grid->GetDimensions(), layered);
    }
    DisableClippingPlanes();

    glEndList();

    // Fast drawing display list
    //
    glNewList(_drawList + 2, GL_COMPILE);

    cell_itr = grid->ConstCellBegin();
    end_cell_itr = grid->ConstCellEnd();

    size_t count = 0;
    for (; cell_itr != end_cell_itr; ++cell_itr) {
        vector<vector<size_t>> nodes;
        grid->GetCellNodes(*cell_itr, nodes);

        if (count % 99 == 0) { _drawCell(nodes, grid->GetDimensions(), layered); }
        count++;
    }
    DisableClippingPlanes();

    glEndList();

>>>>>>> 8259e1a7
    delete[] coordsArray;
    delete[] colorsArray;

    if (grid) delete grid;
    if (heightGrid) delete heightGrid;

<<<<<<< HEAD
    GL_ERR_BREAK();

    _nIndices = indices.size();
    glBindVertexArray(_VAO);
    glBindBuffer(GL_ARRAY_BUFFER, _VBO);
    glBufferData(GL_ARRAY_BUFFER, vertices.size() * sizeof(VertexData), vertices.data(), GL_DYNAMIC_DRAW);
    GL_ERR_BREAK();
    glBindBuffer(GL_ELEMENT_ARRAY_BUFFER, _EBO);
    glBufferData(GL_ELEMENT_ARRAY_BUFFER, indices.size() * sizeof(unsigned int), indices.data(), GL_DYNAMIC_DRAW);
    GL_ERR_BREAK();
    glBindVertexArray(0);
    glBindBuffer(GL_ARRAY_BUFFER, 0);
    glBindBuffer(GL_ELEMENT_ARRAY_BUFFER, 0);

    GL_ERR_BREAK();
    // glEndList();
=======
>>>>>>> 8259e1a7
    return 0;
}

int WireFrameRenderer::_paintGL(bool fast)
{
    GL_ERR_BREAK();

    int rc = 0;
    if (_isCacheDirty()) rc = _buildCache();

    GL_ERR_BREAK();

    EnableClipToBox(_glManager->shaderManager->GetShader("Wireframe"));
    SmartShaderProgram shader = _glManager->shaderManager->GetSmartShader("Wireframe");
    shader->SetUniform("MVP", _glManager->matrixManager->GetModelViewProjectionMatrix());
    glBindVertexArray(_VAO);

    glLineWidth(1);
    glBindBuffer(GL_ELEMENT_ARRAY_BUFFER, _EBO);
    glDrawElements(GL_LINES, _nIndices, GL_UNSIGNED_INT, 0);

    DisableClippingPlanes();    // TODO GL
    glBindVertexArray(0);

    GL_ERR_BREAK();

    if (!fast) {
        glCallList(_drawList + 1);
    } else {
        // Fast draw display list
        //
        glCallList(_drawList + 2);
    }

    return rc;
}

int WireFrameRenderer::_initializeGL()
{
<<<<<<< HEAD
    glGenVertexArrays(1, &_VAO);
    glBindVertexArray(_VAO);
    glGenBuffers(1, &_VBO);
    glGenBuffers(1, &_EBO);
    glBindBuffer(GL_ARRAY_BUFFER, _VBO);
    glVertexAttribPointer(0, 3, GL_FLOAT, GL_FALSE, sizeof(VertexData), NULL);
    glEnableVertexAttribArray(0);
    glVertexAttribPointer(1, 4, GL_FLOAT, GL_FALSE, sizeof(VertexData), (void *)offsetof(struct VertexData, r));
    glEnableVertexAttribArray(1);
    glBindVertexArray(0);
=======
    // Three drawing list: one for vertex coordinates, one for vertex
    // connectivity during "slow" drawing, and one for vertex connectivity
    // during fast drawing
    //
    _drawList = glGenLists(3);
    assert(_drawList != 0);

>>>>>>> 8259e1a7
    return 0;
}<|MERGE_RESOLUTION|>--- conflicted
+++ resolved
@@ -68,14 +68,10 @@
 
 WireFrameRenderer::~WireFrameRenderer()
 {
-<<<<<<< HEAD
     if (_VAO) glDeleteVertexArrays(1, &_VAO);
     if (_VBO) glDeleteBuffers(1, &_VBO);
     if (_EBO) glDeleteBuffers(1, &_EBO);
-    _VAO = _VBO = 0;
-=======
-    if (_drawList) glDeleteLists(_drawList, 3);
->>>>>>> 8259e1a7
+    _VAO = _VBO = _EBO = 0;
 }
 
 void WireFrameRenderer::_saveCacheParams()
@@ -125,7 +121,6 @@
     return false;
 }
 
-<<<<<<< HEAD
 void WireFrameRenderer::_drawCell(vector<VertexData> &vertices, vector<unsigned int> &indices, const float *verts, const float *colors, int n, bool layered)
 {
     // glVertexPointer(3, GL_FLOAT, 0, verts);
@@ -150,45 +145,15 @@
         indices.push_back(baseIndex + i + count);
         indices.push_back(baseIndex + ((i + 1) % count) + count);
     }
-=======
-void WireFrameRenderer::_drawCell(const vector<vector<size_t>> &nodes, const vector<size_t> &dims, bool layered) const
-{
-    GLuint *indices1 = new GLuint[nodes.size()];
-    for (int i = 0; i < nodes.size(); i++) { indices1[i] = Wasp::LinearizeCoords(nodes[i], dims); }
-
-    int count = layered ? nodes.size() / 2 : nodes.size();
-    glDrawElements(GL_LINE_LOOP, count, GL_UNSIGNED_INT, indices1);
-
-    if (!layered) {
-        delete[] indices1;
-        return;
-    }
-
-    // if layered the coordinates are ordered bottom face first, then top face
-    //
-
-    glDrawElements(GL_LINE_LOOP, count, GL_UNSIGNED_INT, indices1 + count);
->>>>>>> 8259e1a7
 
     // Now draw edges between top and bottom face
     //
-    GLuint *indices2 = new GLuint[nodes.size()];
     for (int i = 0; i < count; i++) {
-<<<<<<< HEAD
         // indices[2*i+0] = i;
         // indices[2*i+1] = i + count;
         indices.push_back(baseIndex + i);
         indices.push_back(baseIndex + i + count);
     }
-=======
-        indices2[2 * i + 0] = indices1[i];
-        indices2[2 * i + 1] = indices1[i + count];
-    }
-    glDrawElements(GL_LINES, 2 * count, GL_UNSIGNED_INT, indices2);
-
-    delete[] indices1;
-    delete[] indices2;
->>>>>>> 8259e1a7
 }
 
 int WireFrameRenderer::_buildCache()
@@ -213,20 +178,17 @@
     vector<VertexData>   vertices;
     vector<unsigned int> indices;
 
-    // Set up coordinate and color buffers
+    double mv = grid->GetMissingValue();
+
+#if 0    // VAPOR_3_1_0
+    
+    // Performance of the bounding box version of the Cell iterator
+    // is too slow. So we render the entire grid and use clipping planes
+    // to restrict the displayed region
     //
-    double mv = grid->GetMissingValue();
-
-<<<<<<< HEAD
-#if 0    // VAPOR_3_1_0
-
-	// Performance of the bounding box version of the Cell iterator 
-	// is too slow. So we render the entire grid and use clipping planes
-	// to restrict the displayed region
-	//
     Grid::ConstCellIterator it = grid->ConstCellBegin(
-		_cacheParams.boxMin, _cacheParams.boxMax
-	);
+                                                      _cacheParams.boxMin, _cacheParams.boxMax
+                                                      );
 #else
     Grid::ConstCellIterator it = grid->ConstCellBegin();
 #endif
@@ -284,120 +246,12 @@
         _drawCell(vertices, indices, coordsArray, colorsArray, nodes.size(), layered);
     }
 
-=======
-    size_t nVertsTotal = vproduct(grid->GetDimensions());
-
-    float *coordsArray = new float[nVertsTotal * 3];
-    float *colorsArray = new float[nVertsTotal * 4];
-
-    Grid::ConstIterator itr = grid->cbegin();
-    Grid::ConstIterator end_itr = grid->cend();
-
-    Grid::ConstCoordItr coord_itr = grid->ConstCoordBegin();
-    Grid::ConstCoordItr end_coord_itr = grid->ConstCoordEnd();
-
-    float  defaultZ = _getDefaultZ(_dataMgr, _cacheParams.ts);
-    size_t index = 0;
-    for (; itr != end_itr && coord_itr != end_coord_itr; ++itr, ++coord_itr, ++index) {
-        const vector<double> &coord = *coord_itr;
-
-        coordsArray[3 * index + 0] = coord[0];
-        coordsArray[3 * index + 1] = coord[1];
-
-        if (coord.size() == 3) {
-            coordsArray[3 * index + 2] = coord[2];
-        } else if (heightGrid) {
-            coordsArray[3 * index + 2] = heightGrid->GetValue(*coord_itr);
-        } else {
-            coordsArray[3 * index + 2] = defaultZ;
-        }
-
-        float dataValue = *itr;
-        if (dataValue == mv) {
-            colorsArray[4 * index + 0] = 0.0;
-            colorsArray[4 * index + 1] = 0.0;
-            colorsArray[4 * index + 2] = 0.0;
-            colorsArray[4 * index + 3] = 0.0;
-        } else if (_cacheParams.useSingleColor) {
-            colorsArray[4 * index + 0] = _cacheParams.constantColor[0];
-            colorsArray[4 * index + 1] = _cacheParams.constantColor[1];
-            colorsArray[4 * index + 2] = _cacheParams.constantColor[2];
-            colorsArray[4 * index + 3] = _cacheParams.constantOpacity;
-        } else {
-            size_t n = _cacheParams.tf_lut.size() >> 2;
-            int    lut = (dataValue - _cacheParams.tf_minmax[0]) / (_cacheParams.tf_minmax[1] - _cacheParams.tf_minmax[0]) * (n - 1);
-            if (lut < 0) { lut = 0; }
-            if (lut >= n) { lut = n - 1; }
-            colorsArray[4 * index + 0] = _cacheParams.tf_lut[4 * lut + 0];
-            colorsArray[4 * index + 1] = _cacheParams.tf_lut[4 * lut + 1];
-            colorsArray[4 * index + 2] = _cacheParams.tf_lut[4 * lut + 2];
-            colorsArray[4 * index + 3] = _cacheParams.tf_lut[4 * lut + 3];
-        }
-    }
-
-    if (grid->GetTopologyDim() == 3) {
-        EnableClipToBox(0.001);
-    } else {
-        EnableClipToBox2DXY(0.001);
-    }
-
-    glVertexPointer(3, GL_FLOAT, 0, coordsArray);
-    glColorPointer(4, GL_FLOAT, 0, colorsArray);
-
-    glEndList();
-
-    // Now draw the individual cells. Note: each shared cell edge
-    // gets drawn twice. Oops
-    //
-    bool layered = grid->GetTopologyDim() == 3;
-
-    // Create slow and fast draw lists with connectivity information
-    //
-
-    // Slow drawing display list
-    //
-    glNewList(_drawList + 1, GL_COMPILE);
-
-    Grid::ConstCellIterator cell_itr = grid->ConstCellBegin();
-    Grid::ConstCellIterator end_cell_itr = grid->ConstCellEnd();
-
-    for (; cell_itr != end_cell_itr; ++cell_itr) {
-        vector<vector<size_t>> nodes;
-        grid->GetCellNodes(*cell_itr, nodes);
-
-        _drawCell(nodes, grid->GetDimensions(), layered);
-    }
-    DisableClippingPlanes();
-
-    glEndList();
-
-    // Fast drawing display list
-    //
-    glNewList(_drawList + 2, GL_COMPILE);
-
-    cell_itr = grid->ConstCellBegin();
-    end_cell_itr = grid->ConstCellEnd();
-
-    size_t count = 0;
-    for (; cell_itr != end_cell_itr; ++cell_itr) {
-        vector<vector<size_t>> nodes;
-        grid->GetCellNodes(*cell_itr, nodes);
-
-        if (count % 99 == 0) { _drawCell(nodes, grid->GetDimensions(), layered); }
-        count++;
-    }
-    DisableClippingPlanes();
-
-    glEndList();
-
->>>>>>> 8259e1a7
     delete[] coordsArray;
     delete[] colorsArray;
 
     if (grid) delete grid;
     if (heightGrid) delete heightGrid;
 
-<<<<<<< HEAD
     GL_ERR_BREAK();
 
     _nIndices = indices.size();
@@ -414,8 +268,6 @@
 
     GL_ERR_BREAK();
     // glEndList();
-=======
->>>>>>> 8259e1a7
     return 0;
 }
 
@@ -442,20 +294,11 @@
 
     GL_ERR_BREAK();
 
-    if (!fast) {
-        glCallList(_drawList + 1);
-    } else {
-        // Fast draw display list
-        //
-        glCallList(_drawList + 2);
-    }
-
     return rc;
 }
 
 int WireFrameRenderer::_initializeGL()
 {
-<<<<<<< HEAD
     glGenVertexArrays(1, &_VAO);
     glBindVertexArray(_VAO);
     glGenBuffers(1, &_VBO);
@@ -466,14 +309,5 @@
     glVertexAttribPointer(1, 4, GL_FLOAT, GL_FALSE, sizeof(VertexData), (void *)offsetof(struct VertexData, r));
     glEnableVertexAttribArray(1);
     glBindVertexArray(0);
-=======
-    // Three drawing list: one for vertex coordinates, one for vertex
-    // connectivity during "slow" drawing, and one for vertex connectivity
-    // during fast drawing
-    //
-    _drawList = glGenLists(3);
-    assert(_drawList != 0);
-
->>>>>>> 8259e1a7
     return 0;
 }