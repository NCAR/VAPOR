--- conflicted
+++ resolved
@@ -216,8 +216,6 @@
 	}
 }
 
-<<<<<<< HEAD
-
 void Renderer::GetClippingPlanes( float planes[24] ) const
 {
     float x0Plane[4] = {1.0, 0.0, 0.0, 0.0};
@@ -258,10 +256,10 @@
     std::memcpy( planes + 12,  y1Plane, planeSize );
     std::memcpy( planes + 16,  z0Plane, planeSize );
     std::memcpy( planes + 20,  z1Plane, planeSize );
-=======
-void Renderer::EnableClipToBox2DXY() const {
-
-
+}
+
+void Renderer::EnableClipToBox2DXY() const 
+{
 	GLdouble x0Plane[] = {1.0, 0.0, 0.0, 0.0};
 	GLdouble x1Plane[] = {-1.0, 0.0, 0.0, 0.0};
 	GLdouble y0Plane[] = {0.0, 1.0, 0.0, 0.0};
@@ -286,8 +284,6 @@
 	glClipPlane(GL_CLIP_PLANE2, y0Plane);
 	glEnable(GL_CLIP_PLANE3);
 	glClipPlane(GL_CLIP_PLANE3, y1Plane);
-
->>>>>>> 8cb03ecf
 }
 
 	
