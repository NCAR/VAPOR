--- conflicted
+++ resolved
@@ -151,13 +151,8 @@
 
 	_glManager->matrixManager->Translate(translate[0], translate[1], translate[2]);
 
-<<<<<<< HEAD
-    GL_ERR_BREAK();
-    int rc = _paintGL();
-    GL_ERR_BREAK();
-=======
-		int rc = _paintGL(fast);
->>>>>>> 45a32f15
+	int rc = _paintGL(fast);
+    GL_ERR_BREAK();
 
 	_glManager->matrixManager->PopMatrix();
 
@@ -176,13 +171,8 @@
 }
 
 
-<<<<<<< HEAD
-// TODO GL
-void Renderer::EnableClipToBox(ShaderProgram *shader) const {
+void Renderer::EnableClipToBox(ShaderProgram *shader, float haloFrac) const {
     shader->Bind();
-=======
-void Renderer::EnableClipToBox(float haloFrac) const {
->>>>>>> 45a32f15
 
 	float x0Plane[] = {1.0, 0.0, 0.0, 0.0};
 	float x1Plane[] = {-1.0, 0.0, 0.0, 0.0};
@@ -199,9 +189,6 @@
 
 	int orientation = rParams->GetBox()->GetOrientation();
 
-<<<<<<< HEAD
-    GL_ERR_BREAK();
-=======
 	for (int i=0; i<minExts.size(); i++) {
 		float halo = (maxExts[i] - minExts[i]) * haloFrac;
 		minExts[i] -= halo;
@@ -209,8 +196,6 @@
 	}
 	
 
-
->>>>>>> 45a32f15
 	if (minExts.size() == 3 || orientation != 0) {
 		x0Plane[3] = -minExts[0];
 		x1Plane[3] = maxExts[0];
