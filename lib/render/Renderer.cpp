//************************************************************************
//									*
//		     Copyright (C)  2004				*
//     University Corporation for Atmospheric Research			*
//		     All Rights Reserved				*
//									*
//************************************************************************/
//
//	File:		Renderer.cpp
//
//	Author:		Alan Norton
//			National Center for Atmospheric Research
//			PO 3000, Boulder, Colorado
//
//	Date:		September 2004
//
//	Description:	Implements the Renderer class.
//		A pure virtual class that is implemented for each renderer.
//		Methods are called by the Visualizer class as needed.
//
#include <cfloat>
#include <climits>
#include <limits>

#include <vapor/glutil.h>	// Must be included first!!!
#include <vapor/Renderer.h>
#include <vapor/DataMgrUtils.h>

#include <vapor/ViewpointParams.h>

#ifdef Darwin
#include <OpenGL/gl.h>
#else
#include <GL/gl.h>
#endif

using namespace VAPoR;
const int Renderer::_imgWid = 256;
const int Renderer::_imgHgt = 256;

Renderer::Renderer(
<<<<<<< HEAD
	const ParamsMgr *pm, string winName,  string dataSetName, string paramsType,
	string classType, string instName, DataMgr *dataMgr
) : RendererBase(
		pm, winName, dataSetName, paramsType, classType, instName, dataMgr
) {
	//Establish the data sources for the rendering:
	//
	
=======
	const ParamsMgr *pm, string winName,  string paramsType,
	string classType, string instName, DataStatus *ds
) : RendererBase(pm, winName, paramsType, classType, instName, ds) {
>>>>>>> 050ab1f8
	_colorbarTexture = 0;
    _timestep = 0;
}

RendererBase::RendererBase(
	const ParamsMgr *pm, string winName, string dataSetName, string paramsType,
	string classType, string instName, DataMgr *dataMgr
) {
	//Establish the data sources for the rendering:
	//
	_paramsMgr = pm;
    _winName = winName;
    _dataSetName = dataSetName;
    _paramsType = paramsType;
    _classType = classType;
	_instName = instName;
	_dataMgr = dataMgr;

    _shaderMgr = NULL;
	_glInitialized = false;


}
// Destructor
RendererBase::~RendererBase()
{
   
}
// Destructor
Renderer::~Renderer()
{
   if (_colorbarTexture) delete _colorbarTexture;
}


int RendererBase::initializeGL(ShaderMgr *sm) {
    _shaderMgr = sm;
	int rc = _initializeGL();
	if (rc<0) {
		return(rc);
	}

	vector <int> status;
	bool ok = oglStatusOK(status);
	if (! ok) {
		SetErrMsg("OpenGL error : %s", oglGetErrMsg(status).c_str());
		return(-1);
	}

	_glInitialized = true;
	
	return(0);
}

int Renderer::paintGL() {
	const RenderParams *rParams = GetActiveParams();

	if (! rParams->IsEnabled()) return(0);

	_timestep = rParams->GetCurrentTimestep();

	int rc = _paintGL();
	if (rc<0) {
		return(-1);
	}

	vector <int> status;
	bool ok = oglStatusOK(status);
	if (! ok) {
		SetErrMsg("OpenGL error : %s", oglGetErrMsg(status).c_str());
		return(-1);
	}
	return(0);
}


void Renderer::enableClippingPlanes(
	vector <double> minExts,
	vector <double> maxExts,
	vector <int> axes
) const {
#ifdef	DEAD

	const RenderParams *rParams = GetActiveParams();

	glMatrixMode(GL_MODELVIEW);
    	glPushMatrix();

	vector<double> scales = rParams->GetStretchFactors();
   	glScaled(scales[0], scales[1], scales[2]);

	GLdouble x0Plane[] = {1., 0., 0., 0.};
	GLdouble x1Plane[] = {-1., 0., 0., 1.0};
	GLdouble y0Plane[] = {0., 1., 0., 0.};
	GLdouble y1Plane[] = {0., -1., 0., 1.};
	GLdouble z0Plane[] = {0., 0., 1., 0.};
	GLdouble z1Plane[] = {0., 0., -1., 1.};//z largest


	x0Plane[3] = -extents[0];
	x1Plane[3] = extents[3];
	y0Plane[3] = -extents[1];
	y1Plane[3] = extents[4];
	z0Plane[3] = -extents[2];
	z1Plane[3] = extents[5];

	glClipPlane(GL_CLIP_PLANE0, x0Plane);
	glEnable(GL_CLIP_PLANE0);
	glClipPlane(GL_CLIP_PLANE1, x1Plane);
	glEnable(GL_CLIP_PLANE1);
	glClipPlane(GL_CLIP_PLANE2, y0Plane);
	glEnable(GL_CLIP_PLANE2);
	glClipPlane(GL_CLIP_PLANE3, y1Plane);
	glEnable(GL_CLIP_PLANE3);
	glClipPlane(GL_CLIP_PLANE4, z0Plane);
	glEnable(GL_CLIP_PLANE4);
	glClipPlane(GL_CLIP_PLANE5, z1Plane);
	glEnable(GL_CLIP_PLANE5);

	glPopMatrix();
#endif
}

void Renderer::enableFullClippingPlanes() {

	const RenderParams *rParams = GetActiveParams();

    size_t ts = rParams->GetCurrentTimestep();

	vector <string> varnames = rParams->GetFieldVariableNames();
	varnames.push_back(rParams->GetVariableName());
	
    vector <double> minExts, maxExts;
	vector <int> axes;
    DataMgrUtils::GetExtents(
		_dataMgr, ts, varnames, minExts, maxExts, axes
    );

	enableClippingPlanes(minExts, maxExts, axes);
}
	
void Renderer::disableClippingPlanes(){
	glDisable(GL_CLIP_PLANE0);
	glDisable(GL_CLIP_PLANE1);
	glDisable(GL_CLIP_PLANE2);
	glDisable(GL_CLIP_PLANE3);
	glDisable(GL_CLIP_PLANE4);
	glDisable(GL_CLIP_PLANE5);
}

 void Renderer::enable2DClippingPlanes(){
#ifdef	DEAD
	GLdouble topPlane[] = {0., -1., 0., 1.}; //y = 1
	GLdouble rightPlane[] = {-1., 0., 0., 1.0};// x = 1
	GLdouble leftPlane[] = {1., 0., 0., 0.001};//x = -.001
	GLdouble botPlane[] = {0., 1., 0., 0.001};//y = -.001
	
	const double* sizes = _dataStatus->getFullStretchedSizes();
	topPlane[3] = sizes[1]*1.001;
	rightPlane[3] = sizes[0]*1.001;
	
	glClipPlane(GL_CLIP_PLANE0, topPlane);
	glEnable(GL_CLIP_PLANE0);
	glClipPlane(GL_CLIP_PLANE1, rightPlane);
	glEnable(GL_CLIP_PLANE1);
	glClipPlane(GL_CLIP_PLANE2, botPlane);
	glEnable(GL_CLIP_PLANE2);
	glClipPlane(GL_CLIP_PLANE3, leftPlane);
	glEnable(GL_CLIP_PLANE3);
#endif
}

#ifdef	DEAD
void Renderer::enableRegionClippingPlanes() {

    size_t timeStep = GetCurrentTimestep();

	RegionParams* myRegionParams = _paramsMgr->GetRegionParams();

	double regExts[6];
	myRegionParams->GetBox()->GetUserExtents(regExts,timeStep);

	//
	// add padding for floating point roundoff
	//
	for (int i=0; i<3; i++) {
		regExts[i] = regExts[i] - ((regExts[3+i]-regExts[i])*0.001);
		regExts[i+3] = regExts[i+3] + ((regExts[3+i]-regExts[i])*0.001);
	}

	enableClippingPlanes(regExts);
}
#endif


#ifdef	DEAD
void Renderer::buildLocal2DTransform(int dataOrientation, float a[2],float b[2],float *constVal, int mappedDims[3]){
	
	mappedDims[2] = dataOrientation;
	mappedDims[0] = (dataOrientation == 0) ? 1 : 0;  // x or y
	mappedDims[1] = (dataOrientation < 2) ? 2 : 1; // z or y
	const RenderParams *rParams = GetActiveParams();

	const vector<double>& exts = rParams->GetBox()->GetLocalExtents();
	*constVal = exts[dataOrientation];
	//constant terms go to middle
	b[0] = 0.5*(exts[mappedDims[0]]+exts[3+mappedDims[0]]);
	b[1] = 0.5*(exts[mappedDims[1]]+exts[3+mappedDims[1]]);
	//linear terms send -1,1 to box min,max
	a[0] = b[0] - exts[mappedDims[0]];
	a[1] = b[1] - exts[mappedDims[1]];

}

void Renderer::getLocalContainingRegion(float regMin[3], float regMax[3]){
	//Determine the smallest axis-aligned cube that contains the rotated box local coordinates.  This is
	//obtained by mapping all 8 corners into the space.
	
	double transformMatrix[12];
	//Set up to transform from probe (coords [-1,1]) into volume:
	GetActiveParams()->GetBox()->buildLocalCoordTransform(transformMatrix, 0.f, -1);
	const double* sizes = _dataStatus->getFullSizes();

	//Calculate the normal vector to the probe plane:
	double zdir[3] = {0.f,0.f,1.f};
	double normEnd[3];  //This will be the unit normal
	double normBeg[3];
	double zeroVec[3] = {0.f,0.f,0.f};
	vtransform(zdir, transformMatrix, normEnd);
	vtransform(zeroVec,transformMatrix,normBeg);
	vsub(normEnd,normBeg,normEnd);
	vnormal(normEnd);

	//Start by initializing extents, and variables that will be min,max
	for (int i = 0; i< 3; i++){
		regMin[i] = FLT_MAX;
		regMax[i] = -FLT_MAX;
	}
	
	for (int corner = 0; corner< 8; corner++){
		int intCoord[3];
		double startVec[3], resultVec[3];
		intCoord[0] = corner%2;
		intCoord[1] = (corner/2)%2;
		intCoord[2] = (corner/4)%2;
		for (int i = 0; i<3; i++)
			startVec[i] = -1.f + (float)(2.f*intCoord[i]);
		// calculate the mapping of this corner,
		vtransform(startVec, transformMatrix, resultVec);
		// force mapped corner to lie in the local extents
		//and then force box to contain the corner:
		for (int i = 0; i<3; i++) {
			//force to lie in domain
			if (resultVec[i] < 0.) resultVec[i] = 0.;
			if (resultVec[i] > sizes[i]) resultVec[i] = sizes[i];
			
			if (resultVec[i] < regMin[i]) regMin[i] = resultVec[i];
			if (resultVec[i] > regMax[i]) regMax[i] = resultVec[i];
		}
	}
	return;
}
#endif

int Renderer::makeColorbarTexture(){
	if (_colorbarTexture) delete _colorbarTexture;

	const RenderParams *rParams = GetActiveParams();
	ColorbarPbase* cbpb = rParams->GetColorbarPbase();
	if (!cbpb) return -1;
	
	MapperFunction* mf = rParams->GetMapperFunc(rParams->GetVariableName());
	if (!mf) return -1;

	_colorbarTexture = new unsigned char[_imgWid*_imgHgt*3];

	//Fill with background color
	vector<double> bgc = cbpb->GetBackgroundColor();
	unsigned char bgr = (unsigned char)(bgc[0]*255);
	unsigned char bgg = (unsigned char)(bgc[1]*255);
	unsigned char bgb = (unsigned char)(bgc[2]*255);
	for (int i = 0; i<_imgWid; i++){
		for (int j = 0; j<_imgHgt; j++){
		
			_colorbarTexture[3*(j + _imgHgt*i)] = bgr;
			_colorbarTexture[1+3*(j + _imgHgt*i)] = bgg;
			_colorbarTexture[2+3*(j + _imgHgt*i)] = bgb;
		}
	}

	//determine foreground color:
	unsigned char fgr = 255 - bgr;
	unsigned char fgg = 255 - bgg;
	unsigned char fgb = 255 - bgb;

	vector<double> colorbarSize = cbpb->GetSize();
	
	// determine horizontal and vertical line widths in pixels (.02 times image size?)
	int lineWidth = (int)(0.02*Min(_imgHgt, _imgWid)+0.5);

	//Draw top and bottom
	for (int i = 0; i< _imgWid; i++){
		for (int j = 0; j<lineWidth; j++){
			_colorbarTexture[3*(i+_imgWid*j)] = fgr;
			_colorbarTexture[1+3*(i+_imgWid*j)] = fgg;
			_colorbarTexture[2+3*(i+_imgWid*j)] = fgb;
			_colorbarTexture[3*(i+_imgWid*(_imgHgt-j-1))] = fgr;
			_colorbarTexture[1+3*(i+_imgWid*(_imgHgt-j-1))] = fgg;
			_colorbarTexture[2+3*(i+_imgWid*(_imgHgt-j-1))] = fgb;
		}
	}
	//sides:
	for (int j = 0; j< _imgHgt; j++){
		for (int i = 0; i<lineWidth; i++){
			_colorbarTexture[3*(i+_imgWid*j)] = fgr;
			_colorbarTexture[1+3*(i+_imgWid*j)] = fgg;
			_colorbarTexture[2+3*(i+_imgWid*j)] = fgb;
			_colorbarTexture[3*(_imgWid-i-1+_imgWid*j)] = fgr;
			_colorbarTexture[1+3*(_imgWid-i-1+_imgWid*j)] = fgg;
			_colorbarTexture[2+3*(_imgWid-i-1+_imgWid*j)] = fgb;
		}
	}
	//Draw tics
	int numtics = cbpb->GetNumTics();
	for (int tic = 0; tic < numtics; tic++){
		int ticPos = tic*(_imgHgt/numtics)+(_imgHgt/(2*numtics));
		//Draw a horizontal line from .35 to .45 width
		for (int i = (int)(_imgWid*.35); i<= (int)( _imgWid*.45); i++){
			for (int j = ticPos - lineWidth/2; j<= ticPos + lineWidth/2; j++){
				_colorbarTexture[3*(i+_imgWid*j)] = fgr;
				_colorbarTexture[1+3*(i+_imgWid*j)] = fgg;
				_colorbarTexture[2+3*(i+_imgWid*j)] = fgb;
			}
		}
	}
	//Draw colors
	//With no tics, use the whole scale
	if (numtics == 0) numtics = 1000;
	double A = (mf->getMaxMapValue() - mf->getMinMapValue())*(double)(numtics)/
		((double)(1.-numtics)*(double)_imgHgt);
	double B = mf->getMaxMapValue() - A*(double)_imgHgt*.5/(double)(numtics);

	for (int line = _imgHgt-2*lineWidth; line>=2*lineWidth; line--){
		float ycoord = A*(float)line + B;
        
		float rgb[3];
		unsigned char rgbByte;
		mf->rgbValue(ycoord,rgb);

		for (int col = 2*lineWidth; col<(int)(_imgWid*.35); col++){
			for (int k = 0; k<3; k++){
				rgbByte = (unsigned char)(255*rgb[k]);
				_colorbarTexture[k+3*(col+_imgWid*line)] = rgbByte;
			}
		}
	}
	return 0;
}

void Renderer::renderColorbar(){
	
	float whitecolor[4] = {1.,1.,1.,1.f};
	const RenderParams *rParams = GetActiveParams();
	ColorbarPbase* cbpb = rParams->GetColorbarPbase();
	if (!cbpb || !cbpb->IsEnabled()) return;
	if (makeColorbarTexture()) return;

	glColor4fv(whitecolor);
	
	glTexParameterf( GL_TEXTURE_2D, GL_TEXTURE_MAG_FILTER, GL_LINEAR );
    glTexParameterf( GL_TEXTURE_2D, GL_TEXTURE_MIN_FILTER, GL_LINEAR );
	//Disable z-buffer compare, always overwrite:
	glDepthFunc(GL_ALWAYS);
    glEnable( GL_TEXTURE_2D);
	
	//create a polygon appropriately positioned in the scene.  It's inside the unit cube--
	glTexImage2D(GL_TEXTURE_2D, 0, 3, _imgWid, _imgHgt, 0, GL_RGB, GL_UNSIGNED_BYTE,
		_colorbarTexture);

	vector<double> cornerPosn = cbpb->GetCornerPosition();
	vector<double> cbsize = cbpb->GetSize();
	//Note that GL reverses y coordinates
	float llx = 2.*cornerPosn[0] - 1.;
	float lly = 2.*(cornerPosn[1]+cbsize[1]) -1.;
	float urx = 2.*(cornerPosn[0]+cbsize[0]) -1.;
	float ury = 2.*cornerPosn[1] - 1.;
	
	glPolygonMode(GL_FRONT_AND_BACK,GL_FILL);
	glBegin(GL_QUADS);
	glTexCoord2f(0.0f, 0.0f); glVertex3f(llx, lly, 0.0f);
	glTexCoord2f(0.0f, 1.0f); glVertex3f(llx, ury, 0.0f);
	glTexCoord2f(1.0f, 1.0f); glVertex3f(urx, ury, 0.0f);
	glTexCoord2f(1.0f, 0.0f); glVertex3f(urx, lly, 0.0f);
	glEnd();
	glDisable(GL_TEXTURE_2D);
	//Reset to default:
	glDepthFunc(GL_LESS);
}


//////////////////////////////////////////////////////////////////////////
//
// RendererFactory Class
//
/////////////////////////////////////////////////////////////////////////


Renderer *RendererFactory::CreateInstance(
	const ParamsMgr *pm, string winName,  string dataSetName,
	string classType, string instName, DataMgr *dataMgr
) {
    Renderer * instance = NULL;

    // find classType in the registry and call factory method.
    //
    auto it = _factoryFunctionRegistry.find(classType);
    if(it != _factoryFunctionRegistry.end()) {
        instance = it->second(
			pm, winName, dataSetName, classType, instName, dataMgr
		);
	}

    if(instance != NULL)
        return instance;
    else
        return NULL;
}

string RendererFactory::GetRenderClassFromParamsClass(
	string paramsClass
) const {

	map<string, string>::const_iterator itr;
	for (itr = _factoryMapRegistry.begin(); itr != _factoryMapRegistry.end(); ++itr) {
		if (itr->second == paramsClass) return (itr->first);
	}
	return("");
}

string RendererFactory::GetParamsClassFromRenderClass(
	string renderClass
) const {

	map<string, string>::const_iterator itr;
	for (itr = _factoryMapRegistry.begin(); itr != _factoryMapRegistry.end(); ++itr) {
		if (itr->first == renderClass) return (itr->second);
	}
	return("");
}


vector <string> RendererFactory::GetFactoryNames() const {
	vector <string> names;

	map<string, function<Renderer * (
		const ParamsMgr *, string, string, string, string, DataMgr *
		)>>::const_iterator itr;

	for (
		itr = _factoryFunctionRegistry.begin();
		itr!=_factoryFunctionRegistry.end();
		++itr
	) {
		names.push_back(itr->first);
	}
	return(names);
}<|MERGE_RESOLUTION|>--- conflicted
+++ resolved
@@ -39,7 +39,6 @@
 const int Renderer::_imgHgt = 256;
 
 Renderer::Renderer(
-<<<<<<< HEAD
 	const ParamsMgr *pm, string winName,  string dataSetName, string paramsType,
 	string classType, string instName, DataMgr *dataMgr
 ) : RendererBase(
@@ -48,11 +47,6 @@
 	//Establish the data sources for the rendering:
 	//
 	
-=======
-	const ParamsMgr *pm, string winName,  string paramsType,
-	string classType, string instName, DataStatus *ds
-) : RendererBase(pm, winName, paramsType, classType, instName, ds) {
->>>>>>> 050ab1f8
 	_colorbarTexture = 0;
     _timestep = 0;
 }
