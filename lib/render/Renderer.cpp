//************************************************************************
//									*
//			 Copyright (C)  2004				*
//	 University Corporation for Atmospheric Research			*
//			 All Rights Reserved				*
//									*
//************************************************************************/
//
//	File:		Renderer.cpp
//
//	Author:		Alan Norton
//			National Center for Atmospheric Research
//			PO 3000, Boulder, Colorado
//
//	Date:		September 2004
//
//	Description:	Implements the Renderer class.
//		A pure virtual class that is implemented for each renderer.
//		Methods are called by the Visualizer class as needed.
//
#include <cfloat>
#include <climits>
#include <limits>
#include <iomanip>
#include <sstream>

#include <vapor/glutil.h>    // Must be included first!!!
#include <vapor/Renderer.h>
#include <vapor/DataMgrUtils.h>
#include <vapor/GetAppPath.h>
#include "vapor/GLManager.h"
#include "vapor/LegacyGL.h"
#include "vapor/TextLabel.h"
#include <glm/gtc/type_ptr.hpp>

#include <vapor/ViewpointParams.h>

#ifdef Darwin
    #include <OpenGL/gl.h>
#else
    #include <GL/gl.h>
#endif

using namespace VAPoR;
const int Renderer::_imgWid = 256;
const int Renderer::_imgHgt = 256;

Renderer::Renderer(const ParamsMgr *pm, string winName, string dataSetName, string paramsType, string classType, string instName, DataMgr *dataMgr)
: RendererBase(pm, winName, dataSetName, paramsType, classType, instName, dataMgr)
{
    // Establish the data sources for the rendering:
    //

    _colorbarTexture = 0;
    _timestep = 0;

    _fontName = "arimo";
}

RendererBase::RendererBase(const ParamsMgr *pm, string winName, string dataSetName, string paramsType, string classType, string instName, DataMgr *dataMgr)
{
    // Establish the data sources for the rendering:
    //
    _paramsMgr = pm;
    _winName = winName;
    _dataSetName = dataSetName;
    _paramsType = paramsType;
    _classType = classType;
    _instName = instName;
    _dataMgr = dataMgr;

    _glManager = nullptr;
    _glInitialized = false;
}
// Destructor
RendererBase::~RendererBase() {}
// Destructor
Renderer::~Renderer()
{
    if (_colorbarTexture) delete _colorbarTexture;
}

int RendererBase::initializeGL(GLManager *glManager)
{
    _glManager = glManager;
    int rc = _initializeGL();
    if (rc < 0) { return (rc); }

    vector<int> status;
    bool        ok = oglStatusOK(status);
    if (!ok) {
        SetErrMsg("OpenGL error : %s", oglGetErrMsg(status).c_str());
        return (-1);
    }

    _glInitialized = true;

    return (0);
}

double Renderer::_getDefaultZ(DataMgr *dataMgr, size_t ts) const
{
    vector<double> minExts;
    vector<double> maxExts;

    bool status = DataMgrUtils::GetExtents(dataMgr, ts, "", minExts, maxExts);
    assert(status);

    return (minExts.size() == 3 ? minExts[2] : 0.0);
}

int Renderer::paintGL(bool fast)
{
    const RenderParams *rParams = GetActiveParams();

    if (!rParams->IsEnabled()) return (0);

    _timestep = rParams->GetCurrentTimestep();

    vector<double> translate = rParams->GetTransform()->GetTranslations();
    vector<double> rotate = rParams->GetTransform()->GetRotations();
    vector<double> scale = rParams->GetTransform()->GetScales();
    vector<double> origin = rParams->GetTransform()->GetOrigin();
    assert(translate.size() == 3);
    assert(rotate.size() == 3);
    assert(scale.size() == 3);
    assert(origin.size() == 3);

    _glManager->matrixManager->MatrixModeModelView();
    _glManager->matrixManager->PushMatrix();

    _glManager->matrixManager->Translate(origin[0], origin[1], origin[2]);
    _glManager->matrixManager->Scale(scale[0], scale[1], scale[2]);
    _glManager->matrixManager->Rotate(rotate[0], 1, 0, 0);
    _glManager->matrixManager->Rotate(rotate[1], 0, 1, 0);
    _glManager->matrixManager->Rotate(rotate[2], 0, 0, 1);
    _glManager->matrixManager->Translate(-origin[0], -origin[1], -origin[2]);

    _glManager->matrixManager->Translate(translate[0], translate[1], translate[2]);

<<<<<<< HEAD
    GL_ERR_BREAK();
    int rc = _paintGL();
    GL_ERR_BREAK();
=======
    int rc = _paintGL(fast);
>>>>>>> 8259e1a7

    _glManager->matrixManager->PopMatrix();

    if (rc < 0) { return (-1); }

    vector<int> status;
    bool        ok = oglStatusOK(status);
    GL_ERR_BREAK();
    if (!ok) {
        SetErrMsg("OpenGL error : %s", oglGetErrMsg(status).c_str());
        return (-1);
    }
    return (0);
}

<<<<<<< HEAD
// TODO GL
void Renderer::EnableClipToBox(ShaderProgram *shader) const
=======
void Renderer::EnableClipToBox(float haloFrac) const
>>>>>>> 8259e1a7
{
    shader->Bind();

    float x0Plane[] = {1.0, 0.0, 0.0, 0.0};
    float x1Plane[] = {-1.0, 0.0, 0.0, 0.0};
    float y0Plane[] = {0.0, 1.0, 0.0, 0.0};
    float y1Plane[] = {0.0, -1.0, 0.0, 0.0};
    float z0Plane[] = {0.0, 0.0, 1.0, 0.0};
    float z1Plane[] = {0.0, 0.0, -1.0, 0.0};    // z largest

    const RenderParams *rParams = GetActiveParams();
    vector<double>      minExts, maxExts;
    rParams->GetBox()->GetExtents(minExts, maxExts);
    assert(minExts.size() == maxExts.size());
    assert(minExts.size() > 0 && minExts.size() < 4);

    int orientation = rParams->GetBox()->GetOrientation();

<<<<<<< HEAD
    GL_ERR_BREAK();
=======
    for (int i = 0; i < minExts.size(); i++) {
        float halo = (maxExts[i] - minExts[i]) * haloFrac;
        minExts[i] -= halo;
        maxExts[i] += halo;
    }

>>>>>>> 8259e1a7
    if (minExts.size() == 3 || orientation != 0) {
        x0Plane[3] = -minExts[0];
        x1Plane[3] = maxExts[0];
        glEnable(GL_CLIP_DISTANCE0);
        glEnable(GL_CLIP_DISTANCE1);
        shader->SetUniform("clippingPlanes[0]", glm::make_vec4(x0Plane));
        shader->SetUniform("clippingPlanes[1]", glm::make_vec4(x1Plane));
    }

    if (minExts.size() == 3 || orientation != 1) {
        y0Plane[3] = -minExts[1];
        y1Plane[3] = maxExts[1];
        glEnable(GL_CLIP_DISTANCE2);
        glEnable(GL_CLIP_DISTANCE3);
        shader->SetUniform("clippingPlanes[2]", glm::make_vec4(y0Plane));
        shader->SetUniform("clippingPlanes[3]", glm::make_vec4(y1Plane));
    }

    if (minExts.size() == 3 || orientation != 2) {
        z0Plane[3] = -minExts[2];
        z1Plane[3] = maxExts[2];
        glEnable(GL_CLIP_DISTANCE4);
        glEnable(GL_CLIP_DISTANCE5);
        shader->SetUniform("clippingPlanes[4]", glm::make_vec4(z0Plane));
        shader->SetUniform("clippingPlanes[5]", glm::make_vec4(z1Plane));
    }
    GL_ERR_BREAK();
}

void Renderer::EnableClipToBox2DXY(float haloFrac) const
{
    GLdouble x0Plane[] = {1.0, 0.0, 0.0, 0.0};
    GLdouble x1Plane[] = {-1.0, 0.0, 0.0, 0.0};
    GLdouble y0Plane[] = {0.0, 1.0, 0.0, 0.0};
    GLdouble y1Plane[] = {0.0, -1.0, 0.0, 0.0};

    const RenderParams *rParams = GetActiveParams();
    vector<double>      minExts, maxExts;
    rParams->GetBox()->GetExtents(minExts, maxExts);
    assert(minExts.size() == maxExts.size());
    assert(minExts.size() > 0 && minExts.size() < 4);

    for (int i = 0; i < minExts.size(); i++) {
        float halo = (maxExts[i] - minExts[i]) * haloFrac;
        minExts[i] -= halo;
        maxExts[i] += halo;
    }

    x0Plane[3] = -minExts[0];
    x1Plane[3] = maxExts[0];
    glEnable(GL_CLIP_PLANE0);
    glClipPlane(GL_CLIP_PLANE0, x0Plane);
    glEnable(GL_CLIP_PLANE1);
    glClipPlane(GL_CLIP_PLANE1, x1Plane);

    y0Plane[3] = -minExts[1];
    y1Plane[3] = maxExts[1];
    glEnable(GL_CLIP_PLANE2);
    glClipPlane(GL_CLIP_PLANE2, y0Plane);
    glEnable(GL_CLIP_PLANE3);
    glClipPlane(GL_CLIP_PLANE3, y1Plane);
}

void Renderer::DisableClippingPlanes()
{
    glDisable(GL_CLIP_DISTANCE0);
    glDisable(GL_CLIP_DISTANCE1);
    glDisable(GL_CLIP_DISTANCE2);
    glDisable(GL_CLIP_DISTANCE3);
    glDisable(GL_CLIP_DISTANCE4);
    glDisable(GL_CLIP_DISTANCE5);
}

bool Renderer::VariableExists(size_t ts, std::vector<string> &varnames, int level, int lod, bool zeroOK) const
{
    for (int i = 0; i < varnames.size(); i++) {
        if (zeroOK && (varnames[i] == "0" || varnames[i] == "")) { continue; }

        if (!_dataMgr->VariableExists(ts, varnames[i], level, lod)) { return (false); }
    }
    return (true);
}

#ifdef VAPOR3_0_0_ALPHA
void Renderer::buildLocal2DTransform(int dataOrientation, float a[2], float b[2], float *constVal, int mappedDims[3])
{
    mappedDims[2] = dataOrientation;
    mappedDims[0] = (dataOrientation == 0) ? 1 : 0;    // x or y
    mappedDims[1] = (dataOrientation < 2) ? 2 : 1;     // z or y
    const RenderParams *rParams = GetActiveParams();

    const vector<double> &exts = rParams->GetBox()->GetLocalExtents();
    *constVal = exts[dataOrientation];
    // constant terms go to middle
    b[0] = 0.5 * (exts[mappedDims[0]] + exts[3 + mappedDims[0]]);
    b[1] = 0.5 * (exts[mappedDims[1]] + exts[3 + mappedDims[1]]);
    // linear terms send -1,1 to box min,max
    a[0] = b[0] - exts[mappedDims[0]];
    a[1] = b[1] - exts[mappedDims[1]];
}

void Renderer::getLocalContainingRegion(float regMin[3], float regMax[3])
{
    // Determine the smallest axis-aligned cube that contains the rotated box local coordinates.  This is
    // obtained by mapping all 8 corners into the space.

    double transformMatrix[12];
    // Set up to transform from probe (coords [-1,1]) into volume:
    GetActiveParams()->GetBox()->buildLocalCoordTransform(transformMatrix, 0.f, -1);
    const double *sizes = _dataStatus->getFullSizes();

    // Calculate the normal vector to the probe plane:
    double zdir[3] = {0.f, 0.f, 1.f};
    double normEnd[3];    // This will be the unit normal
    double normBeg[3];
    double zeroVec[3] = {0.f, 0.f, 0.f};
    vtransform(zdir, transformMatrix, normEnd);
    vtransform(zeroVec, transformMatrix, normBeg);
    vsub(normEnd, normBeg, normEnd);
    vnormal(normEnd);

    // Start by initializing extents, and variables that will be min,max
    for (int i = 0; i < 3; i++) {
        regMin[i] = FLT_MAX;
        regMax[i] = -FLT_MAX;
    }

    for (int corner = 0; corner < 8; corner++) {
        int    intCoord[3];
        double startVec[3], resultVec[3];
        intCoord[0] = corner % 2;
        intCoord[1] = (corner / 2) % 2;
        intCoord[2] = (corner / 4) % 2;
        for (int i = 0; i < 3; i++) startVec[i] = -1.f + (float)(2.f * intCoord[i]);
        // calculate the mapping of this corner,
        vtransform(startVec, transformMatrix, resultVec);
        // force mapped corner to lie in the local extents
        // and then force box to contain the corner:
        for (int i = 0; i < 3; i++) {
            // force to lie in domain
            if (resultVec[i] < 0.) resultVec[i] = 0.;
            if (resultVec[i] > sizes[i]) resultVec[i] = sizes[i];

            if (resultVec[i] < regMin[i]) regMin[i] = resultVec[i];
            if (resultVec[i] > regMax[i]) regMax[i] = resultVec[i];
        }
    }
    return;
}
#endif

int Renderer::makeColorbarTexture()
{
    if (_colorbarTexture) delete _colorbarTexture;

    RenderParams * rParams = GetActiveParams();
    ColorbarPbase *cbpb = rParams->GetColorbarPbase();
    if (!cbpb) return -1;

    MapperFunction *mf = rParams->GetMapperFunc(rParams->GetVariableName());
    if (!mf) return -1;

    _colorbarTexture = new unsigned char[_imgWid * _imgHgt * 3];

    // Fill with background color
    vector<double> bgc = cbpb->GetBackgroundColor();
    unsigned char  bgr = (unsigned char)(bgc[0] * 255);
    unsigned char  bgg = (unsigned char)(bgc[1] * 255);
    unsigned char  bgb = (unsigned char)(bgc[2] * 255);
    for (int i = 0; i < _imgWid; i++) {
        for (int j = 0; j < _imgHgt; j++) {
            _colorbarTexture[3 * (j + _imgHgt * i)] = bgr;
            _colorbarTexture[1 + 3 * (j + _imgHgt * i)] = bgg;
            _colorbarTexture[2 + 3 * (j + _imgHgt * i)] = bgb;
        }
    }

    // determine foreground color:
    unsigned char fgr = 255 - bgr;
    unsigned char fgg = 255 - bgg;
    unsigned char fgb = 255 - bgb;

    vector<double> colorbarSize = cbpb->GetSize();

    // determine horizontal and vertical line widths in pixels (.02 times image size?)
    // int lineWidth = (int)(0.02*Min(_imgHgt, _imgWid)+0.5);
    int lineWidth = 2;

    // Draw top and bottom
    for (int i = 0; i < _imgWid; i++) {
        for (int j = 0; j < lineWidth; j++) {
            _colorbarTexture[3 * (i + _imgWid * j)] = fgr;
            _colorbarTexture[1 + 3 * (i + _imgWid * j)] = fgg;
            _colorbarTexture[2 + 3 * (i + _imgWid * j)] = fgb;
            _colorbarTexture[3 * (i + _imgWid * (_imgHgt - j - 1))] = fgr;
            _colorbarTexture[1 + 3 * (i + _imgWid * (_imgHgt - j - 1))] = fgg;
            _colorbarTexture[2 + 3 * (i + _imgWid * (_imgHgt - j - 1))] = fgb;
        }
    }
    // sides:
    for (int j = 0; j < _imgHgt; j++) {
        for (int i = 0; i < lineWidth; i++) {
            _colorbarTexture[3 * (i + _imgWid * j)] = fgr;
            _colorbarTexture[1 + 3 * (i + _imgWid * j)] = fgg;
            _colorbarTexture[2 + 3 * (i + _imgWid * j)] = fgb;
            _colorbarTexture[3 * (_imgWid - i - 1 + _imgWid * j)] = fgr;
            _colorbarTexture[1 + 3 * (_imgWid - i - 1 + _imgWid * j)] = fgg;
            _colorbarTexture[2 + 3 * (_imgWid - i - 1 + _imgWid * j)] = fgb;
        }
    }
    // Draw tics
    int numtics = cbpb->GetNumTicks();
    for (int tic = 0; tic < numtics; tic++) {
        int ticPos = tic * (_imgHgt / numtics) + (_imgHgt / (2 * numtics));
        // Draw a horizontal line from .37 to .45 width
        // for (int i = (int)(_imgWid*.35); i<= (int)( _imgWid*.45); i++){
        int i, j;
        for (i = (int)(_imgWid * .37); i <= (int)(_imgWid * .45); i++) {
            for (j = ticPos - lineWidth / 2; j <= ticPos + lineWidth / 2; j++) {
                _colorbarTexture[3 * (i + _imgWid * j)] = fgr;
                _colorbarTexture[1 + 3 * (i + _imgWid * j)] = fgg;
                _colorbarTexture[2 + 3 * (i + _imgWid * j)] = fgb;
            }
        }
    }

    // Draw colors
    // With no tics, use the whole scale
    bool  useConstantColor = rParams->UseSingleColor();
    float rgb[3];
    if (useConstantColor) rParams->GetConstantColor(rgb);

    if (numtics == 0) numtics = 1000;
    double A = (mf->getMaxMapValue() - mf->getMinMapValue()) * (double)(numtics) / ((double)(1. - numtics) * (double)_imgHgt);
    double B = mf->getMaxMapValue() - A * (double)_imgHgt * .5 / (double)(numtics);

    // for (int line = _imgHgt-2*lineWidth; line>=2*lineWidth; line--){
    for (int line = _imgHgt - 2 * lineWidth - 5; line > 2 * lineWidth + 5; line--) {
        float ycoord = A * (float)line + B;

        unsigned char rgbByte;
        if (!useConstantColor) mf->rgbValue(ycoord, rgb);

        for (int col = 2 * lineWidth; col < (int)(_imgWid * .35); col++) {
            for (int k = 0; k < 3; k++) {
                rgbByte = (unsigned char)(255 * rgb[k]);
                _colorbarTexture[k + 3 * (col + _imgWid * line)] = rgbByte;
            }
        }
    }
    return 0;
}

void Renderer::renderColorbar()
{
    const RenderParams *rParams = GetActiveParams();
    if (!rParams->IsEnabled()) return;
    LegacyGL *lgl = _glManager->legacy;

    GLint dims[4] = {0};
    glGetIntegerv(GL_VIEWPORT, dims);
    GLint fbWidth = dims[2];
    GLint fbHeight = dims[3];

    float          whitecolor[4] = {1., 1., 1., 1.f};
    ColorbarPbase *cbpb = rParams->GetColorbarPbase();
    if (!cbpb || !cbpb->IsEnabled()) return;
    if (makeColorbarTexture()) return;

    lgl->Color4fv(whitecolor);    // glColor4fv(whitecolor);

    glTexParameterf(GL_TEXTURE_2D, GL_TEXTURE_MAG_FILTER, GL_LINEAR);
    glTexParameterf(GL_TEXTURE_2D, GL_TEXTURE_MIN_FILTER, GL_LINEAR);
    // Disable z-buffer compare, always overwrite:
    glDepthFunc(GL_ALWAYS);
    lgl->EnableTexture();    // glEnable(GL_TEXTURE_2D);
    GL_ERR_BREAK();

    // create a polygon appropriately positioned in the scene.  It's inside the unit cube--
    glTexImage2D(GL_TEXTURE_2D, 0, GL_RGB, _imgWid, _imgHgt, 0, GL_RGB, GL_UNSIGNED_BYTE, _colorbarTexture);
    GL_ERR_BREAK();

    vector<double> cornerPosn = cbpb->GetCornerPosition();
    vector<double> cbsize = cbpb->GetSize();
    GL_ERR_BREAK();

    // Note that GL reverses y coordinates
    float llx = 2. * cornerPosn[0] - 1.;
    float lly = 2. * (cornerPosn[1] + cbsize[1]) - 1.;
    float urx = 2. * (cornerPosn[0] + cbsize[0]) - 1.;
    float ury = 2. * cornerPosn[1] - 1.;
    GL_ERR_BREAK();

    glPolygonMode(GL_FRONT_AND_BACK, GL_FILL);

    lgl->Begin(LGL_QUADS);
    lgl->TexCoord2f(0.0f, 0.0f);
    lgl->Vertex3f(llx, lly, 0.0f);
    lgl->TexCoord2f(0.0f, 1.0f);
    lgl->Vertex3f(llx, ury, 0.0f);
    lgl->TexCoord2f(1.0f, 1.0f);
    lgl->Vertex3f(urx, ury, 0.0f);
    lgl->TexCoord2f(1.0f, 0.0f);
    lgl->Vertex3f(urx, lly, 0.0f);
    lgl->End();

    lgl->DisableTexture();    // glDisable(GL_TEXTURE_2D);
    GL_ERR_BREAK();

    // Draw numeric text annotation
    //
    renderColorbarText(cbpb, fbWidth, fbHeight, llx, lly, urx, ury);
    GL_ERR_BREAK();

    glDepthFunc(GL_LESS);
    GL_ERR_BREAK();
}

void Renderer::renderColorbarText(ColorbarPbase *cbpb, float fbWidth, float fbHeight, float llx, float lly, float urx, float ury)
{
    RenderParams *  rParams = GetActiveParams();
    MapperFunction *mf = rParams->GetMapperFunc(rParams->GetVariableName());
    float           numEntries = mf->getNumEntries();

    vector<double> bgc = cbpb->GetBackgroundColor();

    // determine text color; the compliment of the background color:
    //
    double fgr = 1.f - bgc[0];
    double fgg = 1.f - bgc[1];
    double fgb = 1.f - bgc[2];

    double txtColor[] = {fgr, fgg, fgb, 1.};
    double bgColor[] = {(double)bgc[0], (double)bgc[1], (double)bgc[2], 0.};
    int    precision = (int)cbpb->GetNumDigits();

    // Corners in texture coordinates, to be derived later
    //
    double Trx, Tlx, Tly, Tuy;

    _glManager->PixelCoordinateSystemPush();

    double maxWidth = 0;
    int    numtics = cbpb->GetNumTicks();
    int    fontSize = cbpb->GetFontSize();
    for (int tic = 0; tic < numtics; tic++) {
        // Find numeric data value associated with our current text label
        //
        int          mapIndex = (1.f / ((float)numtics * 2.f) + (float)tic / (float)numtics) * numEntries;
        double       textValue = mf->mapIndexToFloat(mapIndex);
        stringstream ss;
        ss << fixed << setprecision(precision) << textValue;
        string textString = ss.str();

        // Generate our text object so we can use proper width/height
        // values when calculating offsets
        //

        TextLabel label(_glManager, _fontName, fontSize);
        label.HorizontalAlignment = TextLabel::Left;
        label.VerticalAlignment = TextLabel::Center;
        label.BackgroundColor = glm::make_vec4(bgColor);
        label.ForegroundColor = glm::make_vec4(txtColor);
        float texWidth = label.GetFont()->TextDimensions(textString).x;

        // llx and lly are in visualizer coordinates between -1 and 1
        // TextRenderer takes pixel coordinates. Trx and Tuy are the
        // TextRenderer coords of the colorbar in the pixel coord system.
        //
        Trx = (urx + 1) * fbWidth / 2.f;     // right
        Tlx = (llx + 1) * fbWidth / 2.f;     // left
        Tly = (lly + 1) * fbHeight / 2.f;    // lower
        Tuy = (ury + 1) * fbHeight / 2.f;    // upper

        // Start at lower left corner
        //
        double Tx = Tlx;
        double Ty = Tuy;

        // Calculate Y offset to align with tick marks
        //
        double ticOffset = (Tly - Tuy) * 1.f / (float)numtics;
        Ty += ticOffset / 2.f;    // Initial offset from bottom of colorbar
        Ty += ticOffset * tic;    // Offset applied per tick mark

        // Calculate X offset to allign with tick marks
        //
        double cbWidth = Trx - Tlx;
        double rightShift = cbWidth * .5;
        Tx += rightShift;

        // Now that we know the x offset, check if the colorbar box is big enough
        // to contain the text, and resize the colorbar if not
        //
        if (texWidth > maxWidth) { maxWidth = texWidth; }
        vector<double> size = cbpb->GetSize();
        // size[0]/2 is the space we have to place text into
        //
        if (size[0] / 2.f < maxWidth / fbWidth) {
            size[0] = 2 * maxWidth / fbWidth;
            cbpb->SetSize(size);
        }

        label.DrawText(glm::vec2(Tx, Ty), textString);
    }

    // Render colorbar title, if any
    //
    string title = cbpb->GetTitle();
    if (title != "") {
        txtColor[0] = bgColor[0];
        txtColor[1] = bgColor[1];
        txtColor[2] = bgColor[2];
        txtColor[3] = 1.f;
        TextLabel label(_glManager, _fontName, fontSize);
        label.ForegroundColor = glm::make_vec4(txtColor);
        label.BackgroundColor = glm::make_vec4(bgColor);
        label.HorizontalAlignment = TextLabel::Left;
        label.VerticalAlignment = TextLabel::Center;
        Tuy -= label.GetFont()->TextDimensions(title).y;
        label.DrawText(glm::vec2(Tlx, Tuy), title);
    }
    _glManager->PixelCoordinateSystemPop();
}

//////////////////////////////////////////////////////////////////////////
//
// RendererFactory Class
//
/////////////////////////////////////////////////////////////////////////

RendererFactory *RendererFactory::Instance()
{
    static RendererFactory instance;
    return &instance;
}

void RendererFactory::RegisterFactoryFunction(string myName, string myParamsName, function<Renderer *(const ParamsMgr *, string, string, string, string, DataMgr *)> classFactoryFunction)
{
    // register the class factory function
    _factoryFunctionRegistry[myName] = classFactoryFunction;
    _factoryMapRegistry[myName] = myParamsName;
}

Renderer *RendererFactory::CreateInstance(const ParamsMgr *pm, string winName, string dataSetName, string classType, string instName, DataMgr *dataMgr)
{
    Renderer *instance = NULL;

    // find classType in the registry and call factory method.
    //
    auto it = _factoryFunctionRegistry.find(classType);
    if (it != _factoryFunctionRegistry.end()) { instance = it->second(pm, winName, dataSetName, classType, instName, dataMgr); }

    if (instance != NULL)
        return instance;
    else
        return NULL;
}

string RendererFactory::GetRenderClassFromParamsClass(string paramsClass) const
{
    map<string, string>::const_iterator itr;
    for (itr = _factoryMapRegistry.begin(); itr != _factoryMapRegistry.end(); ++itr) {
        if (itr->second == paramsClass) return (itr->first);
    }
    return ("");
}

string RendererFactory::GetParamsClassFromRenderClass(string renderClass) const
{
    map<string, string>::const_iterator itr;
    for (itr = _factoryMapRegistry.begin(); itr != _factoryMapRegistry.end(); ++itr) {
        if (itr->first == renderClass) return (itr->second);
    }
    return ("");
}

vector<string> RendererFactory::GetFactoryNames() const
{
    vector<string> names;

    map<string, function<Renderer *(const ParamsMgr *, string, string, string, string, DataMgr *)>>::const_iterator itr;

    for (itr = _factoryFunctionRegistry.begin(); itr != _factoryFunctionRegistry.end(); ++itr) { names.push_back(itr->first); }
    return (names);
}

void Renderer::GetClippingPlanes(float planes[24]) const
{
    float x0Plane[4] = {1.0, 0.0, 0.0, 0.0};
    float x1Plane[4] = {-1.0, 0.0, 0.0, 0.0};
    float y0Plane[4] = {0.0, 1.0, 0.0, 0.0};
    float y1Plane[4] = {0.0, -1.0, 0.0, 0.0};
    float z0Plane[4] = {0.0, 0.0, 1.0, 0.0};
    float z1Plane[4] = {0.0, 0.0, -1.0, 0.0};

    const RenderParams *rParams = GetActiveParams();
    std::vector<double> minExts, maxExts;
    rParams->GetBox()->GetExtents(minExts, maxExts);
    assert(minExts.size() == maxExts.size());
    assert(minExts.size() > 0 && minExts.size() < 4);

    int orientation = rParams->GetBox()->GetOrientation();

    if (minExts.size() == 3 || orientation != 0) {
        x0Plane[3] = float(-minExts[0]);
        x1Plane[3] = float(maxExts[0]);
    }
    if (minExts.size() == 3 || orientation != 1) {
        y0Plane[3] = float(-minExts[1]);
        y1Plane[3] = float(maxExts[1]);
    }
    if (minExts.size() == 3 || orientation != 2) {
        z0Plane[3] = float(-minExts[2]);
        z1Plane[3] = float(maxExts[2]);
    }

    size_t planeSize = sizeof(x0Plane);
    std::memcpy(planes, x0Plane, planeSize);
    std::memcpy(planes + 4, x1Plane, planeSize);
    std::memcpy(planes + 8, y0Plane, planeSize);
    std::memcpy(planes + 12, y1Plane, planeSize);
    std::memcpy(planes + 16, z0Plane, planeSize);
    std::memcpy(planes + 20, z1Plane, planeSize);
}

RendererFactory::RendererFactory() {}
RendererFactory::RendererFactory(const RendererFactory &) {}
RendererFactory &RendererFactory::operator=(const RendererFactory &) { return *this; }<|MERGE_RESOLUTION|>--- conflicted
+++ resolved
@@ -138,13 +138,8 @@
 
     _glManager->matrixManager->Translate(translate[0], translate[1], translate[2]);
 
-<<<<<<< HEAD
-    GL_ERR_BREAK();
-    int rc = _paintGL();
-    GL_ERR_BREAK();
-=======
     int rc = _paintGL(fast);
->>>>>>> 8259e1a7
+    GL_ERR_BREAK();
 
     _glManager->matrixManager->PopMatrix();
 
@@ -160,12 +155,7 @@
     return (0);
 }
 
-<<<<<<< HEAD
-// TODO GL
-void Renderer::EnableClipToBox(ShaderProgram *shader) const
-=======
-void Renderer::EnableClipToBox(float haloFrac) const
->>>>>>> 8259e1a7
+void Renderer::EnableClipToBox(ShaderProgram *shader, float haloFrac) const
 {
     shader->Bind();
 
@@ -184,16 +174,12 @@
 
     int orientation = rParams->GetBox()->GetOrientation();
 
-<<<<<<< HEAD
-    GL_ERR_BREAK();
-=======
     for (int i = 0; i < minExts.size(); i++) {
         float halo = (maxExts[i] - minExts[i]) * haloFrac;
         minExts[i] -= halo;
         maxExts[i] += halo;
     }
 
->>>>>>> 8259e1a7
     if (minExts.size() == 3 || orientation != 0) {
         x0Plane[3] = -minExts[0];
         x1Plane[3] = maxExts[0];
