--- conflicted
+++ resolved
@@ -208,7 +208,6 @@
     glDisable(GL_CLIP_PLANE5);
 }
 
-<<<<<<< HEAD
 bool Renderer::VariableExists(size_t ts, std::vector<string> &varnames, int level, int lod, bool zeroOK) const
 {
     for (int i = 0; i < varnames.size(); i++) {
@@ -219,10 +218,7 @@
     return (true);
 }
 
-#ifdef DEAD
-=======
 #ifdef VAPOR3_0_0_ALPHA
->>>>>>> 3e8cd8d8
 void Renderer::buildLocal2DTransform(int dataOrientation, float a[2], float b[2], float *constVal, int mappedDims[3])
 {
     mappedDims[2] = dataOrientation;
