--- conflicted
+++ resolved
@@ -204,7 +204,6 @@
     }
 }
 
-<<<<<<< HEAD
 void Renderer::GetClippingPlanes(float planes[24]) const {
     float x0Plane[4] = {1.0, 0.0, 0.0, 0.0};
     float x1Plane[4] = {-1.0, 0.0, 0.0, 0.0};
@@ -215,22 +214,10 @@
 
     const RenderParams *rParams = GetActiveParams();
     std::vector<double> minExts, maxExts;
-=======
-void Renderer::EnableClipToBox2DXY() const {
-
-    GLdouble x0Plane[] = {1.0, 0.0, 0.0, 0.0};
-    GLdouble x1Plane[] = {-1.0, 0.0, 0.0, 0.0};
-    GLdouble y0Plane[] = {0.0, 1.0, 0.0, 0.0};
-    GLdouble y1Plane[] = {0.0, -1.0, 0.0, 0.0};
-
-    const RenderParams *rParams = GetActiveParams();
-    vector<double> minExts, maxExts;
->>>>>>> 414e50f6
     rParams->GetBox()->GetExtents(minExts, maxExts);
     assert(minExts.size() == maxExts.size());
     assert(minExts.size() > 0 && minExts.size() < 4);
 
-<<<<<<< HEAD
     int orientation = rParams->GetBox()->GetOrientation();
 
     if (minExts.size() == 3 || orientation != 0) {
@@ -253,7 +240,20 @@
     std::memcpy(planes + 12, y1Plane, planeSize);
     std::memcpy(planes + 16, z0Plane, planeSize);
     std::memcpy(planes + 20, z1Plane, planeSize);
-=======
+}
+
+void Renderer::EnableClipToBox2DXY() const {
+    GLdouble x0Plane[] = {1.0, 0.0, 0.0, 0.0};
+    GLdouble x1Plane[] = {-1.0, 0.0, 0.0, 0.0};
+    GLdouble y0Plane[] = {0.0, 1.0, 0.0, 0.0};
+    GLdouble y1Plane[] = {0.0, -1.0, 0.0, 0.0};
+
+    const RenderParams *rParams = GetActiveParams();
+    vector<double> minExts, maxExts;
+    rParams->GetBox()->GetExtents(minExts, maxExts);
+    assert(minExts.size() == maxExts.size());
+    assert(minExts.size() > 0 && minExts.size() < 4);
+
     x0Plane[3] = -minExts[0];
     x1Plane[3] = maxExts[0];
     glEnable(GL_CLIP_PLANE0);
@@ -267,7 +267,6 @@
     glClipPlane(GL_CLIP_PLANE2, y0Plane);
     glEnable(GL_CLIP_PLANE3);
     glClipPlane(GL_CLIP_PLANE3, y1Plane);
->>>>>>> 414e50f6
 }
 
 void Renderer::DisableClippingPlanes() {
