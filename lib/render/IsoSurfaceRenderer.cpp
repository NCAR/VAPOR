--- conflicted
+++ resolved
@@ -17,27 +17,15 @@
 {
 #warning This needs to use the ShaderManager
     std::vector<std::string> extraPath;
-<<<<<<< HEAD
-    extraPath.push_back("shaders");
-    extraPath.push_back("main");
-    std::string shaderPath = Wasp::GetAppPath("VAPOR", "share", extraPath);
-    std::string VShader1stPass = shaderPath + "/IsoSurface1stPass.vgl";
-    std::string FShader1stPass = shaderPath + "/IsoSurface1stPass.fgl";
-    std::string VShader2ndPass = shaderPath + "/IsoSurface2ndPass.vgl";
-    std::string FShader2ndPass = shaderPath + "/IsoSurface2ndPass.fgl";
-    std::string VShader3rdPassMode1 = shaderPath + "/IsoSurface3rdPassMode1.vgl";
-    std::string FShader3rdPassMode1 = shaderPath + "/IsoSurface3rdPassMode1.fgl";
-    std::string VShader3rdPassMode2 = shaderPath + "/IsoSurface3rdPassMode2.vgl";
-    std::string FShader3rdPassMode2 = shaderPath + "/IsoSurface3rdPassMode2.fgl";
-=======
     std::string              shaderPath = Wasp::GetSharePath("shaders/main");
     std::string              VShader1stPass = shaderPath + "/IsoSurface1stPass.vgl";
     std::string              FShader1stPass = shaderPath + "/IsoSurface1stPass.fgl";
     std::string              VShader2ndPass = shaderPath + "/IsoSurface2ndPass.vgl";
     std::string              FShader2ndPass = shaderPath + "/IsoSurface2ndPass.fgl";
-    std::string              VShader3rdPass = shaderPath + "/IsoSurface3rdPass.vgl";
-    std::string              FShader3rdPass = shaderPath + "/IsoSurface3rdPass.fgl";
->>>>>>> 0f238a54
+    std::string              VShader3rdPassMode1 = shaderPath + "/IsoSurface3rdPassMode1.vgl";
+    std::string              FShader3rdPassMode1 = shaderPath + "/IsoSurface3rdPassMode1.fgl";
+    std::string              VShader3rdPassMode2 = shaderPath + "/IsoSurface3rdPassMode2.vgl";
+    std::string              FShader3rdPassMode2 = shaderPath + "/IsoSurface3rdPassMode2.fgl";
 
     _1stPassShaderId = _compileShaders(VShader1stPass.data(), FShader1stPass.data());
     _2ndPassShaderId = _compileShaders(VShader2ndPass.data(), FShader2ndPass.data());
