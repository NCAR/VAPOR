//---------------------------------------------------------------------------
//
//                   Copyright (C)  2011
//     University Corporation for Atmospheric Research
//                   All Rights Reserved
//
//----------------------------------------------------------------------------

#include <vapor/glutil.h> // Must be included first!!!
#include <cstdlib>
#include <cstdio>

#include <vapor/ViewpointParams.h>
#include <vapor/MyBase.h>
#include <vapor/TwoDRenderer.h>
#include "vapor/GLManager.h"

using namespace VAPoR;
using namespace Wasp;

//----------------------------------------------------------------------------
//
//----------------------------------------------------------------------------
TwoDRenderer::TwoDRenderer(
    const ParamsMgr *pm, string winName, string dataSetName, string paramsType,
    string classType, string instName, DataMgr *dataMgr) : Renderer(pm, winName, dataSetName, paramsType, classType, instName, dataMgr) {
    _textureID = 0;
    _texture = NULL;
    _texCoords = NULL;
    _texWidth = 0;
    _texHeight = 0;
    _texInternalFormat = 0;
    _texFormat = GL_RGBA;
    _texType = GL_UNSIGNED_BYTE;
    _texelSize = 0;
    _gridAligned = false;
    _structuredMesh = false;
    _verts = NULL;
    _normals = NULL;
    _meshWidth = 0;
    _meshHeight = 0;
    _VAO = NULL;
    _VBO = NULL;
    _dataVBO = NULL;
    _EBO = NULL;
}

//----------------------------------------------------------------------------
//
//----------------------------------------------------------------------------
TwoDRenderer::~TwoDRenderer() {
    if (_textureID)
        glDeleteTextures(1, &_textureID);
    if (_VAO)
        glDeleteVertexArrays(1, &_VAO);
    if (_VBO)
        glDeleteBuffers(1, &_VBO);
    if (_dataVBO)
        glDeleteBuffers(1, &_dataVBO);
    if (_EBO)
        glDeleteBuffers(1, &_EBO);
}

int TwoDRenderer::_initializeGL() {
    glGenTextures(1, &_textureID);
    glGenVertexArrays(1, &_VAO);
    glGenBuffers(1, &_VBO);
    glGenBuffers(1, &_dataVBO);
    glGenBuffers(1, &_EBO);

    glBindVertexArray(_VAO);

    glBindBuffer(GL_ARRAY_BUFFER, _VBO);
    glVertexAttribPointer(0, 3, GL_FLOAT, GL_FALSE, 3 * sizeof(float), NULL);
    glEnableVertexAttribArray(0);

    glBindBuffer(GL_ARRAY_BUFFER, _dataVBO);
    glVertexAttribPointer(1, 2, GL_FLOAT, GL_FALSE, 2 * sizeof(float), NULL);
    glEnableVertexAttribArray(1);

    glBindVertexArray(0);
    glBindBuffer(GL_ARRAY_BUFFER, 0);
    GL_ERR_BREAK();
    return (0);
}

int TwoDRenderer::_paintGL(bool) {

    GL_ERR_BREAK();

    // Get the 2D texture
    //
    _texture = GetTexture(
        _dataMgr, _texWidth, _texHeight, _texInternalFormat,
        _texFormat, _texType, _texelSize, _gridAligned);
    if (!_texture) {
        return (-1);
    }
    assert(_texWidth >= 1);
    assert(_texHeight >= 1);

    // Get the proxy geometry used to render the 2D surface (vertices and
    // normals)
    //
    int rc = GetMesh(
        _dataMgr, &_verts, &_normals, _meshWidth, _meshHeight,
        &_indices, _nindices, _structuredMesh);
    if (rc < 0) {
        return (-1);
    }

    GL_ERR_BREAK();
    EnableClipToBox(_glManager->shaderManager->GetShader("2DData")); // TODO GL
    GL_ERR_BREAK();

    // ShaderProgram::UniformNotFoundPolicy = ShaderProgram::Policy::Relaxed;
    // ShaderProgram *shader = _glManager->shaderManager->GetShader("2DData", true);
    // shader->Bind();
    // shader->SetUniform("clippingPlanes[0]", glm::vec4(1000000,0,0,0));

    if (!_gridAligned) {
        assert(_structuredMesh);

        assert(_meshWidth >= 2);
        assert(_meshHeight >= 2);

        _texCoords = (GLfloat *)_sb_texCoords.Alloc(
            _meshWidth * _meshHeight * 2 * sizeof(*_texCoords));

        _computeTexCoords(_texCoords, _meshWidth, _meshHeight);

        // Render the 2D surface
        //
        GL_ERR_BREAK();
        _renderMeshUnAligned();
    } else {
        assert(_meshWidth == _texWidth);
        assert(_meshHeight == _texHeight);

        GL_ERR_BREAK();
        _renderMeshAligned();
    }
    // DisableClippingPlanes();

    GL_ERR_BREAK();

    return (0);
}

// Setup OpenGL state for rendering
//
void TwoDRenderer::_openGLInit() {

    // RenderParams *myParams = (RenderParams *) GetActiveParams();

    if (!_gridAligned) {
        //glActiveTexture(GL_TEXTURE0);
        glBindTexture(GL_TEXTURE_2D, _textureID);
        glTexParameterf(GL_TEXTURE_2D, GL_TEXTURE_MAG_FILTER, GL_LINEAR);
        glTexParameterf(GL_TEXTURE_2D, GL_TEXTURE_MIN_FILTER, GL_LINEAR);
        glTexImage2D(
            GL_TEXTURE_2D, 0, _texInternalFormat, _texWidth, _texHeight, 0,
            _texFormat, _texType, _texture);
    }
    GL_ERR_BREAK();

    _glManager->matrixManager->MatrixModeModelView();

    GL_ERR_BREAK();
    glEnable(GL_BLEND);
    GL_ERR_BREAK();
    GL_ERR_BREAK();
    glEnable(GL_DEPTH_TEST);
    GL_ERR_BREAK();

    // LIGHTING IS NOT ENABLED
    //
<<<<<<< HEAD
    /*
	int nLights = 0;
	if (nLights >0){
		glEnable(GL_LIGHTING);
		glShadeModel(GL_SMOOTH);
//		glMaterialfv(GL_FRONT_AND_BACK, GL_AMBIENT_AND_DIFFUSE, elevGridColor);
	} else {
		glDisable(GL_LIGHTING);
//		glColor3fv(elevGridColor);
	}
     */

    GL_ERR_BREAK();
=======
    int nLights = 0;
    if (nLights > 0) {
        glEnable(GL_LIGHTING);
        glShadeModel(GL_SMOOTH);
        //		glMaterialfv(GL_FRONT_AND_BACK, GL_AMBIENT_AND_DIFFUSE, elevGridColor);
    } else {
        glDisable(GL_LIGHTING);
        //		glColor3fv(elevGridColor);
    }

    glTexEnvf(GL_TEXTURE_ENV, GL_TEXTURE_ENV_MODE, GL_REPLACE);
    //	glTexEnvf(GL_TEXTURE_ENV, GL_TEXTURE_ENV_MODE, GL_MODULATE);
    glEnable(GL_COLOR_MATERIAL);
    glColor4f(1.0, 1.0, 1.0, opacity);
>>>>>>> 0f907e3e

    glPolygonMode(GL_FRONT_AND_BACK, GL_FILL);
    glBlendFunc(GL_SRC_ALPHA, GL_ONE_MINUS_SRC_ALPHA);
    GL_ERR_BREAK();

    // Do write to the z buffer
    //
    glDepthMask(GL_TRUE);
    GL_ERR_BREAK();
}

// Restore OpenGL settings to OpenGL defaults
//
void TwoDRenderer::_openGLRestore() {
    glBindTexture(GL_TEXTURE_2D, 0);
    glDisable(GL_BLEND);
    glDisable(GL_DEPTH_TEST);
    glDepthMask(GL_FALSE);
}

void TwoDRenderer::_renderMeshUnAligned() {
    // This appears to be pretty much the Image Renderer code

    RenderParams *myParams = (RenderParams *)GetActiveParams();
    float opacity = myParams->GetConstantOpacity();

    ShaderProgram *shader = _glManager->shaderManager->GetShader("Image");
    shader->Bind();
    shader->SetUniform("MVP", _glManager->matrixManager->GetModelViewProjectionMatrix());
    shader->SetUniform("constantOpacity", opacity);

    GL_ERR_BREAK();
    _openGLInit();
    GL_ERR_BREAK();

    // Draw triangle strips one row at a time
    //
    glBindVertexArray(_VAO);
    glBindBuffer(GL_ELEMENT_ARRAY_BUFFER, _EBO);
    glBufferData(GL_ELEMENT_ARRAY_BUFFER, 2 * _meshWidth * sizeof(float), _indices, GL_DYNAMIC_DRAW);
    for (int j = 0; j < _meshHeight - 1; j++) {
        // glVertexPointer(3, GL_FLOAT, 0, &_verts[j*_meshWidth*3]);
        // glTexCoordPointer(2, GL_FLOAT, 0, &_texCoords[j*_meshWidth*2]);
        // glNormalPointer(GL_FLOAT, 0, &_normals[j*_meshWidth*3]);
        // glDrawElements(GL_TRIANGLE_STRIP, 2*_meshWidth, GL_UNSIGNED_INT, _indices);

        glBindBuffer(GL_ARRAY_BUFFER, _VBO);
        glBufferData(GL_ARRAY_BUFFER, _meshWidth * 6 * sizeof(float), &_verts[j * _meshWidth * 3], GL_STREAM_DRAW);
        glBindBuffer(GL_ARRAY_BUFFER, _dataVBO);
        glBufferData(GL_ARRAY_BUFFER, _meshWidth * 4 * sizeof(float), &_texCoords[j * _meshWidth * 2], GL_STREAM_DRAW);
        glDrawElements(GL_TRIANGLE_STRIP, 2 * _meshWidth, GL_UNSIGNED_INT, 0);
    }
    glBindVertexArray(0);
    glBindBuffer(GL_ELEMENT_ARRAY_BUFFER, 0);
    glBindBuffer(GL_ARRAY_BUFFER, 0);

    GL_ERR_BREAK();
    _openGLRestore();
    GL_ERR_BREAK();
}

void TwoDRenderer::_renderMeshAligned() {
    RenderParams *myParams = (RenderParams *)GetActiveParams();
    float opacity = myParams->GetConstantOpacity();

    ShaderProgram *shader = _glManager->shaderManager->GetShader("2DData");
    shader->Bind();
    shader->SetUniform("MVP", _glManager->matrixManager->GetModelViewProjectionMatrix());
    shader->SetUniform("constantOpacity", opacity);

    GL_ERR_BREAK();
    _openGLInit();
    GL_ERR_BREAK();

    // Ugh. For aligned data the type must be GLfloat.
    //
    assert(_texType == GL_FLOAT);
    assert(_texelSize == 8);
    const GLfloat *data = (GLfloat *)_texture;

    if (_structuredMesh) {
        // Draw triangle strips one row at a time
        //
        glBindVertexArray(_VAO);
        glBindBuffer(GL_ELEMENT_ARRAY_BUFFER, _EBO);
        glBufferData(GL_ELEMENT_ARRAY_BUFFER, 2 * _meshWidth * sizeof(float), _indices, GL_DYNAMIC_DRAW);
        for (int j = 0; j < _meshHeight - 1; j++) {
            // glVertexPointer(3, GL_FLOAT, 0, &_verts[j*_meshWidth*3]);
            // glVertexAttribPointer(attrindx,  2,  GL_FLOAT,  false,  0, &data[j*_meshWidth*2]);
            // glNormalPointer(GL_FLOAT, 0, &_normals[j*_meshWidth*3]);
            // glDrawElements(GL_TRIANGLE_STRIP, 2*_meshWidth, GL_UNSIGNED_INT, _indices);

            glBindBuffer(GL_ARRAY_BUFFER, _VBO);
            glBufferData(GL_ARRAY_BUFFER, _meshWidth * 6 * sizeof(float), &_verts[j * _meshWidth * 3], GL_STREAM_DRAW);
            glBindBuffer(GL_ARRAY_BUFFER, _dataVBO);
            glBufferData(GL_ARRAY_BUFFER, _meshWidth * 4 * sizeof(float), &data[j * _meshWidth * 2], GL_STREAM_DRAW);
            glDrawElements(GL_TRIANGLE_STRIP, 2 * _meshWidth, GL_UNSIGNED_INT, 0);
        }
        glBindVertexArray(0);
        glBindBuffer(GL_ELEMENT_ARRAY_BUFFER, 0);
        glBindBuffer(GL_ARRAY_BUFFER, 0);
        GL_ERR_BREAK();
    } else {
        assert(_meshWidth >= 3);
        assert(_meshHeight == 1);

        assert((_nindices % 3) == 0);

        glVertexPointer(3, GL_FLOAT, 0, _verts);
        glVertexAttribPointer(
            /*attrindx*/ 0, 2, GL_FLOAT, false, 0, data);
        // TODO GL
        glNormalPointer(GL_FLOAT, 0, _normals);

        glDrawElements(
            GL_TRIANGLES, _nindices, GL_UNSIGNED_INT, _indices);
    }

    GL_ERR_BREAK();
    _openGLRestore();
    GL_ERR_BREAK();
}

void TwoDRenderer::ComputeNormals(
    const GLfloat *verts,
    GLsizei w, GLsizei h,
    GLfloat *normals) {
    // Go over the grid of vertices, calculating normals
    // by looking at adjacent x,y,z coords.
    //
    for (int j = 0; j < h; j++) {
        for (int i = 0; i < w; i++) {
            const GLfloat *point = verts + 3 * (i + w * j);
            GLfloat *norm = normals + 3 * (i + w * j);
            //do differences of right point vs left point,
            //except at edges of grid just do differences
            //between current point and adjacent point:
            float dx = 0.f, dy = 0.f, dzx = 0.f, dzy = 0.f;
            if (i > 0 && i < w - 1) {
                dx = *(point + 3) - *(point - 3);
                dzx = *(point + 5) - *(point - 1);
            } else if (i == 0) {
                dx = *(point + 3) - *(point);
                dzx = *(point + 5) - *(point + 2);
            } else if (i == w - 1) {
                dx = *(point) - *(point - 3);
                dzx = *(point + 2) - *(point - 1);
            }
            if (j > 0 && j < h - 1) {
                dy = *(point + 1 + 3 * w) - *(point + 1 - 3 * w);
                dzy = *(point + 2 + 3 * w) - *(point + 2 - 3 * w);
            } else if (j == 0) {
                dy = *(point + 1 + 3 * w) - *(point + 1);
                dzy = *(point + 2 + 3 * w) - *(point + 2);
            } else if (j == h - 1) {
                dy = *(point + 1) - *(point + 1 - 3 * w);
                dzy = *(point + 2) - *(point + 2 - 3 * w);
            }
            norm[0] = dy * dzx;
            norm[1] = dx * dzy;
            norm[2] = 1.0;

            //vnormal(norm);
        }
    }
}

void TwoDRenderer::_computeTexCoords(
    GLfloat *tcoords,
    size_t w,
    size_t h) const {
    assert(_meshWidth >= 2);
    assert(_meshHeight >= 2);

    double deltax = 1.0 / (_meshWidth - 1);
    double deltay = 1.0 / (_meshHeight - 1);

    for (int j = 0; j < h; j++) {
        for (int i = 0; i < w; i++) {
            tcoords[(2 * j * w) + (2 * i + 0)] = i * deltax;
            tcoords[(2 * j * w) + (2 * i + 1)] = j * deltay;
        }
    }
}<|MERGE_RESOLUTION|>--- conflicted
+++ resolved
@@ -175,7 +175,6 @@
 
     // LIGHTING IS NOT ENABLED
     //
-<<<<<<< HEAD
     /*
 	int nLights = 0;
 	if (nLights >0){
@@ -189,22 +188,6 @@
      */
 
     GL_ERR_BREAK();
-=======
-    int nLights = 0;
-    if (nLights > 0) {
-        glEnable(GL_LIGHTING);
-        glShadeModel(GL_SMOOTH);
-        //		glMaterialfv(GL_FRONT_AND_BACK, GL_AMBIENT_AND_DIFFUSE, elevGridColor);
-    } else {
-        glDisable(GL_LIGHTING);
-        //		glColor3fv(elevGridColor);
-    }
-
-    glTexEnvf(GL_TEXTURE_ENV, GL_TEXTURE_ENV_MODE, GL_REPLACE);
-    //	glTexEnvf(GL_TEXTURE_ENV, GL_TEXTURE_ENV_MODE, GL_MODULATE);
-    glEnable(GL_COLOR_MATERIAL);
-    glColor4f(1.0, 1.0, 1.0, opacity);
->>>>>>> 0f907e3e
 
     glPolygonMode(GL_FRONT_AND_BACK, GL_FILL);
     glBlendFunc(GL_SRC_ALPHA, GL_ONE_MINUS_SRC_ALPHA);
