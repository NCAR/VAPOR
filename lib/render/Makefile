TOP = ../..

include ${TOP}/make/config/prebase.mk

LIBRARY = render

FILES = \
	glutil Renderer TwoDRenderer HelloRenderer TwoDDataRenderer \
	BarbRenderer ShaderProgram ShaderMgr \
	jfilewrite Visualizer  ControlExecutive \
<<<<<<< HEAD
	VizFeatureRenderer textRenderer
=======
	VizFeatureRenderer \
	ImageRenderer \
  GeoImageTMS GeoImageGeoTiff GeoImage GeoTileMercator GeoTile GeoTileEquirectangular
>>>>>>> 684ccd93


ifeq ($(BUILD_FLOW),1)
FILES += streamrenderer
endif

LIBRARIES += ftgl freetype 

ifeq ($(BUILD_FLOW),1)
LIBRARIES += flow
endif

ifdef FREETYPE2_INC_DIR
MAKEFILE_INCLUDE_DIRS += -I$(FREETYPE2_INC_DIR)
endif
ifeq ($(ARCH),WIN32)
MAKEFILE_CXXFLAGS += -D"RENDER_EXPORTS"
endif

ifeq ($(ARCH),Darwin)
MAKEFILE_CXXFLAGS += -Wno-unused-variable -Wno-non-virtual-dtor 
endif

MAKEFILE_INCLUDE_DIRS += -I../params 

include ${TOP}/make/config/base.mk<|MERGE_RESOLUTION|>--- conflicted
+++ resolved
@@ -8,13 +8,10 @@
 	glutil Renderer TwoDRenderer HelloRenderer TwoDDataRenderer \
 	BarbRenderer ShaderProgram ShaderMgr \
 	jfilewrite Visualizer  ControlExecutive \
-<<<<<<< HEAD
-	VizFeatureRenderer textRenderer
-=======
-	VizFeatureRenderer \
+	VizFeatureRenderer textRenderer\
 	ImageRenderer \
-  GeoImageTMS GeoImageGeoTiff GeoImage GeoTileMercator GeoTile GeoTileEquirectangular
->>>>>>> 684ccd93
+	GeoImageTMS GeoImageGeoTiff GeoImage GeoTileMercator \
+	GeoTile GeoTileEquirectangular
 
 
 ifeq ($(BUILD_FLOW),1)
