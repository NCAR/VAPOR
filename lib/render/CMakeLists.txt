set (SRC
	BarbRenderer.cpp
	ControlExecutive.cpp
	VolumeRenderer.cpp
	VolumeIsoRenderer.cpp
	HelloRenderer.cpp
	Renderer.cpp
	ShaderProgram.cpp
	TwoDDataRenderer.cpp
	TwoDRenderer.cpp
	WireFrameRenderer.cpp
	GeoTile.cpp
	GeoTileMercator.cpp
	GeoTileEquirectangular.cpp
	GeoImage.cpp
	GeoImageTMS.cpp
	GeoImageGeoTiff.cpp
	ImageRenderer.cpp
	Visualizer.cpp
	AnnotationRenderer.cpp
	jfilewrite.cpp
	RayCaster.cpp
	FlowRenderer.cpp
	ControlExecutive.cpp
	ContourRenderer.cpp
    SliceRenderer.cpp
	MyPython.cpp
	MatrixManager.cpp
	Shader.cpp
	LegacyGL.cpp
	ShaderManager.cpp
	GLManager.cpp
	FontManager.cpp
	Font.cpp
	TextLabel.cpp
	PyEngine.cpp
	CalcEngineMgr.cpp
	GeoTIFWriter.cpp
	ImageWriter.cpp
	JPGWriter.cpp
	PNGWriter.cpp
	TIFWriter.cpp
	Proj4StringParser.cpp
	glutil.cpp
	VolumeAlgorithm.cpp
	VolumeRegular.cpp
	# VolumeResampled.cpp
	# VolumeTest.cpp
	# VolumeTest2.cpp
	VolumeCellTraversal.cpp
	Texture.cpp
	Framebuffer.cpp
)

set (HEADERS
	${PROJECT_SOURCE_DIR}/include/vapor/BarbRenderer.h
	${PROJECT_SOURCE_DIR}/include/vapor/ControlExecutive.h
	${PROJECT_SOURCE_DIR}/include/vapor/HelloRenderer.h
	${PROJECT_SOURCE_DIR}/include/vapor/VolumeRenderer.h
	${PROJECT_SOURCE_DIR}/include/vapor/VolumeIsoRenderer.h
	${PROJECT_SOURCE_DIR}/include/vapor/Renderer.h
	${PROJECT_SOURCE_DIR}/include/vapor/ShaderProgram.h
	${PROJECT_SOURCE_DIR}/include/vapor/TwoDDataRenderer.h
	${PROJECT_SOURCE_DIR}/include/vapor/TwoDRenderer.h
	${PROJECT_SOURCE_DIR}/include/vapor/WireFrameRenderer.h
	${PROJECT_SOURCE_DIR}/include/vapor/GeoTile.h
	${PROJECT_SOURCE_DIR}/include/vapor/GeoTileMercator.h
	${PROJECT_SOURCE_DIR}/include/vapor/GeoTileEquirectangular.h
	${PROJECT_SOURCE_DIR}/include/vapor/GeoImage.h
	${PROJECT_SOURCE_DIR}/include/vapor/GeoImageTMS.h
	${PROJECT_SOURCE_DIR}/include/vapor/GeoImageGeoTiff.h
	${PROJECT_SOURCE_DIR}/include/vapor/ImageRenderer.h
	${PROJECT_SOURCE_DIR}/include/vapor/Visualizer.h
	${PROJECT_SOURCE_DIR}/include/vapor/AnnotationRenderer.h
	${PROJECT_SOURCE_DIR}/include/vapor/ControlExecutive.h
	${PROJECT_SOURCE_DIR}/include/vapor/ContourRenderer.h
	${PROJECT_SOURCE_DIR}/include/vapor/MyPython.h
	${PROJECT_SOURCE_DIR}/include/vapor/MatrixManager.h
	${PROJECT_SOURCE_DIR}/include/vapor/Shader.h
	${PROJECT_SOURCE_DIR}/include/vapor/LegacyGL.h
	${PROJECT_SOURCE_DIR}/include/vapor/ShaderManager.h
	${PROJECT_SOURCE_DIR}/include/vapor/GLManager.h
	${PROJECT_SOURCE_DIR}/include/vapor/FontManager.h
	${PROJECT_SOURCE_DIR}/include/vapor/Font.h
	${PROJECT_SOURCE_DIR}/include/vapor/IResourceManager.h
	${PROJECT_SOURCE_DIR}/include/vapor/TextLabel.h
	${PROJECT_SOURCE_DIR}/include/vapor/RayCaster.h
	${PROJECT_SOURCE_DIR}/include/vapor/FlowRenderer.h
	${PROJECT_SOURCE_DIR}/include/vapor/PyEngine.h
	${PROJECT_SOURCE_DIR}/include/vapor/CalcEngineMgr.h
	${PROJECT_SOURCE_DIR}/include/vapor/GeoTIFWriter.h
	${PROJECT_SOURCE_DIR}/include/vapor/ImageWriter.h
	${PROJECT_SOURCE_DIR}/include/vapor/JPGWriter.h
	${PROJECT_SOURCE_DIR}/include/vapor/PNGWriter.h
	${PROJECT_SOURCE_DIR}/include/vapor/TIFWriter.h
	${PROJECT_SOURCE_DIR}/include/vapor/jpegapi.h
	${PROJECT_SOURCE_DIR}/include/vapor/Proj4StringParser.h
	${PROJECT_SOURCE_DIR}/include/vapor/SliceRenderer.h
	${PROJECT_SOURCE_DIR}/include/vapor/glutil.h
	${PROJECT_SOURCE_DIR}/include/vapor/VolumeAlgorithm.h
	${PROJECT_SOURCE_DIR}/include/vapor/VolumeRegular.h
	# ${PROJECT_SOURCE_DIR}/include/vapor/VolumeResampled.h
	# ${PROJECT_SOURCE_DIR}/include/vapor/VolumeTest.h
	# ${PROJECT_SOURCE_DIR}/include/vapor/VolumeTest2.h
	${PROJECT_SOURCE_DIR}/include/vapor/VolumeCellTraversal.h
	${PROJECT_SOURCE_DIR}/include/vapor/Texture.h
	${PROJECT_SOURCE_DIR}/include/vapor/Framebuffer.h
)

add_library (render SHARED ${SRC} ${HEADERS})

<<<<<<< HEAD
if (WIN32)
	target_link_libraries (render PUBLIC common vdc params ${FREETYPE} ${GEOTIFF} ${JPEG} ${TIFF} python${PYTHONVERSION} ${GLEW} ${OPENGL_LIBRARIES})
else ()
	target_link_libraries (render PUBLIC common vdc params ${FREETYPE} ${GEOTIFF} ${JPEG} ${TIFF} python${PYTHONVERSION}m ${GLEW} ${OPENGL_LIBRARIES})
endif()
=======
target_link_libraries (render PUBLIC common vdc params flow ${FTGL} ${FREETYPE} ${GEOTIFF} ${JPEG} ${TIFF} python${PYTHONVERSION} ${GLEW} ${OPENGL_LIBRARIES})
>>>>>>> 4e908288

if (UNIX AND NOT APPLE)
	target_link_libraries (render PUBLIC GLU)
endif ()


add_definitions (-DRENDER_EXPORTS)

install (
	TARGETS render
	DESTINATION ${INSTALL_LIB_DIR}
	COMPONENT Libraries
	)

install (
	FILES ${HEADERS}
	DESTINATION ${INSTALL_INCLUDE_DIR}
	COMPONENT Libraries
	)<|MERGE_RESOLUTION|>--- conflicted
+++ resolved
@@ -109,15 +109,7 @@
 
 add_library (render SHARED ${SRC} ${HEADERS})
 
-<<<<<<< HEAD
-if (WIN32)
-	target_link_libraries (render PUBLIC common vdc params ${FREETYPE} ${GEOTIFF} ${JPEG} ${TIFF} python${PYTHONVERSION} ${GLEW} ${OPENGL_LIBRARIES})
-else ()
-	target_link_libraries (render PUBLIC common vdc params ${FREETYPE} ${GEOTIFF} ${JPEG} ${TIFF} python${PYTHONVERSION}m ${GLEW} ${OPENGL_LIBRARIES})
-endif()
-=======
 target_link_libraries (render PUBLIC common vdc params flow ${FTGL} ${FREETYPE} ${GEOTIFF} ${JPEG} ${TIFF} python${PYTHONVERSION} ${GLEW} ${OPENGL_LIBRARIES})
->>>>>>> 4e908288
 
 if (UNIX AND NOT APPLE)
 	target_link_libraries (render PUBLIC GLU)
