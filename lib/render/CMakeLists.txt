add_library (render SHARED
	BarbRenderer.cpp
	ControlExecutive.cpp
	HelloRenderer.cpp
	Renderer.cpp
	ShaderMgr.cpp
	ShaderProgram.cpp
	TwoDDataRenderer.cpp
	TwoDRenderer.cpp
	GeoTile.cpp
	GeoTileMercator.cpp
	GeoTileEquirectangular.cpp
	GeoImage.cpp
	GeoImageTMS.cpp
	GeoImageGeoTiff.cpp
	ImageRenderer.cpp
	Visualizer.cpp
	VizFeatureRenderer.cpp
	jfilewrite.cpp
	textRenderer.cpp
	ControlExecutive.cpp
	ContourRenderer.cpp
<<<<<<< HEAD
=======
	ImageRenderer.cpp
	GeoImage.cpp
	GeoImageGeoTiff.cpp
	GeoImageTMS.cpp
	GeoTile.cpp
	GeoTileMercator.cpp
	GeoTileEquirectangular.cpp
>>>>>>> 4eeade11
)

target_link_libraries (render PUBLIC common vdc params ftgl freetype geotiff jpeg tiff)

if (NOT WIN32)
	target_compile_options(render PRIVATE "-Wno-deprecated-declarations")
endif ()

add_definitions (-DRENDER_EXPORTS)

install (
	TARGETS render
	DESTINATION ${INSTALL_LIB_DIR}
	COMPONENT Libraries
	)<|MERGE_RESOLUTION|>--- conflicted
+++ resolved
@@ -20,16 +20,6 @@
 	textRenderer.cpp
 	ControlExecutive.cpp
 	ContourRenderer.cpp
-<<<<<<< HEAD
-=======
-	ImageRenderer.cpp
-	GeoImage.cpp
-	GeoImageGeoTiff.cpp
-	GeoImageTMS.cpp
-	GeoTile.cpp
-	GeoTileMercator.cpp
-	GeoTileEquirectangular.cpp
->>>>>>> 4eeade11
 )
 
 target_link_libraries (render PUBLIC common vdc params ftgl freetype geotiff jpeg tiff)
