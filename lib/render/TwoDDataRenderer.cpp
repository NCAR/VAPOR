//************************************************************************

//		     Copyright (C)  2008										*
//     University Corporation for Atmospheric Research					*
//		     All Rights Reserved										*
//																		*
//************************************************************************/
//
//	File:		TwoDDataRenderer.cpp
//
//	Author:		John Clyne
//			National Center for Atmospheric Research
//			PO 3000, Boulder, Colorado
//
//	Date:		March 2016
//
//	Description:	Implementation of the twoDImageRenderer class
//

#include <vapor/glutil.h>    // Must be included first!!!

#include <iostream>
#include <fstream>
#include <numeric>

#include <vapor/Proj4API.h>
#include <vapor/CFuncs.h>
#include <vapor/utils.h>
#include <vapor/ShaderMgr.h>
#include <vapor/DataMgrUtils.h>
#include <vapor/TwoDDataRenderer.h>
#include <vapor/TwoDDataParams.h>

using namespace VAPoR;

//
// Register class with object factory!!!
//
static RendererRegistrar<TwoDDataRenderer> registrar(TwoDDataRenderer::GetClassType(), TwoDDataParams::GetClassType());

namespace {

// Set to true to force structured grids to be renderered as
// unstructured grids.
//
const bool ForceUnstructured = false;

// GLSL shader constants
//
const string EffectBaseName = "2DData";
const string EffectName = "2DData";
const string EffectNameAttr = "2DDataAttr";
const string VertexDataAttr = "vertexDataAttr";

// Rendering primitives will be aligned with grid points
//
const bool GridAligned = true;

// Texture units. Only use data texture if GridAligned is false
//
const int dataTexUnit = 0;        // GL_TEXTURE0
const int colormapTexUnit = 1;    // GL_TEXTURE1

// Return name of GLSL shader instance to use
//
string getEffectInstance(bool useVertAttr)
{
    if (useVertAttr)
        return (EffectNameAttr);
    else
        return (EffectName);
}

// Compute surface normal (gradient) for point (x,y) using 1st order
// central differences. 'hgtGrid' is a displacement map for Z coordinate.
//
void computeNormal(const Grid *hgtGrid, float x, float y, float dx, float dy, float mv, float &nx, float &ny, float &nz)
{
    nx = ny = 0.0;
    nz = 1.0;
    if (!hgtGrid) return;

    // Missing value?
    //
    if ((hgtGrid->GetValue(x, y)) == mv) return;

    float z_xpdx = hgtGrid->GetValue(x + dx, y);
    if (z_xpdx == mv) { z_xpdx = x; }

    float z_xmdx = hgtGrid->GetValue(x - dx, y);
    if (z_xmdx == mv) { z_xmdx = x; }

    float z_ypdy = hgtGrid->GetValue(x, y + dy);
    if (z_ypdy == mv) { z_ypdy = y; }

    float z_ymdy = hgtGrid->GetValue(x, y - dy);
    if (z_ymdy == mv) { z_ymdy = x; }

    float dzx = z_xpdx - z_xmdx;
    float dzy = z_ypdy - z_ymdy;

    nx = dy * dzx;
    ny = dx * dzy;
    nz = 1.0;
}
}    // namespace

TwoDDataRenderer::TwoDDataRenderer(const ParamsMgr *pm, string winName, string dataSetName, string instName, DataMgr *dataMgr)
: TwoDRenderer(pm, winName, dataSetName, TwoDDataParams::GetClassType(), TwoDDataRenderer::GetClassType(), instName, dataMgr)
{
    _grid_state.clear();
    _tex_state.clear();

    _texWidth = 0;
    _texHeight = 0;
    _texelSize = 8;
    _vertsWidth = 0;
    _vertsHeight = 0;
    _nindices = 0;
    _colormap = NULL;
    _colormapsize = 0;
    _vertexDataAttr = -1;

    _cMapTexID = 0;

    TwoDDataParams *  rp = (TwoDDataParams *)GetActiveParams();
    TransferFunction *tf = rp->MakeTransferFunc(rp->GetVariableName());

    _colormapsize = tf->getNumEntries();
    _colormap = new GLfloat[_colormapsize * 4];

    for (int i = 0; i < _colormapsize; i++) {
        _colormap[i * 4 + 0] = (float)i / (float)(_colormapsize - 1);
        _colormap[i * 4 + 1] = (float)i / (float)(_colormapsize - 1);
        _colormap[i * 4 + 2] = (float)i / (float)(_colormapsize - 1);
        _colormap[i * 4 + 3] = 1.0;
    }
}

TwoDDataRenderer::~TwoDDataRenderer()
{
    if (_cMapTexID) glDeleteTextures(1, &_cMapTexID);
    if (_colormap) delete[] _colormap;
}

int TwoDDataRenderer::_initializeGL()
{
//#define	NOSHADER
#ifndef NOSHADER
    if (!_shaderMgr) {
        SetErrMsg("Programmable shading not available");
        return (-1);
    }

    int rc;

    // First shader is used when 'GridAligned' is false
    //
    if (!_shaderMgr->EffectExists(EffectName)) {
        rc = _shaderMgr->DefineEffect(EffectBaseName, "", EffectName);
        if (rc < 0) return (-1);
    }

    // Second shader is used when 'GridAligned' is true
    //
    if (!_shaderMgr->EffectExists(EffectNameAttr)) {
        rc = _shaderMgr->DefineEffect(EffectBaseName, "USE_VERTEX_ATTR;", EffectNameAttr);
        if (rc < 0) return (-1);
    }

    //	rc = _shaderMgr->EnableEffect(EffectNameAttr);
    //	if (rc<0) return(-1);

    rc = (int)_shaderMgr->AttributeLocation(EffectNameAttr, VertexDataAttr);
    if (rc < 0) return (-1);
    _vertexDataAttr = rc;

    //	_shaderMgr->DisableEffect();

#endif

    glGenTextures(1, &_cMapTexID);

    //
    // Standard colormap
    //
    glActiveTexture(GL_TEXTURE1);
    glBindTexture(GL_TEXTURE_1D, _cMapTexID);

    glTexImage1D(GL_TEXTURE_1D, 0, GL_RGBA, _colormapsize, 0, GL_RGBA, GL_FLOAT, _colormap);
    glTexParameteri(GL_TEXTURE_1D, GL_TEXTURE_MIN_FILTER, GL_NEAREST);
    glTexParameteri(GL_TEXTURE_1D, GL_TEXTURE_MAG_FILTER, GL_NEAREST);
    glTexParameteri(GL_TEXTURE_1D, GL_TEXTURE_WRAP_S, GL_CLAMP_TO_EDGE);

    glActiveTexture(GL_TEXTURE0);
    glBindTexture(GL_TEXTURE_1D, 0);
    return (TwoDRenderer::_initializeGL());
}

int TwoDDataRenderer::_paintGL()
{
    if (printOpenGLError() != 0) return (-1);

    TwoDDataParams *rp = (TwoDDataParams *)GetActiveParams();

    TransferFunction *tf = rp->MakeTransferFunc(rp->GetVariableName());
    tf->makeLut(_colormap);
    vector<double> crange = tf->getMinMaxMapValue();

    int rc;
#ifndef NOSHADER

    string effect = getEffectInstance(GridAligned);

    rc = _shaderMgr->EnableEffect(effect);
    if (rc < 0) return (-1);

    // 2D Data LIGHT parameters hard coded
    //
    _shaderMgr->UploadEffectData(effect, "lightingEnabled", (int)false);
    _shaderMgr->UploadEffectData(effect, "kd", (float)0.6);
    _shaderMgr->UploadEffectData(effect, "ka", (float)0.3);
    _shaderMgr->UploadEffectData(effect, "ks", (float)0.1);
    _shaderMgr->UploadEffectData(effect, "expS", (float)16.0);
    _shaderMgr->UploadEffectData(effect, "lightDirection", (float)0.0, (float)0.0, (float)1.0);

    _shaderMgr->UploadEffectData(effect, "minLUTValue", (float)crange[0]);
    _shaderMgr->UploadEffectData(effect, "maxLUTValue", (float)crange[1]);

    _shaderMgr->UploadEffectData(effect, "colormap", colormapTexUnit);

    // If data aren't grid aligned we sample the data values with a
    // texture.
    //
    if (!GridAligned) { _shaderMgr->UploadEffectData(effect, "dataTexture", dataTexUnit); }

#endif

    glActiveTexture(GL_TEXTURE1);
    glBindTexture(GL_TEXTURE_1D, _cMapTexID);
    glEnable(GL_TEXTURE_1D);

    // Really only need to reload colormap texture if it changes
    //
    glTexSubImage1D(GL_TEXTURE_1D, 0, 0, _colormapsize, GL_RGBA, GL_FLOAT, _colormap);

    glActiveTexture(GL_TEXTURE0);
    rc = TwoDRenderer::_paintGL();

    glActiveTexture(GL_TEXTURE0);
    glBindTexture(GL_TEXTURE_1D, 0);
    glDisable(GL_TEXTURE_1D);

#ifndef NOSHADER
    _shaderMgr->DisableEffect();
#endif

    return (rc);
}

const GLvoid *TwoDDataRenderer::GetTexture(DataMgr *dataMgr, GLsizei &width, GLsizei &height, GLint &internalFormat, GLenum &format, GLenum &type, size_t &texelSize, bool &gridAligned)
{
    internalFormat = GL_RG32F;
    format = GL_RG;
    type = GL_FLOAT;
    texelSize = _texelSize;
    gridAligned = GridAligned;

    TwoDDataParams *rParams = (TwoDDataParams *)GetActiveParams();

    GLvoid *texture = (GLvoid *)_getTexture(dataMgr);
    if (!texture) return (NULL);

    width = _texWidth;
    height = _texHeight;
    return (texture);
}

int TwoDDataRenderer::GetMesh(DataMgr *dataMgr, GLfloat **verts, GLfloat **normals, GLsizei &width, GLsizei &height, GLuint **indices, GLsizei &nindices, bool &structuredMesh)
{
    width = 0;
    height = 0;
    nindices = 0;

    // See if already in cache
    //
    if (!_gridStateDirty() && _sb_verts.GetBuf()) {
        width = _vertsWidth;
        height = _vertsHeight;
        *verts = (GLfloat *)_sb_verts.GetBuf();
        *normals = (GLfloat *)_sb_normals.GetBuf();

        nindices = _nindices;
        *indices = (GLuint *)_sb_indices.GetBuf();
        return (0);
    }

    _gridStateClear();

    TwoDDataParams *rParams = (TwoDDataParams *)GetActiveParams();
    int             refLevel = rParams->GetRefinementLevel();
    int             lod = rParams->GetCompressionLevel();

    // Find box extents for ROI
    //
    vector<double> minBoxReq, maxBoxReq;
    size_t         ts = rParams->GetCurrentTimestep();
    rParams->GetBox()->GetExtents(minBoxReq, maxBoxReq);

    string varname = rParams->GetVariableName();
    int    orientation = _getOrientation(dataMgr, varname);
    if (orientation != 2) {
        SetErrMsg("Only XY plane orientations currently supported");
        return (-1);
    }

    Grid *g = NULL;
    int   rc = DataMgrUtils::GetGrids(dataMgr, ts, varname, minBoxReq, maxBoxReq, true, &refLevel, &lod, &g);
    if (rc < 0) return (-1);

    cout << "TwoDRenderer::_paintGL() timestep: " << ts << endl;
    cout << "minEx: " << minBoxReq[0] << " " << minBoxReq[1] << " " << minBoxReq[2] << endl;
    cout << "maxEx: " << maxBoxReq[0] << " " << maxBoxReq[1] << " " << maxBoxReq[2] << endl;

    assert(g);

    double defaultZ = _getDefaultZ(dataMgr, ts);

    if (dynamic_cast<StructuredGrid *>(g) && !ForceUnstructured) {
        rc = _getMeshStructured(dataMgr, dynamic_cast<StructuredGrid *>(g), defaultZ);
        structuredMesh = true;
    } else {
        rc = _getMeshUnStructured(dataMgr, g, defaultZ);
        structuredMesh = false;
    }

    dataMgr->UnlockGrid(g);
    delete g;

    if (rc < 0) return (-1);

    _gridStateSet();

    *verts = (GLfloat *)_sb_verts.GetBuf();
    *normals = (GLfloat *)_sb_normals.GetBuf();
    *indices = (GLuint *)_sb_indices.GetBuf();

    width = _vertsWidth;
    height = _vertsHeight;
    nindices = _nindices;

    return (0);
}

bool TwoDDataRenderer::_gridStateDirty() const
{
    TwoDDataParams *rParams = (TwoDDataParams *)GetActiveParams();

    DC::DataVar dvar;
    _dataMgr->GetDataVarInfo(rParams->GetVariableName(), dvar);

    vector<double> minExts, maxExts;
    rParams->GetBox()->GetExtents(minExts, maxExts);

    _grid_state_c current_state(rParams->GetRefinementLevel(), rParams->GetCompressionLevel(), rParams->GetHeightVariableName(), dvar.GetMeshName(), rParams->GetCurrentTimestep(), minExts, maxExts);

    return (_grid_state != current_state);
}

void TwoDDataRenderer::_gridStateClear() { _grid_state.clear(); }

void TwoDDataRenderer::_gridStateSet()
{
    TwoDDataParams *rParams = (TwoDDataParams *)GetActiveParams();
<<<<<<< HEAD
    _currentRefLevel = rParams->GetRefinementLevel();
    _currentLod = rParams->GetCompressionLevel();
    _currentHgtVar = rParams->GetHeightVariableName();
    _currentTimestep = rParams->GetCurrentTimestep();
    rParams->GetBox()->GetExtents(_currentBoxMinExts, _currentBoxMaxExts);

    cout << "BarbRenderer::gridStateSet timestep: " << _currentTimestep << endl;
    cout << "minEx: " << _currentBoxMinExts[0] << " " << _currentBoxMinExts[1] << " " << _currentBoxMinExts[2] << endl;
    cout << "maxEx: " << _currentBoxMaxExts[0] << " " << _currentBoxMaxExts[1] << " " << _currentBoxMaxExts[2] << endl;
=======

    DC::DataVar dvar;
    _dataMgr->GetDataVarInfo(rParams->GetVariableName(), dvar);

    vector<double> minExts, maxExts;
    rParams->GetBox()->GetExtents(minExts, maxExts);
    string meshName;

    _grid_state = _grid_state_c(rParams->GetRefinementLevel(), rParams->GetCompressionLevel(), rParams->GetHeightVariableName(), dvar.GetMeshName(), rParams->GetCurrentTimestep(), minExts, maxExts);
>>>>>>> 23dc72f0
}

bool TwoDDataRenderer::_texStateDirty(DataMgr *dataMgr) const
{
    TwoDDataParams *rParams = (TwoDDataParams *)GetActiveParams();

    vector<double> minExts, maxExts;
    rParams->GetBox()->GetExtents(minExts, maxExts);

    _tex_state_c current_state(rParams->GetRefinementLevel(), rParams->GetCompressionLevel(), rParams->GetVariableName(), rParams->GetCurrentTimestep(), minExts, maxExts);

    return (_tex_state != current_state);
}

void TwoDDataRenderer::_texStateSet(DataMgr *dataMgr)
{
    TwoDDataParams *rParams = (TwoDDataParams *)GetActiveParams();

    vector<double> minExts, maxExts;
    rParams->GetBox()->GetExtents(minExts, maxExts);

    _tex_state = _tex_state_c(rParams->GetRefinementLevel(), rParams->GetCompressionLevel(), rParams->GetVariableName(), rParams->GetCurrentTimestep(), minExts, maxExts);
}

void TwoDDataRenderer::_texStateClear() { _tex_state.clear(); }

// Get mesh for a structured grid
//
int TwoDDataRenderer::_getMeshStructured(DataMgr *dataMgr, const StructuredGrid *g, double defaultZ)
{
    TwoDDataParams *rParams = (TwoDDataParams *)GetActiveParams();

    vector<size_t> dims = g->GetDimensions();
    assert(dims.size() == 2);

    _vertsWidth = dims[0];
    _vertsHeight = dims[1];
    _nindices = _vertsWidth * 2;

    // (Re)allocate space for verts
    //
    size_t vertsSize = _vertsWidth * _vertsHeight * 3;
    _sb_verts.Alloc(vertsSize * sizeof(GLfloat));
    _sb_normals.Alloc(vertsSize * sizeof(GLfloat));
    _sb_indices.Alloc(2 * _vertsWidth * sizeof(GLuint));

    int rc;
    if (!rParams->GetHeightVariableName().empty()) {
        rc = _getMeshStructuredDisplaced(dataMgr, g, defaultZ);
    } else {
        rc = _getMeshStructuredPlane(dataMgr, g, defaultZ);
    }
    if (rc < 0) return (rc);

    // Compute vertex normals
    //
    GLfloat *verts = (GLfloat *)_sb_verts.GetBuf();
    GLfloat *normals = (GLfloat *)_sb_normals.GetBuf();
    ComputeNormals(verts, _vertsWidth, _vertsHeight, normals);

    cout << "verts[0] " << verts[0] << endl;

    // Construct indices for a triangle strip covering one row
    // of the mesh
    //
    GLuint *indices = (GLuint *)_sb_indices.GetBuf();
    for (GLuint i = 0; i < _vertsWidth; i++) indices[2 * i] = i;
    for (GLuint i = 0; i < _vertsWidth; i++) indices[2 * i + 1] = i + _vertsWidth;

    return (0);
}

// Get mesh for an unstructured grid
//
int TwoDDataRenderer::_getMeshUnStructured(DataMgr *dataMgr, const Grid *g, double defaultZ)
{
    TwoDDataParams *rParams = (TwoDDataParams *)GetActiveParams();

    assert(g->GetTopologyDim() == 2);
    vector<size_t> dims = g->GetDimensions();

    // Unstructured 2d grids are stored in 1d
    //
    _vertsWidth = std::accumulate(dims.begin(), dims.end(), 1, std::multiplies<size_t>());
    _vertsHeight = 1;

    // Count the number of triangle vertex indices needed
    //
    _nindices = 0;
    Grid::ConstCellIterator citr;
    Grid::ConstCellIterator endcitr = g->ConstCellEnd();
    for (citr = g->ConstCellBegin(); citr != endcitr; ++citr) {
        std::vector<std::vector<size_t>> nodes;
        g->GetCellNodes(*citr, nodes);

        if (nodes.size() < 3) continue;    // degenerate
        _nindices += 3 * (nodes.size() - 2);
    }

    // (Re)allocate space for verts
    //
    size_t vertsSize = _vertsWidth * 3;
    _sb_verts.Alloc(vertsSize * sizeof(GLfloat));
    _sb_normals.Alloc(vertsSize * sizeof(GLfloat));
    _sb_indices.Alloc(_nindices * sizeof(GLuint));

    return (_getMeshUnStructuredHelper(dataMgr, g, defaultZ));
    return 0;
}

int TwoDDataRenderer::_getMeshUnStructuredHelper(DataMgr *dataMgr, const Grid *g, double defaultZ)
{
    TwoDDataParams *rParams = (TwoDDataParams *)GetActiveParams();
    // Construct the displaced (terrain following) grid using
    // a map projection, if specified.
    //
    size_t ts = rParams->GetCurrentTimestep();
    int    refLevel = rParams->GetRefinementLevel();
    int    lod = rParams->GetCompressionLevel();

    // Find box extents for ROI
    //
    vector<double> minExts, maxExts;
    g->GetUserExtents(minExts, maxExts);

    // Try to get requested refinement level or the nearest acceptable level:
    //
    string hgtvar = rParams->GetHeightVariableName();

    Grid *hgtGrid = NULL;

    if (!hgtvar.empty()) {
        int rc = DataMgrUtils::GetGrids(dataMgr, ts, hgtvar, minExts, maxExts, true, &refLevel, &lod, &hgtGrid);

        if (rc < 0) return (rc);
        assert(hgtGrid);
    }

    assert(g->GetTopologyDim() == 2);
    vector<size_t> dims = g->GetDimensions();

    GLfloat *verts = (GLfloat *)_sb_verts.GetBuf();
    GLfloat *normals = (GLfloat *)_sb_normals.GetBuf();
    GLuint * indices = (GLuint *)_sb_indices.GetBuf();

    double mv = hgtGrid ? hgtGrid->GetMissingValue() : 0.0;

    // Hard-code dx and dy for gradient calculation :-(
    //
    float dx = (maxExts[0] - minExts[0]) / 1000.0;
    float dy = (maxExts[1] - minExts[1]) / 1000.0;

    //
    // Visit each node in the grid, build a list of vertices
    //
    Grid::ConstNodeIterator nitr;
    Grid::ConstNodeIterator endnitr = g->ConstNodeEnd();
    size_t                  voffset = 0;
    for (nitr = g->ConstNodeBegin(); nitr != endnitr; ++nitr) {
        vector<double> coords;

        g->GetUserCoordinates(*nitr, coords);

        // Lookup vertical coordinate displacement as a data element
        // from the
        // height variable. Note, missing values are possible if image
        // extents are out side of extents for height variable, or if
        // height variable itself contains missing values.
        //
        double deltaZ = hgtGrid ? hgtGrid->GetValue(coords) : 0.0;
        if (deltaZ == mv) deltaZ = 0.0;

        verts[voffset + 0] = coords[0];
        verts[voffset + 1] = coords[1];
        verts[voffset + 2] = deltaZ + defaultZ;

        // Compute the surface normal using central differences
        //
        computeNormal(hgtGrid, coords[0], coords[1], dx, dy, mv, normals[voffset + 0], normals[voffset + 1], normals[voffset + 2]);

        voffset += 3;
    }

    //
    // Visit each cell in the grid. For each cell triangulate it and
    // and compute an index
    // array for the triangle list
    //
    Grid::ConstCellIterator citr;
    Grid::ConstCellIterator endcitr = g->ConstCellEnd();
    size_t                  index = 0;
    for (citr = g->ConstCellBegin(); citr != endcitr; ++citr) {
        std::vector<std::vector<size_t>> nodes;
        g->GetCellNodes(*citr, nodes);

        if (nodes.size() < 3) continue;    // degenerate

        // Compute triangle node indices
        //
        for (int i = 0; i < nodes.size() - 2; i++) {
            indices[index++] = LinearizeCoords(nodes[0], dims);
            indices[index++] = LinearizeCoords(nodes[i + 1], dims);
            indices[index++] = LinearizeCoords(nodes[i + 2], dims);
        }
    }

    if (hgtGrid) {
        dataMgr->UnlockGrid(hgtGrid);
        delete hgtGrid;
    }

    return (0);
}

// Get mesh for a structured grid displaced by a height field
//
int TwoDDataRenderer::_getMeshStructuredDisplaced(DataMgr *dataMgr, const StructuredGrid *g, double defaultZ)
{
    TwoDDataParams *rParams = (TwoDDataParams *)GetActiveParams();
    // Construct the displaced (terrain following) grid using
    // a map projection, if specified.
    //
    size_t ts = rParams->GetCurrentTimestep();
    int    refLevel = rParams->GetRefinementLevel();
    int    lod = rParams->GetCompressionLevel();

    // Find box extents for ROI
    //
    vector<double> minExtsReq, maxExtsReq;
    rParams->GetBox()->GetExtents(minExtsReq, maxExtsReq);

    // Try to get requested refinement level or the nearest acceptable level:
    //
    string hgtvar = rParams->GetHeightVariableName();
    assert(!hgtvar.empty());

    Grid *hgtGrid = NULL;
    int   rc = DataMgrUtils::GetGrids(dataMgr, ts, hgtvar, minExtsReq, maxExtsReq, true, &refLevel, &lod, &hgtGrid);
    if (rc < 0) return (rc);
    assert(hgtGrid);

    vector<size_t> dims = g->GetDimensions();
    assert(dims.size() == 2);

    size_t   width = dims[0];
    size_t   height = dims[1];
    GLfloat *verts = (GLfloat *)_sb_verts.GetBuf();
    double   mv = hgtGrid->GetMissingValue();
    for (int j = 0; j < height; j++) {
        for (int i = 0; i < width; i++) {
            double x, y, zdummy;
            g->GetUserCoordinates(i, j, x, y, zdummy);

            // Lookup vertical coordinate displacement as a data element from the
            // height variable. Note, missing values are possible if image
            // extents are out side of extents for height variable, or if
            // height variable itself contains missing values.
            //
            double deltaZ = hgtGrid->GetValue(x, y, 0.0);
            if (deltaZ == mv) deltaZ = 0.0;

            double z = deltaZ + defaultZ;

            //
            verts[j * width * 3 + i * 3] = x;
            verts[j * width * 3 + i * 3 + 1] = y;
            verts[j * width * 3 + i * 3 + 2] = z;
        }
    }

    dataMgr->UnlockGrid(hgtGrid);
    delete hgtGrid;

    return (rc);
}

// Get mesh for a structured grid that is NOT displaced by a height field.
// I.e. it's planar.
//
int TwoDDataRenderer::_getMeshStructuredPlane(DataMgr *dataMgr, const StructuredGrid *g, double defaultZ)
{
    vector<size_t> dims = g->GetDimensions();
    assert(dims.size() == 2);

    size_t   width = dims[0];
    size_t   height = dims[1];
    GLfloat *verts = (GLfloat *)_sb_verts.GetBuf();
    for (int j = 0; j < height; j++) {
        for (int i = 0; i < width; i++) {
            double x, y, zdummy;
            g->GetUserCoordinates(i, j, x, y, zdummy);

            double z = defaultZ;

            verts[j * width * 3 + i * 3] = x;
            verts[j * width * 3 + i * 3 + 1] = y;
            verts[j * width * 3 + i * 3 + 2] = z;
        }
    }

    return (0);
}

int TwoDDataRenderer::_getOrientation(DataMgr *dataMgr, string varname)
{
    vector<string> coordvars;
    bool           ok = dataMgr->GetVarCoordVars(varname, true, coordvars);
    assert(ok);
    assert(coordvars.size() == 2);

    vector<int> axes;    // order list of coordinate axes
    for (int i = 0; i < coordvars.size(); i++) {
        DC::CoordVar cvar;
        dataMgr->GetCoordVarInfo(coordvars[i], cvar);

        axes.push_back(cvar.GetAxis());
    }

    if (axes[0] == 0) {
        if (axes[1] == 1)
            return (2);    // X-Y
        else
            return (1);    // X-Z
    }

    assert(axes[0] == 1 && axes[2] == 2);
    return (0);    // Y-Z
}

// Sets _texWidth, _texHeight, _sb_texture
//
const GLvoid *TwoDDataRenderer::_getTexture(DataMgr *dataMgr)
{
    // See if already in cache
    //
    if (!_texStateDirty(dataMgr) && _sb_texture.GetBuf()) {
        cout << "_getTexture already cached" << endl;
        return ((const GLvoid *)_sb_texture.GetBuf());
    }
    _texStateClear();

    TwoDDataParams *rParams = (TwoDDataParams *)GetActiveParams();
    size_t          ts = rParams->GetCurrentTimestep();

    int refLevel = rParams->GetRefinementLevel();
    int lod = rParams->GetCompressionLevel();

    string varname = rParams->GetVariableName();
    if (varname.empty()) {
        SetErrMsg("No variable name specified");
        return (NULL);
    }

    // Find box extents for ROI
    //
    vector<double> minBoxReq, maxBoxReq;
    rParams->GetBox()->GetExtents(minBoxReq, maxBoxReq);

    Grid *g = NULL;
    int   rc = DataMgrUtils::GetGrids(dataMgr, ts, varname, minBoxReq, maxBoxReq, true, &refLevel, &lod, &g);

    if (g->GetTopologyDim() != 2) {
        SetErrMsg("Invalid variable: %s ", varname.c_str());
        return (NULL);
    }

    if (rc < 0) return (NULL);

    // For structured grid variable data are stored in a 2D array.
    // For structured grid variable data are stored in a 1D array.
    //
    vector<size_t> dims = g->GetDimensions();
    if (dynamic_cast<StructuredGrid *>(g) && !ForceUnstructured) {
        _texWidth = dims[0];
        _texHeight = dims[1];
    } else {
        _texWidth = std::accumulate(dims.begin(), dims.end(), 1, std::multiplies<size_t>());
        _texHeight = 1;
    }

    size_t   texSize = _texWidth * _texHeight;
    GLfloat *texture = (float *)_sb_texture.Alloc(texSize * _texelSize);
    GLfloat *texptr = texture;

    Grid::Iterator itr;
    Grid::Iterator enditr = g->end();
    //	for (itr = g->begin(minBoxReq, maxBoxReq); itr != enditr; ++itr) {
    for (itr = g->begin(); itr != enditr; ++itr) {
        float v = *itr;

        if (v == g->GetMissingValue()) {
            *texptr++ = 0.0;    // Data value
            *texptr++ = 1.0;    // Missing value flag
        } else {
            *texptr++ = v;
            *texptr++ = 0;
        }
    }

    _texStateSet(dataMgr);

    // Unlock the Grid
    //
    dataMgr->UnlockGrid(g);

    return (texture);
}

double TwoDDataRenderer::_getDefaultZ(DataMgr *dataMgr, size_t ts) const
{
    vector<double> minExts;
    vector<double> maxExts;

    bool status = DataMgrUtils::GetExtents(dataMgr, ts, "", minExts, maxExts);
    assert(status);

    return (minExts.size() == 3 ? minExts[2] : 0.0);
}<|MERGE_RESOLUTION|>--- conflicted
+++ resolved
@@ -372,7 +372,6 @@
 void TwoDDataRenderer::_gridStateSet()
 {
     TwoDDataParams *rParams = (TwoDDataParams *)GetActiveParams();
-<<<<<<< HEAD
     _currentRefLevel = rParams->GetRefinementLevel();
     _currentLod = rParams->GetCompressionLevel();
     _currentHgtVar = rParams->GetHeightVariableName();
@@ -382,17 +381,6 @@
     cout << "BarbRenderer::gridStateSet timestep: " << _currentTimestep << endl;
     cout << "minEx: " << _currentBoxMinExts[0] << " " << _currentBoxMinExts[1] << " " << _currentBoxMinExts[2] << endl;
     cout << "maxEx: " << _currentBoxMaxExts[0] << " " << _currentBoxMaxExts[1] << " " << _currentBoxMaxExts[2] << endl;
-=======
-
-    DC::DataVar dvar;
-    _dataMgr->GetDataVarInfo(rParams->GetVariableName(), dvar);
-
-    vector<double> minExts, maxExts;
-    rParams->GetBox()->GetExtents(minExts, maxExts);
-    string meshName;
-
-    _grid_state = _grid_state_c(rParams->GetRefinementLevel(), rParams->GetCompressionLevel(), rParams->GetHeightVariableName(), dvar.GetMeshName(), rParams->GetCurrentTimestep(), minExts, maxExts);
->>>>>>> 23dc72f0
 }
 
 bool TwoDDataRenderer::_texStateDirty(DataMgr *dataMgr) const
