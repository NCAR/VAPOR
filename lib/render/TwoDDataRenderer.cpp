//************************************************************************

//		     Copyright (C)  2008										*
//     University Corporation for Atmospheric Research					*
//		     All Rights Reserved										*
//																		*
//************************************************************************/
//
//	File:		TwoDDataRenderer.cpp
//
//	Author:		John Clyne
//			National Center for Atmospheric Research
//			PO 3000, Boulder, Colorado
//
//	Date:		March 2016
//
//	Description:	Implementation of the twoDImageRenderer class
//

#include <vapor/glutil.h>	// Must be included first!!!

#include <iostream>
#include <fstream>
#include <numeric>

#include <vapor/Proj4API.h>
#include <vapor/CFuncs.h>
#include <vapor/utils.h>
#include <vapor/DataMgrUtils.h>
#include <vapor/TwoDDataRenderer.h>
#include <vapor/TwoDDataParams.h>
#include "vapor/GLManager.h"

using namespace VAPoR;

//
// Register class with object factory!!!
//
static RendererRegistrar<TwoDDataRenderer> registrar(
	TwoDDataRenderer::GetClassType(), TwoDDataParams::GetClassType()
);

namespace {

	// Set to true to force structured grids to be renderered as 
	// unstructured grids.
	//
	const bool ForceUnstructured = false;

	// GLSL shader constants
	//
	const string EffectBaseName = "2DData";
	const string EffectName = "2DData";
	const string EffectNameAttr = "2DDataAttr";
	const string VertexDataAttr = "vertexDataAttr";

	// Rendering primitives will be aligned with grid points
	//
	const bool GridAligned = true;

	// Texture units. Only use data texture if GridAligned is false
	//
	const int dataTexUnit = 0; // GL_TEXTURE0
	const int colormapTexUnit = 1;          // GL_TEXTURE1

	// Return name of GLSL shader instance to use
	//
	string getEffectInstance(bool useVertAttr) {
		if (useVertAttr) return (EffectNameAttr);
		else return(EffectName);
	}

	// Compute surface normal (gradient) for point (x,y) using 1st order 
	// central differences. 'hgtGrid' is a displacement map for Z coordinate.
	//
	void computeNormal(
		const Grid *hgtGrid,
		float x, float y, float dx, float dy, float mv,
		float &nx, float &ny, float &nz
	) {
		nx = ny = 0.0;
		nz = 1.0;
		if (! hgtGrid) return;

		// Missing value?
		//
		if ((hgtGrid->GetValue(x, y)) == mv) return;

		float z_xpdx = hgtGrid->GetValue(x+dx, y); 
		if (z_xpdx == mv) { 
			z_xpdx = x;
		}

		float z_xmdx = hgtGrid->GetValue(x-dx, y); 
		if (z_xmdx == mv) { 
			z_xmdx = x;
		}

		float z_ypdy = hgtGrid->GetValue(x, y+dy); 
		if (z_ypdy == mv) { 
			z_ypdy = y;
		}

		float z_ymdy = hgtGrid->GetValue(x, y-dy); 
		if (z_ymdy == mv) {
			z_ymdy = x;
		}

		float dzx = z_xpdx - z_xmdx;
		float dzy = z_ypdy - z_ymdy;

		nx = dy*dzx;
		ny = dx*dzy;
		nz = 1.0;
	}
}



TwoDDataRenderer::TwoDDataRenderer(
	const ParamsMgr *pm, string winName, string dataSetName,
	string instName, DataMgr *dataMgr
) : TwoDRenderer(
	pm, winName, dataSetName, TwoDDataParams::GetClassType(), 
	TwoDDataRenderer::GetClassType(), instName, dataMgr
) {

	_grid_state.clear();
	_tex_state.clear();

	_texWidth = 0;
	_texHeight = 0;
	_texelSize = 8;
	_vertsWidth = 0;
	_vertsHeight = 0;
	_nindices = 0;
	_colormap = NULL;
	_colormapsize = 0;

	_cMapTexID = 0;

	TwoDDataParams *rp = (TwoDDataParams *) GetActiveParams();
	MapperFunction *tf = rp->GetMapperFunc(rp->GetVariableName());

	_colormapsize = tf->getNumEntries();
	_colormap = new GLfloat[_colormapsize * 4];

	for (int i=0; i<_colormapsize; i++) {
		_colormap[i*4+0] = (float) i / (float) (_colormapsize-1);
		_colormap[i*4+1] = (float) i / (float) (_colormapsize-1);
		_colormap[i*4+2] = (float) i / (float) (_colormapsize-1);
		_colormap[i*4+3] = 1.0;
	}
}

TwoDDataRenderer::~TwoDDataRenderer()
{
	if (_cMapTexID) glDeleteTextures(1, &_cMapTexID);
	if (_colormap) delete [] _colormap;

}

int TwoDDataRenderer::_initializeGL() {
<<<<<<< HEAD
    GL_ERR_BREAK();

	int rc;

=======

#ifndef	NOSHADER
	if (! _shaderMgr) {
		SetErrMsg("Programmable shading not available");
		return(-1);
	}

	int rc;

	// First shader is used when 'GridAligned' is false
	//
	if (! _shaderMgr->EffectExists(EffectName)) {
		rc = _shaderMgr->DefineEffect(EffectBaseName, "", EffectName);
		if (rc < 0) return(-1);
	}

	// Second shader is used when 'GridAligned' is true
	//
	if (! _shaderMgr->EffectExists(EffectNameAttr)) {
		rc = _shaderMgr->DefineEffect(
			EffectBaseName, "USE_VERTEX_ATTR;", EffectNameAttr
		);
		if (rc < 0) return(-1);
	}

	rc = (int) _shaderMgr->AttributeLocation(EffectNameAttr, VertexDataAttr);
	if (rc < 0) return(-1);
	_vertexDataAttr = rc;

#endif


>>>>>>> 45a32f15
	glGenTextures(1, &_cMapTexID);

	//
	// Standard colormap
	//
	glActiveTexture(GL_TEXTURE1);
	glBindTexture(GL_TEXTURE_1D, _cMapTexID);

	glTexImage1D(
		GL_TEXTURE_1D, 0, GL_RGBA, _colormapsize, 0, GL_RGBA, GL_FLOAT,_colormap
	);
	glTexParameteri(GL_TEXTURE_1D, GL_TEXTURE_MIN_FILTER, GL_NEAREST);
	glTexParameteri(GL_TEXTURE_1D, GL_TEXTURE_MAG_FILTER, GL_NEAREST);
	glTexParameteri(GL_TEXTURE_1D, GL_TEXTURE_WRAP_S, GL_CLAMP_TO_EDGE);

	glActiveTexture(GL_TEXTURE0);
	glBindTexture(GL_TEXTURE_1D, 0);
	return(TwoDRenderer::_initializeGL());
    GL_ERR_BREAK();
}

<<<<<<< HEAD
int TwoDDataRenderer::_paintGL() {
    GL_ERR_BREAK();
=======
int TwoDDataRenderer::_paintGL(bool fast) {
>>>>>>> 45a32f15
	if (printOpenGLError() != 0) return(-1);


	TwoDDataParams *rp = (TwoDDataParams *) GetActiveParams();

	MapperFunction *tf = rp->GetMapperFunc(rp->GetVariableName());
	tf->makeLut(_colormap);
	vector <double> crange = tf->getMinMaxMapValue();

    GL_ERR_BREAK();
	int rc;
#ifndef	NOSHADER

	string effect = getEffectInstance(GridAligned);

	// 2D Data LIGHT parameters hard coded
	//
	// _shaderMgr->UploadEffectData(effect, "lightingEnabled", (int) false);
	// _shaderMgr->UploadEffectData(effect, "kd", (float) 0.6);
	// _shaderMgr->UploadEffectData(effect, "ka", (float) 0.3);
	// _shaderMgr->UploadEffectData(effect, "ks", (float) 0.1);
	// _shaderMgr->UploadEffectData(effect, "expS", (float) 16.0);
	// _shaderMgr->UploadEffectData( effect, "lightDirection", (float) 0.0, (float) 0.0, (float) 1.0);

	// _shaderMgr->UploadEffectData(effect, "minLUTValue", (float) crange[0]);
	// _shaderMgr->UploadEffectData(effect, "maxLUTValue", (float) crange[1]);

	// _shaderMgr->UploadEffectData(effect, "colormap", colormapTexUnit);


#endif
    
    ShaderProgram *s = _glManager->shaderManager->GetShader("2DData");
    s->Bind();
    s->SetUniform("minLUTValue", (float)crange[0]);
    s->SetUniform("maxLUTValue", (float)crange[1]);
    
    glActiveTexture(GL_TEXTURE0);
    glBindTexture(GL_TEXTURE_1D, _cMapTexID);
	
    GL_ERR_BREAK();

	glActiveTexture(GL_TEXTURE1);
    GL_ERR_BREAK();
	glBindTexture(GL_TEXTURE_1D, _cMapTexID);
    GL_ERR_BREAK();
	GL_LEGACY(glEnable(GL_TEXTURE_1D));
    
    GL_ERR_BREAK();

	// Really only need to reload colormap texture if it changes
	//
	glTexSubImage1D(
		GL_TEXTURE_1D, 0, 0, _colormapsize, GL_RGBA, GL_FLOAT, _colormap
	);

    GL_ERR_BREAK();
	glActiveTexture(GL_TEXTURE0);
<<<<<<< HEAD
	rc = TwoDRenderer::_paintGL();
    GL_ERR_BREAK();
=======
	rc = TwoDRenderer::_paintGL(fast);
>>>>>>> 45a32f15

	glActiveTexture(GL_TEXTURE0);
	glBindTexture(GL_TEXTURE_1D, 0);
	GL_LEGACY(glDisable(GL_TEXTURE_1D));


    GL_ERR_BREAK();
	return(rc);
}

const GLvoid *TwoDDataRenderer::GetTexture(  DataMgr *dataMgr,
                                              GLsizei &width,
                                              GLsizei &height,
                                              GLint &internalFormat,
                                              GLenum &format,
                                              GLenum &type,
                                              size_t &texelSize,
                                              bool &gridAligned) 
{
	internalFormat = GL_RG32F;
	format = GL_RG;
	type = GL_FLOAT;
	texelSize = _texelSize;
	gridAligned = GridAligned;

	GLvoid *texture = (GLvoid *) _getTexture(dataMgr);
	if (! texture) return(NULL);

	width = _texWidth;
	height = _texHeight;
	return(texture);
}

	
	
int TwoDDataRenderer::GetMesh( DataMgr *dataMgr,
                                GLfloat **verts,
                                GLfloat **normals,
                                GLsizei &width,
                                GLsizei &height,
                                GLuint **indices, 
                                GLsizei &nindices,
                                bool &structuredMesh) 
{

	width = 0;
	height = 0;
	nindices = 0;


	// See if already in cache
	//
	if (! _gridStateDirty() && _sb_verts.GetBuf()) {
		width = _vertsWidth;
		height = _vertsHeight;
		*verts = (GLfloat *) _sb_verts.GetBuf();
		*normals = (GLfloat *) _sb_normals.GetBuf();

		nindices = _nindices;
		*indices = (GLuint *) _sb_indices.GetBuf();
		return(0);
	}

	_gridStateClear();

	TwoDDataParams *rParams = (TwoDDataParams *) GetActiveParams();
	int refLevel = rParams->GetRefinementLevel();
	int lod = rParams->GetCompressionLevel();

    // Find box extents for ROI
	//
    vector<double> minBoxReq, maxBoxReq;
	size_t ts = rParams->GetCurrentTimestep();
	rParams->GetBox()->GetExtents(minBoxReq, maxBoxReq);

	string varname = rParams->GetVariableName();
	int orientation = _getOrientation(dataMgr, varname);
	if (orientation != 2) {
		SetErrMsg("Only XY plane orientations currently supported");
		return(-1);
	}

	Grid* g = NULL;
	int rc = DataMgrUtils::GetGrids(
		dataMgr, ts, varname, minBoxReq, maxBoxReq, true, &refLevel, &lod,  &g
	);
	if(rc<0) return (-1);

	assert(g);

	double defaultZ = _getDefaultZ(dataMgr, ts);

	if (dynamic_cast<StructuredGrid *>(g) && ! ForceUnstructured) {
		rc = _getMeshStructured(dataMgr, dynamic_cast<StructuredGrid *>(g), defaultZ);
		structuredMesh = true;
	}
	else {
		rc = _getMeshUnStructured(dataMgr, g, defaultZ);
		structuredMesh = false;
	}

	dataMgr->UnlockGrid(g);
	delete g;

	if (rc<0) return(-1);

	_gridStateSet();

	*verts = (GLfloat *) _sb_verts.GetBuf();
	*normals = (GLfloat *) _sb_normals.GetBuf();
	*indices = (GLuint *) _sb_indices.GetBuf();

	width = _vertsWidth;
	height = _vertsHeight;
	nindices = _nindices;

	return(0);
}

  
bool TwoDDataRenderer::_gridStateDirty() const {

	TwoDDataParams *rParams = (TwoDDataParams *) GetActiveParams();

	DC::DataVar dvar;
	_dataMgr->GetDataVarInfo(rParams->GetVariableName(), dvar);
	
	vector <double> minExts, maxExts;
	rParams->GetBox()->GetExtents(minExts, maxExts);

	_grid_state_c current_state(
		rParams->GetRefinementLevel(),
		rParams->GetCompressionLevel(),
		rParams->GetHeightVariableName(),
		dvar.GetMeshName(),
		rParams->GetCurrentTimestep(),
		minExts, maxExts
	);

	return(_grid_state != current_state);
}

void TwoDDataRenderer::_gridStateClear() {
	_grid_state.clear();
}

void TwoDDataRenderer::_gridStateSet(
) {
	TwoDDataParams *rParams = (TwoDDataParams *) GetActiveParams();

	DC::DataVar dvar;
	_dataMgr->GetDataVarInfo(rParams->GetVariableName(), dvar);

	vector <double> minExts, maxExts;
	rParams->GetBox()->GetExtents(minExts, maxExts);
	string meshName;

	_grid_state = _grid_state_c(
		rParams->GetRefinementLevel(),
		rParams->GetCompressionLevel(),
		rParams->GetHeightVariableName(),
		dvar.GetMeshName(),
		rParams->GetCurrentTimestep(),
		minExts, maxExts
	);
}

bool TwoDDataRenderer::_texStateDirty(DataMgr *dataMgr) const {

	TwoDDataParams *rParams = (TwoDDataParams *) GetActiveParams();

	vector <double> minExts, maxExts;
	rParams->GetBox()->GetExtents(minExts, maxExts);

	_tex_state_c current_state(
		rParams->GetRefinementLevel(),
		rParams->GetCompressionLevel(),
		rParams->GetVariableName(),
		rParams->GetCurrentTimestep(),
		minExts, maxExts
	);

	return(_tex_state != current_state);
}

void TwoDDataRenderer::_texStateSet(DataMgr *dataMgr) {

	TwoDDataParams *rParams = (TwoDDataParams *) GetActiveParams();

	vector <double> minExts, maxExts;
	rParams->GetBox()->GetExtents(minExts, maxExts);

	_tex_state = _tex_state_c(
		rParams->GetRefinementLevel(),
		rParams->GetCompressionLevel(),
		rParams->GetVariableName(),
		rParams->GetCurrentTimestep(),
		minExts, maxExts
	);
}

void TwoDDataRenderer::_texStateClear() {
	_tex_state.clear();
}

// Get mesh for a structured grid
//
int TwoDDataRenderer::_getMeshStructured(
	DataMgr *dataMgr,
	const StructuredGrid *g,
	double defaultZ
) {
	TwoDDataParams *rParams = (TwoDDataParams *) GetActiveParams();

	vector <size_t> dims = g->GetDimensions();
	assert(dims.size() == 2);

	_vertsWidth = dims[0];
	_vertsHeight = dims[1];
	_nindices = _vertsWidth * 2;

	// (Re)allocate space for verts
	//
	size_t vertsSize = _vertsWidth * _vertsHeight * 3;
	_sb_verts.Alloc(vertsSize * sizeof(GLfloat));
	_sb_normals.Alloc(vertsSize * sizeof(GLfloat));
	_sb_indices.Alloc(2 * _vertsWidth * sizeof(GLuint));
	
	int rc;
	if (! rParams->GetHeightVariableName().empty()) {
		rc = _getMeshStructuredDisplaced(dataMgr, g, defaultZ);
	}
	else {
		rc = _getMeshStructuredPlane(dataMgr, g, defaultZ);
	}
	if (rc<0) return(rc);

	// Compute vertex normals
	//
	GLfloat *verts = (GLfloat *) _sb_verts.GetBuf();
	GLfloat *normals = (GLfloat *) _sb_normals.GetBuf();
	ComputeNormals(verts, _vertsWidth, _vertsHeight, normals);

	// Construct indices for a triangle strip covering one row
	// of the mesh
	//
	GLuint *indices = (GLuint *) _sb_indices.GetBuf();
	for (GLuint i=0; i<_vertsWidth; i++) indices[2*i] = i;
	for (GLuint i=0; i<_vertsWidth; i++) indices[2*i+1] = i+_vertsWidth;

	return(0);
}


// Get mesh for an unstructured grid
//
int TwoDDataRenderer::_getMeshUnStructured(
	DataMgr *dataMgr,
	const Grid *g,
	double defaultZ
) {
	assert(g->GetTopologyDim() == 2);
	vector <size_t> dims = g->GetDimensions();

	// Unstructured 2d grids are stored in 1d
	//
	_vertsWidth = std::accumulate(
		dims.begin(), dims.end(), 1, std::multiplies<size_t>()
	);
	_vertsHeight = 1;

	// Count the number of triangle vertex indices needed
	//
	_nindices = 0;
	Grid::ConstCellIterator citr;
	Grid::ConstCellIterator endcitr = g->ConstCellEnd();
	for (citr = g->ConstCellBegin(); citr != endcitr; ++citr) {

		std::vector <std::vector <size_t> > nodes;
		g->GetCellNodes(*citr, nodes);

		if (nodes.size() < 3) continue;	// degenerate
		_nindices += 3 * (nodes.size() - 2);
	}

	// (Re)allocate space for verts
	//
	size_t vertsSize = _vertsWidth * 3;
	_sb_verts.Alloc(vertsSize * sizeof(GLfloat));
	_sb_normals.Alloc(vertsSize * sizeof(GLfloat));
	_sb_indices.Alloc(_nindices * sizeof(GLuint));
	
	return (_getMeshUnStructuredHelper(dataMgr, g, defaultZ));
	return 0;
}

int TwoDDataRenderer::_getMeshUnStructuredHelper(
	DataMgr *dataMgr,
	const Grid *g,
	double defaultZ
) {

	TwoDDataParams *rParams = (TwoDDataParams *) GetActiveParams();
	// Construct the displaced (terrain following) grid using 
	// a map projection, if specified.
	//
	size_t ts = rParams->GetCurrentTimestep();
	int refLevel = rParams->GetRefinementLevel();
	int lod = rParams->GetCompressionLevel();

    // Find box extents for ROI
	//
    vector<double> minExts, maxExts;
	g->GetUserExtents(minExts, maxExts);


	//Try to get requested refinement level or the nearest acceptable level:
	//
	string hgtvar = rParams->GetHeightVariableName();

	Grid* hgtGrid = NULL;

	if (! hgtvar.empty()) {
		int rc = DataMgrUtils::GetGrids(
			dataMgr, ts, hgtvar, minExts, maxExts, true,
			&refLevel, &lod,  &hgtGrid
		);

		if(rc<0) return(rc);
		assert(hgtGrid);
	}

	assert(g->GetTopologyDim() == 2);
	vector <size_t> dims = g->GetDimensions();

	GLfloat *verts = (GLfloat *) _sb_verts.GetBuf();
	GLfloat *normals = (GLfloat *) _sb_normals.GetBuf();
	GLuint *indices = (GLuint *) _sb_indices.GetBuf();

	double mv = hgtGrid ? hgtGrid->GetMissingValue() : 0.0;

	// Hard-code dx and dy for gradient calculation :-(
	//
	float dx = (maxExts[0] - minExts[0]) / 1000.0;
	float dy = (maxExts[1] - minExts[1]) / 1000.0;

	//
	// Visit each node in the grid, build a list of vertices 
	//
	Grid::ConstNodeIterator nitr;
	Grid::ConstNodeIterator endnitr = g->ConstNodeEnd();
	size_t voffset = 0;
	for (nitr = g->ConstNodeBegin(); nitr != endnitr; ++nitr) {
		vector <double> coords;

		g->GetUserCoordinates(*nitr, coords);

		// Lookup vertical coordinate displacement as a data element 
		// from the
		// height variable. Note, missing values are possible if image
		// extents are out side of extents for height variable, or if 
		// height variable itself contains missing values.
		//
		double deltaZ = hgtGrid ? hgtGrid->GetValue(coords) : 0.0;
		if (deltaZ == mv) deltaZ = 0.0;

		verts[voffset + 0] = coords[0];
		verts[voffset + 1] = coords[1];
		verts[voffset + 2] = deltaZ + defaultZ;

		// Compute the surface normal using central differences
		//
		computeNormal(
			hgtGrid, coords[0], coords[1], dx, dy, mv,
			normals[voffset + 0], normals[voffset + 1], normals[voffset + 2]
		);

		voffset += 3;
	}

	//
	// Visit each cell in the grid. For each cell triangulate it and 
	// and compute an index 
	// array for the triangle list
	//
	Grid::ConstCellIterator citr;
	Grid::ConstCellIterator endcitr = g->ConstCellEnd();
	size_t index = 0;
	for (citr = g->ConstCellBegin(); citr != endcitr; ++citr) {

		std::vector <std::vector <size_t> > nodes;
		g->GetCellNodes(*citr, nodes);

		if (nodes.size() < 3) continue;	// degenerate

		// Compute triangle node indices, with common vertex at 
		// nodes[0]
		//
		for (int i=0; i<nodes.size()-2; i++) {
			indices[index++] = LinearizeCoords(nodes[0], dims);
			indices[index++] = LinearizeCoords(nodes[i+1], dims);
			indices[index++] = LinearizeCoords(nodes[i+2], dims);
		}
	}

	if (hgtGrid) {
		dataMgr->UnlockGrid(hgtGrid);
		delete hgtGrid;
	}

	return(0);
}


// Get mesh for a structured grid displaced by a height field
//
int TwoDDataRenderer::_getMeshStructuredDisplaced(
	DataMgr *dataMgr,
	const StructuredGrid *g,
	double defaultZ
) {

	TwoDDataParams *rParams = (TwoDDataParams *) GetActiveParams();
	// Construct the displaced (terrain following) grid using 
	// a map projection, if specified.
	//
	size_t ts = rParams->GetCurrentTimestep();
	int refLevel = rParams->GetRefinementLevel();
	int lod = rParams->GetCompressionLevel();


    // Find box extents for ROI
	//
    vector<double> minExtsReq, maxExtsReq;
	rParams->GetBox()->GetExtents(minExtsReq, maxExtsReq);

	
	//Try to get requested refinement level or the nearest acceptable level:
	//
	string hgtvar = rParams->GetHeightVariableName();
	assert (! hgtvar.empty());

	Grid* hgtGrid = NULL;
	int rc = DataMgrUtils::GetGrids(
		dataMgr, ts, hgtvar, minExtsReq, maxExtsReq, true,
		&refLevel, &lod,  &hgtGrid
	);
	if(rc<0) return(rc);
	assert(hgtGrid);

	vector <size_t> dims = g->GetDimensions();
	assert(dims.size() == 2);

	size_t width = dims[0];
	size_t height = dims[1];
	GLfloat *verts = (GLfloat *) _sb_verts.GetBuf();
	double mv = hgtGrid->GetMissingValue();
	for (int j = 0; j<height; j++){
	for (int i = 0; i<width; i++){

		double x, y, zdummy;
		g->GetUserCoordinates(i,j,x,y,zdummy);


		// Lookup vertical coordinate displacement as a data element from the
		// height variable. Note, missing values are possible if image
		// extents are out side of extents for height variable, or if 
		// height variable itself contains missing values.
		//
		double deltaZ = hgtGrid->GetValue(x,y,0.0);
		if (deltaZ == mv) deltaZ = 0.0;

		double z = deltaZ + defaultZ;

		//
		verts[j*width*3 + i*3] = x;
		verts[j*width*3 + i*3+1] = y;
		verts[j*width*3 + i*3+2] = z;
			
		}
	}

	dataMgr->UnlockGrid(hgtGrid);
	delete hgtGrid;

	return(rc);
}

// Get mesh for a structured grid that is NOT displaced by a height field.
// I.e. it's planar.
//
int TwoDDataRenderer::_getMeshStructuredPlane(
	DataMgr *dataMgr,
	const StructuredGrid *g,
	double defaultZ
) {

	vector <size_t> dims = g->GetDimensions();
	assert(dims.size() == 2);

	size_t width = dims[0];
	size_t height = dims[1];
	GLfloat *verts = (GLfloat *) _sb_verts.GetBuf();
	for (int j = 0; j<height; j++){
	for (int i = 0; i<width; i++){

		double x, y, zdummy;
		g->GetUserCoordinates(i,j,x,y,zdummy);

		double z = defaultZ;

		verts[j*width*3 + i*3] = x;
		verts[j*width*3 + i*3+1] = y;
		verts[j*width*3 + i*3+2] = z;
	}
	}

	return(0);
}



int TwoDDataRenderer::_getOrientation(
	DataMgr *dataMgr, string varname
) {

	vector <string> coordvars;
	bool ok = dataMgr->GetVarCoordVars(varname, true, coordvars);
	assert(ok);
	assert(coordvars.size() == 2);
	
	vector <int> axes;	// order list of coordinate axes
	for (int i=0; i<coordvars.size(); i++) {
		DC::CoordVar cvar;
		dataMgr->GetCoordVarInfo(coordvars[i], cvar);

		axes.push_back(cvar.GetAxis());
	}

	if (axes[0] == 0) {
		if (axes[1] == 1) return(2);	// X-Y
		else return(1);	// X-Z
	}

	assert(axes[0] == 1 && axes[2] == 2); 
	return(0);	// Y-Z
}

// Sets _texWidth, _texHeight, _sb_texture
//
const GLvoid *TwoDDataRenderer::_getTexture(
	DataMgr* dataMgr
) {

	// See if already in cache
	//
	if (! _texStateDirty(dataMgr) && _sb_texture.GetBuf()) {
		return ((const GLvoid *) _sb_texture.GetBuf());
	}
	_texStateClear();

	TwoDDataParams *rParams = (TwoDDataParams *) GetActiveParams();
	size_t ts = rParams->GetCurrentTimestep();

	int refLevel = rParams->GetRefinementLevel();
	int lod = rParams->GetCompressionLevel();

	string varname = rParams->GetVariableName();
	if (varname.empty()) {
		SetErrMsg("No variable name specified");
		return(NULL);
	}


    // Find box extents for ROI
	//
    vector<double> minBoxReq, maxBoxReq;
	rParams->GetBox()->GetExtents(minBoxReq, maxBoxReq);

	Grid* g = NULL;
	int rc = DataMgrUtils::GetGrids(
		dataMgr, ts, varname, minBoxReq, maxBoxReq, true, &refLevel, &lod, &g
	);
	if(rc<0) return (NULL);

	if (g->GetTopologyDim() != 2) {
		SetErrMsg("Invalid variable: %s ", varname.c_str());
		return(NULL);
	}
	

	// For structured grid variable data are stored in a 2D array.
	// For structured grid variable data are stored in a 1D array.
	//
	vector <size_t> dims = g->GetDimensions();
	if (dynamic_cast<StructuredGrid *>(g) && ! ForceUnstructured) {
		_texWidth = dims[0];
		_texHeight = dims[1];
	}
	else {
		_texWidth = std::accumulate(
			dims.begin(), dims.end(), 1, std::multiplies<size_t>()
		);
		_texHeight = 1;
	}

    size_t texSize = _texWidth * _texHeight;
    GLfloat *texture = (float *) _sb_texture.Alloc(texSize * _texelSize);
	GLfloat *texptr = texture;
	Grid::Iterator itr;
	Grid::Iterator enditr = g->end();
//	for (itr = g->begin(minBoxReq, maxBoxReq); itr != enditr; ++itr) {
	for (itr = g->begin(); itr != enditr; ++itr) {
		float v = *itr;

		if (v == g->GetMissingValue()) {
			*texptr++ = 0.0;	// Data value
			*texptr++ = 1.0;	// Missing value flag
		}
		else {
			*texptr++ = v;
			*texptr++ = 0;
		}
	}

	_texStateSet(dataMgr);

	//Unlock the Grid
	//
	dataMgr->UnlockGrid(g);

	return(texture);
}<|MERGE_RESOLUTION|>--- conflicted
+++ resolved
@@ -161,45 +161,10 @@
 }
 
 int TwoDDataRenderer::_initializeGL() {
-<<<<<<< HEAD
     GL_ERR_BREAK();
 
 	int rc;
 
-=======
-
-#ifndef	NOSHADER
-	if (! _shaderMgr) {
-		SetErrMsg("Programmable shading not available");
-		return(-1);
-	}
-
-	int rc;
-
-	// First shader is used when 'GridAligned' is false
-	//
-	if (! _shaderMgr->EffectExists(EffectName)) {
-		rc = _shaderMgr->DefineEffect(EffectBaseName, "", EffectName);
-		if (rc < 0) return(-1);
-	}
-
-	// Second shader is used when 'GridAligned' is true
-	//
-	if (! _shaderMgr->EffectExists(EffectNameAttr)) {
-		rc = _shaderMgr->DefineEffect(
-			EffectBaseName, "USE_VERTEX_ATTR;", EffectNameAttr
-		);
-		if (rc < 0) return(-1);
-	}
-
-	rc = (int) _shaderMgr->AttributeLocation(EffectNameAttr, VertexDataAttr);
-	if (rc < 0) return(-1);
-	_vertexDataAttr = rc;
-
-#endif
-
-
->>>>>>> 45a32f15
 	glGenTextures(1, &_cMapTexID);
 
 	//
@@ -221,12 +186,7 @@
     GL_ERR_BREAK();
 }
 
-<<<<<<< HEAD
-int TwoDDataRenderer::_paintGL() {
-    GL_ERR_BREAK();
-=======
 int TwoDDataRenderer::_paintGL(bool fast) {
->>>>>>> 45a32f15
 	if (printOpenGLError() != 0) return(-1);
 
 
@@ -285,12 +245,8 @@
 
     GL_ERR_BREAK();
 	glActiveTexture(GL_TEXTURE0);
-<<<<<<< HEAD
-	rc = TwoDRenderer::_paintGL();
-    GL_ERR_BREAK();
-=======
 	rc = TwoDRenderer::_paintGL(fast);
->>>>>>> 45a32f15
+    GL_ERR_BREAK();
 
 	glActiveTexture(GL_TEXTURE0);
 	glBindTexture(GL_TEXTURE_1D, 0);
