--- conflicted
+++ resolved
@@ -52,14 +52,9 @@
 size_t Wasp::LinearizeCoords(
 	const size_t *coords, const size_t *dims, int n
 ) {
-<<<<<<< HEAD
-	size_t* min = new size_t[n];
-	size_t* max = new size_t[n];
-=======
 	VAssert(n <= MAXCOORDS);
 	size_t min[MAXCOORDS];
 	size_t max[MAXCOORDS];
->>>>>>> 4e908288
 	
 	for (int i=0; i<n; i++) {
 		min[i] = 0;
@@ -68,18 +63,6 @@
 
 	size_t returnVal = Wasp::LinearizeCoords(coords, min, max, n);
 
-<<<<<<< HEAD
-	if (min != nullptr) {
-		delete[] min;
-		min = nullptr;
-	}
-	if (max != nullptr) {
-		delete[] max;
-		max = nullptr;
-	}
-
-=======
->>>>>>> 4e908288
 	return( returnVal );
 }
 
@@ -118,18 +101,10 @@
 ) {
 	VAssert (min.size() == max.size());
 
-<<<<<<< HEAD
-	size_t* coords = new size_t[min.size()];
-=======
 	size_t coords[MAXCOORDS];
->>>>>>> 4e908288
 	VectorizeCoords(offset, min.data(), max.data(), coords, min.size());
 	std::vector <size_t> coordsvec(min.size(),0);
 	for (int i=0; i<min.size(); i++) coordsvec[i] = coords[i];
-	if (coords != nullptr) {
-		delete [] coords;
-		coords = nullptr;
-	}
 	return(coordsvec);
 }
 
@@ -138,51 +113,25 @@
     const size_t *dims,
     size_t *coords, int n
 ) {
-<<<<<<< HEAD
-	
-	size_t* min = new size_t[n];
-	size_t* max = new size_t[n];
-=======
 	VAssert(n <= MAXCOORDS);
 	size_t min[MAXCOORDS];
 	size_t max[MAXCOORDS];
->>>>>>> 4e908288
 	for (int i=0; i<n; i++) {
 		min[i] = 0;
 		max[i] = dims[i]-1;
 	}
 
 	Wasp::VectorizeCoords(offset, min, max, coords, n);
-
-	if (min != nullptr) {
-		delete[] min;
-		min = nullptr;
-	}
-	if (max != nullptr) {
-		delete[] max;
-		max = nullptr;
-	}
 }
 
 std::vector <size_t> Wasp::VectorizeCoords(
 	size_t offset, const std::vector <size_t> &dims
 ) {
-<<<<<<< HEAD
-	size_t* coords = new size_t[dims.size()];
-	VectorizeCoords(offset, dims.data(), coords, dims.size());
-	std::vector <size_t> coordsvec(dims.size(),0);
-	for (int i=0; i<dims.size(); i++) coordsvec[i] = coords[i];
-	if (coords != nullptr) {
-		delete[] coords;
-		coords = nullptr;
-	}
-=======
 	size_t coords[MAXCOORDS];
 	VectorizeCoords(offset, dims.data(), coords, dims.size());
 	std::vector <size_t> coordsvec(dims.size(),0);
 	for (int i=0; i<dims.size(); i++) coordsvec[i] = coords[i];
 
->>>>>>> 4e908288
 	return(coordsvec);
 }
 
