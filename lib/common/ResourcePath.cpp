--- conflicted
+++ resolved
@@ -132,7 +132,6 @@
     return path;
 }
 
-<<<<<<< HEAD
 void Wasp::SetHDF5PluginPath() {
     string plugins = Wasp::GetResourcePath("share/plugins");
 
@@ -143,10 +142,10 @@
     int rc=_putenv(plugins.c_str());
     if (rc != 0) MyBase::SetDiagMsg("Unable to set environtment variable %s", envVar.c_str());
 #endif
-=======
+}
+
 void Wasp::RegisterResourceFinder(std::string (*cb)(const std::string &))
 {
     assert(resourceFinderCB == nullptr);
     resourceFinderCB = cb;
->>>>>>> 7fdbcf3f
 }