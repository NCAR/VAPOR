--- conflicted
+++ resolved
@@ -2,10 +2,6 @@
 #include <string.h>
 #include <algorithm>
 #include <sys/stat.h>
-<<<<<<< HEAD
-//#include <dirent.h>
-=======
->>>>>>> b426957e
 #include <vapor/MyBase.h>
 
 #ifdef WIN32
@@ -58,12 +54,7 @@
 std::string FileUtils::HomeDir()
 {
 #ifdef WIN32
-<<<<<<< HEAD
-//#error FileUtils::HomeDir not implemented
-    return "";
-=======
     return string(getenv("USERPROFILE"));
->>>>>>> b426957e
 #else
     const struct passwd *pw = getpwuid(getuid());
     const char *homeDir = pw->pw_dir;
@@ -197,10 +188,6 @@
 
 std::vector<std::string> FileUtils::ListFiles(const std::string &path)
 {
-<<<<<<< HEAD
-	return{"FileUtils::ListFiles() is broken"};
-	/*    DIR *dir = opendir(path.c_str());
-=======
 #ifdef WIN32
 	WIN32_FIND_DATA find;
 	HANDLE h;
@@ -221,7 +208,6 @@
     return fileNames;
 #else
     DIR *dir = opendir(path.c_str());
->>>>>>> b426957e
     if (!dir)
         return {};
     
@@ -238,12 +224,8 @@
     }
     
     closedir(dir);
-<<<<<<< HEAD
-    return fileNames;*/
-=======
     return fileNames;
 #endif
->>>>>>> b426957e
 }
 
 std::string FileUtils::JoinPaths(std::initializer_list<std::string> paths)
