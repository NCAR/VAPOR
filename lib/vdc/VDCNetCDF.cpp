#include <cassert>
#include <sstream>
#include <map>
#include <vector>
#include <sys/stat.h>
#include <netcdf.h>
#include "vapor/VDCNetCDF.h"
#include "vapor/CFuncs.h"
#include "vapor/Version.h"

using namespace VAPoR;
using namespace Wasp;

namespace {

// Map a level specification for a given number of levels into
// clevel (coarsest level is 0 increasing values corespond to finer
// levels), and flevel (finest level is -1 and decreasing values 
// correspond to coarser levels)
//
void levels(int level, int nlevels, int &clevel, int &flevel) {
    if (level > nlevels-1) level = nlevels-1;
    if (level < -nlevels) level = -nlevels;

	if (level >= 0) {
		clevel = level;
		flevel = -nlevels + level;
	}
	else {
		clevel = level + nlevels;
		flevel = level;
	}
}

int vdc_xtype2ncdf_xtype(VDC::XType v_xtype) {
	int n_xtype;
	switch(v_xtype) {
	case VDC::FLOAT:
		n_xtype = NC_FLOAT;
		break;
	case VDC::DOUBLE:
		n_xtype = NC_DOUBLE;
		break;
	case VDC::INT8:
		n_xtype = NC_BYTE;
		break;
	case VDC::INT32:
		n_xtype = NC_INT;
		break;
	case VDC::INT64:
		n_xtype = NC_INT64;
		break;
	case VDC::UINT8:
		n_xtype = NC_UBYTE;
		break;
	case VDC::TEXT:
		n_xtype = NC_CHAR;
		break;
	default:
		n_xtype = NC_NAT;
		break;
	}
	return(n_xtype);
}

#ifdef UNUSED_FUNCTION
VDC::XType ncdf_xtype2vdc_xtype(int n_xtype) {

	VDC::XType v_xtype;
	switch(n_xtype) {
	case NC_FLOAT:
		v_xtype = VDC::FLOAT;
		break;
	case NC_DOUBLE:
		v_xtype = VDC::DOUBLE;
		break;
	case NC_BYTE:
		v_xtype = VDC::INT8;
		break;
	case NC_INT:
		v_xtype = VDC::INT32;
		break;
	case NC_INT64:
		v_xtype = VDC::INT64;
		break;
	case NC_UBYTE:
		v_xtype = VDC::UINT8;
		break;
	case NC_CHAR:
	case NC_STRING:
		v_xtype = VDC::TEXT;
		break;
	default:
		v_xtype = VDC::INVALID;
		break;
	}
	return(v_xtype);
}
#endif

void vdc_2_ncdfcoords(
	size_t ts0, size_t ts1, bool time_varying, 
	const vector <size_t> &min, const vector <size_t> &max,
	vector <size_t> &start, vector <size_t> &count
) {
	start.clear();
	count.clear();

	assert(min.size() == max.size());;
	assert(max.size() <= 3);
	assert(ts1 >= ts0);

	if (time_varying) {
		start.push_back(ts0);
		count.push_back(ts1-ts0+1);
	}

	for (int i=min.size()-1; i>=0; i--) {
		assert(max[i] >= min[i]);
		start.push_back(min[i]);
		count.push_back(max[i] - min[i] + 1);
	}
}

// Product of elements in a vector
//
size_t vproduct(vector <size_t> a) {
	size_t ntotal = 1;

	for (int i=0; i<a.size(); i++) ntotal *= a[i];
	return(ntotal);
}

size_t gcd(size_t n1, size_t n2) {
    size_t tmp;
    while (n2 != 0) {
        tmp = n1;
        n1 = n2;
        n2 = tmp % n2;
    }
    return n1;
}

size_t lcm(size_t n1, size_t n2) {
	return((n1 * n2) / gcd(n1, n2));
}

};

VDCNetCDF::VDCNetCDF(
	int nthreads, size_t master_threshold, size_t variable_threshold
) : VDC() {

	_nthreads = nthreads;
	_master_threshold = master_threshold;
	_variable_threshold = variable_threshold;
	_chunksizehint =  0;
	_master = new WASP(nthreads);
	_version = 1;
}


VDCNetCDF::~VDCNetCDF() {
	
	vector <int> fds = _fileTable.GetEntries();
	for (int i=0; i<fds.size(); i++) {
		(void) closeVariable(i);
	}
		
	if (_master) {
		_master->Close();
		delete _master;
	}
}

int VDCNetCDF::GetHyperSliceInfo(
    string varname, int level, std::vector <size_t> &hslice_dims,
    size_t &nslice
) { 
	hslice_dims.clear();
	nslice = 0;

	vector <size_t> dims_at_level;
	vector <size_t> bs_at_level;

	int rc = GetDimLensAtLevel(varname, level, dims_at_level, bs_at_level);
	if (rc < 0) return(-1);

	if (dims_at_level.size() == 0) return(0);

	hslice_dims = dims_at_level;

	if (dims_at_level.size() == 1) {
		nslice = 1;
		return(0);
	}

	int dim = hslice_dims.size() - 1;
		
	// This is where we override the DC::GetHyperSliceInfo() method. 
	// Need to preserve block alignment.
	//
	hslice_dims[dim] = bs_at_level[dim];
	nslice = (dims_at_level[dim] -1) / hslice_dims[dim] + 1;

	return(0);
}


int VDCNetCDF::Initialize(
	const vector <string> &paths, const vector <string> &options,
	AccessMode mode, vector <size_t> bs, size_t chunksizehint
) {
	_chunksizehint =  chunksizehint;

	int rc = VDC::initialize(paths, options, mode, bs);
	if (rc<0) return(-1);

	if (mode == VDC::W) {
		size_t chsz = _chunksizehint;
		rc = _master->Create(
			_master_path, NC_64BIT_OFFSET|NC_WRITE, 0, chsz, 1
		);
	}
	else if (mode == VDC::A) {
		rc = _master->Open(_master_path, NC_WRITE);
	}
	else {
		rc = _master->Open(_master_path, NC_NOWRITE);
	}
	if (rc<0) return(-1);
	return(0);
}

string VDCNetCDF::GetDataDir(string master) {
	string path = master;
	if (path.rfind(".nc") != string::npos) path.erase(path.rfind(".nc"));
	path += "_data";
	return(path);
}

//
// Figure out where variable lives. This algorithm will most likely
// change.
//
int VDCNetCDF::GetPath(
	string varname, size_t ts, string &path, size_t &file_ts,
	size_t &max_ts
) const {
	path.clear();
	file_ts = 0;
	max_ts = 0;

	bool time_varying = IsTimeVarying(varname);
	if (! time_varying) {
		ts = 0;	// Could be anything if data aren't time varying;
	}

	VDC::BaseVar var;
	if (! VDC::GetBaseVarInfo(varname, var))  {
        SetErrMsg("Undefined variable name : %s", varname.c_str());
		return(false);
	}

    vector <Dimension> dimensions;
	bool ok = GetVarDimensions(varname, false, dimensions);
	if (!ok) {
        SetErrMsg("Undefined variable name : %s", varname.c_str());
		return(false);
	}


	// Does this variable live in the master file?
	//
	if (_var_in_master(var)) {
		path = _master_path;
		file_ts = ts;
		return(0);
	}

	path = VDCNetCDF::GetDataDir(_master_path);

	path += "/";

	if (VDC::IsDataVar(varname)) {
		path += "data";
		path += "/";
	}
	else {
		path += "coordinates";
		path += "/";
	}

	path += varname;
	path += "/";
	path += varname;

	if (time_varying) {

		size_t nelements = 1;
		size_t ngridpoints = 1;
		for (int i=0; i<dimensions.size() - 1; i++) {
			nelements *= dimensions[i].GetLength(); 
			ngridpoints *= dimensions[i].GetLength();
		}

		int idx;
		ostringstream oss;
		size_t numts = dimensions[dimensions.size()-1].GetLength();
		assert(numts>0);
		max_ts = _variable_threshold / ngridpoints;
		if (max_ts > numts) max_ts = numts;
		if (max_ts == 0) {
			idx = ts;
			file_ts = ts;
			max_ts = 1;
		}
		else {
		 	idx = ts / max_ts;;
			file_ts = ts % max_ts;
		}
		int width = (int) log10((double) numts-1) + 1;
		if (width < 4) width = 4;
		oss.width(width); oss.fill('0'); oss << idx;	

		path += ".";
		path += oss.str();
	}

	path += ".";
	path += "nc";
	
	return(0);
}

int VDCNetCDF::getDimLensAtLevel(
    string varname, int level, vector <size_t> &dims_at_level,
	vector <size_t> &bs_at_level
) const {
	dims_at_level.clear();
	bs_at_level.clear();

	int nlevels = VDC::GetNumRefLevels(varname);

	int clevel, dummy;
	levels(level, nlevels, clevel, dummy);

	vector <size_t> dimlens;
	bool ok = GetVarDimLens(varname, true, dimlens);
	if (!ok) {
        SetErrMsg("Undefined variable name : %s", varname.c_str());
		return(-1);
	}

	DC::BaseVar varinfo;
	ok = GetBaseVarInfo(varname, varinfo);
	if (!ok) {
        SetErrMsg("Undefined variable name : %s", varname.c_str());
		return(-1);
	}
	
	vector <size_t> bs = _bs;
	while (bs.size() > dimlens.size()) {
		bs.pop_back();
	}
	assert(bs.size() == dimlens.size());


	if (varinfo.IsCompressed()) {
		string wname = varinfo.GetWName();

		reverse(bs.begin(), bs.end());
		reverse(dimlens.begin(), dimlens.end());
		WASP::InqDimsAtLevel(
			wname, clevel, dimlens, bs, dims_at_level,bs_at_level
		);
		reverse(bs_at_level.begin(), bs_at_level.end());
		reverse(dims_at_level.begin(), dims_at_level.end());
	}
	else {
		bs_at_level = bs;
		dims_at_level = dimlens;
	}

	return(0);
}

bool VDCNetCDF::DataDirExists(string master) {

	string path = VDCNetCDF::GetDataDir(master);

	struct stat statbuf;

	if (stat(path.c_str(), &statbuf) < 0) return (false);

	return(true);
}

WASP *VDCNetCDF::_OpenVariableRead(
    size_t ts, string varname, int clevel, int lod,
	size_t &file_ts
) {
	file_ts = 0;

	DC::BaseVar var;
	if (! VDC::GetBaseVarInfo(varname, var))  {
		SetErrMsg("Undefined variable name : %s", varname.c_str());
		return(NULL);
	}

	string path;
	size_t max_ts;
	int rc = GetPath(varname, ts, path, file_ts, max_ts);
	if (rc<0) return(NULL);

	int ncratios = var.GetCRatios().size();

	if (lod > ncratios-1) lod = ncratios-1;
	if (lod < 0) lod = lod + ncratios;
	if (lod < 0) lod = 0;
	
	WASP *wasp = NULL;

	if (path.compare(_master_path) == 0) {
		wasp = _master;
	}
	else {
		wasp = new WASP(_nthreads);
		rc = wasp->Open(path, NC_NOWRITE);
		if (rc<0) return(NULL);
	}

	rc = wasp->OpenVarRead(varname, clevel, lod);
	if (rc<0) return(NULL);

	return(wasp);
}

string VDCNetCDF::_get_mask_varname(string varname, double &mv) const {
	VDC::DataVar dvar;
	mv = 0.0;

	string mask_varname;

	if (VDC::getDataVarInfo(varname, dvar))  {
		mask_varname = dvar.GetMaskvar();
		if (! mask_varname.empty()) {
			mv = dvar.GetMissingValue();
		}
	}
	return(mask_varname);
}

int VDCNetCDF::openVariableRead(
    size_t ts, string varname, int level, int lod
) {


	int nlevels = VDC::GetNumRefLevels(varname);

	int clevel, flevel;
	levels(level, nlevels, clevel, flevel);

	size_t file_ts;
	WASP *wasp = _OpenVariableRead(ts, varname, clevel, lod, file_ts);
	if (! wasp) return(-1);

	double mv;
	string maskvar = _get_mask_varname(varname, mv);

	//
	// If there is a mask variable we need to open it. 
	//

	
	WASP *wasp_mask = NULL;
<<<<<<< HEAD
	int clevel_mask = 0;
=======
	int clevel_mask = -1;
	size_t file_ts_mask = 0;
>>>>>>> f8c8a8b1
	if (! maskvar.empty()) {
		// 
		// the level specification can be tricky because the data variable 
		// and the mask variable can have different numbers of levels (if
		// different wavelets are used). Convert the flevel - which indexes
		// from finest to coarsest and hence will be the same for both
		// variables - to a clevel, which is required by WASP API
		//
		nlevels = VDC::GetNumRefLevels(maskvar);

		levels(flevel, nlevels, clevel_mask, flevel);

		wasp_mask = _OpenVariableRead(
			ts, maskvar, clevel_mask, lod, file_ts_mask
		);
		if (! wasp_mask) return(-1);
	}

	VDCFileObject *o = new VDCFileObject(
		ts, varname, clevel, lod, file_ts, wasp, wasp_mask, maskvar,
		clevel_mask, file_ts_mask, mv
	);
		
    return(_fileTable.AddEntry(o));
}

int VDCNetCDF::OpenVariableWrite(size_t ts, string varname, int lod) {

	VDC::BaseVar *varptr;

	VDC::DataVar dvar;
	VDC::CoordVar cvar;
	bool isdvar;
	if (VDC::getDataVarInfo(varname, dvar))  {
		varptr = &dvar;
		isdvar = true;
	}
	else if (VDC::getCoordVarInfo(varname, cvar))  {
		varptr = &cvar;
		isdvar = false;
	}
	else {
        SetErrMsg("Undefined variable name : %s", varname.c_str());
		return(false);
	}

	string path;
	size_t file_ts;
	size_t max_ts;
	int rc = GetPath(varname, ts, path, file_ts, max_ts);
	if (rc<0) return(-1);

	WASP *wasp = NULL;

	if (path.compare(_master_path) == 0) {
		wasp = _master;
	}
	else if (_master->ValidFile(path)) {
		wasp = new WASP(_nthreads);
		rc = wasp->Open(path, NC_WRITE);
	}
	else {
		wasp = new WASP(_nthreads);
		string dir;
		dir = Dirname(path);
		rc = MkDirHier(dir);
		if (rc<0) return(-1);

		size_t chsz = _chunksizehint;
		rc = wasp->Create(
			path, NC_WRITE | NC_64BIT_OFFSET, 0, chsz, 
			varptr->GetCRatios().size()
		);
		if (rc<0) return(-1);


		// Make a copy of attributes contained in master file
		//
		rc = _WriteAttributes(wasp, "", _atts);
		if (rc<0) return(-1);

		if (isdvar) {
			rc = _DefDataVar(wasp, dvar, max_ts);
		}
		else {
			rc = _DefCoordVar(wasp, cvar, max_ts);
		}
		if (rc<0) return(-1);

		rc = wasp->EndDef();
		if (rc<0) return(-1);

	}
	rc = wasp->OpenVarWrite(varname, lod);
	if (rc<0) return(-1);

	int nlevels = VDC::GetNumRefLevels(varname);

	//
	// If there is a mask variable we need to open it for **reading**
	//

	double mv;
	string maskvar = _get_mask_varname(varname, mv);
	WASP *wasp_mask = NULL;
	size_t file_ts_mask = 0;
	if (! maskvar.empty()) {

		nlevels = VDC::GetNumRefLevels(maskvar);

		wasp_mask = _OpenVariableRead(ts, maskvar, nlevels-1, lod,file_ts_mask);
		if (! wasp_mask) return(-1);

	}

	VDCFileObject *o = new VDCFileObject(
		ts, varname, nlevels-1, lod, file_ts, wasp, wasp_mask, maskvar,
		nlevels-1, file_ts_mask, mv
	);

    return(_fileTable.AddEntry(o));
}

int VDCNetCDF::closeVariable(int fd) {

    VDCFileObject *o = (VDCFileObject *) _fileTable.GetEntry(fd);

    if (! o) {
        SetErrMsg("Invalid file descriptor : %d", fd);
        return(-1);
    }
	WASP *wasp = o->GetWaspData();

	if (wasp) {
		wasp->CloseVar();
	}
	if (wasp && wasp != _master) {
		wasp->Close();
		delete wasp;
	}

	WASP *wasp_mask = o->GetWaspMask();
	if (wasp_mask) {
		wasp_mask->CloseVar();
	}
	if (wasp_mask && wasp_mask != _master) {
		wasp_mask->Close();
		delete wasp_mask;
	}

    _fileTable.RemoveEntry(fd);
	delete o;

	return(0);
}

unsigned char *VDCNetCDF::_read_mask_var(
	WASP *wasp, string varname, string varname_mask,
	vector <size_t> start, vector <size_t> count
) {
	// data variable may be time varying, while mask variable is not.
	// If so remove the time dimension from start and count
	//
	if (
		VDC::IsTimeVarying(varname) && 
		! VDC::IsTimeVarying(varname_mask) 
	) {
		start.erase(start.begin());
		count.erase(count.begin());
	}

	size_t size = vproduct(count) * sizeof(unsigned char);

	unsigned char *mask = (unsigned char *) _mask_buffer.Alloc(size);

	int rc = wasp->GetVara(start, count, mask);
	if (rc<0) return(NULL);

	return(mask);
}

template <class T> 
int VDCNetCDF::_writeTemplate(int fd, const T *data) {

	VDCFileObject *o = (VDCFileObject *) _fileTable.GetEntry(fd);
		
	if (! o) {
		SetErrMsg("Invalid file descriptor : %d", fd);
		return(-1);
	}
	WASP *wasp = o->GetWaspData();
	string varname = o->GetVarname();
	int level = o->GetLevel();

	vector <size_t> dims, bs;
	int rc = GetDimLensAtLevel(varname, level,  dims, bs);
	if (rc<0) return(rc);

	bool time_varying = VDC::IsTimeVarying(varname);

	vector <size_t> start;
	vector <size_t> count;

	vector <size_t> mins(dims.size(), 0);
	vector <size_t> maxs = dims;
	for (int i=0; i<maxs.size(); i++) maxs[i] -= 1;

	size_t file_ts = o->GetFileTS();
	vdc_2_ncdfcoords(
		file_ts, file_ts, time_varying, mins, maxs, start, count
	);

	double mv;
	string maskvar = _get_mask_varname(varname, mv);
	if (maskvar.empty()) {
		return(wasp->PutVara(start, count, data));
	}

	unsigned char *mask = _read_mask_var(
		o->GetWaspMask(), varname, maskvar, start, count
	);
	if (! mask)  return(-1); 

	return(wasp->PutVara(start, count, data, mask));

}

template <class T> 
int VDCNetCDF::_writeSliceTemplate(int fd, const T *slice) {

	VDCFileObject *o = (VDCFileObject *) _fileTable.GetEntry(fd);
		
	if (! o) {
		SetErrMsg("Invalid file descriptor : %d", fd);
		return(-1);
	}
	WASP *wasp = o->GetWaspData();
	string varname = o->GetVarname();
	int level = o->GetLevel();

	vector <size_t> dims_at_level;
	vector <size_t> bs_at_level;

	int rc = GetDimLensAtLevel(
		varname, level,  dims_at_level, bs_at_level
	);
	if (rc<0) return(rc);

	vector <size_t> hslice_dims;
	size_t nslice;
	rc = GetHyperSliceInfo(varname, level, hslice_dims, nslice);
	if (rc<0) return(rc);
	assert(hslice_dims.size() == dims_at_level.size());

	int slice_num = o->GetSlice();
	if (slice_num >= nslice) return(0);	// Done writing;

	vector <size_t> min;
	vector <size_t> max;
	int dim = 0;
	for (; dim<hslice_dims.size() - 1; dim++) {
		min.push_back(0);
		max.push_back(hslice_dims[dim] - 1);
	};
	min.push_back(slice_num * hslice_dims[dim]);
	max.push_back(min[dim] + hslice_dims[dim] - 1);

	// Last slice is a partial read if not block-aligned
	//
	if (max[dim] >= dims_at_level[dim]) {
		max[dim] = dims_at_level[dim] - 1;
	}

	//
	// Map from VDC to NetCDF coordinates
	//
	vector <size_t> start;
	vector <size_t> count;
	size_t file_ts = o->GetFileTS();
	vdc_2_ncdfcoords(
		file_ts, file_ts, IsTimeVarying(varname),
		min, max, start, count
	);

	double mv;
	string maskvar = _get_mask_varname(varname, mv);
	if (maskvar.empty()) {
		rc = wasp->PutVara(start, count, slice);
	}
	else {
		unsigned char *mask = _read_mask_var(
			o->GetWaspMask(), varname, maskvar, start, count
		);
		if (! mask)  return(-1); 

		rc = wasp->PutVara(start, count, slice, mask);
	}
	if (rc < 0) return(rc);

	slice_num++;
	o->SetSlice(slice_num);

	return(0);

}

template int VDCNetCDF::_writeSliceTemplate<float>(int fd, const float *slice);

template <class T> 
int VDCNetCDF::_readRegionTemplate(
	int fd,
    const vector<size_t> &min, const vector<size_t> &max, T *region
) {
    VDCFileObject *o = (VDCFileObject *) _fileTable.GetEntry(fd);
    if (! o) {
        SetErrMsg("Invalid file descriptor : %d", fd);
        return(-1);
    }

	WASP *wasp = o->GetWaspData();
	string varname = o->GetVarname();
	size_t file_ts = o->GetFileTS();
	WASP *wasp_mask = o->GetWaspMask();

	bool time_varying = VDC::IsTimeVarying(varname);

	vector <size_t> start;
	vector <size_t> count;
	vdc_2_ncdfcoords(
		file_ts, file_ts, time_varying, min, max, start, count
	);

	int rc = wasp->GetVara(start, count, region);
	if (rc<0) return(rc);

	// if no mask we're done
	//
	if (! wasp_mask) return(0);

	size_t file_ts_mask = o->GetFileTSMask();
	double mv = o->GetMissingValue();

	// If there is a mask associated with this variable we need to
	// restore the missing value
	//
	string mask_varname = o->GetVarnameMask();
	time_varying = VDC::IsTimeVarying(mask_varname);
	vdc_2_ncdfcoords(file_ts_mask, file_ts_mask, time_varying, min,max,start,count);

	size_t size = vproduct(count);
	unsigned char *mask = (unsigned char *) _mask_buffer.Alloc(size);
	rc = wasp_mask->GetVara(start, count, mask);
	if (rc<0) return(rc);

	for (size_t i=0; i<size; i++) {
		if (! mask[i]) {
			region[i] = mv;
		}
	}
    return(0);
}

int VDCNetCDF::readRegion(
	int fd,
    const vector<size_t> &min, const vector<size_t> &max, float *region
) {
	return(_readRegionTemplate(fd, min, max, region));
} 

int VDCNetCDF::readRegion(
	int fd,
    const vector<size_t> &min, const vector<size_t> &max, int *region
) {
	return(_readRegionTemplate(fd, min, max, region));
}

template <class T>
int VDCNetCDF::_readRegionBlockTemplate(
	int fd,
    const vector<size_t> &min, const vector<size_t> &max, T *region
) {
    VDCFileObject *o = (VDCFileObject *) _fileTable.GetEntry(fd);
    if (! o) {
        SetErrMsg("Invalid file descriptor : %d", fd);
        return(-1);
    }

	WASP *wasp = o->GetWaspData();
	string varname = o->GetVarname();
	size_t file_ts = o->GetFileTS();
	WASP *wasp_mask = o->GetWaspMask();

	bool time_varying = VDC::IsTimeVarying(varname);

	vector <size_t> start;
	vector <size_t> count;
	vdc_2_ncdfcoords(
		file_ts, file_ts, time_varying, min, max, start, count
	);

	int rc = wasp->GetVaraBlock(start, count, region);
	if (rc<0) return(rc);

	// if no mask we're done
	//
	if (! wasp_mask) return(0);

	size_t file_ts_mask = o->GetFileTSMask();
	double mv = o->GetMissingValue();

	// If there is a mask associated with this variable we need to 
	// restore the missing value
	//
	string mask_varname = o->GetVarnameMask();
	time_varying = VDC::IsTimeVarying(mask_varname);
	vdc_2_ncdfcoords(
		file_ts_mask, file_ts_mask, time_varying, min,max,start,count
	);

	size_t size = vproduct(count);
	unsigned char *mask = (unsigned char *) _mask_buffer.Alloc(size);
	rc = wasp_mask->GetVaraBlock(start, count, mask);
	if (rc<0) return(rc);

	for (size_t i=0; i<size; i++) {
		if (! mask[i]) {
			region[i] = mv;
		}
	}
	return(0);
}

int VDCNetCDF::readRegionBlock(
	int fd,
    const vector<size_t> &min, const vector<size_t> &max, float *region
) {
	return(_readRegionBlockTemplate(fd, min,max, region));
}

int VDCNetCDF::readRegionBlock(
	int fd,
    const vector<size_t> &min, const vector<size_t> &max, int *region
) {
	return(_readRegionBlockTemplate(fd, min,max, region));
}

template <class T>
int VDCNetCDF::_putVarTemplate(string varname, int lod, const T *data) {

	vector <size_t> dims_at_level;
	vector <size_t> dummy;
	int rc = VDCNetCDF::GetDimLensAtLevel(
		varname, -1, dims_at_level, dummy
	);
	if (rc<0) return(-1);

	// If not a 1D time-varying variable. 
	//
	if (! (VDC::IsTimeVarying(varname) && dims_at_level.size() == 1)) {


		// Number of per time step
		//
		size_t var_size = 1;
		for (int i=0; i<dims_at_level.size(); i++) var_size *= dims_at_level[i];

		int numts = VDC::GetNumTimeSteps(varname);

		const T *ptr = data;
		for (size_t ts = 0; ts<numts; ts++) {
			rc = VDCNetCDF::PutVar(ts, varname, lod, ptr);
			if (rc<0) return(-1);

			ptr += var_size;
		}

		return(0);
	}

	// Write 1D time-varying variables directly with 
	// NetCDFCpp class. 
	//

	VDC::BaseVar var;
	if (! VDC::GetBaseVarInfo(varname, var)) {
        SetErrMsg("Undefined variable name : %s", varname.c_str());
		return(false);
	}

	// Don't currently handle case where a variable is split across
	// multiple files.
	//
	if (! _var_in_master(var)) {
		SetErrMsg("Distributed variable reads not supported");
		return(-1);
	}

	// N.B. calling NetCDFCpp::PutVar
	//
	rc = ((NetCDFCpp *) _master)->PutVar(varname, data);
	if (rc<0) return(-1);

	return(0);

}

template <class T>
int VDCNetCDF::_putVarTemplate(
	size_t ts, string varname, int lod, const T *data
) {

	int fd = VDCNetCDF::OpenVariableWrite(ts, varname, lod);
	if (fd<0) return(-1);

	int rc = VDCNetCDF::Write(fd, data);
	if (rc<0) return(-1);

	rc = closeVariable(fd);
	if (rc<0) return(-1);

	return(0);
}

int VDCNetCDF::_copyVar0d(
	DC &dc, size_t ts, const BaseVar &varInfo
) {
	if (varInfo.GetXType() == FLOAT || varInfo.GetXType() == DOUBLE) { 
		float buf;

		int rc = dc.GetVar(ts, varInfo.GetName(), -1, -1, &buf);
		if (rc<0) return(rc);

		rc = PutVar(ts, varInfo.GetName(), -1, &buf);
		if (rc<0) return(rc);
	}
	else {
		int buf;

		int rc = dc.GetVar(ts, varInfo.GetName(), -1, -1, &buf);
		if (rc<0) return(rc);

		rc = PutVar(ts, varInfo.GetName(), -1, &buf);
		if (rc<0) return(rc);
	}
	return(0);
}

template <class T>
int VDCNetCDF::_copyVarHelper(
	DC &dc, int fdr, int fdw, vector <size_t> &buffer_dims, 
	vector <size_t> &src_hslice_dims, vector <size_t> &dst_hslice_dims, 
	size_t src_nslice, size_t dst_nslice, T *buffer
) {
	assert(buffer_dims.size() == src_hslice_dims.size());
	assert(buffer_dims.size() == dst_hslice_dims.size());

	size_t dim = buffer_dims.size() - 1;

	size_t src_slice_count = 0;
	size_t dst_slice_count = 0;
	while (src_slice_count < src_nslice) {

		T *bufptr = buffer;
		int n = buffer_dims[dim] / src_hslice_dims[dim];

		for (int i=0; i<n && src_slice_count < src_nslice; i++) {
			int rc = dc.ReadSlice(fdr, bufptr);
			if (rc<0) return(-1); 
			bufptr += vproduct(src_hslice_dims);

			src_slice_count++;
		}


		bufptr = buffer;
		n = buffer_dims[dim] / dst_hslice_dims[dim];

		for (int i=0; i<n && dst_slice_count < dst_nslice; i++) {
			int rc = WriteSlice(fdw, bufptr);
			if (rc<0) return(-1);

			bufptr += vproduct(dst_hslice_dims);

			dst_slice_count++;
		}
	}
	return(0);
}

int VDCNetCDF::CopyVar(
	DC &dc, size_t ts, string varname, int srclod, int dstlod
) {

	BaseVar varInfo;
	bool status = dc.GetBaseVarInfo(varname, varInfo);
	if (! status) {
		SetErrMsg("Invalid source variable name : %s", varname.c_str());
		return(-1);
	}

	// Get the dimensions of a hyper slice for the source and destination
	// varible
	//
	vector <size_t> src_hslice_dims;
	size_t src_nslice;
	int rc = dc.GetHyperSliceInfo(varname, -1, src_hslice_dims, src_nslice);
	if (rc < 0) return(rc);

	vector <size_t> dst_hslice_dims;
	size_t dst_nslice;
	rc = GetHyperSliceInfo(varname, -1, dst_hslice_dims, dst_nslice);
	if (rc < 0) return(rc);

	if (src_hslice_dims.size() != dst_hslice_dims.size()) {
		SetErrMsg("Incompatible source and destination variable definitions");
		return(-1);
	}

	if (src_hslice_dims.size() == 0) {
		return(_copyVar0d(dc, ts, varInfo));
	}

	// n-1 fastest varying dimensions must be the same for both hyper-slices.
	// Slowest dimension may be different.
	//
	int dim = src_hslice_dims.size() - 1;
	size_t src_dimlen = src_hslice_dims[dim];
	size_t dst_dimlen = dst_hslice_dims[dim];

	for (int i=0; i<src_hslice_dims.size() - 1; i++) {
		if (src_hslice_dims[i] != dst_hslice_dims[i]) {
			SetErrMsg(
				"Incompatible source and destination variable definitions"
			);
			return(-1);
		}
	}


	// Find the slice dimension for slowest varying dimension, the Least
	// Common Multiple for the source and destination
	//
	size_t slice_dim = lcm(src_dimlen, dst_dimlen);

	// Common (fastest-varying) dimensions for both variables, plus
	// the lcm of the slowest varying dimension for the source
	// and destination.
	//
	vector <size_t> buffer_dims = src_hslice_dims;
	buffer_dims.pop_back();	// Remove slowest varying dimension
	buffer_dims.push_back(slice_dim);

	int fdr = dc.OpenVariableRead(ts, varname, srclod);
	if (fdr < 0) return(fdr);

	int fdw = OpenVariableWrite(ts, varname, dstlod);
	if (fdw < 0) return(fdw);

	if (varInfo.GetXType() == FLOAT || varInfo.GetXType() == DOUBLE) { 
		size_t bufsize = vproduct(buffer_dims);
		float *buffer = new float[bufsize];

		rc = _copyVarHelper(
			dc, fdr, fdw,
			buffer_dims, src_hslice_dims, dst_hslice_dims, src_nslice, 
			dst_nslice, buffer
		);
		delete [] buffer;
	}
	else {
		size_t bufsize = vproduct(buffer_dims);
		int *buffer = new int[bufsize];

		rc = _copyVarHelper(
			dc, fdr, fdw,
			buffer_dims, src_hslice_dims, dst_hslice_dims, src_nslice, 
			dst_nslice, buffer
		);
		delete [] buffer;
	}


	dc.CloseVariable(fdr);
	closeVariable(fdw);

	return(rc);
}

int VDCNetCDF::CopyVar(DC &dc, string varname, int srclod, int dstlod) {

	size_t numTS = dc.GetNumTimeSteps(varname);
	for (size_t ts = 0; ts<numTS; ts++) {
		int rc = CopyVar(dc, ts, varname, srclod, dstlod);
		if (rc<0) return(rc);
	}
	return(0);
}



bool VDCNetCDF::CompressionInfo(
    std::vector <size_t> bs, string wname, size_t &nlevels, size_t &maxcratio
 ) const { 
	nlevels = 1;
	maxcratio = 1;
	if (wname.empty()) return(true);

    std::reverse(bs.begin(), bs.end()); // NetCDF order
    return(WASP::InqCompressionInfo(bs, wname, nlevels, maxcratio));
}


bool VDCNetCDF::variableExists(
    size_t ts,
    string varname,
    int level,
    int lod
) const {

	VDC::BaseVar var;
	if (! VDC::GetBaseVarInfo(varname, var))  return(false);

	string path;
	size_t file_ts;
	size_t max_ts;
	int rc = GetPath(varname, ts, path, file_ts, max_ts);
	if (rc<0) return(-1);

	vector <string> paths;
	if (! var.IsCompressed()) {
		paths.push_back(path);
	}
	else {
		int numfiles = var.GetCRatios().size();
		paths = WASP::GetPaths(path, numfiles);
	}

	int ncratios = var.GetCRatios().size();

	if (lod > ncratios-1) lod = ncratios-1;
	if (lod < 0) lod = lod + ncratios;
	if (lod < 0) lod = 0;

	for (int i=0; i<=lod; i++) {
		struct stat statbuf;
		if (stat(path.c_str(), &statbuf) < 0) return (false);
	}
    return(true);
}

int VDCNetCDF::SetFill(int fillmode)
{
	int last;
	int ret = ((NetCDFCpp *)_master)->SetFill(fillmode, last);
	return ret;
}

int VDCNetCDF::_WriteMasterMeta() {


	int rc;
	map <string, Dimension>::const_iterator itr;
	for (itr = _dimsMap.begin(); itr != _dimsMap.end(); ++itr) {
		const Dimension &dimension = itr->second;

		rc = _master->DefDim(
			dimension.GetName(), dimension.GetLength()
		);
		if (rc<0) return(-1);
	}
	

	rc = _master->PutAtt("", "VDC.Version", Version::GetVersionString());
	if (rc<0) return(rc);

	rc = _master->PutAtt("", "VDC.BlockSize", _bs);
	if (rc<0) return(rc);

	rc = _master->PutAtt("", "VDC.WaveName", _wname);
	if (rc<0) return(rc);

	rc = _master->PutAtt("", "VDC.CompressionRatios", _cratios);
	if (rc<0) return(rc);

	rc = _master->PutAtt("", "VDC.MasterThreshold", _master_threshold);
	if (rc<0) return(rc);

	rc = _master->PutAtt("", "VDC.VariableThreshold",_variable_threshold);
	if (rc<0) return(rc);

	vector <int> periodic;
	for (int i=0; i<_periodic.size(); i++) {
		periodic.push_back((int) _periodic[i]);
	}
	rc = _master->PutAtt("", "VDC.Periodic", periodic);
	if (rc<0) return(rc);


	rc = _WriteMasterDimensions();
	if (rc<0) return(rc);

	rc = _WriteMasterAttributes();
	if (rc<0) return(rc);

	rc = _WriteMasterMeshDefs();
	if (rc<0) return(rc);

	rc = _WriteMasterCoordVarsDefs();
	if (rc<0) return(rc);

	rc = _WriteMasterDataVarsDefs();
	if (rc<0) return(rc);

	rc = _master->EndDef();
	if (rc<0) return(rc);


	return(0);
}

int VDCNetCDF::_ReadMasterMeta() {

    int rc = _master->Open(_master_path, 0);
	if (rc<0) return(-1);


	rc = _master->GetAtt("", "VDC.Version", _version);
	if (rc<0) {
		SetErrMsg("VDC versions prior to 3.0.0 not supported");
		return(rc);
	}

	if (Version::Compare(_version, "3.0.0") < 0) {
		SetErrMsg("VDC versions prior to 3.0.0 not supported");
		return(-1);
	}

	rc = _master->GetAtt("", "VDC.BlockSize", _bs);
	if (rc<0) return(rc);

	rc = _master->GetAtt("", "VDC.WaveName", _wname);
	if (rc<0) return(rc);

	rc = _master->GetAtt("", "VDC.CompressionRatios", _cratios);
	if (rc<0) return(rc);
    sort(_cratios.begin(), _cratios.end());
    reverse(_cratios.begin(), _cratios.end());

	rc = _master->GetAtt("", "VDC.MasterThreshold", _master_threshold);
	if (rc<0) return(rc);

	rc = _master->GetAtt("", "VDC.VariableThreshold",_variable_threshold);
	if (rc<0) return(rc);

	vector <int> periodic;
	rc = _master->GetAtt("", "VDC.Periodic", periodic);

	_periodic.clear();
	for (int i=0; i<periodic.size(); i++) {
		_periodic.push_back((bool) periodic[i]);
	}
	if (rc<0) return(rc);

	rc = _ReadMasterDimensions();
	if (rc<0) return(rc);

	rc = _ReadMasterAttributes();
	if (rc<0) return(rc);

	rc = _ReadMasterMeshDefs();
	if (rc<0) return(rc);

	rc = _ReadMasterCoordVarsDefs();
	if (rc<0) return(rc);

	rc = _ReadMasterDataVarsDefs();
	if (rc<0) return(rc);

	return(0);
}

int VDCNetCDF::_ReadMasterDimensions() {

	_dimsMap.clear();

	string tag = "VDC.DimensionNames";
	vector <string> dimnames;
	int rc = _master->GetAtt("", tag, dimnames);
	if (rc<0) return(rc);
	
	for (int i=0; i<dimnames.size(); i++) {

		tag = "VDC.Dimension." + dimnames[i] + ".Length";
		int length;
		rc = _master->GetAtt("", tag, length);
		if (rc<0) return(rc);

		_dimsMap[dimnames[i]] = VDC::Dimension (dimnames[i], (size_t) length);
		
	}
	return(0);
}

int VDCNetCDF::_ReadMasterAttributes (
	string prefix, map <string, Attribute> &atts
) {
	atts.clear();
	
	string tag = prefix + ".AttributeNames";
	vector <string> attnames;
	int rc = _master->GetAtt("", tag, attnames);
	if (rc<0) return(rc);

	
	for (int i=0; i<attnames.size(); i++) {

		tag = prefix + ".Attribute." + attnames[i] + ".XType";
		VDC::XType xtype;
		rc = _master->GetAtt("", tag, (int &) xtype);
		if (rc<0) return(rc);

		tag = prefix + ".Attribute." + attnames[i] + ".Values";
		switch (xtype) {
			case FLOAT:
			case DOUBLE: {
				vector <double> values;
				rc = _master->GetAtt("", tag, values);
				if (rc<0) return(rc);
				VDC::Attribute attr(attnames[i], xtype, values);
				atts[attnames[i]] = attr;
				
			break;
			}
			case UINT8:
			case INT8:
			case INT32:
			case INT64: {
				vector <int> values;
				rc = _master->GetAtt("", tag, values);
				if (rc<0) return(rc);
				VDC::Attribute attr(attnames[i], xtype, values);
				atts[attnames[i]] = attr;
			break;
			}
			case TEXT: {
				string values;
				rc = _master->GetAtt("", tag, values);
				if (rc<0) return(rc);
				VDC::Attribute attr(attnames[i], xtype, values);
				atts[attnames[i]] = attr;
			break;
			}
			default:
				SetErrMsg("Invalid attribute xtype : %d", xtype);
				return(-1);
			break;
		}
	}
	return(0);
}

int VDCNetCDF::_ReadMasterAttributes () {

	string prefix = "VDC";
	return (_ReadMasterAttributes(prefix, _atts));
}

int VDCNetCDF::_ReadMasterMeshDefs() {

	string tag = "VDC.MeshNames";
	vector <string> mesh_names;
	int rc = _master->GetAtt("", tag, mesh_names);
	if (rc<0) return(rc);

	// Only support STRUCTURED meshes currently
	//
	string prefix = "VDC.Mesh";
	for (int i=0; i<mesh_names.size(); i++) {

		tag = prefix + "." + mesh_names[i] + ".DimensionNames";
		vector <string> dim_names;
		int rc = _master->GetAtt("", tag, dim_names);
		if (rc<0) return(rc);

		tag = prefix + "." + mesh_names[i] + ".CoordVars";
		vector <string> coord_vars;
		rc = _master->GetAtt("", tag, coord_vars);
		if (rc<0) return(rc);

		_meshes[mesh_names[i]] = Mesh(mesh_names[i], dim_names, coord_vars);
	}

	return(0);
}

int VDCNetCDF::_ReadMasterBaseVarDefs(string prefix, BaseVar &var) {
	
	string tag;

	tag = prefix + "." + var.GetName() + ".Units";
	string units;
	int rc = _master->GetAtt("", tag, units);
	if (rc<0) return(rc);
	var.SetUnits(units);

	tag = prefix + "." + var.GetName() + ".XType";
	int xtype;
	rc = _master->GetAtt("", tag, xtype);
	if (rc<0) return(rc);
	var.SetXType((VAPoR::VDC::XType) xtype);

	tag = prefix + "." + var.GetName() + ".Periodic";
	vector <int> iperiodic;
	rc = _master->GetAtt("", tag, iperiodic);
	vector <bool> periodic;
	for (int i=0; i<iperiodic.size(); i++) periodic.push_back(iperiodic[i]);
	if (rc<0) return(rc);
	var.SetPeriodic(periodic);

	tag = prefix + "." + var.GetName() + ".WaveName";
	string wname;
	rc = _master->GetAtt("", tag, wname);
	if (rc<0) return(rc);
	var.SetWName(wname);

	tag = prefix + "." + var.GetName() + ".CompressionRatios";
	vector <size_t> cratios;
	rc = _master->GetAtt("", tag, cratios);
	if (rc<0) return(rc);
	var.SetCRatios(cratios);

	
	prefix += "." + var.GetName();
	map <string, Attribute> atts;
	rc = _ReadMasterAttributes(prefix, atts);
	if (rc<0) return(rc);

	var.SetAttributes(atts);
	return(0);
}


int VDCNetCDF::_ReadMasterCoordVarsDefs() {
	_coordVars.clear();

	string tag = "VDC.CoordVarNames";
	vector <string> varnames;
	int rc = _master->GetAtt("", tag, varnames);
	if (rc<0) return(rc);


	string prefix = "VDC.CoordVar";
	for (int i=0; i<varnames.size(); i++) {
		CoordVar cvar;
		cvar.SetName(varnames[i]);

		tag = prefix + "." + cvar.GetName() + ".DimensionNames";
		vector <string> dim_names;
		int rc = _master->GetAtt("", tag, dim_names);
		if (rc<0) return(rc);
		cvar.SetDimNames(dim_names);

		tag = prefix + "." + cvar.GetName() + ".TimeDimName";
		string time_dim_name;
		rc = _master->GetAtt("", tag, time_dim_name);
		if (rc<0) return(rc);
		cvar.SetTimeDimName(time_dim_name);

		tag = prefix + "." + cvar.GetName() + ".Axis";
		int axis;
		rc = _master->GetAtt("", tag, axis);
		if (rc<0) return(rc);
		cvar.SetAxis(axis);

		tag = prefix + "." + cvar.GetName() + ".UniformHint";
		int uniform;
		rc = _master->GetAtt("", tag, uniform);
		if (rc<0) return(rc);
		cvar.SetUniform(uniform);

		rc = _ReadMasterBaseVarDefs(prefix, cvar);
		if (rc<0) return(rc);

		_coordVars[varnames[i]] = cvar;
	}
	return(0);
}


int VDCNetCDF::_ReadMasterDataVarsDefs() {

	string tag = "VDC.DataVarNames";
	vector <string> varnames;
	int rc = _master->GetAtt("", tag, varnames);
	if (rc<0) return(rc);


	string prefix = "VDC.DataVar";
	for (int i=0; i<varnames.size(); i++) {
		DataVar var;
		var.SetName(varnames[i]);

		tag = prefix + "." + var.GetName() + ".Mesh";
		string mesh_name;
		rc = _master->GetAtt("", tag, mesh_name);
		if (rc<0) return(rc);
		var.SetMeshName(mesh_name);

		tag = prefix + "." + var.GetName() + ".TimeCoordVar";
		string time_coord_var;
		int rc = _master->GetAtt("", tag, time_coord_var);
		if (rc<0) return(rc);
		var.SetTimeCoordVar(time_coord_var);

		tag = prefix + "." + var.GetName() + ".MaskVar";
		string maskvar;
		rc = _master->GetAtt("", tag, maskvar);
		if (rc<0) return(rc);
		var.SetMaskvar(maskvar);

		tag = prefix + "." + var.GetName() + ".MissingValue";
		if (_master->InqAttDefined("", tag)) {
			double mv;
			rc = _master->GetAtt("", tag, mv);
			if (rc<0) return(rc);
			var.SetHasMissing(true);
			var.SetMissingValue(mv);
		}

		rc = _ReadMasterBaseVarDefs(prefix, var);
		if (rc<0) return(rc);

		_dataVars[varnames[i]] = var;
	}
	return(0);

}


int VDCNetCDF::_WriteMasterDimensions() {
	map <string, Dimension>::const_iterator itr;
	string s;
	for (itr = _dimsMap.begin(); itr != _dimsMap.end(); ++itr) {
		s += itr->first;
		s+= " ";
	}
	string tag = "VDC.DimensionNames";
	int rc = _master->PutAtt("", tag, s);
	if (rc<0) return(rc);

	
	for (itr = _dimsMap.begin(); itr != _dimsMap.end(); ++itr) {
		const Dimension &dimension = itr->second;

		tag = "VDC.Dimension." + dimension.GetName() + ".Length";
		rc = _master->PutAtt("", tag, dimension.GetLength());
		if (rc<0) return(rc);

	}
	return(0);
}

int VDCNetCDF::_WriteMasterAttributes (
	string prefix, const map <string, Attribute> &atts
) {

	map <string, Attribute>::const_iterator itr;
	string s;
	for (itr = atts.begin(); itr != atts.end(); ++itr) {
		s += itr->first;
		s+= " ";
	}
	string tag = prefix + ".AttributeNames";
	int rc = _master->PutAtt("", tag, s);
	if (rc<0) return(rc);

	
	for (itr = atts.begin(); itr != atts.end(); ++itr) {
		const Attribute &attr = itr->second;

		tag = prefix + ".Attribute." + attr.GetName() + ".XType";
		rc = _master->PutAtt("", tag, attr.GetXType());
		if (rc<0) return(rc);

		tag = prefix + ".Attribute." + attr.GetName() + ".Values";
	
		rc = _PutAtt(_master, "", tag, attr);
		if (rc<0) return(rc);

	}
	return(0);
}

int VDCNetCDF::_WriteMasterAttributes () {

	string prefix = "VDC";
	return (_WriteMasterAttributes(prefix, _atts));
}

int VDCNetCDF::_WriteMasterBaseVarDefs(string prefix, const BaseVar &var) {
	
	string tag;

	tag = prefix + "." + var.GetName() + ".Units";
	int rc = _master->PutAtt("", tag, var.GetUnits());
	if (rc<0) return(rc);

	tag = prefix + "." + var.GetName() + ".XType";
	rc = _master->PutAtt("", tag, (int) var.GetXType());
	if (rc<0) return(rc);

	tag = prefix + "." + var.GetName() + ".Periodic";
	vector <bool> periodic = var.GetPeriodic();
	vector <int> iperiodic;
	for (int i=0; i<periodic.size(); i++) iperiodic.push_back(periodic[i]);
	rc = _master->PutAtt("", tag, iperiodic);
	if (rc<0) return(rc);

	tag = prefix + "." + var.GetName() + ".WaveName";
	rc = _master->PutAtt("", tag, var.GetWName());
	if (rc<0) return(rc);

	tag = prefix + "." + var.GetName() + ".CompressionRatios";
	rc = _master->PutAtt("", tag, var.GetCRatios());
	if (rc<0) return(rc);

	
	prefix += "." + var.GetName();
	return (_WriteMasterAttributes(prefix, var.GetAttributes()));
		
}

int VDCNetCDF::_WriteMasterMeshDefs() {

	map <string, Mesh>::const_iterator itr;
	string s;
	for (itr = _meshes.begin(); itr != _meshes.end(); ++itr) {
		s += itr->first;
		s+= " ";
	}

	string tag = "VDC.MeshNames";
	int rc = _master->PutAtt("", tag, s);
	if (rc<0) return(rc);

	string prefix = "VDC.Mesh";

	for (itr = _meshes.begin(); itr != _meshes.end(); ++itr) {
		const Mesh &m = itr->second;

		tag = prefix + "." + m.GetName() + ".DimensionNames";
		vector <string> dim_names = m.GetDimNames();
		string s;
		for (int i=0; i<dim_names.size(); i++) {
			s += dim_names[i];
			s+= " ";
		}

		int rc = _master->PutAtt("", tag, s);
		if (rc<0) return(rc);

		tag = prefix + "." + m.GetName() + ".CoordVars";
		vector <string> coord_vars = m.GetCoordVars();
		s.clear();
		for (int i=0; i<coord_vars.size(); i++) {
			s += coord_vars[i];
			s+= " ";
		}

		rc = _master->PutAtt("", tag, s);
		if (rc<0) return(rc);
	}

	return(0);
}

int VDCNetCDF::_WriteMasterCoordVarsDefs() {
	map <string, CoordVar>::const_iterator itr;
	string s;
	for (itr = _coordVars.begin(); itr != _coordVars.end(); ++itr) {
		s += itr->first;
		s+= " ";
	}

	string tag = "VDC.CoordVarNames";
	int rc = _master->PutAtt("", tag, s);
	if (rc<0) return(rc);


	string prefix = "VDC.CoordVar";
	for (itr = _coordVars.begin(); itr != _coordVars.end(); ++itr) {
		const CoordVar &cvar = itr->second;

		int rc; 
		if (_var_in_master(cvar)) {
			size_t numts = VDC::GetNumTimeSteps(cvar.GetName());
			rc = _DefCoordVar(_master, cvar, numts);
			if (rc<0) return(-1);
		}

		tag = prefix + "." + cvar.GetName() + ".DimensionNames";
		vector <string> dim_names = cvar.GetDimNames();
		string s;
		for (int i=0; i<dim_names.size(); i++) {
			s += dim_names[i];
			s+= " ";
		}

		rc = _master->PutAtt("", tag, s);
		if (rc<0) return(rc);

		tag = prefix + "." + cvar.GetName() + ".TimeDimName";
		rc = _master->PutAtt("", tag, cvar.GetTimeDimName());
		if (rc<0) return(rc);

		tag = prefix + "." + cvar.GetName() + ".Axis";
		rc = _master->PutAtt("", tag, cvar.GetAxis());
		if (rc<0) return(rc);

		tag = prefix + "." + cvar.GetName() + ".UniformHint";
		rc = _master->PutAtt("", tag, (int) cvar.GetUniform());
		if (rc<0) return(rc);

		rc = _WriteMasterBaseVarDefs(prefix, cvar);
		if (rc<0) return(rc);

	}
	return(0);

}

int VDCNetCDF::_WriteMasterDataVarsDefs() {
	map <string, DataVar>::const_iterator itr;
	string s;
	for (itr = _dataVars.begin(); itr != _dataVars.end(); ++itr) {
		s += itr->first;
		s+= " ";
	}

	string tag = "VDC.DataVarNames";
	int rc = _master->PutAtt("", tag, s);
	if (rc<0) return(rc);


	string prefix = "VDC.DataVar";
	for (itr = _dataVars.begin(); itr != _dataVars.end(); ++itr) {
		const DataVar &var = itr->second;

		if (_var_in_master(var)) {
			size_t numts = VDC::GetNumTimeSteps(var.GetName());
			rc = _DefDataVar(_master, var, numts);
			if (rc<0) return(-1);
		}

		tag = prefix + "." + var.GetName() + ".Mesh";
		int rc = _master->PutAtt("", tag, var.GetMeshName());
		if (rc<0) return(rc);

		tag = prefix + "." + var.GetName() + ".TimeCoordVar";
		rc = _master->PutAtt("", tag, var.GetTimeCoordVar());
		if (rc<0) return(rc);

		tag = prefix + "." + var.GetName() + ".MaskVar";
		rc = _master->PutAtt("", tag, var.GetMaskvar());
		if (rc<0) return(rc);

		if (var.GetHasMissing()) {
			tag = prefix + "." + var.GetName() + ".MissingValue";
			rc = _master->PutAtt("", tag, var.GetMissingValue());
			if (rc<0) return(rc);
		}

		rc = _WriteMasterBaseVarDefs(prefix, var);
		if (rc<0) return(rc);

	}
	return(0);

}

int VDCNetCDF::_DefBaseVar(
	WASP *wasp,
	const VDC::BaseVar &var,
	size_t max_ts
) {

	vector <VDC::Dimension> dims;
	bool status = GetVarDimensions(var.GetName(), false, dims); 
	assert(status);

	bool time_varying = IsTimeVarying(var.GetName());

	vector <string> dimnames;
	for (int i=0; i<dims.size(); i++) {

		size_t len = dims[i].GetLength();

		// If data are split across files need to set the time dimension
		// to the number of time steps in the file
		//
		if (i == dims.size()-1 && time_varying) {
			len = max_ts;
		}

		// Don't define same dimension twice
		//
		if (! wasp->InqDimDefined(dims[i].GetName())) {
			int rc = wasp->DefDim(dims[i].GetName(), len);
			if (rc<0) return(-1);
		}

		dimnames.push_back(dims[i].GetName());
	}
	reverse(dimnames.begin(), dimnames.end());	// NetCDF order

	size_t nspatial = time_varying ? dimnames.size() - 1 : dimnames.size();

	// Only spatial dimensions are blocked
	//
	vector <size_t> bs = _bs;
	while (bs.size() > nspatial) {
		bs.pop_back();
	}
	reverse(bs.begin(), bs.end());	// NetCDF order
	int rc = wasp->DefVar(
		var.GetName(), vdc_xtype2ncdf_xtype(var.GetXType()), 
		dimnames, var.GetWName(), bs, var.GetCRatios()
	);
	if (rc<0) return(-1);

	// 
	// Attributes
	//

	rc = wasp->PutAtt(var.GetName(), "Units", var.GetUnits());
	if (rc<0) return(rc);

	rc = wasp->PutAtt(var.GetName(), "BlockSize", bs);
	if (rc<0) return(rc);

	vector <bool> periodic = var.GetPeriodic();
	vector <int> iperiodic;
	for (int i=0; i<periodic.size(); i++) iperiodic.push_back(periodic[i]);
	rc = wasp->PutAtt(var.GetName(), "Periodic", iperiodic);
	if (rc<0) return(rc);

	const map <string, Attribute> &atts = var.GetAttributes();
	map <string, Attribute>::const_iterator itr;
	for (itr = atts.begin(); itr != atts.end(); ++itr) {
		const Attribute &attr = itr->second;
	
		rc = _PutAtt(wasp, var.GetName(), "", attr);
		if (rc<0) return(-1);
	}

	return(0);
}

int VDCNetCDF::_WriteAttributes(
	WASP *wasp, string varname, const map <string, Attribute> &atts
) {
	map <string, Attribute>::const_iterator itr;
	for (itr = _atts.begin(); itr != _atts.end(); ++itr) {
		const Attribute &attr = itr->second;

		int rc = _PutAtt(wasp, varname, attr.GetName(), attr);
		if (rc<0) return(rc);
	}
	return(0);
}

int VDCNetCDF::_DefDataVar(
	WASP *wasp,
	const VDC::DataVar &var,
	size_t max_ts
) {

	int rc = _DefBaseVar(wasp, var, max_ts);
	if (rc<0) return(-1);

	vector <string> coord_vars;
	bool status = GetVarCoordVars(var.GetName(), false, coord_vars); 
	assert(status);

	rc = wasp->PutAtt(var.GetName(), "CoordVars", coord_vars);
	if (rc<0) return(-1);

	rc = wasp->PutAtt(
		var.GetName(), "MaskVar", var.GetMaskvar()
	);

	if (var.GetHasMissing()) {
		rc = wasp->PutAtt(var.GetName(), "MissingValue", var.GetMissingValue());
		if (rc<0) return(rc);
	}

	return(rc);
}

int VDCNetCDF::_DefCoordVar(
	WASP *wasp,
	const VDC::CoordVar &var,
	size_t max_ts
) {
	int rc = _DefBaseVar(wasp, var, max_ts);
	if (rc<0) return(-1);

	rc = wasp->PutAtt(var.GetName(), "Axis", var.GetAxis());
	if (rc<0) return(-1);

	rc = wasp->PutAtt(
		var.GetName(), "UniformHint", var.GetUniform()
	);

	return(rc);

}

int VDCNetCDF::_PutAtt(
	WASP *wasp,
	string varname,
	string tag,
	const Attribute &attr
) {
	if (tag.empty()) tag = attr.GetName();

	DC::XType xtype = attr.GetXType();

	// Ugh. For the special attributes missing_value and _FillValue
	// the type must match that of the data. Since currently the only
	// output format we support is float we must force the type of 
	// these attributes to float.
	//
	if (tag == "missing_value" || tag == "_FillValue") {
		xtype = FLOAT;
	}

	int rc;
	switch (xtype) {
	case FLOAT:
	case DOUBLE: {
		vector <double> values;
		attr.GetValues(values);
		rc = wasp->PutAtt(varname, tag, values);
		if (rc<0) return(rc);
	break;
	}
	case UINT8:
	case INT8:
	case INT32:
	case INT64: {
		vector <int> values;
		attr.GetValues(values);
		rc = wasp->PutAtt(varname, tag, values);
		if (rc<0) return(rc);
	break;
	}
	case TEXT: {
		string values;
		attr.GetValues(values);
		rc = wasp->PutAtt(varname, tag, values);
		if (rc<0) return(rc);
	break;
	}
	default:
		SetErrMsg(
			"Invalid value, Attribute::GetXType() : %d", 
			attr.GetXType()
		);
		return(-1);
	break;
	}

	return(0);
}

bool VDCNetCDF::_var_in_master(const VDC::BaseVar &var) const {

	vector <DC::Dimension> dims;
	bool ok = GetVarDimensions(var.GetName(), false, dims);
	assert(ok);

	bool time_varying = IsTimeVarying(var.GetName());

	if (time_varying && dims.size() > 3) return(false);

	size_t nelements = 1;
	size_t ngridpoints = 1;
	for (int i=0; i<dims.size(); i++) {
		nelements *= dims[i].GetLength(); 

		if (! (i == dims.size()-1 && time_varying)) {
			ngridpoints *= dims[i].GetLength();
		}
	}
	if (nelements < _master_threshold &&  ! var.IsCompressed()) {
		return(true);
	}

	return(false);
}<|MERGE_RESOLUTION|>--- conflicted
+++ resolved
@@ -474,12 +474,9 @@
 
 	
 	WASP *wasp_mask = NULL;
-<<<<<<< HEAD
-	int clevel_mask = 0;
-=======
 	int clevel_mask = -1;
 	size_t file_ts_mask = 0;
->>>>>>> f8c8a8b1
+
 	if (! maskvar.empty()) {
 		// 
 		// the level specification can be tricky because the data variable 
