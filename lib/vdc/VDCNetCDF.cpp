--- conflicted
+++ resolved
@@ -408,14 +408,10 @@
     // If there is a mask variable we need to open it.
     //
 
-<<<<<<< HEAD
-    WASP *wasp_mask = NULL;
-    int   clevel_mask = 0;
-=======
     WASP * wasp_mask = NULL;
     int    clevel_mask = -1;
     size_t file_ts_mask = 0;
->>>>>>> 85fd4bf2
+
     if (!maskvar.empty()) {
         //
         // the level specification can be tricky because the data variable
