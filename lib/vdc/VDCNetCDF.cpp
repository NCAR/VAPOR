--- conflicted
+++ resolved
@@ -473,12 +473,9 @@
     //
 
     WASP *wasp_mask = NULL;
-<<<<<<< HEAD
-    int clevel_mask = 0;
-=======
     int clevel_mask = -1;
     size_t file_ts_mask = 0;
->>>>>>> 2b172dc4
+
     if (!maskvar.empty()) {
         //
         // the level specification can be tricky because the data variable
