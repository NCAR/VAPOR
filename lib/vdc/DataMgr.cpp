--- conflicted
+++ resolved
@@ -549,25 +549,14 @@
 template< typename T, std::enable_if_t<std::is_floating_point<T>::value, int> = 0 >
 void _sanitizeFloats(T *buffer, size_t n) {
 	for (size_t i = 0; i < n; i++) {
-<<<<<<< HEAD
-		if (isnan(buffer[i])) buffer[i] = std::numeric_limits<T>::infinity();
-=======
 		if (std::isnan(buffer[i])) buffer[i] = std::numeric_limits<T>::infinity();
->>>>>>> 34d3d04d
 	}
 }
 
 // MSVC has a bug where isnan() is not overloaded for integral types.
 // This function specializes the template to bypass this bug.
-<<<<<<< HEAD
-template <>
-void _sanitizeFloats(int *buffer, size_t n) {
-	return;
-}
-=======
 template< typename T, std::enable_if_t<std::is_integral<T>::value, int> = 0 >
 void _sanitizeFloats(T *buffer, size_t n) {}
->>>>>>> 34d3d04d
 
 };
 
