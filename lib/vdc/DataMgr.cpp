--- conflicted
+++ resolved
@@ -1433,12 +1433,8 @@
     //
     int rc = _setupCoordVecs(
         ts, varname, level, lod, min, max, varnames, roi_dims,
-<<<<<<< HEAD
-        dims, bsvec, bminvec, bmaxvec);
-=======
         dims_at_levelvec, bsvec, bs_at_levelvec, bminvec, bmaxvec,
         !_gridHelper.IsUnstructured(gridType));
->>>>>>> 0f907e3e
     if (rc < 0)
         return (NULL);
 
