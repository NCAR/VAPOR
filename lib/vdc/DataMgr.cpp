--- conflicted
+++ resolved
@@ -1640,26 +1640,7 @@
 	//
 	// Have to calculate range 
 	//
-    range.resize(2, 0.0);
-    Grid::ConstIterator itr    = sg->cbegin();
-    Grid::ConstIterator enditr = sg->cend();
-    float mv = sg->GetMissingValue();
-    while( float(*itr) == mv )
-        ++itr;
-    range[0] = range[1] = *itr;
-    ++itr;
-    while( itr != enditr )
-    {
-        if( float(*itr) != mv )
-        {
-            range[0] = *itr < range[0] ? *itr : range[0];
-            range[1] = *itr > range[1] ? *itr : range[1];
-        }
-        ++itr;
-    }
-    delete sg;
-
-<<<<<<< HEAD
+
 	range.clear(); range.push_back(0.0); range.push_back(0.0);
 	float mv = sg->GetMissingValue();
 	Grid::ConstIterator itr = sg->cbegin();
@@ -1693,9 +1674,6 @@
 	delete sg;
 
 	_varInfoCache.Set(ts, varname, level, lod, key, range);
-=======
-    _varInfoCache.Set(ts, varname, level, lod, key, range);
->>>>>>> e4314941
 
 	return(0);
 }
@@ -2118,9 +2096,8 @@
 	//
 	size_t nreads = 1;
 	if (bmin.size() == 3 && bmax[2] > bmin[2]) {
-<<<<<<< HEAD
+		nreads = bmax[2] - bmin[2] + 1;
 		bmax[2] = bmin[2];
-		nreads = bmax[2] - bmin[2] + 1;
 	}
 
 	vector <size_t> file_min, file_max;
@@ -2131,20 +2108,6 @@
 
 		map_blk_to_vox(file_bs, file_dims, bmin, bmax, file_min, file_max);
 
-=======
-		nreads = bmax[2] - bmin[2] + 1;
-		bmax[2] = bmin[2];
-	}
-
-	vector <size_t> file_min, file_max;
-	map_blk_to_vox(file_bs, bmin, bmax, file_min, file_max);
-	T *file_block = new T[VProduct(Dims(file_min,file_max))];
-
-	for (size_t i=0; i<nreads; i++) {
-
-		map_blk_to_vox(file_bs, file_dims, bmin, bmax, file_min, file_max);
-
->>>>>>> e4314941
 		int rc = _readRegion(fd, file_min, file_max, file_block);
 		if (rc<0) {
 			delete [] file_block;
