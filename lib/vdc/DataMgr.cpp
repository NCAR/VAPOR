#include <iostream>
#include <sstream>
#include <stdio.h>
#include <cstring>
#include <cassert>
#include <cfloat>
#include <vector>
#include <map>
#include <type_traits>
#include <vapor/GeoUtil.h>
#include <vapor/VDCNetCDF.h>
#include <vapor/DCWRF.h>
#include <vapor/DCCF.h>
#include <vapor/DCMPAS.h>
#include <vapor/DerivedVar.h>
#include <vapor/DataMgr.h>
#ifdef WIN32
#include <float.h>
#endif
using namespace Wasp;
using namespace VAPoR;

namespace {

// Format a vector as a space-separated element string
//
template <class T>
string vector_to_string(vector <T> v) {
	ostringstream oss;

	oss << "[";
	for (int i=0; i<v.size(); i++) {
		oss << v[i] << " ";
	}
	oss << "]";
	return(oss.str());
}


#ifdef	UNUSED_FUNCTION

size_t decimate_length(size_t l) {
	
		if (l % 2) return((l+1) / 2);
		else return(l / 2);
}

// Compute dimensions of a multidimensional array, specified by dims, 
// after undergoing decimiation
//
vector <size_t> decimate_dims(const vector <size_t> &dims, int l) {
	vector <size_t> new_dims = dims;
	for (int i=0; i<l; i++) {
		for (int j=0; j<new_dims.size(); j++) {
			new_dims[j] = decimate_length(new_dims[j]);
		}
	}
	return(new_dims);
}

// Decimate a 1D array with simple averaging. 
//
template <typename T>
void decimate1d(
	const vector <size_t> &src_bs, const T *src, T *dst
) {
	assert(src_bs.size() == 1);

	vector <size_t> dst_bs;
	for (int i=0; i<src_bs.size(); i++) {
		dst_bs.push_back(decimate_length(src_bs[i]));
	}

	size_t ni0 = src_bs[0];

	size_t ni1 = dst_bs[0];

	for (size_t i=0; i<ni1; i++) {
		dst[i] = 0.0;
	}

	// Perform in-place 4-node averaging, handling odd boundary cases
	//
	for (size_t i=0, ii=0; i<ni0; i++) {
		float iwgt = 0.5;
		if (i==ni0-1 && ni0 % 2) iwgt = 1.0;	// odd i boundary
		float w = iwgt;

		assert(w <= 1.0);

		dst[ii] += w * src[i];
		if (i % 2) ii++;
	}
}

template <typename T>
void decimate2d(
	const vector <size_t> &src_bs, const T *src, T *dst
) {
	assert(src_bs.size() == 2);

	vector <size_t> dst_bs;
	for (int i=0; i<src_bs.size(); i++) {
		dst_bs.push_back(decimate_length(src_bs[i]));
	}

	size_t ni0 = src_bs[0];
	size_t nj0 = src_bs[1];

	size_t ni1 = dst_bs[0];
	size_t nj1 = dst_bs[1];

	for (size_t j=0; j<nj1; j++) {
	for (size_t i=0; i<ni1; i++) {
		dst[j*ni1 + i] = 0.0;
	}
	}

	// Perform in-place 4-node averaging, handling odd boundary cases
	//
	for (size_t j=0, jj=0; j<nj0; j++) {
		float jwgt = 0.0;
		if (j==nj0-1 && nj0 % 2) jwgt = 0.25;	// odd j boundary

		for (size_t i=0, ii=0; i<ni0; i++) {
			float iwgt = 0.25;
			if (i==ni0-1 && ni0 % 2) iwgt = 0.5;	// odd i boundary
			float w = iwgt + jwgt;

			assert(w <= 1.0);

			dst[jj*ni1 + ii] += w * src[j*ni0 + i];
			if (i % 2) ii++;
		}
		if (j % 2) jj++;
	}
}


template <typename T>
void decimate3d(
	const vector <size_t> &src_bs, const T *src, T *dst
) {
	assert(src_bs.size() == 3);

	vector <size_t> dst_bs;
	for (int i=0; i<src_bs.size(); i++) {
		dst_bs.push_back(decimate_length(src_bs[i]));
	}

	size_t ni0 = src_bs[0];
	size_t nj0 = src_bs[1];
	size_t nk0 = src_bs[2];

	size_t ni1 = dst_bs[0];
	size_t nj1 = dst_bs[1];
	size_t nk1 = dst_bs[2];

	for (size_t k=0; k<nk1; k++) {
	for (size_t j=0; j<nj1; j++) {
	for (size_t i=0; i<ni1; i++) {
		dst[k*ni1*nj1 + j*ni1 + i] = 0.0;
	}
	}
	}

	// Perform in-place 8-node averaging, handling odd boundary cases
	//
	for (size_t k=0, kk=0; k<nk0; k++) {
		float kwgt = 0.0;
		if (k==nk0-1 && nk0 % 2) kwgt = 0.125;	// odd k boundary

		for (size_t j=0, jj=0; j<nj0; j++) {
			float jwgt = 0.0;
			if (j==nj0-1 && nj0 % 2) jwgt = 0.125;	// odd j boundary

			for (size_t i=0, ii=0; i<ni0; i++) {
				float iwgt = 0.125;
				if (i==ni0-1 && ni0 % 2) iwgt = 0.25;	// odd i boundary
				float w = iwgt + jwgt + kwgt;

				assert(w <= 1.0);

				dst[kk*ni1*nj1 + jj*ni1 + ii] += w * src[k*ni0*nj0 + j*ni0 + i];
				if (i % 2) ii++;
			}
			if (j % 2) jj++;
		}
		if (k % 2) kk++;
	}
}

// Perform decimation of a 1D, 2D, or 3D blocked array
//
template <typename T>
void decimate(
	const vector <size_t> &bmin, const vector <size_t> &bmax, 
	const vector <size_t> &src_bs, const T *src, T *dst
) {
	assert(bmin.size() == bmax.size());
	assert(bmin.size() == src_bs.size());
	assert(src_bs.size() >= 1 && src_bs.size() <= 3);

	vector <size_t> dst_bs;
	for (int i=0; i<src_bs.size(); i++) {
		dst_bs.push_back(decimate_length(src_bs[i]));
	}

	size_t src_block_size = VProduct(src_bs);
	size_t dst_block_size = VProduct(dst_bs);

	if (src_bs.size() == 1) {
		for (int i=bmin[0]; i<= bmax[0]; i++) {
			decimate1d(src_bs, src, dst);
			src += src_block_size;
			dst += dst_block_size;
		}
	}
	else if (src_bs.size() == 2) {
		for (int j=bmin[1]; j<= bmax[1]; j++) {
		for (int i=bmin[0]; i<= bmax[0]; i++) {
			decimate2d(src_bs, src, dst);
			src += src_block_size;
			dst += dst_block_size;
		}
		}
	}
	else {
		for (int k=bmin[2]; k<= bmax[2]; k++) {
		for (int j=bmin[1]; j<= bmax[1]; j++) {
		for (int i=bmin[0]; i<= bmax[0]; i++) {
			decimate3d(src_bs, src, dst);
			src += src_block_size;
			dst += dst_block_size;
		}
		}
		}
	}
}

#endif


void downsample_compute_weights(size_t nIn, size_t nOut, vector <float> &wgts) {
	assert(nOut <= nIn);
	wgts.resize(nOut, 0.0);

	float deltax = (float) nIn / (float) nOut;
	float shift = ((nIn - 1) - (deltax * (nOut-1))) / 2.0;
	for (int i=0; i<nOut; i++) {
		wgts[i] = (i*deltax) + shift;
	}
}

template <typename T>
void downsample1d(
	const T *signalIn, size_t nIn, size_t strideIn, 
	T *signalOut, size_t nOut, size_t strideOut,
	const vector <float> & wgts
) {
	assert(nOut <= nIn);
	assert(nOut == wgts.size());

	for (size_t i=0; i<nOut; i++) {
		size_t i0 = wgts[i];
		float w = wgts[i] - i0;
		signalOut[i*strideOut] = 
			(signalIn[i0*strideIn] * (1.0 - w)) + 
			(signalIn[(i0+1)*strideIn] * w);
	}
}

template <typename T>
void downsample2d(
	const T *signalIn, vector <size_t> inDims,
	T *signalOut, vector <size_t> outDims
) {
	assert(inDims.size() == 2);
	assert(inDims.size() == outDims.size());

	// Sample along first dimension
	//
	vector <float> wgts;
	downsample_compute_weights(inDims[0], outDims[0], wgts);

	T *buf = new T[inDims[1] * outDims[0]];
	
	size_t nIn = inDims[0];
	size_t nOut = outDims[0];
	size_t strideIn = 1;
	size_t strideOut = 1;
	size_t n = inDims[1];
	for (int i=0; i<n; i++) {
		const T *inPtr = signalIn + (i * nIn);
		T *outPtr = buf + (i * nOut);
		downsample1d(inPtr, nIn, strideIn, outPtr, nOut, strideOut, wgts);
	}


	// Sample along second dimension
	//
	downsample_compute_weights(inDims[1], outDims[1], wgts);

	nIn = inDims[1];
	nOut = outDims[1];
	strideIn = outDims[0];
	strideOut = outDims[0];
	n = outDims[0];
	for (int i=0; i<n; i++) {
		const T *inPtr = buf + i;
		T *outPtr = signalOut + i;
		downsample1d(inPtr, nIn, strideIn, outPtr, nOut, strideOut, wgts);
	}

	delete [] buf;
}

template <typename T>
void downsample3d(
	const T *signalIn, vector <size_t> inDims,
	T *signalOut, vector <size_t> outDims
) {
	assert(inDims.size() == 3);
	assert(inDims.size() == outDims.size());

	// Sample along XY planes first 
	//

	T *buf = new T[inDims[2] * outDims[1] * outDims[0]];

	vector <size_t> inDims2d = {inDims[0], inDims[1]};
	vector <size_t> outDims2d = {outDims[0], outDims[1]};
	
	size_t nIn = inDims[0] * inDims[1];
	size_t nOut = outDims[0] * outDims[1];
	size_t n = inDims[2];
	for (int i=0; i<n; i++) {
		const T *inPtr = signalIn + (i * nIn);
		T *outPtr = buf + (i * nOut);
		downsample2d(inPtr, inDims2d, outPtr, outDims2d);
	}


	// Sample along Z dimension
	//
	vector <float> wgts;
	downsample_compute_weights(inDims[2], outDims[2], wgts);

	nIn = inDims[2];
	nOut = outDims[2];
	size_t strideIn = outDims[0] * outDims[1];
	size_t strideOut = outDims[0] * outDims[2];
	n = outDims[0] * outDims[1];
	for (int i=0; i<n; i++) {
		const T *inPtr = buf + i;
		T *outPtr = signalOut + i;
		downsample1d(inPtr, nIn, strideIn, outPtr, nOut, strideOut, wgts);
	}

	delete [] buf;
}

template <typename T>
void downsample(
	const T *signalIn, vector <size_t> inDims,
	T *signalOut, vector <size_t> outDims
) {
	assert(inDims.size() >= 1 && inDims.size() <= 3);
	assert(inDims.size() == outDims.size());

	if (inDims.size() == 1) {
		vector <float> wgts;
		downsample_compute_weights(inDims[0], outDims[0], wgts);

		downsample1d(signalIn, inDims[0], 1, signalOut, outDims[0], 1, wgts);
	}
	else if (inDims.size() == 2) {
		downsample2d(signalIn, inDims, signalOut, outDims);
	}
	else if (inDims.size() == 3) {
		downsample3d(signalIn, inDims, signalOut, outDims);
	}


}


// Map voxel to block coordinates
//
void map_vox_to_blk(
	vector <size_t> bs, const vector <size_t> &vcoord, vector <size_t> &bcoord
) {
	assert(bs.size() == vcoord.size());
	bcoord.clear();

    for (int i=0; i<bs.size(); i++) {
        bcoord.push_back(vcoord[i] / bs[i]);
    }
}

void map_blk_to_vox(
	vector <size_t> bs, 
	const vector <size_t> &bmin, const vector <size_t> &bmax,
	vector <size_t> &vmin, vector <size_t> &vmax
) {
	assert(bs.size() == bmin.size());
	assert(bs.size() == bmax.size());
	vmin.clear();
	vmax.clear();

    for (int i=0; i<bs.size(); i++) {
		vmin.push_back(bmin[i] * bs[i]);
		vmax.push_back(bmax[i] * bs[i] + bs[i] - 1);
    }
}

// Map block to vox coordinates, and clamp to dimension boundaries
//
void map_blk_to_vox(
	const vector <size_t> &bs, 
	const vector <size_t> &dims, 
	const vector <size_t> &bmin, const vector <size_t> &bmax,
	vector <size_t> &vmin, vector <size_t> &vmax
) {
	assert(bs.size() == bmin.size());
	assert(bs.size() == bmax.size());
	assert(bs.size() == dims.size());
	vmin.clear();
	vmax.clear();

    for (int i=0; i<bs.size(); i++) {
		vmin.push_back(bmin[i] * bs[i]);
		vmax.push_back(bmax[i] * bs[i] + bs[i] - 1);
		if (vmin[i] >= dims[i]) vmin[i] = dims[i] - 1;
		if (vmax[i] >= dims[i]) vmax[i] = dims[i] - 1;
    }
}

template <class T>
void copy_block(
	const T *src, 
	const vector <size_t> &src_min, 
	const vector <size_t> &src_max, 
	T *dst, 
	const vector <size_t> &dst_bs, 
	const vector <size_t> &dst_min, 
	const vector <size_t> &dst_max 
) {
	assert(src_min.size() <= 3);
	assert(src_min.size() == src_max.size());
	assert(src_min.size() == dst_bs.size());
	assert(src_min.size() == dst_min.size());
	assert(src_min.size() == dst_max.size());

	vector <size_t> dst_bmin, dst_bmax;
	map_vox_to_blk(dst_bs, dst_min, dst_bmin);

	// Min and max bounds of block to be copied relative to origin of 
	// source block along Z axis
	//
	size_t src_min_k = 0, src_max_k = 0;

	// Min and max bounds of destination subregion relative to origin
	// of destination region along Z axis
	//
	size_t dst_min_k = 0, dst_max_k = 0;

	// Destination block size along Z axis
	//
	size_t dst_bs_k = 1;

	// Number of destination blocks along Z axis;
	size_t dst_nb_k = 1;
	size_t src_bs_k = 1;
	if (src_min.size() > 2) {
		src_max_k = src_max[2] - src_min[2];
		dst_max_k = dst_max[2] - dst_min[2];
		if (src_min[2] < dst_min[2]) {
			src_min_k += dst_min[2] - src_min[2];
		}
		if (src_max[2] > dst_max[2]) {
			src_max_k -= src_max[2] - dst_max[2];
		}
		if (src_min[2] > dst_min[2]) {
			dst_min_k = src_min[2] - dst_min[2];
		}
		if (src_max[2] < dst_max[2]) {
			dst_max_k = src_max[2] - dst_min[2];
		}
		dst_bs_k = dst_bs[2];

		dst_nb_k = (dst_max[2] / dst_bs[2]) - (dst_min[2] / dst_bs[2]) + 1;
		src_bs_k = src_max[2] - src_min[2] + 1;
	}
	assert((dst_max_k - dst_min_k) == (src_max_k - src_min_k));

	size_t src_min_j = 0, src_max_j = 0;
	size_t dst_min_j = 0, dst_max_j = 0;
	size_t dst_bs_j = 1;
	size_t dst_nb_j = 1;
	size_t src_bs_j = 1;
	if (src_min.size() > 1) {
		src_max_j = src_max[1] - src_min[1];
		dst_max_j = dst_max[1] - dst_min[1];
		if (src_min[1] < dst_min[1]) {
			src_min_j += dst_min[1] - src_min[1];
		}
		if (src_max[1] > dst_max[1]) {
			src_max_j -= src_max[1] - dst_max[1];
		}
		if (src_min[1] > dst_min[1]) {
			dst_min_j = src_min[1] - dst_min[1];
		}
		if (src_max[1] < dst_max[1]) {
			dst_max_j = src_max[1] - dst_min[1];
		}
		dst_bs_j = dst_bs[1];

		dst_nb_j = (dst_max[1] / dst_bs[1]) - (dst_min[1] / dst_bs[1]) + 1;
		src_bs_j = src_max[1] - src_min[1] + 1;
	}
	assert((dst_max_j - dst_min_j) == (src_max_j - src_min_j));

	size_t src_min_i = 0, src_max_i = 0;
	size_t dst_min_i = 0, dst_max_i = 0;
	size_t dst_bs_i = 1;
	size_t dst_nb_i = 1;
	size_t src_bs_i = 1;
	if (src_min.size() > 0) {
		src_max_i = src_max[0] - src_min[0];
		dst_max_i = dst_max[0] - dst_min[0];
		if (src_min[0] < dst_min[0]) {
			src_min_i += dst_min[0] - src_min[0];
		}
		if (src_max[0] > dst_max[0]) {
			src_max_i -= src_max[0] - dst_max[0];
		}
		if (src_min[0] > dst_min[0]) {
			dst_min_i = src_min[0] - dst_min[0];
		}
		if (src_max[0] < dst_max[0]) {
			dst_max_i = src_max[0] - dst_min[0];
		}
		dst_bs_i = dst_bs[0];

		dst_nb_i = (dst_max[0] / dst_bs[0]) - (dst_min[0] / dst_bs[0]) + 1;
		src_bs_i = src_max[0] - src_min[0] + 1;
	}
	assert((dst_max_i - dst_min_i) == (src_max_i - src_min_i));

	size_t block_size = VProduct(dst_bs);

	T *dstptr = dst;

	// dst_xx coordinates are relative to current destination block origin
	//
	size_t dst_kk = dst_min_k % dst_bs_k;
	for (
		size_t src_k=src_min_k, dst_k=dst_min_k;
		src_k<=src_max_k;
		src_k++, dst_k++) 
	{
		if (dst_k % dst_bs_k == 0) {
			dst_kk = 0;
			dstptr =  dst + block_size * (
				(dst_k / dst_bs_k) * dst_nb_k * dst_nb_i 
			);
		}

		size_t dst_jj = dst_min_j % dst_bs_j;
		for (
			size_t src_j=src_min_j, dst_j=dst_min_j;
			src_j<=src_max_j;
			src_j++, dst_j++) 
		{
			if (dst_j % dst_bs_j == 0) {
				dst_jj = 0;
				dstptr =  dst + block_size * (
					(dst_k / dst_bs_k) * dst_nb_j * dst_nb_i +
					(dst_j / dst_bs_j) * dst_nb_i 
				);
			}

			size_t dst_ii = dst_min_i % dst_bs_i;
			for (
				size_t src_i=src_min_i, dst_i=dst_min_i;
				src_i<=src_max_i;
				src_i++, dst_i++) 
			{
				if (dst_i % dst_bs_i == 0) {
					dst_ii = 0;
					dstptr =  dst + block_size * (
						(dst_k / dst_bs_k) * dst_nb_j * dst_nb_i +
						(dst_j / dst_bs_j) * dst_nb_i +
						(dst_i / dst_bs_i)
					);
				}

				dstptr[dst_kk*dst_bs_i*dst_bs_j + dst_jj*dst_bs_i + dst_ii] =
					src[src_k*src_bs_i*src_bs_j + src_j*src_bs_i + src_i];

				dst_ii++;
			}
			dst_jj++;
		}
		dst_kk++;
	}
}
				

};


DataMgr::DataMgr(
	string format,
	size_t mem_size,
	int nthreads
) {

	SetDiagMsg(
		"DataMgr::DataMgr(%s,%d,%d)",
		format.c_str(), nthreads, mem_size
	);

	_format = format;
	_nthreads = nthreads;
	_mem_size = mem_size;

	if (! _mem_size) _mem_size = 100;

	_dc = NULL;

	_blk_mem_mgr = NULL;

	_PipeLines.clear();

	_regionsList.clear();

	_varInfoCache.Clear();

	_doTransformHorizontal = false;
	_doTransformVertical = false;
	_openVarName.clear();
	_proj4String.clear();
	_proj4StringDefault.clear();
	_bs = {64,64,64};
cout << "HARD CODE BS\n";
}


DataMgr::~DataMgr(
) {
	SetDiagMsg("DataMgr::~DataMgr()");

	if (_dc) delete _dc;
	_dc = NULL;


	Clear();
	if (_blk_mem_mgr) delete _blk_mem_mgr;

	_blk_mem_mgr = NULL;

	vector <string> names = _dvm.GetDataVarNames();
	for (int i=0; i<names.size(); i++) {
		if (_dvm.GetVar(names[i])) delete _dvm.GetVar(names[i]);
	}

	names = _dvm.GetCoordVarNames();
	for (int i=0; i<names.size(); i++) {
		if (_dvm.GetVar(names[i])) delete _dvm.GetVar(names[i]);
	}
}

int DataMgr::_parseOptions(vector <string> &options) {

	vector <string> newOptions;
	bool ok = true;
	int i = 0;
	while (i<options.size() && ok) {
		if (options[i] == "-proj4") {
			i++;
			if (i>=options.size()) {
				ok = false;
			}
			else {
				_proj4String = options[i];
			}
		}
		if (options[i] == "-project_to_pcs") {
			_doTransformHorizontal = true;
		}
		if (options[i] == "-vertical_xform") {
			_doTransformVertical = true;
		}
		else {
			newOptions.push_back(options[i]);
		}
		i++;
	}

	options = newOptions;
	
	if (! ok) {
		SetErrMsg("Error parsing options");
		return(-1);
	}
	return(0);
}

int DataMgr::Initialize(
	const vector <string> &files, const std::vector <string> &options
) {

	vector <string> deviceOptions = options;
	int rc = _parseOptions(deviceOptions);
	if (rc<0) return(-1);

	Clear();
	if (_dc) delete _dc;

	_dc = NULL;
	if (files.empty()) {
		SetErrMsg("Empty file list");
		return(-1);
	}

	if (_format.compare("vdc") == 0) {
		_dc = new VDCNetCDF(_nthreads);
	}
	else if (_format.compare("wrf") == 0) {
		_dc = new DCWRF();
	}
	else if (_format.compare("cf") == 0) {
		_dc = new DCCF();
	}
	else if (_format.compare("mpas") == 0) {
		_dc = new DCMPAS();
	}
	else {
		SetErrMsg("Invalid data collection format : %s", _format.c_str());
		return(-1);
	}

	rc = _dc->Initialize(files, deviceOptions);
	if (rc<0) {
		SetErrMsg("Failed to initialize data importer");
		return(-1);
	}

	// Use UDUnits for unit conversion
	//
	rc = _udunits.Initialize();
	if (rc<0) {
		SetErrMsg(
			"Failed to initialize udunits2 library : %s",
			_udunits.GetErrMsg().c_str()
		);
		return(-1);
    }

	rc = _initHorizontalCoordVars();
	if (rc<0) {
		SetErrMsg("Failed to initialize horizontal coordinates");
		return(-1);
	}

	rc = _initVerticalCoordVars();
	if (rc<0) {
		SetErrMsg("Failed to initialize horizontal coordinates");
		return(-1);
	}

	rc = _initTimeCoord();
	if (rc<0) {
		SetErrMsg("Failed to get time coordinates");
		return(-1);
	}
	return(0);
}

bool DataMgr::GetMesh(string meshname, DC::Mesh &m) const {
	assert(_dc);

	bool ok = _dvm.GetMesh(meshname, m);
	if (! ok) {
		ok = _dc->GetMesh(meshname, m);
	}

	if (! ok) return(ok);

	// Make sure the number of coordinate variables is greater or 
	// equal to the topological dimension. If not, add default coordinate
	// variables
	//
    vector <string> coord_vars = m.GetCoordVars();
	while (coord_vars.size() < m.GetTopologyDim()) {
		if (! _hasCoordForAxis(coord_vars, 0)) {
			coord_vars.insert(coord_vars.begin()+0, _defaultCoordVar(m,0));
			continue;
		}
		else if (! _hasCoordForAxis(coord_vars, 1)) {
			coord_vars.insert(coord_vars.begin()+1, _defaultCoordVar(m,1));
			continue;
		}
		else {
			coord_vars.insert(coord_vars.begin()+2, _defaultCoordVar(m,2));
			continue;
		}
	}

	// if requested, replace native horizontal geographic coordiate variables
	// with derived PCS coordinate variables
	//
	if (_doTransformHorizontal) {
		_assignHorizontalCoords(coord_vars);
	}

	m.SetCoordVars(coord_vars);

	return(true);
}



vector <string> DataMgr::GetDataVarNames() const {
	assert(_dc);

	vector <string> validvars;
	for (int ndim=2; ndim<=3; ndim++) {
		vector <string> vars = GetDataVarNames(ndim);
		validvars.insert(validvars.end(), vars.begin(), vars.end());
	}
	return(validvars);
}

vector <string> DataMgr::GetDataVarNames(int ndim) const {
	assert(_dc);

	vector <string> vars = _dc->GetDataVarNames(ndim);
	vector <string> derived_vars = _getDataVarNamesDerived(ndim);
	vars.insert(vars.end(), derived_vars.begin(), derived_vars.end());

	vector <string> validVars;
	for (int i=0; i<vars.size(); i++) {

		// If we don't have a grid class to support this variable reject it
		//
		if (_get_grid_type(vars[i]).empty()) continue;

        vector <string> coordvars;
        GetVarCoordVars(vars[i], true, coordvars);
		if (coordvars.size() < ndim) continue;

		validVars.push_back(vars[i]);
	}
	return(validVars);
}

vector <string> DataMgr::GetCoordVarNames() const {
	assert(_dc);

	vector <string> vars = _dc->GetCoordVarNames();
	vector <string> derived_vars = _dvm.GetCoordVarNames();
	vars.insert(vars.end(), derived_vars.begin(), derived_vars.end());

	return(vars);
}

string DataMgr::GetTimeCoordVarName() const {
	assert(_dc);

	// There can be only one time coordinate variable. If a 
	// derived one exists, use it.
	//
	vector <string> cvars = _dvm.GetTimeCoordVarNames();
	if (! cvars.empty()) return(cvars[0]);
	
	cvars = _dc->GetTimeCoordVarNames();
	assert(cvars.size());

	return(cvars[0]);
}

bool DataMgr::GetVarCoordVars(
	string varname, bool spatial, std::vector<string> &coord_vars
) const {
	assert(_dc);

	coord_vars.clear();

	DC::DataVar dvar;
	bool status = GetDataVarInfo(varname, dvar);
	if (! status) return(false);

	DC::Mesh m;
	status = GetMesh(dvar.GetMeshName(), m);
	if (! status) return(false);

	coord_vars = m.GetCoordVars();

	if (spatial) return(true);

	if (! dvar.GetTimeCoordVar().empty()) {
		coord_vars.push_back(dvar.GetTimeCoordVar());
	}

	return(true);
}

bool DataMgr::GetDataVarInfo(
	string varname, VAPoR::DC::DataVar &var
) const {
	assert(_dc);

	bool ok = _dvm.GetDataVarInfo(varname, var);
	if (! ok) {
		ok = _dc->GetDataVarInfo(varname, var);
	}
	if (! ok) return(ok);

	// Replace native time coordinate variables that are not expressed
	// in units of seconds with derived variables having units of seconds
	//
	string time_coord_var = var.GetTimeCoordVar();

	_assignTimeCoord(time_coord_var);

	var.SetTimeCoordVar(time_coord_var);

	return(true);
}

bool DataMgr::GetCoordVarInfo(
	string varname, VAPoR::DC::CoordVar &var
) const {
	assert(_dc);

	bool ok = _dvm.GetCoordVarInfo(varname, var);
	if (! ok) {
		ok = _dc->GetCoordVarInfo(varname, var);
	}
	return(ok);
}

bool DataMgr::GetBaseVarInfo(
	string varname, VAPoR::DC::BaseVar &var
) const {
	assert(_dc);

	bool ok = _dvm.GetBaseVarInfo(varname, var);
	if (! ok) {
		ok = _dc->GetBaseVarInfo(varname, var);
	}
	return(ok);
}

bool DataMgr::IsTimeVarying(string varname) const {
	assert(_dc);

	// If var is a data variable and has a time coordinate variable defined
	//
	DC::DataVar dvar;
	bool ok = GetDataVarInfo(varname, dvar);
	if ( ok) return(! dvar.GetTimeCoordVar().empty());

	// If var is a coordinate variable and it has a time dimension
	//
	DC::CoordVar cvar;
	ok = GetCoordVarInfo(varname, cvar);
	if (ok) return(! cvar.GetTimeDimName().empty());

    return(false);

}

bool DataMgr::IsCompressed(string varname) const {
	assert(_dc);

	DC::BaseVar var;

	// No error checking here!!!!!
	//
	bool status = GetBaseVarInfo(varname, var);
	if (! status) return (status);

	return(var.IsCompressed());
}

int DataMgr::GetNumTimeSteps(string varname) const {
	assert(_dc);

	// If data variable get it's time coordinate variable if it exists
	//
	if (_isDataVar(varname)) {
		DC::DataVar var;
		bool ok = GetDataVarInfo(varname, var);
		if (! ok) return(0);

		string time_coord_var = var.GetTimeCoordVar();
		if (time_coord_var.empty()) return(1);
		varname = time_coord_var;
	}

	DC::CoordVar var;
	bool ok = GetCoordVarInfo(varname, var);
	if (! ok) return(0);

	string time_dim_name = var.GetTimeDimName();
	if (time_dim_name.empty()) return(1);

	DC::Dimension dim;
	ok = GetDimension(time_dim_name, dim);
	if (! ok) return(0);

	return (dim.GetLength());
}

int DataMgr::GetNumTimeSteps() const 
{
    return (_timeCoordinates.size());
}

size_t DataMgr::GetNumRefLevels(string varname) const {
	assert(_dc);

	if (varname == "") return 1;

	DerivedVar *dvar = _getDerivedVar(varname);
	if (dvar) {
		return(dvar->GetNumRefLevels());
	}

	return(_dc->GetNumRefLevels(varname));
}

vector <size_t> DataMgr::GetCRatios(string varname) const {
	assert(_dc);

	DC::BaseVar var;
	int rc = GetBaseVarInfo(varname, var);
	if (rc<0) return(vector <size_t> (1,1));

	return (var.GetCRatios());
}

Grid *DataMgr::GetVariable (
	size_t ts, string varname, int level, int lod, bool lock
) {
	SetDiagMsg(
		"DataMgr::GetVariable(%d,%s,%d,%d,%d, %d)",
		ts,varname.c_str(), level, lod, lock
	);

	int rc = _level_correction(varname, level);
	if (rc<0) return(NULL);

	rc = _lod_correction(varname, lod);
	if (rc<0) return(NULL);

	Grid *rg = _getVariable(ts, varname, level, lod, lock, false);
	if (! rg) {
		SetErrMsg(
			"Failed to read variable \"%s\" at time step (%d), and\n"
			"refinement level (%d) and level-of-detail (%d)",
			varname.c_str(), ts, level, lod
		);
	}
	return(rg);
}

Grid *DataMgr::GetVariable (
	size_t ts, string varname, int level, int lod,
    vector <double> min, vector <double> max, bool lock
) {
	assert(min.size() == max.size());

	SetDiagMsg(
		"DataMgr::GetVariable(%d, %s, %d, %d, %s, %s, %d)",
		ts,varname.c_str(), level, lod, vector_to_string(min).c_str(),
		vector_to_string(max).c_str(), lock
	);

	int rc = _level_correction(varname, level);
	if (rc<0) return(NULL);

	rc = _lod_correction(varname, lod);
	if (rc<0) return(NULL);

	// Make sure variable dimensions match extents specification
	//
	vector <string> coord_vars;
	bool ok = GetVarCoordVars(varname, true, coord_vars);
	assert(ok);

	while (min.size() > coord_vars.size()) {
		min.pop_back();
		max.pop_back();
	}

	//
	// Find the coordinates in voxels of the grid that contains
	// the axis aligned bounding box specified in user coordinates
	// by min and max
	//
	vector <size_t> min_ui, max_ui;
	rc = _find_bounding_grid(
		ts, varname, level, lod, min, max, min_ui, max_ui
	);
	if (rc<0) return(NULL);

	if (! min_ui.size()) {
		// Why not return NULL?
		//
		return (new RegularGrid());
	}

	return(DataMgr::GetVariable(ts, varname, level, lod, min_ui, max_ui));

}

Grid *DataMgr::_getVariable(
	size_t ts,
	string varname,
	int level,
	int lod,
	bool	lock,
	bool	dataless
) {

	if (! VariableExists(ts, varname, level, lod)) {
		SetErrMsg("Invalid variable reference : %s", varname.c_str());
		return(NULL);
	}

	vector <size_t> dims_at_level;
	vector <size_t> dummy;
	int rc = DataMgr::GetDimLensAtLevel(
		varname, level, dims_at_level, dummy
	);
	if (rc < 0) {
		SetErrMsg("Invalid variable reference : %s", varname.c_str());
		return(NULL);
	}

	vector <size_t> min;
	vector <size_t> max;
	for (int i=0; i<dims_at_level.size(); i++) {
		min.push_back(0);
		max.push_back(dims_at_level[i]-1);
	}

	return( DataMgr::_getVariable(
		ts, varname, level, lod, min, max, lock, dataless
	));
}

// Find the subset of the data dimension that are the coord dimensions
//
void DataMgr::_setupCoordVecsHelper(
	string data_varname,
	const vector <size_t> &data_bmin,
	const vector <size_t> &data_bmax,
	string coord_varname,
	int order,
	vector <size_t> &coord_bmin,
	vector <size_t> &coord_bmax,
	bool structured
) const {
	assert (data_bmin.size() == data_bmax.size());
	coord_bmin.clear();
	coord_bmax.clear();

	vector <DC::Dimension> data_dims;
	bool ok = _getVarDimensions(data_varname, data_dims);
	assert(ok);
	assert(data_dims.size() == data_bmin.size());

	vector <DC::Dimension> coord_dims;
	ok = _getVarDimensions(coord_varname, coord_dims);
	assert(ok);


	if (structured) {
		// For structured data 
		// Here we try to match dimensions of coordinate variables
		// with dimensions of data variables. Ideally, this would be done
		// by matching the dimension names. However, some CF data sets (e.g. MOM)
		// have data and coordinate variables that use different dimension
		// names (but have the same length)
		//
		assert(data_dims.size() >= 1 && data_dims.size() <= 3);
		if (data_dims.size() == 1) {
			assert(coord_dims.size() == 1);
			assert(order == 0);
			assert(data_dims[0].GetLength() == coord_dims[0].GetLength());

			coord_bmin.push_back(data_bmin[0]);
			coord_bmax.push_back(data_bmax[0]);
		}
		else if (data_dims.size() == 2) {
			assert(coord_dims.size() >= 1 && coord_dims.size() <= 2);
			assert(order >= 0 && order <= 1);

			if (coord_dims.size() == 1) {
				assert(data_dims[order].GetLength()==coord_dims[0].GetLength());

				coord_bmin.push_back(data_bmin[order]);
				coord_bmax.push_back(data_bmax[order]);
			}
			else {
				assert(data_dims[0].GetLength()==coord_dims[0].GetLength());
				assert(data_dims[1].GetLength()==coord_dims[1].GetLength());

				coord_bmin.push_back(data_bmin[0]);
				coord_bmax.push_back(data_bmax[0]);
				coord_bmin.push_back(data_bmin[1]);
				coord_bmax.push_back(data_bmax[1]);
			}
		}
		else if (data_dims.size() == 3) {

			assert(coord_dims.size() >= 1 && coord_dims.size() <= 3);
			assert(order >= 0 && order <= 2);

			if (coord_dims.size() == 1) {
				assert(data_dims[order].GetLength()==coord_dims[0].GetLength());

				coord_bmin.push_back(data_bmin[order]);
				coord_bmax.push_back(data_bmax[order]);
			}
			else if (coord_dims.size() == 2) {

				// We assume 2D coordinates are horizontal (in XY plane).
				// No way currently to distinguish XZ and YZ plane 2D coordinates
				// for 3D data :-(
				//
				assert(order >= 0 && order <= 1);
				coord_bmin.push_back(data_bmin[0]);
				coord_bmax.push_back(data_bmax[0]);
				coord_bmin.push_back(data_bmin[1]);
				coord_bmax.push_back(data_bmax[1]);

			}
			else if (coord_dims.size() == 3) {
				coord_bmin.push_back(data_bmin[0]);
				coord_bmax.push_back(data_bmax[0]);
				coord_bmin.push_back(data_bmin[1]);
				coord_bmax.push_back(data_bmax[1]);
				coord_bmin.push_back(data_bmin[2]);
				coord_bmax.push_back(data_bmax[2]);
			}
		}
		else {
			assert(0 && "Only 1, 2, or 3D data supported");
		}

	}
	else {
		// For unstructured data we can just match data dimension names
		// with coord dimension names. Yay!
		//
		int i=0;
		for (int j=0; j<coord_dims.size(); j++) {
			while (
				data_dims[i].GetLength() != coord_dims[j].GetLength() &&
				i<data_dims.size()) {

				i++;
			}
			assert(i<data_dims.size());
			coord_bmin.push_back(data_bmin[i]);
			coord_bmax.push_back(data_bmax[i]);
		}
	}
}



int	DataMgr::_setupCoordVecs(
	size_t ts,
	string varname,
	int level,
	int lod,
	const vector <size_t> &min,
	const vector <size_t> &max,
	vector <string> &varnames,
	vector < size_t > &roi_dims,
	vector <size_t > &dims,
	vector < vector <size_t > > &bsvec,
	vector < vector <size_t > > &bminvec,
	vector < vector <size_t > > &bmaxvec,
	bool structured
) const {
	varnames.clear();
	roi_dims.clear();
	dims.clear();
	bsvec.clear();
	bminvec.clear();
	bmaxvec.clear();


	// Compute dimenions of ROI
	//
	for (int i=0; i<min.size(); i++) {
		roi_dims.push_back(max[i] - min[i] + 1);
	}

	// Grid and block dimensions at requested refinement
	//
	vector <size_t> dummy;
	vector <size_t> dims_at_level;
	int rc = DataMgr::GetDimLensAtLevel(
		varname, level, dims, dummy
	);
	assert(rc >= 0);

    vector <size_t> bs(_bs.begin(), _bs.begin()+dims.size());
    bsvec.push_back(bs);

		// Map voxel coordinates into block coordinates
	//
	vector <size_t> bmin, bmax;
	map_vox_to_blk(bs, min, bmin);
	map_vox_to_blk(bs, max, bmax);
	bminvec.push_back(bmin);
	bmaxvec.push_back(bmax);

	vector <string> cvarnames;
	bool ok = GetVarCoordVars(varname, true, cvarnames);
	assert(ok);


	for (int i=0; i<cvarnames.size(); i++) {

		// Map data indices to coordinate indices. Coordinate indices
		// are a subset of the data indices.
		//
		vector <size_t> coord_bmin, coord_bmax;
		_setupCoordVecsHelper(
			varname, bmin, bmax,
			cvarnames[i], i, coord_bmin, coord_bmax, structured
		);

        vector <size_t> bs(_bs.begin(), _bs.begin()+coord_bmin.size());

		bsvec.push_back(bs);
		bminvec.push_back(coord_bmin);
		bmaxvec.push_back(coord_bmax);
	}

	varnames.push_back(varname);
	varnames.insert(varnames.end(), cvarnames.begin(), cvarnames.end());

	return(0);
}

int	DataMgr::_setupConnVecs(
	size_t ts,
	string varname,
	int level,
	int lod,
	vector <string> &varnames,
	vector < vector <size_t > > &bsvec,
	vector < vector <size_t > > &bminvec,
	vector < vector <size_t > > &bmaxvec
) const {
	varnames.clear();
	bsvec.clear();
	bminvec.clear();
	bmaxvec.clear();

	string face_node_var;
	string node_face_var;
	string face_edge_var;	
	string face_face_var;
	string edge_node_var;
	string edge_face_var;

	bool ok = _getVarConnVars(
		varname, face_node_var, node_face_var, face_edge_var, 
		face_face_var, edge_node_var, edge_face_var
	);
	if (!ok) { 
		SetErrMsg("Invalid variable reference : %s", varname.c_str());
		return(-1);
	}

	if (! face_node_var.empty()) varnames.push_back(face_node_var);
	if (! node_face_var.empty()) varnames.push_back(node_face_var);
	if (! face_edge_var.empty()) varnames.push_back(face_edge_var);
	if (! face_face_var.empty()) varnames.push_back(face_face_var);
	if (! edge_node_var.empty()) varnames.push_back(edge_node_var);
	if (! edge_face_var.empty()) varnames.push_back(edge_face_var);
	
	for (int i=0; i<varnames.size(); i++) {

		string name = varnames[i];

		vector <size_t> dims, dummy;
		int rc = DataMgr::GetDimLensAtLevel(name, level, dims, dummy);
		if (rc < 0) {
			SetErrMsg("Invalid variable reference : %s", name.c_str());
			return(-1);
		}

		cerr << "BS set to 64^3, but connection vectors are flat\n";

		vector <size_t> bs(_bs.begin(), _bs.begin()+dims.size());

		// Always read the entire connection variable
		//
		vector <size_t> conn_min = vector <size_t> (dims.size(), 0);
		vector <size_t> conn_max = dims;
		for (int i=0; i<conn_max.size(); i++) {
			conn_max[i]--;
		}

		// Map voxel coordinates into block coordinates
		//
		vector <size_t> bmin, bmax;
		map_vox_to_blk(bs, conn_min, bmin);
		map_vox_to_blk(bs, conn_max, bmax);

		bsvec.push_back(bs);
		bminvec.push_back(bmin);
		bmaxvec.push_back(bmax);
	}

	return(0);
}

Grid *DataMgr::_getVariable(
	size_t ts,
	string varname,
	int level,
	int lod,
	vector <size_t> min,
	vector <size_t> max,
	bool	lock,
	bool	dataless
) {
	Grid *rg = NULL;

	string gridType = _get_grid_type(varname);
	if (gridType.empty()) {
		SetErrMsg("Unrecognized grid type for variable %s", varname.c_str());
		return(NULL);
	}

	DC::DataVar dvar;
	bool status = DataMgr::GetDataVarInfo(varname, dvar);
	assert(status);

	vector <DC::CoordVar> cvarsinfo;
	DC::CoordVar dummy;
	status = _get_coord_vars(varname, cvarsinfo, dummy);
	assert(status);

	vector <string> varnames;
	vector <size_t> roi_dims;
	vector < size_t > dims;
	vector <vector <size_t> > bsvec;
	vector <vector <size_t> > bminvec;
	vector <vector <size_t> > bmaxvec;
	

	// Get dimensions for coordinate variables
	//
	int	rc = _setupCoordVecs(
		ts, varname, level, lod, min, max, varnames, roi_dims,
<<<<<<< HEAD
		dims, bsvec, bminvec, bmaxvec 
=======
		dims_at_levelvec, bsvec, bs_at_levelvec, bminvec, bmaxvec,
		! _gridHelper.IsUnstructured(gridType)
>>>>>>> f0dfbc6e
	);
	if (rc<0) return(NULL);


	//
	// if dataless we only load coordinate data
	//
	if (dataless) varnames[0].clear();

    vector <float *> blkvec;
	rc = DataMgr::_get_regions<float>(
		ts, varnames, level, lod, true, bsvec, bminvec, bmaxvec, blkvec
	);
	if (rc < 0) return(NULL);


	// Get dimensions for connectivity variables (if any)
	//
	vector <string> conn_varnames;
	vector < vector <size_t > > conn_bsvec;
	vector < vector <size_t > > conn_bminvec;
	vector < vector <size_t > > conn_bmaxvec;

	vector <int *> conn_blkvec;
	if (_gridHelper.IsUnstructured(gridType)) { 
		rc = _setupConnVecs(
			ts, varname, level, lod, conn_varnames, 
			conn_bsvec, conn_bminvec, conn_bmaxvec
		);
		if (rc<0) return(NULL);

		rc = DataMgr::_get_regions<int>(
			ts, conn_varnames, level, lod, true, conn_bsvec, conn_bminvec, 
			conn_bmaxvec, conn_blkvec
		);
		if (rc < 0) return(NULL);
	}


	if (_gridHelper.IsUnstructured(gridType)) {
		vector <size_t> vertexDims;
		vector <size_t> faceDims;
		vector <size_t> edgeDims;
		UnstructuredGrid::Location location;
		size_t maxVertexPerFace;
		size_t maxFacePerVertex;
		long vertexOffset;
		long faceOffset;

		_ugrid_setup(
			dvar, vertexDims, faceDims, edgeDims, location,
			maxVertexPerFace, maxFacePerVertex, vertexOffset, faceOffset
		);

		rg = _gridHelper.MakeGridUnstructured(
			gridType, ts, level, lod, dvar, cvarsinfo,
			roi_dims, dims, blkvec, 
			bsvec, bminvec, bmaxvec,
			conn_blkvec, conn_bsvec, conn_bminvec, conn_bmaxvec,
			vertexDims, faceDims, edgeDims, location, maxVertexPerFace,
			maxFacePerVertex, vertexOffset, faceOffset
		);
	}
	else {
		rg = _gridHelper.MakeGridStructured(
			gridType, ts, level, lod, dvar, cvarsinfo,
			roi_dims, dims, blkvec, bsvec, bminvec, bmaxvec
		);
	}
	assert(rg);


	// 
	// Safe to remove locks now that were not explicitly requested
	//
	if (! lock) {
		for (int i=0; i<blkvec.size(); i++) {
			if (blkvec[i]) _unlock_blocks(blkvec[i]);
		}
		for (int i=0; i<conn_blkvec.size(); i++) {
			if (conn_blkvec[i]) _unlock_blocks(conn_blkvec[i]);
		}
	}

	return(rg);
}

Grid *DataMgr::GetVariable(
	size_t ts,
	string varname,
	int level,
	int lod,
	vector <size_t> min,
	vector <size_t> max,
	bool	lock
) {
	assert(min.size() == max.size());

	SetDiagMsg(
		"DataMgr::GetVariable(%d, %s, %d, %d, %s, %s, %d)",
		ts,varname.c_str(), level, lod, vector_to_string(min).c_str(),
		vector_to_string(max).c_str(), lock
	);

	int rc = _level_correction(varname, level);
	if (rc<0) return(NULL);

	rc = _lod_correction(varname, lod);
	if (rc<0) return(NULL);

	// Make sure variable dimensions match extents specification
	//
	vector <string> coord_vars;
	bool ok = GetVarCoordVars(varname, true, coord_vars);
	assert(ok);

	while (min.size() > coord_vars.size()) {
		min.pop_back();
		max.pop_back();
	}

	Grid *rg = _getVariable(
		ts, varname, level, lod, min, max, lock, false
	);
	if (! rg) {
		SetErrMsg(
			"Failed to read variable \"%s\" at time step (%d), and\n"
			"refinement level (%d) and level-of-detail (%d)",
			varname.c_str(), ts, level, lod
		);
	}
	return(rg);
}

int DataMgr::GetVariableExtents(
    size_t ts, string varname, int level,
    vector <double> &min , vector <double> &max
) {
	min.clear();
	max.clear();

	int rc = _level_correction(varname, level);
	if (rc<0) return(-1);

	vector <string> cvars;
	string dummy;
	bool ok = _get_coord_vars(varname, cvars, dummy);
	if (! ok) return(-1);

	string key = "VariableExtents";
	vector <double> values;
	if (_varInfoCache.Get(ts, cvars, level, 0, key, values)) {
		int n = values.size();
		for (int i=0; i<n/2; i++) {
				min.push_back(values[i]);
				max.push_back(values[i+(n/2)]);
		}
		return(0);
	}


	Grid *rg = _getVariable(ts, varname, level, -1, false, true);
	if (! rg) return(-1);

	rg->GetUserExtents(min, max);

	// Cache results 
	//
	values.clear();
	for (int i=0; i<min.size(); i++) values.push_back(min[i]);
	for (int i=0; i<max.size(); i++) values.push_back(max[i]);
	_varInfoCache.Set(ts, cvars, level, 0, key, values);

	return(0);
}

int DataMgr::GetDataRange(
	size_t ts,
	string varname,
	int level,
	int lod,
	vector <double> &range
) {
	SetDiagMsg("DataMgr::GetDataRange(%d,%s)", ts, varname.c_str());
	range.clear();

	int rc = _level_correction(varname, level);
	if (rc<0) return(-1);

	rc = _lod_correction(varname, lod);
	if (rc<0) return(-1);


	// See if we've already cache'd it.
	//
	string key = "VariableRange";
	if (_varInfoCache.Get(ts, varname, level, lod, key, range)) {
		assert(range.size() == 2);
		return(0);
	}

	const Grid *sg = DataMgr::GetVariable(
		ts, varname, level, lod, false
	);
	if (! sg) return(-1);

	//
	// Have to calculate range 
	//

	range.clear(); range.push_back(0.0); range.push_back(0.0);
	bool first = true;
	float mv = sg->GetMissingValue();
	Grid::ConstIterator itr;
	Grid::ConstIterator enditr = sg->cend();
	for (itr = sg->cbegin(); itr!=enditr; ++itr) {
		float v = *itr;
		if (v != mv) {
			if (first) {
				range[0] = range[1] = v;
				first = false;
			}
			if (v < range[0]) range[0] = v;
			if (v > range[1]) range[1] = v;
		}
	}
	delete sg;

	_varInfoCache.Set(ts, varname, level, lod, key, range);

	return(0);
}

int DataMgr::GetDimLensAtLevel( 
    string varname, int level, 
	std::vector <size_t> &dims_at_level,
    std::vector <size_t> &bs_at_level
) const {
	assert(_dc);
	dims_at_level.clear();
    bs_at_level.clear();

	int rc = 0;
	DerivedVar *dvar = _getDerivedVar(varname);
	if (dvar) {
		rc = dvar->GetDimLensAtLevel(level, dims_at_level, bs_at_level);
	}
	else {
		rc = _dc->GetDimLensAtLevel(varname, level, dims_at_level,bs_at_level);
	}
	if (rc<0) return(-1);

#ifdef	DEAD
	// If data are not blocked (i.e. if all elements of bs_at_level 
	// are 1) set the block size to the dimension size. This forces
	// non-blocked data to be read as a single block, avoiding the 
	// need to block the data into some arbitrary size, but at the same
	// time prevening non-blocked data from being subset :-(
	//
	if (
		std::all_of(bs_at_level.cbegin(), bs_at_level.cend(), 
		[](size_t i){ return i == 1; })
	) {
		bs_at_level = dims_at_level;
	}
#endif

	return(0);
}


vector <string> DataMgr::_get_var_dependencies(string varname) const {
	vector <string> varnames = {varname};

	// No dependencies
	//
	if (! _isDataVar(varname)) return(varnames);

	vector <string> cvars;
	bool ok = GetVarCoordVars(varname, false, cvars);
	if (ok) {
		for (int i=0; i<cvars.size(); i++) varnames.push_back(cvars[i]);
	}

	// Test for connectivity variables, if any
	//
	string face_node_var;
	string node_face_var;
	string face_edge_var;
	string face_face_var;
	string edge_node_var;
	string edge_face_var;
	ok = _getVarConnVars(
		varname, face_node_var, node_face_var, face_edge_var,
		face_face_var, edge_node_var, edge_face_var
	);
	if (ok) {

		if (! face_node_var.empty()) varnames.push_back(face_node_var);
		if (! node_face_var.empty()) varnames.push_back(node_face_var);
		if (! face_edge_var.empty()) varnames.push_back(face_edge_var);
		if (! face_face_var.empty()) varnames.push_back(face_face_var);
		if (! edge_node_var.empty()) varnames.push_back(edge_node_var);
		if (! edge_face_var.empty()) varnames.push_back(edge_face_var);
	}

	return(varnames);
}

bool DataMgr::VariableExists(
    size_t ts, string varname, int level, int lod
) const {
	if (varname.empty()) return (false);

    // disable error reporting
    //
    bool enabled = EnableErrMsg(false);
	int rc = _level_correction(varname, level);
	if (rc<0) {
		EnableErrMsg(enabled);
		return(false);
	}

	rc = _lod_correction(varname, lod);
	if (rc<0) {
		EnableErrMsg(enabled);
		return(false);
	}
	EnableErrMsg(enabled);

	string key = "VariableExists";
	vector <size_t> dummy;
	if (_varInfoCache.Get(ts, varname, level, lod, key, dummy)) {
		return(true);
	}

	// If a data variable need to test for existance of all coordinate
	// variables
	//
	vector <string> varnames =  _get_var_dependencies(varname);

	// Separate native and derived variables. Derived variables are 
	// recursively tested
	//
	vector <string> native_vars;
	vector <string> derived_vars;
	for (int i = 0; i<varnames.size(); i++) {
		if (DataMgr::IsVariableNative(varnames[i])) {
			native_vars.push_back(varnames[i]);
		}
		else {
			derived_vars.push_back(varnames[i]);
		}
	}


	// Check native variables
	//
	vector <size_t> exists_vec;
	for (int i=0; i<native_vars.size(); i++) {
		if (_varInfoCache.Get(ts, native_vars[i], level, lod, key, exists_vec)) {
			continue;
		}
		bool exists = _dc->VariableExists(ts, varname, level, lod);
		if (exists) {
			_varInfoCache.Set(ts, native_vars[i], level, lod, key, exists_vec);
		}
		else {
			return(false);
		}
	}

    // Check derived variables
    //
	for (int i=0; i<derived_vars.size(); i++) {

		DerivedVar *derivedVar = _getDerivedVar(derived_vars[i]);
		if(! derivedVar) return (false); 

		vector  <string> ivars = derivedVar->GetInputs();

		//
		// Recursively test existence of all dependencies
		//
		for (int i=0; i<ivars.size(); i++) {
			if (! VariableExists(ts, ivars[i], level, lod)) return(false);
		}
	}

	_varInfoCache.Set(ts, varname, level, lod, key, exists_vec);
	return(true);
}


bool DataMgr::IsVariableNative(string name) const {
	vector <string> svec = _get_native_variables();

	for (int i=0; i<svec.size(); i++) {
		if (name.compare(svec[i]) == 0) return (true);
	}
	return(false);
}

bool DataMgr::IsVariableDerived(string name) const {
	return(_getDerivedVar(name) != NULL);
}

int DataMgr::AddDerivedVar(DerivedDataVar *derivedVar) {
	string varname = derivedVar->GetName();

	if (_dvm.HasVar(varname)) {
		SetErrMsg("Variable named %s already defined", varname.c_str());
		return(-1);
	}
	_dvm.AddDataVar(derivedVar);

	return(0);
}

void DataMgr::RemoveDerivedVar(string varname) {

	if (! _dvm.HasVar(varname)) return;

	_dvm.RemoveVar(_dvm.GetVar(varname));
}

void	DataMgr::Clear() {

	_PipeLines.clear();

	list <region_t>::iterator itr;
	for(itr = _regionsList.begin(); itr!=_regionsList.end(); itr++) {
		const region_t &region = *itr;

		if (region.blks) _blk_mem_mgr->FreeMem(region.blks);
			
	}
	_regionsList.clear();

	vector <string> hash = _varInfoCache.GetVoidPtrHash();
	for (int i=0; i<hash.size(); i++) {
		vector <void *> vals;
		_varInfoCache.Get(hash[i], vals);
		for (int j=0; j<vals.size(); j++) {
			if (vals[j]) delete (KDTreeRG *) vals[j];
		}
	}
	_varInfoCache.Clear();
}


	

void	DataMgr::UnlockGrid(
	const Grid *rg
) {
	SetDiagMsg("DataMgr::UnlockGrid()");
	const vector <float *> &blks = rg->GetBlks();
	if (blks.size()) _unlock_blocks(blks[0]);

	const LayeredGrid *lg = dynamic_cast<const LayeredGrid *>(rg);
	if (lg) {
		const Grid &rg = lg->GetZRG();
		if (rg.GetBlks().size()) _unlock_blocks(rg.GetBlks()[0]);
	}
}

size_t DataMgr::GetNumDimensions(string varname) const {
	assert(_dc);

	DC::DataVar dvar;
	bool status = GetDataVarInfo(varname, dvar);

	if (status) {

		DC::Mesh m;
		status = GetMesh(dvar.GetMeshName(), m);
		if (! status) return(0);

		return(m.GetDimNames().size());
	}

	DC::CoordVar cvar;
	status = GetCoordVarInfo(varname, cvar);
	if (status) return (cvar.GetDimNames().size());

	return(0);
}

size_t DataMgr::GetVarTopologyDim(string varname) const {
	assert(_dc);

	DC::DataVar var;
	bool status = GetDataVarInfo(varname, var);
	if (! status) return(0);

	string mname = var.GetMeshName();

	DC::Mesh mesh;
	status = GetMesh(mname, mesh);
	if (! status) return(0);

	return(mesh.GetTopologyDim());
}


template <typename T>
T	*DataMgr::_get_region_from_cache(
	size_t ts,
	string varname,
	int level,
	int lod,
	const vector <size_t> &bmin,
	const vector <size_t> &bmax,
	bool	lock
) {

	list <region_t>::iterator itr;
	for(itr = _regionsList.begin(); itr!=_regionsList.end(); itr++) {
		region_t &region = *itr;

		if (region.ts == ts &&
			region.varname.compare(varname) == 0 &&
			region.level == level &&
			region.lod == lod &&
			region.bmin == bmin &&
			region.bmax == bmax) {

			// Increment the lock counter
			region.lock_counter += lock ? 1 : 0;

			// Move region to front of list
			region_t tmp_region = region;
			_regionsList.erase(itr);
			_regionsList.push_back(tmp_region);

			SetDiagMsg(
				"DataMgr::_get_region_from_cache() - data in cache %xll\n",
				 tmp_region.blks
			);
			return((T *) tmp_region.blks);
		}
	}

	return(NULL);
}

template <typename T>
int DataMgr::_get_region_from_fs_helper(
	size_t ts, string varname, int level, int lod,
	const vector <size_t> &file_bmin, 
	const vector <size_t> &file_bmax, 
	const vector <size_t> &file_bs, 
	const vector <size_t> &downsample_bs, 
	const vector <size_t> &grid_bs, 
	const vector <size_t> &grid_min, 
	const vector <size_t> &grid_max, 
	T *blks

) {


	int fd = _openVariableRead(ts, varname, level, lod);
    if (fd < 0) return(fd);

	T *file_block = NULL;
	T *downsample_block = NULL;

	// if data on disk aren't blocked we simply read the entire region 
	// at once
	//
	if (
		std::all_of(file_bs.cbegin(), file_bs.cend(), 
		[](size_t i){ return i == 1; })
	) {

		vector <size_t> min = grid_min;
		vector <size_t> max = grid_max;

		file_block = new T[VProduct(Dims(file_bmin, file_bmax))];

		int rc = _readRegion(fd, min, max, file_block);
		if (rc<0) {
			delete [] file_block;
			return(-1);
		}

		copy_block(file_block, min, max, blks, grid_bs, grid_min, grid_max);
	}
	else {

		file_block = new T[VProduct(file_bs)];

		if (file_bs != downsample_bs) {
			downsample_block = new T[VProduct(downsample_bs)];
		}

		std::vector <size_t> bcoord = file_bmin;
		for (size_t i=0; i < VProduct(Dims(file_bmin, file_bmax)); i++) {

			vector <size_t> min, max;

			map_blk_to_vox(file_bs, bcoord, bcoord, min, max);

			int rc = _readRegion(fd, min, max, file_block);
			if (rc<0) {
				delete [] file_block;
				return(-1);
			}

			if (file_bs != downsample_bs) {
				downsample(file_block, file_bs, downsample_block, downsample_bs);
		
				map_blk_to_vox(downsample_bs, file_bmin, file_bmax, min, max);

				copy_block(
					downsample_block, min, max, blks, grid_bs, grid_min,
					grid_max
				);
			}
			else {
				copy_block(
					file_block, min, max, blks, grid_bs, grid_min,
					grid_max
				);
			}
			bcoord = IncrementCoords(file_bmin, file_bmax, bcoord);
		}
	}

	(void) _closeVariable(fd); 

	if (file_block) delete [] file_block;
	if (downsample_block) delete [] downsample_block;

	return(0);
}

template <typename T>
T *DataMgr::_get_region_from_fs(
	size_t ts, string varname, int level, int lod,
    const vector <size_t> &grid_bs, const vector <size_t> &grid_bmin, 
	const vector <size_t> &grid_bmax, bool lock
) {

	T *blks = (T *) _alloc_region(
		ts, varname, level, lod, grid_bmin, grid_bmax, grid_bs, 
		sizeof(T), lock, false
	);
	if (! blks) return(NULL);

	vector <size_t> dims, file_bs, downsample_bs;
	int rc = DataMgr::GetDimLensAtLevel( varname, level, dims, file_bs);
	assert(rc>=0);
downsample_bs = file_bs;


	// Get voxel coordinates of requested region, clamped to grid
	// boundaries.
	//
    vector <size_t> grid_min, grid_max;
	map_blk_to_vox(grid_bs, dims, grid_bmin, grid_bmax, grid_min, grid_max);


	// Map requested region voxel coordinates to disk block coordinates
	//
	vector <size_t> file_bmin, file_bmax;
	map_vox_to_blk(downsample_bs, grid_min, file_bmin);
	map_vox_to_blk(downsample_bs, grid_max, file_bmax);

	rc = _get_region_from_fs_helper(
		ts, varname, level, lod, file_bmin, file_bmax, file_bs,
		downsample_bs, grid_bs, grid_min, grid_max, blks
	);
				
    if (rc < 0) {
		_free_region(ts,varname ,level,lod,grid_bmin,grid_bmax);
		return(NULL);
	}


	SetDiagMsg("DataMgr::GetGrid() - data read from fs\n");
	return(blks);
}

template <typename T>
T *DataMgr::_get_region(
	size_t ts,
	string varname,
	int level,
	int nlevels,
	int lod,
	int nlods,
	const vector <size_t> &bs,
	const vector <size_t> &bmin,
	const vector <size_t> &bmax,
	bool lock
) {
	if (lod < -nlods) lod = -nlods;


	// See if region is already in cache. If not, read from the 
	// file system.
	//
	T *blks = _get_region_from_cache<T>(
		ts, varname, level, lod, bmin, bmax, lock
	);
	if (! blks ) {

		blks = (T *) _get_region_from_fs<T>(
			ts, varname, level, lod, bs, bmin, bmax, lock
		);

	}
	if (! blks) {
		SetErrMsg(
			"Failed to read region from variable/timestep/level/lod (%s, %d, %d, %d)",
			varname.c_str(), ts, level, lod
		);
		return(NULL);
	}
	return(blks);
}

template <typename T>
int DataMgr::_get_regions(
	size_t ts, 
	const vector <string> &varnames, 
	int level, int lod, 
	bool lock,
	const vector < vector <size_t > > &bsvec,   // native coordinates
	const vector < vector <size_t> > &bminvec,
	const vector < vector <size_t> > &bmaxvec,
	vector <T *> &blkvec
) {

	blkvec.clear();

	for (int i=0; i<varnames.size(); i++) {

		if (varnames[i].empty()) {	// nothing to do
			blkvec.push_back(NULL);
			continue;
		}

		int nlevels = DataMgr::GetNumRefLevels(varnames[i]);

		DC::BaseVar var;
		int rc = GetBaseVarInfo(varnames[i], var);
		if (rc<0) return(rc);

		int nlods = var.GetCRatios().size();

		size_t my_ts = ts;

		// If variable isn't time varying time step should always be 0
		//
		if (! DataMgr::IsTimeVarying(varnames[i])) my_ts = 0; 

		T *blks = _get_region<T>(
			my_ts, varnames[i], level, nlevels, lod, nlods,
			bsvec[i], bminvec[i], bmaxvec[i], true
		);
		if (! blks) {
			for (int i=0; i<blkvec.size(); i++) {
				if (blkvec[i]) _unlock_blocks(blkvec[i]);
			}
			return(-1);
		}
		blkvec.push_back(blks);
	}

	// 
	// Safe to remove locks now that were not explicitly requested
	//
	if (! lock) {
		for (int i=0; i<blkvec.size(); i++) {
			if (blkvec[i]) _unlock_blocks(blkvec[i]);
		}
	}
	return(0);
}


void	*DataMgr::_alloc_region(
	size_t ts,
	string varname,
	int level,
	int lod,
	vector <size_t> bmin,
	vector <size_t> bmax,
	vector <size_t> bs,
	int element_sz,
	bool	lock,
	bool fill
) {
	assert(bmin.size() == bmax.size());
	assert(bmin.size() == bs.size());

	size_t mem_block_size;
	if (! _blk_mem_mgr) {

		mem_block_size = 1024 * 1024;

		size_t num_blks = (_mem_size * 1024 * 1024) / mem_block_size;

		BlkMemMgr::RequestMemSize(mem_block_size, num_blks);
		_blk_mem_mgr = new BlkMemMgr();
	}
	mem_block_size = BlkMemMgr::GetBlkSize();

	// Free region already exists
	//
	_free_region(ts,varname,level,lod,bmin,bmax);


	size_t size = element_sz;
	for (int i=0; i<bmin.size(); i++) {
		size *= (bmax[i]-bmin[i]+1) * bs[i];
	}
	
	size_t nblocks = (size_t) ceil((double) size / (double) mem_block_size);
		
	void *blks;
	while (! (blks = (void *) _blk_mem_mgr->Alloc(nblocks, fill))) {
		if (! _free_lru()) {
			SetErrMsg("Failed to allocate requested memory");
			return(NULL);
		}
	}

	region_t region;

	region.ts = ts;
	region.varname = varname;
	region.level = level;
	region.lod = lod;
	region.bmin = bmin;
	region.bmax = bmax;
	region.lock_counter = lock ? 1 : 0;
	region.blks = blks;

	_regionsList.push_back(region);

	return(region.blks);
}

void	DataMgr::_free_region(
	size_t ts,
	string varname,
	int level,
	int lod,
	vector <size_t> bmin,
	vector <size_t> bmax
) {

	list <region_t>::iterator itr;
	for(itr = _regionsList.begin(); itr!=_regionsList.end(); itr++) {
		const region_t &region = *itr;

		if (region.ts == ts &&
			region.varname.compare(varname) == 0 &&
			region.level == level &&
			region.lod == lod &&
			region.bmin == bmin &&
			region.bmax == bmax)  {

			if (region.lock_counter == 0) {
				if (region.blks) _blk_mem_mgr->FreeMem(region.blks);
				
				_regionsList.erase(itr);
				return;
			}
		}
	}

	return;
}


void	DataMgr::_free_var(string varname) {

	list <region_t>::iterator itr;
	for(itr = _regionsList.begin(); itr!=_regionsList.end(); ) {
		const region_t &region = *itr;

		if (region.varname.compare(varname) == 0) {

			if (region.blks) _blk_mem_mgr->FreeMem(region.blks);
				
			_regionsList.erase(itr);
			itr = _regionsList.begin();
		}
		else itr++;
	}

}


bool	DataMgr::_free_lru(
) {

	// The least recently used region is at the front of the list
	//
	list <region_t>::iterator itr;
	for(itr = _regionsList.begin(); itr!=_regionsList.end(); itr++) {
		const region_t &region = *itr;

		if (region.lock_counter == 0) {
			if (region.blks) _blk_mem_mgr->FreeMem(region.blks);
			_regionsList.erase(itr);
			return(true);
		}
	}

	// nothing to free
	return(false);
}
	


//
// return complete list of native variables
//
vector <string> DataMgr::_get_native_variables() const {
	vector <string> v1 = _dc->GetDataVarNames();
	vector <string> v2 = _dc->GetCoordVarNames();
	vector <string> v3 = _dc->GetAuxVarNames();

	v1.insert(v1.end(), v2.begin(), v2.end());
	v1.insert(v1.end(), v3.begin(), v3.end());
	return(v1);
}

bool DataMgr::_hasHorizontalXForm() const {
	assert(_dc);

	vector <string> meshnames = _dc->GetMeshNames();

	for (int i=0; i<meshnames.size(); i++) {

		if (_hasHorizontalXForm(meshnames[i])) return(true);
	}

	return(false);
}

bool DataMgr::_hasHorizontalXForm(string meshname) const {

	DC::Mesh m;
	bool status = _dc->GetMesh(meshname, m);
	if (! status) return(false);

	vector <string> coordVars = m.GetCoordVars();
	
	for (int i=0; i<coordVars.size(); i++) {
		DC::CoordVar varInfo;

		bool ok = _dc->GetCoordVarInfo(coordVars[i], varInfo);
		assert(ok);

		if (varInfo.GetAxis() == 0 && _udunits.IsLonUnit(varInfo.GetUnits())) {
			return(true);
		}
		if (varInfo.GetAxis() == 1 && _udunits.IsLatUnit(varInfo.GetUnits())) {
			return(true);
		}
	}

	return(false);
}

bool DataMgr::_hasVerticalXForm() const {
	assert(_dc);

	// Only 3D variables can have vertical coordinates?
	//
	vector <string> meshnames = _dc->GetMeshNames();

	for (int i=0; i<meshnames.size(); i++) {

		if (_hasVerticalXForm(meshnames[i])) return(true);
	}

	return(false);
}

bool DataMgr::_hasVerticalXForm(
	string meshname, string &standard_name, string &formula_terms
) const {
	standard_name.clear();
	formula_terms.clear();

	DC::Mesh m;
	bool ok = _dc->GetMesh(meshname, m);
	if (! ok) return(false);

	vector <string> coordVars = m.GetCoordVars();
	
	bool hasVertCoord = false;
	DC::CoordVar cvarInfo;
	for (int i=0; i<coordVars.size(); i++) {

		bool ok = _dc->GetCoordVarInfo(coordVars[i], cvarInfo);
		assert(ok);

		if (cvarInfo.GetAxis() == 2) {
			hasVertCoord = true;
			break;
		}
	}
	if (! hasVertCoord) return(false);

	DC::Attribute attr_name;
	if (! cvarInfo.GetAttribute("standard_name", attr_name))  return(false);

	attr_name.GetValues(standard_name);

	if (standard_name.empty()) return(false);

	DC::Attribute attr_formula;
	if (! cvarInfo.GetAttribute("formula_terms", attr_formula))  return(false);

	attr_formula.GetValues(formula_terms);

	if (formula_terms.empty()) return(false);

	// Currently only support one vertical transform!!!
	//
	if (! DerivedCoordVarStandardWRF_Terrain::ValidFormula(formula_terms)) {
		return(false);
	}

	return(true);
}


string DataMgr::VarInfoCache::_make_hash(
	string key, size_t ts, vector <string> varnames, int level, int lod
) {
	ostringstream oss;

	oss << key << ":"; 
	oss << ts << ":"; 
	for (int i=0; i<varnames.size(); i++) {
		oss << varnames[i] << ":";
	}
	oss << level << ":";
	oss << lod;

	return(oss.str());
}

void DataMgr::VarInfoCache::Set(
	size_t ts, vector <string> varnames, int level, int lod, string key,
	const vector <size_t> &values
) {
	string hash = _make_hash(key, ts, varnames, level, lod);
	_cacheSize_t[hash] = values;
}

bool DataMgr::VarInfoCache::Get(
	size_t ts, vector <string> varnames, int level, int lod, string key,
	vector <size_t> &values
) const {
	values.clear();

	string hash = _make_hash(key, ts, varnames, level, lod);
	map <string, vector <size_t> >::const_iterator itr = _cacheSize_t.find(hash);

	if (itr == _cacheSize_t.end()) return(false);

	values = itr->second;
	return(true);
}
	
void DataMgr::VarInfoCache::PurgeSize_t(
	size_t ts, vector <string> varnames, int level, int lod, string key
) {
	string hash = _make_hash(key, ts, varnames, level, lod);
	map <string, vector <size_t> >::iterator itr = _cacheSize_t.find(hash);

	if (itr == _cacheSize_t.end()) return;

	_cacheSize_t.erase(itr);
}

void DataMgr::VarInfoCache::Set(
	size_t ts, vector <string> varnames, int level, int lod, string key,
	const vector <double> &values
) {
	string hash = _make_hash(key, ts, varnames, level, lod);
	_cacheDouble[hash] = values;
}

bool DataMgr::VarInfoCache::Get(
	size_t ts, vector <string> varnames, int level, int lod, string key,
	vector <double> &values
) const {
	values.clear();

	string hash = _make_hash(key, ts, varnames, level, lod);
	map <string, vector <double> >::const_iterator itr = _cacheDouble.find(hash);

	if (itr == _cacheDouble.end()) return(false);

	values = itr->second;
	return(true);
}
	
void DataMgr::VarInfoCache::PurgeDouble(
	size_t ts, vector <string> varnames, int level, int lod, string key
) {
	string hash = _make_hash(key, ts, varnames, level, lod);
	map <string, vector <double> >::iterator itr = _cacheDouble.find(hash);

	if (itr == _cacheDouble.end()) return;

	_cacheDouble.erase(itr);
}

void DataMgr::VarInfoCache::Set(
	size_t ts, vector <string> varnames, int level, int lod, string key,
	const vector <void *> &values
) {
	string hash = _make_hash(key, ts, varnames, level, lod);
	_cacheVoidPtr[hash] = values;
}

bool DataMgr::VarInfoCache::Get(
	size_t ts, vector <string> varnames, int level, int lod, string key,
	vector <void *> &values
) const {
	values.clear();

	string hash = _make_hash(key, ts, varnames, level, lod);
	map <string, vector <void *> >::const_iterator itr = _cacheVoidPtr.find(hash);

	if (itr == _cacheVoidPtr.end()) return(false);

	values = itr->second;
	return(true);
}
	
void DataMgr::VarInfoCache::PurgeVoidPtr(
	size_t ts, vector <string> varnames, int level, int lod, string key
) {
	string hash = _make_hash(key, ts, varnames, level, lod);
	map <string, vector <void *> >::iterator itr = _cacheVoidPtr.find(hash);

	if (itr == _cacheVoidPtr.end()) return;

	_cacheVoidPtr.erase(itr);
}

DataMgr::BlkExts::BlkExts() {
	_bmin.clear();
	_bmax.clear();
	_mins.clear();
	_maxs.clear();
}
	

DataMgr::BlkExts::BlkExts(
	const std::vector <size_t> &bmin, const std::vector <size_t> &bmax
) {
	assert(bmin.size() == bmax.size());
	assert(bmin.size() >= 1 && bmax.size() <= 3);	

	_bmin = bmin;
	_bmax = bmax;

	size_t nelements = Wasp::LinearizeCoords(bmax, bmin, bmax) + 1;

	_mins.resize(nelements);
	_maxs.resize(nelements);
}

void DataMgr::BlkExts::Insert(
    const std::vector <size_t> &bcoord,
    const std::vector <double> &min,
    const std::vector <double> &max
) {

	size_t offset = Wasp::LinearizeCoords(bcoord, _bmin, _bmax);

	_mins[offset] = min;
	_maxs[offset] = max;

}

bool DataMgr::BlkExts::Intersect(
    const std::vector <double> &min,
    const std::vector <double> &max,
    std::vector <size_t> &bmin,
    std::vector <size_t> &bmax
) const {
	assert(_mins.size() >= 1);

	bmin = _bmax;
	bmax = _bmin;

	bool intersection = false;

	// Test for intersection with the axis aligned bounding box of each
	// block. 
	//
	for (size_t offset=0; offset<_mins.size(); offset++) {
		bool overlap = true;
		for (int j=0; j<min.size(); j++) {
			if (_maxs[offset][j] < min[j] || _mins[offset][j] > max[j]) {
				overlap = false;
				continue;
			}
		}

		// If the current block intersects the specified bounding volume
		// compute the block coordinates of the first and last block
		// that intersect the volume
		//
		if (overlap) {
			intersection = true;	// at least one block intersects

			vector <size_t> coord = Wasp::VectorizeCoords(
				offset, _bmin, _bmax
			);

			for (int i=0; i<coord.size(); i++) {
				if (coord[i] < bmin[i]) bmin[i] = coord[i]; 
				if (coord[i] > bmax[i]) bmax[i] = coord[i]; 
			}
		}
	}

	return(intersection);
}


int DataMgr::_level_correction(string varname, int &level) const {
	int nlevels = DataMgr::GetNumRefLevels(varname);

	if (level >= nlevels) level = nlevels-1;
	if (level >= 0) level = -(nlevels-level);
	if (level < -nlevels) level = -nlevels;

	return(0);
}

int DataMgr::_lod_correction(string varname, int &lod) const {
	DC::BaseVar var;
	int rc = GetBaseVarInfo(varname, var);
	if (rc<0) return(rc);

	int nlod = var.GetCRatios().size();

	if (lod >= nlod) lod = nlod-1;
	if (lod >= 0) lod = -(nlod-lod);
	if (lod < -nlod) lod = -nlod;

	return(0);
}

//
// Get coordiante variable names for a data variable, return as
// a list of spatial coordinate variables, and a single (if it exists)
// time coordinate variable
//
bool DataMgr::_get_coord_vars(
	string varname, vector <string> &scvars, string &tcvar
) const {
	scvars.clear();
	tcvar.clear();

	// Get space and time coord vars
	//
	bool ok = GetVarCoordVars(varname, false, scvars);
	if (!ok) return(ok);

	// Split out time and space coord vars
	//
	if (IsTimeVarying(varname)) {
		assert(scvars.size());

		tcvar = scvars.back();
		scvars.pop_back();
	}
		
	return(true);
}

bool DataMgr::_get_coord_vars(
	string varname, vector <DC::CoordVar> &scvarsinfo, DC::CoordVar &tcvarinfo
) const {
	scvarsinfo.clear();

	vector <string> scvarnames;
	string tcvarname;
	bool ok = _get_coord_vars(varname, scvarnames, tcvarname);
	if (! ok) return(ok);

	for (int i=0; i<scvarnames.size(); i++) {
		DC::CoordVar cvarinfo;

		bool ok = GetCoordVarInfo(scvarnames[i], cvarinfo);
		if (! ok) return(ok);

		scvarsinfo.push_back(cvarinfo);
	}

	if (! tcvarname.empty()) {
		bool ok = GetCoordVarInfo(tcvarname, tcvarinfo);
		if (! ok) return(ok);
	}

	return(true);
}

int DataMgr::_initTimeCoord() {
	_timeCoordinates.clear();

	vector <string> vars = _dc->GetTimeCoordVarNames();
	if (vars.size() > 1) {
		SetErrMsg("Data set contains more than one time coordinate");
		return(-1);
	}

	if (vars.size() == 0) {

		// No time coordinates present
		//
		_timeCoordinates.push_back(0.0);
		return(0);
	}

	string nativeTimeCoordName = vars[0];

	size_t numTS = _dc->GetNumTimeSteps(nativeTimeCoordName);

	// If we have a time unit try to convert to seconds from EPOCH
	//
	VAPoR::DC::CoordVar cvar;
	_dc->GetCoordVarInfo(nativeTimeCoordName, cvar);
	if (_udunits.IsTimeUnit(cvar.GetUnits())) {


		string derivedTimeCoordName = nativeTimeCoordName;

		_assignTimeCoord(derivedTimeCoordName);

		DerivedCoordVar_TimeInSeconds *derivedVar = 
			new DerivedCoordVar_TimeInSeconds(
				derivedTimeCoordName, _dc, nativeTimeCoordName, 
				cvar.GetTimeDimName()
			);

		int rc = derivedVar->Initialize(); 
		if (rc<0) {
			SetErrMsg("Failed to initialize derived coord variable");
			return(-1);
		}

		_dvm.AddCoordVar(derivedVar);

		_timeCoordinates = derivedVar->GetTimes();
	}
	else {

		float *buf = new float[numTS];
		int rc = _getVar(nativeTimeCoordName, -1, -1, buf);
		if (rc<0) {
			return(-1);
		}

		for (int j=0; j<numTS; j++) {
			_timeCoordinates.push_back(buf[j]);
		}
		delete [] buf;
	}

	return(0);
}


void DataMgr::_ugrid_setup(
	const DC::DataVar &var,
	std::vector <size_t> &vertexDims,
	std::vector <size_t> &faceDims,
	std::vector <size_t> &edgeDims,
    UnstructuredGrid::Location &location,  // node,face, edge
    size_t &maxVertexPerFace,
    size_t &maxFacePerVertex,
	long &vertexOffset,
	long &faceOffset
) const {
	vertexDims.clear();
	faceDims.clear();
	edgeDims.clear();

	DC::Mesh m;
	bool status = GetMesh(var.GetMeshName(), m);
	assert(status);

	DC::Dimension dimension;

	size_t layers_dimlen = 0;
	if (m.GetMeshType() == DC::Mesh::UNSTRUC_LAYERED) {
		string dimname = m.GetLayersDimName();
		assert(! dimname.empty());
		status = _dc->GetDimension(dimname, dimension);
		assert(status);
		layers_dimlen = dimension.GetLength();
	}
	

	string dimname = m.GetNodeDimName();
	status = _dc->GetDimension(dimname, dimension);
	assert(status);
	vertexDims.push_back(dimension.GetLength());
	if (layers_dimlen) {
		vertexDims.push_back(layers_dimlen);
	}

	dimname = m.GetFaceDimName();
	status = _dc->GetDimension(dimname, dimension);
	assert(status);
	faceDims.push_back(dimension.GetLength());
	if (layers_dimlen) {
		faceDims.push_back(layers_dimlen - 1);
	}

	dimname = m.GetEdgeDimName();
	if (dimname.size()) {
		status = _dc->GetDimension(dimname, dimension);
		assert(status);
		edgeDims.push_back(dimension.GetLength());
		if (layers_dimlen) {
			edgeDims.push_back(layers_dimlen - 1);
		}
	}

	DC::Mesh::Location l = var.GetSamplingLocation();
	if (l == DC::Mesh::NODE) {
		location = UnstructuredGrid::NODE;
	} else if (l == DC::Mesh::EDGE) {
		location = UnstructuredGrid::EDGE;
	} else if (l == DC::Mesh::FACE) {
		location = UnstructuredGrid::CELL;
	} else if (l == DC::Mesh::VOLUME) {
		location = UnstructuredGrid::CELL;
	}

	maxVertexPerFace = m.GetMaxNodesPerFace();
	maxFacePerVertex = m.GetMaxFacesPerNode();

	string face_node_var;
	string node_face_var;
	string dummy;

	bool ok = _getVarConnVars(
		var.GetName(), face_node_var, node_face_var, dummy,
		dummy, dummy, dummy
	);
	assert(ok);

	DC::AuxVar auxvar;
	status = _dc->GetAuxVarInfo(face_node_var, auxvar);
	assert(status);
	vertexOffset = auxvar.GetOffset();

	status = _dc->GetAuxVarInfo(node_face_var, auxvar);
	assert(status);
	faceOffset = auxvar.GetOffset();
}


string DataMgr::_get_grid_type(string varname) const {

	vector <DC::CoordVar> cvarsinfo;
	DC::CoordVar dummy;
	bool ok = _get_coord_vars(varname, cvarsinfo, dummy);
	if  (! ok) return("");

	vector <vector <string>> cdimnames;
	for (int i=0; i<cvarsinfo.size(); i++) {
		vector <string> v;
		bool ok = _getVarDimNames(cvarsinfo[i].GetName(), v);
		if (! ok) return("");

		cdimnames.push_back(v);
	}

	DC::DataVar dvar;
	ok = GetDataVarInfo(varname, dvar);
	assert(ok);

    DC::Mesh m;
    ok = GetMesh(dvar.GetMeshName(), m);
    assert(ok);

	return(_gridHelper.GetGridType(m, cvarsinfo, cdimnames));
}

// Find the grid coordinates, in voxels, for the region containing 
// the axis aligned bounding box specified by min and max
//
int DataMgr::_find_bounding_grid(
	size_t ts, string varname, int level, int lod, 
	vector <double> min, vector <double> max, 
	vector <size_t> &min_ui, vector <size_t> &max_ui
) {

	min_ui.clear();
	max_ui.clear();

	vector <string> scvars; 
	string tcvar;

	bool ok = _get_coord_vars(varname, scvars, tcvar);
	if (! ok) return(-1);

	size_t hash_ts = 0;
	for (int i=0; i<scvars.size(); i++) {
		if (IsTimeVarying(scvars[i])) hash_ts = ts;
	}

	vector <size_t> dims_at_level;
	vector <size_t> dummy;
	int rc = DataMgr::GetDimLensAtLevel(
		varname, level, dims_at_level, dummy
	);
	if (rc < 0) {
		SetErrMsg("Invalid variable reference : %s", varname.c_str());
		return(-1);
	}

	vector <size_t> bs;
	for (int i=0; i<dims_at_level.size(); i++) {
		bs.push_back(_bs[i]);
	}

	// hash tag for block coordinate cache
	//
	string hash = VarInfoCache::_make_hash(
		"BlkExts", hash_ts, scvars, level, lod
	);

	// See if bounding volumes for individual blocks are already 
	// cached for this grid
	//
	map <string, BlkExts >::iterator itr = _blkExtsCache.find(hash);

	if (itr == _blkExtsCache.end()) {
		SetDiagMsg(
			"DataMgr::_find_bounding_grid() - coordinates not in cache"
		);

		// Get a "dataless" Grid - a Grid class the contains
		// coordiante information, but not data
		//
		Grid *rg = _getVariable(ts, varname, level, lod, false, true);
		if (! rg) return(-1);

		// Voxel and block min and max coordinates of entire grid
		//
		vector <size_t> vmin, vmax;
		vector <size_t> bmin, bmax;

		for (int i=0; i<dims_at_level.size(); i++) {
			vmin.push_back(0);
			vmax.push_back(dims_at_level[i]-1);
		}
		map_vox_to_blk(bs, vmin, bmin);
		map_vox_to_blk(bs, vmax, bmax);

		BlkExts blkexts(bmin, bmax);

		// For each block in the grid compute the block's bounding 
		// box. Include a one-voxel halo region on all non-boundary
		// faces
		//
		size_t nblocks = Wasp::LinearizeCoords(bmax, bmin, bmax) + 1;
		for (size_t offset = 0; offset<nblocks; offset++) {
			vector <double> my_min, my_max;
			vector <size_t> my_vmin(vmin.size()), my_vmax(vmin.size());

			// Get coordinates for current block
			//
			vector <size_t> bcoord = Wasp::VectorizeCoords(
				offset, bmin, bmax
			);

			for (int i=0; i<bcoord.size(); i++) {
				my_vmin[i] = bcoord[i] * bs[i];
				if (my_vmin[i] > 0) my_vmin[i] -= 1;	// not boundary face

				my_vmax[i] = bcoord[i] * bs[i] + bs[i] - 1;
				if (my_vmax[i] > vmax[i]) my_vmax[i] = vmax[i];
				if (my_vmax[i] < vmax[i]) my_vmax[i] += 1;
			}

			// Use the regular grid class to compute the user-coordinate
			// axis aligned bounding volume for the block+halo
			//
			rg->GetBoundingBox(my_vmin, my_vmax, my_min, my_max);

			// Insert the bounding volume into blkexts
			//
			blkexts.Insert(bcoord, my_min, my_max);

		} 

		// Add to the hash table
		//
		_blkExtsCache[hash] = blkexts;
		itr = _blkExtsCache.find(hash);
		assert (itr != _blkExtsCache.end());

	}
	else {
		SetDiagMsg(
			"DataMgr::_find_bounding_grid() - coordinates in cache"
		);
	}
	


	const BlkExts &blkexts = itr->second;

	// Find block coordinates of region that contains the bounding volume
	//
	vector <size_t> bmin, bmax;
	ok = blkexts.Intersect(min, max, bmin, bmax);
	if (! ok) {
		return(0);	// No intersection
	}

	// Finally, map from block to voxel coordinates
	//
	map_blk_to_vox(bs, bmin, bmax, min_ui, max_ui);
	for (int i=0; i<max_ui.size(); i++) {
		if (max_ui[i] >= dims_at_level[i]) {
			max_ui[i] = dims_at_level[i]-1;
		}
	}

	return(0);
}

void	DataMgr::_unlock_blocks(
	const void *blks
) {

	list <region_t>::iterator itr;
	for(itr = _regionsList.begin(); itr!=_regionsList.end(); itr++) {
		region_t &region = *itr;

		if (region.blks == blks && region.lock_counter>0) {
			region.lock_counter--;
			return;
		}
	}
	return;
}

vector <string> DataMgr::_getDataVarNamesDerived(int ndim) const {
	vector <string> names;

	vector <string> allnames = _dvm.GetDataVarNames();;
	for (int i=0; i<allnames.size(); i++) {
		string name = allnames[i];

		DC::DataVar dvar;
		bool ok = GetDataVarInfo(name, dvar);
		if (! ok) continue;

		string mesh_name;
		mesh_name = dvar.GetMeshName();

		DC::Mesh mesh;
		ok = GetMesh(mesh_name, mesh);
		if (! ok) continue;

		size_t d = mesh.GetTopologyDim();

		if (d == ndim) {
			names.push_back(name);
		}
	}

	return(names);
}

bool DataMgr::_hasCoordForAxis(vector <string> coord_vars, int axis) const {

	for (int i=0; i<coord_vars.size(); i++) {
		DC::CoordVar varInfo;

		bool ok = GetCoordVarInfo(coord_vars[i], varInfo);
		if (! ok) continue;

		if (varInfo.GetAxis() == axis) return(true);
	}
	return(false);
}

string DataMgr::_defaultCoordVar(const DC::Mesh &m, int axis) const {
	assert(axis >= 0 && axis <= 2);

	// For a structured mesh use the coresponding dimension name 
	// as the coordinate variable name. For unstructured nothing
	// we can do
	//
	if (m.GetMeshType() == DC::Mesh::STRUCTURED) { 
		assert(m.GetDimNames().size() >= axis);
		return(m.GetDimNames()[axis]);
	}
	else {
		return("");
	}
}

void DataMgr::_assignHorizontalCoords(vector <string> &coord_vars) const {

	for  (int i=0; i<coord_vars.size(); i++) {
		DC::CoordVar varInfo;
		bool ok = GetCoordVarInfo(coord_vars[i], varInfo);
		assert(ok);

		if (_udunits.IsLonUnit(varInfo.GetUnits())) {
			coord_vars[i] = coord_vars[i] + "X";
		} 
		if (_udunits.IsLatUnit(varInfo.GetUnits())) {
			coord_vars[i] = coord_vars[i] + "Y";
		} 
	}
}

void DataMgr::_assignTimeCoord(string &coord_var) const {

	if (coord_var.empty()) return;

	DC::CoordVar varInfo;
	bool ok = GetCoordVarInfo(coord_var, varInfo);
	assert(ok);

	if (
		varInfo.GetAxis() == 3 && 
		! _udunits.IsTimeUnit(varInfo.GetUnits())
	) {
		coord_var = coord_var + "T";
	}
}

bool DataMgr::_getVarDimensions(
    string varname, vector <DC::Dimension> &dimensions
) const {
    dimensions.clear();

	if (! IsVariableDerived(varname)) {
		return(_dc->GetVarDimensions(varname, true, dimensions));
	}

    if (_getDerivedDataVar(varname)) {
        return(_getDataVarDimensions(varname, dimensions));
    }
    else if (_getDerivedCoordVar(varname)) {
        return(_getCoordVarDimensions(varname, dimensions));
    }
    else {
        return(false);
    }
}

bool DataMgr::_getDataVarDimensions(
	string varname, vector <DC::Dimension> &dimensions
) const {
	dimensions.clear();

	DC::DataVar var;
	bool status = GetDataVarInfo(varname, var);
	if (! status) return(false);
	
	string mname = var.GetMeshName();

	DC::Mesh mesh;
	status = GetMesh(mname, mesh);
	if (! status) return(false);

	vector <string> dimnames;
	if (mesh.GetMeshType() == DC::Mesh::STRUCTURED) {
		 dimnames = mesh.GetDimNames();
	}
	else {
		switch (var.GetSamplingLocation()) {
		case DC::Mesh::NODE:
			dimnames.push_back(mesh.GetNodeDimName()); 
			break;
		case DC::Mesh::EDGE:
			dimnames.push_back(mesh.GetEdgeDimName()); 
			break;
		case DC::Mesh::FACE:
			dimnames.push_back(mesh.GetFaceDimName()); 
			break;
		case DC::Mesh::VOLUME:
			assert(0 && "VOLUME cells not supported");
			break;
		}
		if (mesh.GetMeshType() == DC::Mesh::UNSTRUC_LAYERED) {
			dimnames.push_back(mesh.GetLayersDimName());
		}
	}

	for (int i=0; i<dimnames.size(); i++) {
		DC::Dimension dim;

		status = _dc->GetDimension(dimnames[i], dim);
		if (! status) return(false);

		dimensions.push_back(dim);
	}

	return(true);
}

bool DataMgr::_getCoordVarDimensions(
	string varname, vector <DC::Dimension> &dimensions
) const {
	dimensions.clear();

	DC::CoordVar var;
	bool status = GetCoordVarInfo(varname, var);
	if (! status) return(false);
	
	vector <string> dimnames = var.GetDimNames();

	for (int i=0; i<dimnames.size(); i++) {
		DC::Dimension dim;
		status = _dc->GetDimension(dimnames[i], dim);
		if (! status) return(false);

		dimensions.push_back(dim);
	}
	return(true);
}

bool DataMgr::_getVarDimNames(
	string varname, vector <string> &dimnames
) const {
	dimnames.clear();

	vector <DC::Dimension> dims;

	bool status = _getVarDimensions(varname, dims);
	if (! status) return (status);

	for (int i=0; i<dims.size(); i++) {
		dimnames.push_back(dims[i].GetName());
	}

	return(true);
}

bool DataMgr::_getVarConnVars(
    string varname, string &face_node_var, string &node_face_var,
    string &face_edge_var, string &face_face_var, string &edge_node_var,
    string &edge_face_var
) const {
	face_node_var.clear();
	node_face_var.clear();
	face_edge_var.clear();
	face_face_var.clear();
	edge_node_var.clear();
	edge_face_var.clear();

	DC::DataVar dvar;
	bool status = GetDataVarInfo(varname, dvar);
	if (! status) return(false);

	DC::Mesh m;
	status = GetMesh(dvar.GetMeshName(), m);
	if (! status) return(false);

	face_node_var = m.GetFaceNodeVar();
	node_face_var = m.GetNodeFaceVar();
	face_edge_var = m.GetFaceEdgeVar();
	face_face_var = m.GetFaceFaceVar();
	edge_node_var = m.GetEdgeNodeVar();
	edge_face_var = m.GetEdgeFaceVar();

	return(true);
}

DerivedVar *DataMgr::_getDerivedVar(string varname) const {
	DerivedVar *dvar;

	dvar = _getDerivedDataVar(varname);
	if (dvar) return(dvar);

	dvar = _getDerivedCoordVar(varname);
	if (dvar) return(dvar);

	return(NULL);
}

DerivedDataVar *DataMgr::_getDerivedDataVar(string varname) const {

	vector <string> varnames = _dvm.GetDataVarNames();
	if (find(varnames.begin(), varnames.end(), varname) != varnames.end()) {
		return(dynamic_cast <DerivedDataVar *> (_dvm.GetVar(varname)));
	}
	
	return(NULL);
}

DerivedCoordVar *DataMgr::_getDerivedCoordVar(string varname) const {

	vector <string> varnames = _dvm.GetCoordVarNames();
	if (find(varnames.begin(), varnames.end(), varname) != varnames.end()) {
		return(dynamic_cast <DerivedCoordVar *> (_dvm.GetVar(varname)));
	}

	return(NULL);
}

int DataMgr::_openVariableRead(size_t ts, string varname, int level, int lod) {

	_openVarName = varname;

	DerivedVar *derivedVar = _getDerivedVar(_openVarName);
	if (derivedVar) {
		return (derivedVar->OpenVariableRead(ts, level, lod));
	}

	return (_dc->OpenVariableRead(ts, _openVarName, level, lod));
}

template <class T>
int DataMgr::_readRegionBlock(
	int fd,
	const vector <size_t> &min, const vector <size_t> &max, T *region
) {

	DerivedVar *derivedVar = _getDerivedVar(_openVarName);
	if (derivedVar) {
		assert ((std::is_same<T,float>::value) == true);
		return(derivedVar->ReadRegionBlock(fd, min, max, (float *) region));
	}

	return(_dc->ReadRegionBlock(fd, min, max, region));
}

template <class T>
int DataMgr::_readRegion(
	int fd,
	const vector <size_t> &min, const vector <size_t> &max, T *region
) {

	DerivedVar *derivedVar = _getDerivedVar(_openVarName);
	if (derivedVar) {
		assert ((std::is_same<T,float>::value) == true);
		return(derivedVar->ReadRegion(fd, min, max, (float *) region));
	}

	return(_dc->ReadRegion(fd, min, max, region));
}

int DataMgr::_closeVariable(int fd) {


	DerivedVar *derivedVar = _getDerivedVar(_openVarName);
	if (derivedVar) {
		return(derivedVar->CloseVariable(fd));
	}

	_openVarName.clear();

	return(_dc->CloseVariable(fd));
}

int DataMgr::_getVar(string varname, int level, int lod, float *data) {

	vector <size_t> dims_at_level;
	vector <size_t> dummy;
	int rc = _dc->GetDimLensAtLevel(
		varname, level, dims_at_level, dummy
	);
	if (rc<0) return(-1);


	// Number of per time step
	//
	size_t var_size = 1;
	for (int i=0; i<dims_at_level.size(); i++) {
		var_size *= dims_at_level[i];
	}

	size_t numts = _dc->GetNumTimeSteps(varname);

	float *ptr = data;
	for (size_t ts = 0; ts<numts; ts++) {
		rc = _getVar(ts, varname, level, lod, ptr);
		if (rc<0) return(-1);

		ptr += var_size;
	}

	return(0);
}

int DataMgr::_getVar(
	size_t ts, string varname, int level, int lod, float *data
) {

	vector <size_t> dims_at_level;
	vector <size_t> dummy;
	int rc = _dc->GetDimLensAtLevel(
		varname, level, dims_at_level, dummy
	);
	if (rc<0) return(-1);
	vector <size_t> min, max;
	for (int i=0; i<dims_at_level.size(); i++) {
		min.push_back(0);
		max.push_back(dims_at_level[i]-1);
	}

	int fd = _dc->OpenVariableRead(ts, varname, level, lod);
	if (fd<0) return(-1);

	rc = _dc->ReadRegion(fd, min, max, data);
	if (rc<0) return(-1);

	rc = _dc->CloseVariable(fd);
	if (rc<0) return(-1);

	return(0);
}


int DataMgr::_getLatlonExtents(
	string varname, bool lonflag, float &min, float &max
) {

	vector <size_t> dims;
	vector <size_t> dummy;
	int rc = _dc->GetDimLensAtLevel(varname, 0, dims, dummy);
	if (rc < 0) {
		SetErrMsg("Invalid variable reference : %s", varname.c_str());
		return(-1);
	}
	assert(dims.size() >= 1 && dims.size() <=2);

    float *buf = new float[VProduct(dims)];

	rc = _getVar(varname, 0, 0, buf);
	if (rc<0) return(-1);

	//
	// Precondition longitude coordinates so that there are no
	// discontinuities (e.g. jumping 360 to 0, or -180 to 180)
	//
	if (lonflag) {
		if (dims.size() == 2) {
			GeoUtil::ShiftLon(buf, dims[0], dims[1], buf);
			GeoUtil::LonExtents(buf, dims[0], dims[1], min, max);
		}
		else {
			GeoUtil::ShiftLon(buf, dims[0], buf);
			GeoUtil::LonExtents(buf, dims[0], min, max);
		}
	}
	else {
		if (dims.size() == 2) {
			GeoUtil::LatExtents(buf, dims[0], dims[1], min, max);
		}
		else {
			GeoUtil::LatExtents(buf, dims[0], min, max);
		}
	}

	delete [] buf;

	return(0);
}

int DataMgr::_getCoordPairExtents(
	string lon, string lat, 
	float &lonmin, float &lonmax, float &latmin, float &latmax
) {
	lonmin = lonmax = latmin = latmax = 0.0;

	int rc = _getLatlonExtents(lon, true, lonmin, lonmax);
	if (rc < 0) return(-1);

	rc = _getLatlonExtents(lat, false, latmin, latmax);
	if (rc < 0) return(-1);

	return(0);
}


int DataMgr::_initProj4StringDefault() {


	// If data set has a map projection use it
	//
	_proj4StringDefault = _dc->GetMapProjection();
	if (! _proj4StringDefault.empty()) {
		return(0);
	}

	// Generate our own proj4 string
	// 

	vector <string> meshnames = _dc->GetMeshNames();
	if (meshnames.empty()) return(0);

	vector <string> coordvars;
	for (int i=0; i<meshnames.size() && coordvars.size() < 2; i++) {

		if (! _hasHorizontalXForm(meshnames[i])) continue;

		DC::Mesh m;
		bool ok = _dc->GetMesh(meshnames[i], m);
		if (! ok) continue;

		if (m.GetCoordVars().size() < 2) continue;

		coordvars = m.GetCoordVars();
	}
	if (coordvars.empty()) return(0);

	float lonmin, lonmax, latmin, latmax;
	int rc = _getCoordPairExtents(
		coordvars[0], coordvars[1], lonmin, lonmax, latmin, latmax
	);
	if (rc<0) return(-1);

	float lon_0 = (lonmin + lonmax) / 2.0;
	float lat_0 = (latmin + latmax) / 2.0;
	ostringstream oss;
	oss << " +lon_0=" << lon_0 << " +lat_0=" << lat_0;
	_proj4StringDefault = "+proj=eqc +ellps=WGS84" + oss.str();


	return(0);
}

int DataMgr::_initHorizontalCoordVars() {

	if (! _doTransformHorizontal) return(0);

	if (! _hasHorizontalXForm()) return(0);


	int rc = _initProj4StringDefault();
	if (rc<0) return(-1);

	// Already initialized via Initialize() options
	//
	if (_proj4String.empty()) {
		_proj4String = _proj4StringDefault;
	}
	

	vector <string> meshnames = _dc->GetMeshNames();

	vector <string> coordvars;
	for (int i=0; i<meshnames.size(); i++) {

		if (! _hasHorizontalXForm(meshnames[i])) continue;

		DC::Mesh m;
		bool ok = _dc->GetMesh(meshnames[i], m);
		if (! ok) continue;

		if (m.GetCoordVars().size() < 2) continue;

		coordvars = m.GetCoordVars();
		while (coordvars.size() > 2) {
			coordvars.pop_back();
		}

		vector <string> derivedCoordvars = coordvars;
		_assignHorizontalCoords(derivedCoordvars);

		// no duplicates
		//
		if (! _getDerivedCoordVar(derivedCoordvars[0])) {

			DerivedCoordVar_PCSFromLatLon *derivedVar = 
				new DerivedCoordVar_PCSFromLatLon(
					derivedCoordvars[0], _dc, coordvars, _proj4String,
					m.GetMeshType() != DC::Mesh::STRUCTURED, true
				);

			rc = derivedVar->Initialize(); 
			if (rc<0) {
				SetErrMsg("Failed to initialize derived coord variable");
				return(-1);
			}

			_dvm.AddCoordVar(derivedVar);
		}


		if (! _getDerivedCoordVar(derivedCoordvars[1])) {

			DerivedCoordVar_PCSFromLatLon *derivedVar = 
				new DerivedCoordVar_PCSFromLatLon(
					derivedCoordvars[1], _dc, coordvars, _proj4String,
					m.GetMeshType() != DC::Mesh::STRUCTURED, false
				);

			rc = derivedVar->Initialize(); 
			if (rc<0) {
				SetErrMsg("Failed to initialize derived coord variable");
				return(-1);
			}

			_dvm.AddCoordVar(derivedVar);
		}
	}

	return(0);
}

int DataMgr::_initVerticalCoordVars() {

	if (! _doTransformVertical) return(0);

	if (! _hasVerticalXForm()) return(0);

	vector <string> meshnames = _dc->GetMeshNames();

	vector <string> coordvars;
	for (int i=0; i<meshnames.size(); i++) {

		string standard_name, formula_terms;
		if (! _hasVerticalXForm(meshnames[i], standard_name,formula_terms)){
			continue;
		}

		DC::Mesh m;
		bool ok = _dc->GetMesh(meshnames[i], m);
		if (! ok) continue;

		assert (m.GetCoordVars().size() > 2);

		DerivedCoordVarStandardWRF_Terrain *derivedVar = 
			new DerivedCoordVarStandardWRF_Terrain(
				_dc, meshnames[i], formula_terms
			);

		int rc = derivedVar->Initialize(); 
		if (rc<0) {
			SetErrMsg("Failed to initialize derived coord variable");
			return(-1);
		}

		_dvm.AddCoordVar(derivedVar);

		vector <string> coord_vars = m.GetCoordVars();
		coord_vars[2] = derivedVar->GetName();
		m.SetCoordVars(coord_vars);

		_dvm.AddMesh(m);

		

		
	}

	return(0);
}


namespace VAPoR {

std::ostream &operator<<(
    std::ostream &o, const DataMgr::BlkExts &b
) {
	assert(b._bmin.size() == b._bmax.size());
	assert(b._mins.size() == b._maxs.size());

	o << "Block dimensions" << endl;
	for (int i=0;i<b._bmin.size(); i++) {
		o << "  " << b._bmin[i] << " " << b._bmax[i] << endl;
	}
	o << "Block coordinates" << endl;
	for (int i=0;i<b._mins.size(); i++) {
		assert(b._mins[i].size() == b._maxs[i].size());
		o << "Block index " << i << endl;
		for (int j=0;j<b._mins[i].size(); j++) {
			o << "  " << b._mins[i][j] << " " << b._maxs[i][j] << endl;
		}
		o << endl;
	}

    return(o);
}

};<|MERGE_RESOLUTION|>--- conflicted
+++ resolved
@@ -1469,12 +1469,8 @@
 	//
 	int	rc = _setupCoordVecs(
 		ts, varname, level, lod, min, max, varnames, roi_dims,
-<<<<<<< HEAD
-		dims, bsvec, bminvec, bmaxvec 
-=======
 		dims_at_levelvec, bsvec, bs_at_levelvec, bminvec, bmaxvec,
 		! _gridHelper.IsUnstructured(gridType)
->>>>>>> f0dfbc6e
 	);
 	if (rc<0) return(NULL);
 
