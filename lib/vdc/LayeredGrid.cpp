#include <stdio.h>
#include <iostream>
#include <cmath>
#include <cfloat>
#include <vapor/vizutil.h>
#include "vapor/utils.h"
#include "vapor/LayeredGrid.h"
#define INCLUDE_DEPRECATED_LEGACY_VECTOR_MATH
#include "vapor/LegacyVectorMath.h"
#include "vapor/VAssert.h"

using namespace std;
using namespace VAPoR;

LayeredGrid::LayeredGrid(const vector<size_t> &dims, const vector<size_t> &bs, const vector<float *> &blks, const std::vector<double> &xcoords, const std::vector<double> &ycoords,
                         const RegularGrid &zrg)
: StructuredGrid(dims, bs, blks), _sg2d(vector<size_t>(dims.begin(), dims.begin() + 2), vector<size_t>(bs.begin(), bs.begin() + 2), vector<float *>(), xcoords, ycoords, vector<double>()), _zrg(zrg),
  _xcoords(xcoords), _ycoords(ycoords)
{
    VAssert(GetDimensions().size() == 3);
    VAssert(xcoords.size() == GetDimensions()[0]);
    VAssert(ycoords.size() == GetDimensions()[1]);
    VAssert(zrg.GetDimensions()[0] == xcoords.size());
    VAssert(zrg.GetDimensions()[1] == ycoords.size());

    _interpolationOrder = 1;

    // Set horizontal extents from sg2d
    //
    _sg2d.GetUserExtents(_minu, _maxu);

    // Get extents of layered dimension
    //
    float range[2];
    _zrg.GetRange(range);
    _minu[2] = (double)range[0];
    _maxu[2] = (double)range[1];
}

vector<size_t> LayeredGrid::GetCoordDimensions(size_t dim) const
{
    if (dim == 0) {
        return (vector<size_t>(1, GetDimensions()[0]));
    } else if (dim == 1) {
        return (vector<size_t>(1, GetDimensions()[1]));
    } else if (dim == 2) {
        return (_zrg.GetDimensions());
    } else {
        return (vector<size_t>(1, 1));
    }
}

void LayeredGrid::GetUserExtentsHelper(DblArr3 &minu, DblArr3 &maxu) const
{
    minu = _minu;
    maxu = _maxu;
}

void LayeredGrid::GetBoundingBox(const Size_tArr3 &min, const Size_tArr3 &max, DblArr3 &minu, DblArr3 &maxu) const
{
    Size_tArr3 cMin;
    ClampIndex(min, cMin);

    Size_tArr3 cMax;
    ClampIndex(max, cMax);

    // Get extents of horizontal dimensions. Note: also get vertical
    // dimension, but it's bogus for layered grid.
    //
    GetUserCoordinates(cMin, minu);
    GetUserCoordinates(cMax, maxu);

    // Initialize min and max coordinates of varying dimension with
    // coordinates of "first" and "last" grid point. Coordinates of
    // varying dimension are stored as values of a scalar function
    // sampling the coordinate space.
    //
    float mincoord = _zrg.GetValueAtIndex(cMin);
    float maxcoord = _zrg.GetValueAtIndex(cMax);

    // Now find the extreme values of the varying dimension's coordinates
    //
    for (int j = cMin[1]; j <= cMax[1]; j++) {
        for (int i = cMin[0]; i <= cMax[0]; i++) {
            float v = _zrg.AccessIJK(i, j, cMin[2]);

            if (v < mincoord) mincoord = v;
        }
    }

    for (int j = cMin[1]; j <= cMax[1]; j++) {
        for (int i = cMin[0]; i <= cMax[0]; i++) {
            float v = _zrg.AccessIJK(i, j, cMax[2]);

            if (v > maxcoord) maxcoord = v;
        }
    }

    minu[2] = mincoord;
    maxu[2] = maxcoord;
}

bool LayeredGrid::_insideGrid(const DblArr3 &coords, Size_tArr3 &indices, double wgts[3]) const
{
    // Get indices and weights for horizontal slice
    //
    bool found = _sg2d.GetIndicesCell(coords, indices, wgts);
    if (!found) return (found);

    // XZ and YZ cell sides are planar, but XY sides may not be. We divide
    // the XY faces into two triangles (changing hexahedrals into prims)
    // and figure out which triangle (prism) the point is in (first or
    // second). Then we search the stack of first (or second) prism in Z
    //
    //

    // Check if point is in "first" triangle (0,0), (1,0), (1,1)
    //
    double     lambda[3];
    double     pt[] = {coords[0], coords[1]};
    Size_tArr3 iv = {indices[0], indices[0] + 1, indices[0] + 1};
    Size_tArr3 jv = {indices[1], indices[1], indices[1] + 1};
    double     tverts[] = {_xcoords[iv[0]], _ycoords[jv[0]], _xcoords[iv[1]], _ycoords[jv[1]], _xcoords[iv[2]], _ycoords[jv[2]]};

    bool inside = VAPoR::BarycentricCoordsTri(tverts, pt, lambda);
    if (!inside) {
        // Not in first triangle.
        // Now check if point is in "second" triangle (0,0), (1,1), (0,1)
        //
        iv = {indices[0], indices[0] + 1, indices[0]};
        jv = {indices[1], indices[1] + 1, indices[1] + 1};
        double tverts[] = {_xcoords[iv[0]], _ycoords[jv[0]], _xcoords[iv[1]], _ycoords[jv[1]], _xcoords[iv[2]], _ycoords[jv[2]]};

        inside = VAPoR::BarycentricCoordsTri(tverts, pt, lambda);

        // Mathematically this shouldn't happen if _sg2d.GetIndicesCell()
        // returns true, but have to contend with floating point roundoff
        //
        if (!inside) return (false);
    }

    float z0, z1;

    // Find k index of cell containing z. Already know i and j indices
    //
<<<<<<< HEAD

    // Find k index of cell containing z. Already know i and j indices
    //
    vector<double> zcoords;

=======
    vector<double> zcoords;

>>>>>>> 8dbf5cd0
    size_t nz = GetDimensions()[2];
    zcoords.reserve(nz);
    for (int kk = 0; kk < nz; kk++) {
        // Interpolate Z coordinate across triangle
        //
        float zk = _zrg.AccessIJK(iv[0], jv[0], kk) * lambda[0] + _zrg.AccessIJK(iv[1], jv[1], kk) * lambda[1] + _zrg.AccessIJK(iv[2], jv[2], kk) * lambda[2];

        zcoords.push_back(zk);
    }

    if (!Wasp::BinarySearchRange(zcoords, coords[2], indices[2])) return (false);

    VAssert(indices[2] < nz - 1);

    z0 = zcoords[indices[2]];
    z1 = zcoords[indices[2] + 1];

    wgts[2] = 1.0 - (coords[2] - z0) / (z1 - z0);

    return (true);
}

float LayeredGrid::GetValueNearestNeighbor(const DblArr3 &coords) const
{
    Size_tArr3 indices;
    double     wgts[3];
    bool       found = _insideGrid(coords, indices, wgts);
    if (!found) return (GetMissingValue());

    if (wgts[0] < 0.5) indices[0] += 1;
    if (wgts[1] < 0.5) indices[1] += 1;
    if (wgts[2] < 0.5) indices[2] += 1;

    return (AccessIJK(indices[0], indices[1], indices[2]));
}

float LayeredGrid::GetValueLinear(const DblArr3 &coords) const
{
    Size_tArr3 indices;
    double     wgts[3];
    bool       found = _insideGrid(coords, indices, wgts);
    if (!found) return (GetMissingValue());

    size_t i0 = indices[0];
    size_t j0 = indices[1];
    size_t k0 = indices[2];
    size_t i1 = indices[0] + 1;
    size_t j1 = indices[1] + 1;
    size_t k1 = indices[2] + 1;

    //
    // perform tri-linear interpolation
    //
    double p0, p1, p2, p3, p4, p5, p6, p7;
    double iwgt = 1.0 - wgts[0];    // Oops. Weights reversed.
    double jwgt = 1.0 - wgts[1];
    double kwgt = 1.0 - wgts[2];

    p0 = AccessIJK(i0, j0, k0);
    if (p0 == GetMissingValue()) return (GetMissingValue());

    if (iwgt != 0.0) {
        p1 = AccessIJK(i1, j0, k0);
        if (p1 == GetMissingValue()) return (GetMissingValue());
    } else
        p1 = 0.0;

    if (jwgt != 0.0) {
        p2 = AccessIJK(i0, j1, k0);
        if (p2 == GetMissingValue()) return (GetMissingValue());
    } else
        p2 = 0.0;

    if (iwgt != 0.0 && jwgt != 0.0) {
        p3 = AccessIJK(i1, j1, k0);
        if (p3 == GetMissingValue()) return (GetMissingValue());
    } else
        p3 = 0.0;

    if (kwgt != 0.0) {
        p4 = AccessIJK(i0, j0, k1);
        if (p4 == GetMissingValue()) return (GetMissingValue());
    } else
        p4 = 0.0;

    if (kwgt != 0.0 && iwgt != 0.0) {
        p5 = AccessIJK(i1, j0, k1);
        if (p5 == GetMissingValue()) return (GetMissingValue());
    } else
        p5 = 0.0;

    if (kwgt != 0.0 && jwgt != 0.0) {
        p6 = AccessIJK(i0, j1, k1);
        if (p6 == GetMissingValue()) return (GetMissingValue());
    } else
        p6 = 0.0;

    if (kwgt != 0.0 && iwgt != 0.0 && jwgt != 0.0) {
        p7 = AccessIJK(i1, j1, k1);
        if (p7 == GetMissingValue()) return (GetMissingValue());
    } else
        p7 = 0.0;

    double c0 = p0 + iwgt * (p1 - p0) + jwgt * ((p2 + iwgt * (p3 - p2)) - (p0 + iwgt * (p1 - p0)));
    double c1 = p4 + iwgt * (p5 - p4) + jwgt * ((p6 + iwgt * (p7 - p6)) - (p4 + iwgt * (p5 - p4)));

    return (c0 + kwgt * (c1 - c0));
}

float LayeredGrid::GetValue(const DblArr3 &coords) const
{
    // Clamp coordinates on periodic boundaries to grid extents
    //
    DblArr3 cCoords;
    ClampCoord(coords, cCoords);

    const vector<size_t> &dims = GetDimensions();

    // Figure out interpolation order
    //
    int interp_order = _interpolationOrder;
    if (interp_order == 2) {
        if (dims[2] < 3) interp_order = 1;
    }

    if (interp_order == 0) {
        return (GetValueNearestNeighbor(cCoords));
    } else if (interp_order == 1) {
        return (GetValueLinear(cCoords));
    }

    return _getValueQuadratic(cCoords.data());
}

void LayeredGrid::SetInterpolationOrder(int order)
{
    if (order < 0 || order > 3) order = 2;
    _interpolationOrder = order;
}

void LayeredGrid::GetUserCoordinates(const Size_tArr3 &indices, DblArr3 &coords) const
{
    Size_tArr3 cIndices;
    ClampIndex(indices, cIndices);

    // First get coordinates of (horizontal) dimensions
    //
    _sg2d.GetUserCoordinates(indices, coords);

    // Now get coordinates of z dimension
    //
    coords[2] = _zrg.GetValueAtIndex(cIndices);
}

bool LayeredGrid::GetIndicesCell(const DblArr3 &coords, Size_tArr3 &indices) const
{
    DblArr3 cCoords;
    ClampCoord(coords, cCoords);

    double dummy[3];
    return (_insideGrid(coords, indices, dummy));

    return (true);
}

bool LayeredGrid::InsideGrid(const DblArr3 &coords) const
{
    // Clamp coordinates on periodic boundaries to reside within the
    // grid extents (vary-dimensions can not have periodic boundaries)
    //
    DblArr3 cCoords;
    ClampCoord(coords, cCoords);

    Size_tArr3 indices;
    bool       found = GetIndicesCell(cCoords, indices);
    return (found);
}

LayeredGrid::ConstCoordItrLayered::ConstCoordItrLayered(const LayeredGrid *lg, bool begin) : ConstCoordItrAbstract()
{
    _lg = lg;
    _nElements2D = lg->GetDimensions()[0] * lg->GetDimensions()[1];
    _coords = vector<double>(3, 0.0);

    if (begin) {
        _index2D = 0;
        _zCoordItr = lg->_zrg.cbegin();
        _itr2D = lg->_sg2d.ConstCoordBegin();
    } else {
        _index2D = _nElements2D - 1;
        _zCoordItr = lg->_zrg.cend();
        _itr2D = lg->_sg2d.ConstCoordEnd();
    }
}

LayeredGrid::ConstCoordItrLayered::ConstCoordItrLayered(const ConstCoordItrLayered &rhs) : ConstCoordItrAbstract()
{
    _lg = rhs._lg;
    _nElements2D = rhs._nElements2D;
    _coords = rhs._coords;
    _index2D = rhs._index2D;
    _zCoordItr = rhs._zCoordItr;
    _itr2D = rhs._itr2D;
}

LayeredGrid::ConstCoordItrLayered::ConstCoordItrLayered() : ConstCoordItrAbstract() { _coords.clear(); }

void LayeredGrid::ConstCoordItrLayered::next()
{
    ++_index2D;
    ++_itr2D;
    ++_zCoordItr;

    // Check for overflow
    //
    if (_index2D == _nElements2D) {
        _itr2D = _lg->_sg2d.ConstCoordBegin();
        _index2D = 0;
    }

    _coords[0] = (*_itr2D)[0];
    _coords[1] = (*_itr2D)[1];

    _coords[2] = *_zCoordItr;
}

void LayeredGrid::ConstCoordItrLayered::next(const long &offset)
{
    long offset2D = offset % _nElements2D;

    if (offset2D + _index2D < _nElements2D) {
        _itr2D += offset;
        _index2D += offset;
    } else {
        size_t o = (offset2D + _index2D) % _nElements2D;
        _itr2D = _lg->_sg2d.ConstCoordBegin() + o;
        _index2D = o;
    }

    _coords[0] = (*_itr2D)[0];
    _coords[1] = (*_itr2D)[1];

    _zCoordItr += offset;
    _coords[2] = *_zCoordItr;
}

void LayeredGrid::_getBilinearWeights(const double coords[3], double &iwgt, double &jwgt) const
{
    vector<size_t> dims = GetDimensions();

    size_t indices0[3];
    bool   found = GetIndicesCell(coords, indices0);
    VAssert(found);

    size_t indices1[3] = {indices0[0], indices0[1], indices0[2]};
    if (indices0[0] != dims[0] - 1) { indices1[0] += 1; }
    if (indices0[1] != dims[1] - 1) { indices1[1] += 1; }

    double coords0[3], coords1[3];
    GetUserCoordinates(indices0, coords0);
    GetUserCoordinates(indices1, coords1);
    double x = coords[0];
    double y = coords[1];
    double x0 = coords0[0];
    double y0 = coords0[1];
    double x1 = coords1[0];
    double y1 = coords1[1];

    if (x1 != x0)
        iwgt = fabs((x - x0) / (x1 - x0));
    else
        iwgt = 0.0;
    if (y1 != y0)
        jwgt = fabs((y - y0) / (y1 - y0));
    else
        jwgt = 0.0;
}

double LayeredGrid::_bilinearInterpolation(size_t i0, size_t i1, size_t j0, size_t j1, size_t k0, double iwgt, double jwgt) const
{
    double val00, val01, val10, val11, xVal0, result;
    double xVal1 = 0.0;
    double mv = GetMissingValue();

    val00 = AccessIJK(i0, j0, k0);
    val10 = AccessIJK(i1, j0, k0);
    if ((val00 == mv) || (val10 == mv)) return mv;
    if (val00 == mv)
        xVal0 = val10;
    else if (val10 == mv)
        xVal0 = val00;
    else
        xVal0 = val00 * (1 - iwgt) + val10 * iwgt;

    val01 = AccessIJK(i0, j1, k0);
    val11 = AccessIJK(i1, j1, k0);
    if ((val01 == mv) || (val11 == mv)) return mv;
    if (val01 == mv)
        xVal0 = val11;
    else if (val11 == mv)
        xVal0 = val01;
    else
        xVal1 = val01 * (1 - iwgt) + val11 * iwgt;

    result = xVal0 * (1 - jwgt) + xVal1 * jwgt;

    if ((val00 == mv) || (val01 == mv) || (val10 == mv) || (val11 == mv))
        return mv;
    else
        return result;
}

double LayeredGrid::_bilinearElevation(size_t i0, size_t i1, size_t j0, size_t j1, size_t k0, double iwgt, double jwgt) const
{
    double xVal0, result;
    double xVal1 = 0.0;
    double x, y, z00, z10, z01, z11;

    GetUserCoordinates(i0, j0, k0, x, y, z00);
    GetUserCoordinates(i1, j0, k0, x, y, z10);
    xVal0 = z00 * (1 - iwgt) + z10 * iwgt;

    GetUserCoordinates(i0, j1, k0, x, y, z01);
    GetUserCoordinates(i1, j1, k0, x, y, z11);
    xVal1 = z01 * (1 - iwgt) + z11 * iwgt;

    result = xVal0 * (1 - jwgt) + xVal1 * jwgt;
    return result;
}

float LayeredGrid::_getValueQuadratic(const double coords[3]) const
{
    double         mv = GetMissingValue();
    vector<size_t> dims = GetDimensions();

    // Get the indecies of the hyperslab containing the point
    // k0 = level above the point
    // k1 = level below the point
    // k2 = two levels below the point
    //
    size_t indices[3];
    bool   found = GetIndicesCell(coords, indices);
    if (!found) return (GetMissingValue());

    size_t i0 = indices[0];
    size_t j0 = indices[1];
    size_t k1 = indices[2];

    size_t k0, k2;
    size_t i1, j1;

    if (i0 == dims[0] - 1)
        i1 = i0;
    else
        i1 = i0 + 1;
    if (j0 == dims[1] - 1)
        j1 = j0;
    else
        j1 = j0 + 1;
    if (k1 == 0) {
        k2 = 0;
        k1 = 1;
        k0 = 2;
    } else if (k1 == dims[2] - 1) {
        k2 = dims[2] - 3;
        k1 = dims[2] - 2;
        k0 = dims[2] - 1;
    } else {
        k0 = k1 + 1;
        k2 = k1 - 1;
    }

    double iwgt, jwgt;
    _getBilinearWeights(coords, iwgt, jwgt);

    // bilinearly interpolated values at each k0, k1 and k2
    double val0, val1, val2;
    val0 = _bilinearInterpolation(i0, i1, j0, j1, k0, iwgt, jwgt);
    val1 = _bilinearInterpolation(i0, i1, j0, j1, k1, iwgt, jwgt);
    val2 = _bilinearInterpolation(i0, i1, j0, j1, k2, iwgt, jwgt);
    if ((val0 == mv) || (val1 == mv) || (val2 == mv)) return mv;

    // bilinearly interpolated elevations at each k0, k1, and k2
    double z0, z1, z2;
    z0 = _bilinearElevation(i0, i1, j0, j1, k0, iwgt, jwgt);
    z1 = _bilinearElevation(i0, i1, j0, j1, k1, iwgt, jwgt);
    z2 = _bilinearElevation(i0, i1, j0, j1, k2, iwgt, jwgt);
    if ((z0 == mv) || (z1 == mv) || (z2 == mv)) return mv;

    // quadratic interpolation weights
    double z = coords[2];
    double w0, w1, w2;
    w0 = ((z - z1) * (z - z2)) / ((z0 - z1) * (z0 - z2));
    w1 = ((z - z0) * (z - z2)) / ((z1 - z0) * (z1 - z2));
    w2 = ((z - z0) * (z - z1)) / ((z2 - z0) * (z2 - z1));

    double val;
    val = val0 * w0 + val1 * w1 + val2 * w2;

    return val;
}

double LayeredGrid::_interpolateVaryingCoord(size_t i0, size_t j0, size_t k0, double x, double y) const
{
    // varying dimension coord at corner grid points of cell face
    //
    double c00, c01, c10, c11;

    vector<size_t> dims = GetDimensions();

    size_t i1, j1, k1;
    if (i0 == dims[0] - 1)
        i1 = i0;
    else
        i1 = i0 + 1;
    if (j0 == dims[1] - 1)
        j1 = j0;
    else
        j1 = j0 + 1;
    if (k0 == dims[2] - 1)
        k1 = k0;
    else
        k1 = k0 + 1;

    // Coordinates of grid points for non-varying dimensions
    double x0, y0, z0, x1, y1, z1;
    GetUserCoordinates(i0, j0, k0, x0, y0, z0);
    GetUserCoordinates(i1, j1, k1, x1, y1, z1);
    double iwgt, jwgt;

    c00 = _zrg.AccessIJK(i0, j0, k0);
    c01 = _zrg.AccessIJK(i1, j0, k0);
    c10 = _zrg.AccessIJK(i0, j1, k0);
    c11 = _zrg.AccessIJK(i1, j1, k0);

    if (x1 != x0)
        iwgt = fabs((x - x0) / (x1 - x0));
    else
        iwgt = 0.0;
    if (y1 != y0)
        jwgt = fabs((y - y0) / (y1 - y0));
    else
        jwgt = 0.0;

    double z = c00 + iwgt * (c01 - c00) + jwgt * ((c10 + iwgt * (c11 - c10)) - (c00 + iwgt * (c01 - c00)));
    return (z);
}<|MERGE_RESOLUTION|>--- conflicted
+++ resolved
@@ -143,16 +143,8 @@
 
     // Find k index of cell containing z. Already know i and j indices
     //
-<<<<<<< HEAD
-
-    // Find k index of cell containing z. Already know i and j indices
-    //
     vector<double> zcoords;
 
-=======
-    vector<double> zcoords;
-
->>>>>>> 8dbf5cd0
     size_t nz = GetDimensions()[2];
     zcoords.reserve(nz);
     for (int kk = 0; kk < nz; kk++) {
