--- conflicted
+++ resolved
@@ -43,14 +43,8 @@
     return 0;
 }
 
-<<<<<<< HEAD
-# if 0
-// Code from VAPOR 3.2. Could be deleted if VAPOR 3.3 runs well.
-int Advection::AdvectOneStep( Field* velocity, float deltaT, ADVECTION_METHOD method )
-=======
 
 int Advection::AdvectSteps( Field* velocity, float deltaT, size_t maxSteps, ADVECTION_METHOD method )
->>>>>>> a00e3db9
 {
     int ready = CheckReady();
     if( ready != 0 )
@@ -197,117 +191,6 @@
     else
         return NO_ADVECT_HAPPENED;
 }
-#endif
-
-int
-Advection::AdvectSteps( Field* velocity, float deltaT, size_t maxSteps, ADVECTION_METHOD method )
-{
-    int ready = CheckReady();
-    if( ready != 0 )
-        return ready;
-    bool happened = false;
-
-    // Observation: user parameters are not gonna change while this function executes.
-    // Action: lock these parameters.
-    if( velocity->LockParams() != 0 )
-        return PARAMS_ERROR;
-
-    // The particle advection process can be parallelized per particle
-    // Each stream represents a trajectory for a single particle
-    // #pragma omp parallel for
-    for(size_t streamIdx = 0; streamIdx < _streams.size(); streamIdx++)
-    {
-        auto& s = _streams[streamIdx];
-        size_t numberOfSteps = 0;
-        while(numberOfSteps < maxSteps)
-        {
-            // Check if the particle is inside of the volume.
-            // Also wrap it along periodic dimensions if enabled.
-            if( !velocity->InsideVolumeVelocity( s.back().time, s.back().location ) )
-            {
-                auto& p0 = s.back();
-                // Attempt to apply periodicity
-                bool locChanged = false;
-                auto loc = p0.location;
-                for( int i = 0; i < 3; i++ )    // correct coordinates in each periodic dimension
-                {
-                    if( _isPeriodic[i] )
-                    {
-                        loc[i] = _applyPeriodic( loc[i], _periodicBounds[i][0], _periodicBounds[i][1] );
-                        locChanged = true;
-                    }
-                }
-
-                if( !locChanged )   // no dimension is periodic
-                    break;          // skip this particle, since it's out of the volume
-
-                // If the new location comes inside volume, then we do these things:
-                // 1) Update the location of p0 to represent the wrapped result.
-                // 2) Insert a separator particle before p0.
-                if( velocity->InsideVolumeVelocity( p0.time, loc ) )
-                {
-                    p0.location = loc;
-
-                    Particle separator;
-                    separator.SetSpecial( true );
-                    auto itr = s.end();
-                    --itr;      // insert before the last element, p0
-                    s.insert( itr, std::move(separator) );
-                    _separatorCount[streamIdx]++;
-                }
-                else {
-                    break;   // skip this particle, since it's out of the volume
-                }
-            }
-
-            const auto& past0 = s.back();
-            float dt = deltaT;
-            if( s.size() > 2 )  // If there are at least 3 particles in the stream and
-            {                   // neither is a separator, we also adjust *dt*
-                const auto& past1 = s[ s.size()-2 ];
-                const auto& past2 = s[ s.size()-3 ];
-                if( (!past1.IsSpecial()) && (!past2.IsSpecial()) )
-                {
-                    float mindt = deltaT / 20.0f,   maxdt = deltaT * 20.0f;
-                    dt  = past0.time - past1.time;     // step size used by last integration
-                    dt *= _calcAdjustFactor( past2, past1, past0 );
-                    if( dt > 0 )    // integrate forward 
-                        dt  = glm::clamp( dt, mindt, maxdt );
-                    else            // integrate backward
-                        dt  = glm::clamp( dt, maxdt, mindt );
-                }
-           }
-
-           Particle p1;
-           int rv = 0;
-           switch (method)
-           {
-               case ADVECTION_METHOD::EULER:
-                    rv = _advectEuler( velocity, past0, dt, p1 ); break;
-               case ADVECTION_METHOD::RK4:
-                    rv = _advectRK4(   velocity, past0, dt, p1 ); break;
-           }
-           if( rv != 0 )   // Advection wasn't successful for some reason...
-               break;
-           else            // Advection successful, keep the new particle.
-           {
-                happened = true;
-                numberOfSteps++;
-                s.emplace_back( std::move(p1) );
-           }
-        } //end loop for particle
-    } // end loop for streams
-
-    velocity->UnlockParams();
-
-    if( happened )
-        return ADVECT_HAPPENED;
-    else
-        return NO_ADVECT_HAPPENED;
-}
-
-
-
 
 
 int
@@ -417,11 +300,8 @@
         if( scalar->LockParams() != 0 )
             return PARAMS_ERROR;
 
-<<<<<<< HEAD
         _valueVarName = scalar->ScalarName;
 
-=======
->>>>>>> a00e3db9
         for( auto& s : _streams ) {
             for( auto& p : s ) {
                 // Skip this particle if it's a separator
@@ -433,15 +313,9 @@
                     continue;
 
                 float value;
-<<<<<<< HEAD
-                int rv = scalar->GetScalar( p.time, p.location, value, false );
-                if( rv == 0 ) {     // The end of a stream could be outside of the volume,
-=======
                 int rv = scalar->GetScalar( p.time, p.location, value );
                 if( rv == 0 )       // The end of a stream could be outside of the volume,
->>>>>>> a00e3db9
                     p.value = value;// so let's only color it when the return value is 0.
-                }
             }
         }
 
@@ -454,10 +328,8 @@
             if( s.size() > mostSteps )
                 mostSteps = s.size();
         }
-<<<<<<< HEAD
+
         _valueVarName = scalar->ScalarName;
-=======
->>>>>>> a00e3db9
 
         for( size_t i = 0; i < mostSteps; i++ ) {
             for( auto& s : _streams ) {
@@ -471,16 +343,9 @@
                         continue;
 
                     float val;
-<<<<<<< HEAD
-                    int rv = scalar->GetScalar( p.time, p.location, val, false );
-                    if( rv == 0 ) {
-                        p.value = val;
-                    }
-=======
                     int rv = scalar->GetScalar( p.time, p.location, val );
                     if( rv == 0 )
                         p.value = val;
->>>>>>> a00e3db9
                 }
             } // end of a stream
         } // end of all steps
@@ -492,7 +357,6 @@
 
 int Advection::CalculateParticleProperties( Field* scalar )
 {
-<<<<<<< HEAD
     // Test if this scalar property is already calculated.
     if( std::find( _propertyVarNames.cbegin(), _propertyVarNames.cend(), scalar->ScalarName )
         != _propertyVarNames.cend() )
@@ -508,7 +372,7 @@
         for( auto& s : _streams ) {
             for( auto& p : s ) {
                 float val;
-                int rv = scalar->GetScalar( p.time, p.location, val, false );
+                int rv = scalar->GetScalar( p.time, p.location, val );
                 if( rv == 0 )
                     p.AttachProperty( val );
             }
@@ -525,28 +389,10 @@
                 if( i < s.size() ) {
                     auto& p = s[i];
                     float value;
-                    int rv = scalar->GetScalar( p.time, p.location, value, false );
+                    int rv = scalar->GetScalar( p.time, p.location, value );
                     if( rv == 0 )   // A particle could be out of the volume, so we only
                         p.AttachProperty( value );  // attach property when returns 0.
                 }
-=======
-    size_t mostSteps = 0;
-    for( const auto& s : _streams )
-        if( s.size() > mostSteps )
-            mostSteps = s.size();
-     
-    for( size_t i = 0; i < mostSteps; i++ )
-    {
-        for( auto& s : _streams )
-        {
-            if( i < s.size() )
-            {
-                auto& p = s[i];
-                float value;
-                int rv = scalar->GetScalar( p.time, p.location, value );
-                if( rv == 0 )   // A particle could be out of the volume, so we only
-                    p.AttachProperty( value );  // attach property when returns 0.
->>>>>>> a00e3db9
             }
         }
     }
