#ifndef BARBSUBTABS_H
#define BARBSUBTABS_H

#include "ui_BarbAppearanceGUI.h"
#include "ui_BarbVariablesGUI.h"
#include "ui_BarbGeometryGUI.h"

namespace VAPoR {
	class ControlExec;
	class RenderParams;
	class ParamsMgr;
	class DataMgr;
	class BarbParams;
}

class BarbVariablesSubtab : public QWidget, public Ui_BarbVariablesGUI {

	Q_OBJECT

public:
	BarbVariablesSubtab(QWidget* parent);

	void Initialize(VAPoR::BarbParams* bParams, VAPoR::DataMgr* dataMgr);

	void Update(
		VAPoR::DataMgr *dataMgr,
		VAPoR::ParamsMgr *paramsMgr,
		VAPoR::RenderParams *rParams
	);
};

class BarbAppearanceSubtab : public QWidget, public Ui_BarbAppearanceGUI {

	Q_OBJECT

public:
	BarbAppearanceSubtab(QWidget* parent);

	void Update(
		VAPoR::DataMgr *dataMgr,
		VAPoR::ParamsMgr *paramsMgr,
		VAPoR::RenderParams *rParams
	);

private slots:
	void xDimChanged(int i);
	void yDimChanged(int i);
	void zDimChanged(int i);
	void lengthChanged(double d);
	void thicknessChanged(double d);
	void recalculateScales();

private:
	void _hideZDimWidgets();
	void _showZDimWidgets();
	bool _isVariable2D() const;

	VAPoR::BarbParams* _bParams;
	VAPoR::DataMgr* _dataMgr;
	VAPoR::ParamsMgr* _paramsMgr;
	Combo* _xDimCombo;
	Combo* _yDimCombo;
	Combo* _lengthCombo;
	Combo* _thicknessCombo;
};

class BarbGeometrySubtab : public QWidget, public Ui_BarbGeometryGUI {

	Q_OBJECT

public:
	BarbGeometrySubtab(QWidget* parent);
	
<<<<<<< HEAD
	void Update(
		VAPoR::ParamsMgr *paramsMgr,
		VAPoR::DataMgr *dataMgr,
		VAPoR::RenderParams *rParams
	);
=======
void Update(
	VAPoR::ParamsMgr *paramsMgr,
	VAPoR::DataMgr *dataMgr,
	VAPoR::RenderParams *rParams
);
>>>>>>> 1ff5d28e

private:
	VAPoR::BarbParams* _bParams;
};

#endif //BARBSUBTABS_H<|MERGE_RESOLUTION|>--- conflicted
+++ resolved
@@ -21,6 +21,11 @@
 	BarbVariablesSubtab(QWidget* parent);
 
 	void Initialize(VAPoR::BarbParams* bParams, VAPoR::DataMgr* dataMgr);
+	void pushVarStartingWithLetter(
+		vector<string> searchVars, 
+		vector<string> &returnVars, 
+		char letter
+	);
 
 	void Update(
 		VAPoR::DataMgr *dataMgr,
@@ -71,19 +76,11 @@
 public:
 	BarbGeometrySubtab(QWidget* parent);
 	
-<<<<<<< HEAD
-	void Update(
-		VAPoR::ParamsMgr *paramsMgr,
-		VAPoR::DataMgr *dataMgr,
-		VAPoR::RenderParams *rParams
-	);
-=======
 void Update(
 	VAPoR::ParamsMgr *paramsMgr,
 	VAPoR::DataMgr *dataMgr,
 	VAPoR::RenderParams *rParams
 );
->>>>>>> 1ff5d28e
 
 private:
 	VAPoR::BarbParams* _bParams;
