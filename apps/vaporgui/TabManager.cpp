//************************************************************************
//									*
//		     Copyright (C)  2004				*
//     University Corporation for Atmospheric Research			*
//		     All Rights Reserved				*
//									*
//************************************************************************/
//
//	File:		TabManager.cpp
//
//	Author:		Alan Norton
//			National Center for Atmospheric Research
//			PO 3000, Boulder, Colorado
//
//	Date:		June 2004
//
//	Description:	Implements the TabManager class.  This is the QTabWidget
//		that contains a tab for each of the Params classes
//
#include <vapor/glutil.h> // Must be included first
#include <algorithm>
#include <qtabwidget.h>
#include <qwidget.h>
#include <QScrollArea>
#include <QSizePolicy>
#include "TabManager.h"
#include "ui_NavigationTab.h"
#include "AnimationEventRouter.h"
<<<<<<< HEAD
#include "AnnotationEventRouter.h"
#include "AppSettingsEventRouter.h"
#include "StartupEventRouter.h"
=======
>>>>>>> e7ca1ece
#include "NavigationEventRouter.h"
#include "SettingsEventRouter.h"
#include "HelloEventRouter.h"
#include "RenderEventRouter.h"
#include "RenderHolder.h"
#include "AppSettingsParams.h"

//Extension tabs also included (until we find a nicer way to separate extensions)
#include "TwoDDataEventRouter.h"
#include "ImageEventRouter.h"
#include "BarbEventRouter.h"
#include "ContourEventRouter.h"

TabManager *TabManager::_tabManager = NULL;

using namespace VAPoR;
TabManager::TabManager(QWidget *parent, ControlExec *ce, VizWinMgr *vizWinMgr)
    : QTabWidget(parent) {
    _controlExec = ce;
    _renderHolder = new RenderHolder(this, _controlExec);

    // UGGGGH! Need to get VizWinMgr out of here and out NavigationEventRouter
    //
    _vizWinMgr = vizWinMgr;

    //Initialize arrays of widgets and types
    //
    for (int i = 0; i < 3; i++) {
        _widgets[i].clear();
        _widgetTags[i].clear();
        _currentFrontPage[i] = -1;
        _prevFrontPage[i] = -1;
        _topWidgets.push_back(NULL);
    }

    _currentTopTab = -1;
    _prevTopTab = -1;

    setElideMode(Qt::ElideNone);

    _topName[0] = "Renderers";
    _topName[1] = "Navigation";
    _topName[2] = "Settings";

    _initialized = false;

    connect(
        _renderHolder, SIGNAL(activeChanged(string, string, string)),
        this, SLOT(setActive(string, string, string)));
    connect(
        _renderHolder, SIGNAL(newRendererSignal(string, string, string)),
        this, SLOT(newRenderer(string, string, string)));

    _createAllDefaultTabs();

    show();

    _initialized = true;
}

void TabManager::ShowRenderWidget(string tag) {

    MoveToFront(tag);
    for (int i = 0; i < _widgets[0].size(); i++) {
        if (_widgetTags[0][i] != tag) {
            _widgets[0][i]->hide();
        } else {
            _widgets[0][i]->show();
        }
    }
}
void TabManager::HideRenderWidgets() {
    for (int i = 0; i < _widgets[0].size(); i++) {
        _widgets[0][i]->hide();
    }
}

/*
 * Make the specified named panel move to front tab, using
 * a specific visualizer number.  
 */

int TabManager::MoveToFront(string widgetTag) {

    int posn = findWidget(widgetTag);
    if (posn < 0)
        return -1;

    int tabType = getTabType(widgetTag);
    assert(tabType >= 0 && tabType <= 2);

    _currentFrontPage[tabType] = posn;

    setCurrentIndex(tabType);
    if (tabType > 0) {
        QTabWidget *qtw = (QTabWidget *)_getSubTabWidget(tabType);
        qtw->setCurrentIndex(posn);
    } else {
        _renderHolder->SetCurrentIndex(posn);
    }
    return posn;
}

/*
 *  Find the index of the widget in its subTabWidget that has the specified type
 */
int TabManager::findWidget(string widgetTag) {
    int tabType = getTabType(widgetTag);
    assert(tabType >= 0 && tabType <= 2);

    for (int i = 0; i < _widgets[tabType].size(); i++) {
        if (_widgetTags[tabType][i] == widgetTag)
            return i;
    }
    return -1;
}

void TabManager::SetActiveViz(const QString &vizNameQ) {

    _tabManager->show();
    // Make the renderHolder show either the active renderer or none.
    //
    _renderHolder->Update();
}

bool TabManager::IsFrontTab(QWidget *wid) {
    int topTab = _currentTopTab;

    return (wid == _widgets[topTab][_currentFrontPage[topTab]]);
}

int TabManager::getTabType(string t) {

    for (int tabType = 0; tabType < 3; tabType++) {
        for (int i = 0; i < _widgetTags[tabType].size(); i++) {
            if (_widgetTags[tabType][i] == t)
                return (tabType);
        }
    }
    return (-1);
}

void TabManager::Update() {
    _renderHolder->Update();

    _updateRouters();
}

//////////////////////////////////////////////////////////////////////////////
//
// SLOTS
//
//////////////////////////////////////////////////////////////////////////////

void TabManager::newFrontTab(int topTab, int newSubPosn) {
    _prevTopTab = _currentTopTab;
    if (_prevTopTab >= 0)
        _prevFrontPage[_prevTopTab] = _currentFrontPage[_prevTopTab];
    _currentTopTab = topTab;
    _currentFrontPage[topTab] = newSubPosn;
    if (_prevTopTab != _currentTopTab ||
        (_prevTopTab >= 0 && _prevFrontPage[_prevTopTab] != _currentFrontPage[_prevTopTab])) {
        emit tabLeft(_prevTopTab, _prevFrontPage[_prevTopTab]);
    }
    EventRouter *eRouter = GetEventRouter(_widgetTags[topTab][newSubPosn]);
    eRouter->updateTab();

    emit ActiveEventRouterChanged(eRouter->GetType());
}

void TabManager::NewSubTab(int posn) {
    int topTab = currentIndex();
    if (topTab < 0)
        return;
    newFrontTab(topTab, posn);
}

// Catch any change in the top tab, update the eventRouter of the sub tab.
// Also provide signal indicating tab changed
//
void TabManager::NewTopTab(int newFrontPosn) {

    if (newFrontPosn < 0)
        return;
    if (_prevTopTab >= 0)
        _prevFrontPage[_prevTopTab] = _currentFrontPage[_prevTopTab];
    int subTabIndex = _currentFrontPage[newFrontPosn];
    if (subTabIndex < 0)
        return;
    _prevTopTab = _currentTopTab;
    _currentTopTab = newFrontPosn;

    string tag = _widgetTags[newFrontPosn][subTabIndex];
    if (_prevTopTab != _currentTopTab ||
        (_prevTopTab >= 0 && _prevFrontPage[_prevTopTab] != _currentFrontPage[_prevTopTab])) {
        emit tabLeft(_prevTopTab, _prevFrontPage[_prevTopTab]);
    }
    EventRouter *eRouter = GetEventRouter(tag);

    QWidget *wid = dynamic_cast<QWidget *>(eRouter);
    if (wid && wid->isVisible()) {
        eRouter->updateTab();
        emit ActiveEventRouterChanged(eRouter->GetType());
    }
}

void TabManager::setActive(
    string activeViz, string renderClass, string renderInst) {

    if (renderClass.empty() || renderInst.empty()) {
        HideRenderWidgets();
        return;
    }

    ShowRenderWidget(renderClass);

    RenderEventRouter *eRouter = GetRenderEventRouter(
        activeViz, renderClass, renderInst);

    eRouter->SetActive(renderInst);

    eRouter->updateTab();

    emit ActiveEventRouterChanged(eRouter->GetType());
}

void TabManager::newRenderer(
    string activeViz, string renderClass, string renderInst) {
    if (renderClass.empty() || renderInst.empty()) {
        HideRenderWidgets();
        return;
    }

    ShowRenderWidget(renderClass);

    RenderEventRouter *er = GetRenderEventRouter(
        activeViz, renderClass, renderInst);

    ParamsMgr *paramsMgr = _controlExec->GetParamsMgr();
    string winName, dataSetName, paramsType;
    bool status = paramsMgr->RenderParamsLookup(
        renderInst, winName, dataSetName, paramsType);

    AnimationParams *aParams = (AnimationParams *)paramsMgr->GetParams(
        AnimationParams::GetClassType());
    size_t ts = aParams->GetCurrentTimestep();

    DataStatus *dataStatus = _controlExec->GetDataStatus();

    RenderParams *rParams = er->GetActiveParams();
    size_t local_ts = dataStatus->MapGlobalToLocalTimeStep(dataSetName, ts);
    rParams->SetCurrentTimestep(local_ts);

    er->SetActive(renderInst);

    QWidget *w = dynamic_cast<QWidget *>(er);
    assert(w);
    w->setEnabled(true);

    er->updateTab();
}

vector<string> TabManager::GetInstalledTabNames(bool renderOnly) const {
    vector<string> keys;
    map<string, EventRouter *>::const_iterator itr;
    for (itr = _eventRouterMap.begin(); itr != _eventRouterMap.end(); ++itr) {
        RenderEventRouter *er = dynamic_cast<RenderEventRouter *>(itr->second);

        if (renderOnly && !er)
            continue;

        keys.push_back(itr->first);
    }
    return (keys);
}

void TabManager::EnableRouters(bool onOff) {

    map<string, EventRouter *>::iterator itr;
    for (itr = _eventRouterMap.begin(); itr != _eventRouterMap.end(); ++itr) {

        // Ugh! EventRouter base class does not inheret from QWidget, but
        // derived classes *should*. No way to enforce this.
        //

        QWidget *w = dynamic_cast<QWidget *>(itr->second);
        assert(w);
        w->setEnabled(onOff);
    }
}

void TabManager::Shutdown() {

    EnableRouters(false);

    _initialized = false;
}

void TabManager::Restart() {

    // Must be shutdown before restarting
    //
    if (_initialized)
        return;

    Reinit();

    _initialized = true;
}

void TabManager::Reinit() {

    EnableRouters(true);
}

EventRouter *TabManager::GetEventRouter(string erType) const {
    map<string, EventRouter *>::const_iterator itr;
    itr = _eventRouterMap.find(erType);
    if (itr == _eventRouterMap.end()) {
        assert(0);
        return 0;
    }
    return itr->second;
}

RenderEventRouter *TabManager::GetRenderEventRouter(
    string winName, string renderType, string instName) const {

    map<string, EventRouter *>::const_iterator itr;
    itr = _eventRouterMap.find(renderType);
    if (itr == _eventRouterMap.end()) {
        assert(0);
        return 0;
    }
    RenderEventRouter *er = dynamic_cast<RenderEventRouter *>(itr->second);
    assert(er);

    er->SetActive(instName);

    return er;
}

//Create the global params and the default renderer params:
void TabManager::_createAllDefaultTabs() {

    QWidget *parent;
    EventRouter *er;

    // Install built-in tabs
    //
    parent = _getSubTabWidget(1);
    er = new AnnotationEventRouter(parent, _controlExec);
    _installTab(er->GetType(), 1, er);

    parent = _getSubTabWidget(1);
    er = new AnimationEventRouter(parent, _controlExec);
    _installTab(er->GetType(), 1, er);

    parent = _getSubTabWidget(1);
    er = new NavigationEventRouter(parent, _controlExec);
    _installTab(er->GetType(), 1, er);

    parent = _getSubTabWidget(2);
<<<<<<< HEAD
    er = new AppSettingsEventRouter(parent, _controlExec);
=======
    er = new SettingsEventRouter(parent, _controlExec);
>>>>>>> e7ca1ece
    _installTab(er->GetType(), 2, er);

    // Renderer tabs
    //
    parent = _getSubTabWidget(0);
    er = new TwoDDataEventRouter(parent, _controlExec);
    _installTab(er->GetType(), 0, er);

#ifndef HELLO_RENDERER
    parent = _getSubTabWidget(0);
    er = new HelloEventRouter(parent, _controlExec);
    _installTab(er->GetType(), 0, er);
#endif

    parent = _getSubTabWidget(0);
    er = new BarbEventRouter(parent, _controlExec);
    _installTab(er->GetType(), 0, er);

    parent = _getSubTabWidget(0);
    er = new ImageEventRouter(parent, _controlExec);
    _installTab(er->GetType(), 0, er);

    parent = _getSubTabWidget(0);
    er = new ContourEventRouter(parent, _controlExec);
    _installTab(er->GetType(), 0, er);

    //set up widgets in tabs:
    _installWidgets();
}

void TabManager::_installTab(
    const std::string tag, int tabType, EventRouter *eRouter) {
    _registerEventRouter(tag, eRouter);
    eRouter->hookUpTab();
    QWidget *tabWidget = dynamic_cast<QWidget *>(eRouter);
    assert(tabWidget);
    _addWidget(tabWidget, tag, tabType);
}

void TabManager::_registerEventRouter(
    const std::string tag, EventRouter *router) {
    _eventRouterMap[tag] = router;
}

void TabManager::_installWidgets() {

    clear();

    // Create top widgets.  Tab widgets exist but need to be
    // inserted as tabs, based on their type
    // Type 0 is for renderers, 1 for nav and 2 for settings.
    // Create top Tab Widgets to hold the nav and settings
    for (int i = 1; i < 3; i++)
        _topWidgets[i] = new QTabWidget(this);

    // The renderer tabs are put into a stackedWidget, managed by RenderHolder.
    // Insert the renderer 'tabs' but don't show them yet.
    //
    for (int i = 0; i < _widgets[0].size(); i++) {
        string tag = _widgetTags[0][i];
        _renderHolder->AddWidget(_widgets[0][i], tag.c_str(), tag);
        _widgets[0][i]->hide();
    }

    //Add the renderer tab to the top level TabWidget.
    addTab(_renderHolder, _topName[0]);
    _topWidgets[0] = _renderHolder;
    //Add the bottom widgets (eventrouter-based) to the nav and setting tabs:
    for (int topTab = 1; topTab < 3; topTab++) {
        for (int j = 0; j < _widgets[topTab].size(); j++) {

            QScrollArea *myScrollArea = new QScrollArea(_topWidgets[topTab]);
            string tag = _widgetTags[topTab][j];
            QTabWidget *qtw = (QTabWidget *)_topWidgets[topTab];
            qtw->addTab(myScrollArea, QString::fromStdString(tag));
            myScrollArea->setWidget(_widgets[topTab][j]);
        }
    }
    //Add all 3 top tabs to this
    for (int widType = 1; widType < 3; widType++) {
        addTab(_topWidgets[widType], _topName[widType]);
        QTabWidget *qtw = (QTabWidget *)_topWidgets[widType];
        qtw->setCurrentIndex(0);
    }

    //Start them with the renderer tab showing.

    _currentTopTab = 0;
    setCurrentIndex(0);

    for (int i = 0; i < 3; i++)
        _currentFrontPage[i] = 0;
    for (int toptab = 0; toptab < 3; toptab++) {
        for (int subtab = 0; subtab < _widgets[toptab].size(); subtab++) {
            EventRouter *ev = dynamic_cast<EventRouter *>(_widgets[toptab][subtab]);
#ifdef DEAD
            if (ev)
                ev->setTabIndices(toptab, subtab);
#endif
        }
    }

    //Hook up signals
    for (int topTab = 1; topTab < 3; topTab++) {
        connect(_topWidgets[topTab], SIGNAL(currentChanged(int)), this, SLOT(NewSubTab(int)));
    }
    connect(this, SIGNAL(currentChanged(int)), this, SLOT(NewTopTab(int)));

    return;
}

//Add a tabWidget to appropriate saved list of widgets:
//
void TabManager::_addWidget(QWidget *wid, string tag, int tagType) {
    _widgets[tagType].push_back(wid);
    _widgetTags[tagType].push_back(tag);
}

void TabManager::_updateRouters() {
    if (!_initialized)
        return;

    // First handle non-render event routers
    //
    vector<string> tabNames = GetInstalledTabNames(false);

    for (int i = 0; i < tabNames.size(); i++) {
        string tab = tabNames[i];

        EventRouter *eRouter = GetEventRouter(tab);
        RenderEventRouter *reRouter = dynamic_cast<RenderEventRouter *>(eRouter);

        if (reRouter)
            continue; // Skip render event routers

        eRouter->updateTab();
    }

    // Now handle the active render event router.
    //
    GUIStateParams *p = _getStateParams();
    string activeViz = p->GetActiveVizName();

    string renderClass, instName;
    p->GetActiveRenderer(activeViz, renderClass, instName);

    if (activeViz.size() && renderClass.size() && instName.size()) {

        EventRouter *eRouter = GetRenderEventRouter(
            activeViz, renderClass, instName);

        eRouter->updateTab();
    }
}<|MERGE_RESOLUTION|>--- conflicted
+++ resolved
@@ -26,12 +26,6 @@
 #include "TabManager.h"
 #include "ui_NavigationTab.h"
 #include "AnimationEventRouter.h"
-<<<<<<< HEAD
-#include "AnnotationEventRouter.h"
-#include "AppSettingsEventRouter.h"
-#include "StartupEventRouter.h"
-=======
->>>>>>> e7ca1ece
 #include "NavigationEventRouter.h"
 #include "SettingsEventRouter.h"
 #include "HelloEventRouter.h"
@@ -382,10 +376,17 @@
 
     // Install built-in tabs
     //
+    //<<<<<<< HEAD
+    //	parent = _getSubTabWidget(2);
+    //	EventRouter *er = new StartupEventRouter(parent, _controlExec);
+    //	_installTab(er->GetType(), 2, er);
+
     parent = _getSubTabWidget(1);
     er = new AnnotationEventRouter(parent, _controlExec);
     _installTab(er->GetType(), 1, er);
 
+    //=======
+    //>>>>>>> master
     parent = _getSubTabWidget(1);
     er = new AnimationEventRouter(parent, _controlExec);
     _installTab(er->GetType(), 1, er);
@@ -395,11 +396,11 @@
     _installTab(er->GetType(), 1, er);
 
     parent = _getSubTabWidget(2);
-<<<<<<< HEAD
-    er = new AppSettingsEventRouter(parent, _controlExec);
-=======
+    //<<<<<<< HEAD
+    //	er = new AppSettingsEventRouter(parent, _controlExec);
+    //=======
     er = new SettingsEventRouter(parent, _controlExec);
->>>>>>> e7ca1ece
+    //>>>>>>> master
     _installTab(er->GetType(), 2, er);
 
     // Renderer tabs
