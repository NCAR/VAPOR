--- conflicted
+++ resolved
@@ -26,15 +26,12 @@
 #include "TabManager.h"
 #include "ui_NavigationTab.h"
 #include "AnimationEventRouter.h"
-#include "VizFeatureEventRouter.h"
-#include "AppSettingsEventRouter.h"
-#include "StartupEventRouter.h"
 #include "NavigationEventRouter.h"
+#include "SettingsEventRouter.h"
 #include "HelloEventRouter.h"
 #include "RenderEventRouter.h"
 #include "RenderHolder.h"
 #include "AppSettingsParams.h"
-#include "StartupParams.h"
 
 //Extension tabs also included (until we find a nicer way to separate extensions)
 #include "TwoDDataEventRouter.h"
@@ -154,8 +151,286 @@
     _renderHolder->Update();
 }
 
-<<<<<<< HEAD
-void TabManager::InstallWidgets() {
+bool TabManager::IsFrontTab(QWidget *wid) {
+    int topTab = _currentTopTab;
+
+    return (wid == _widgets[topTab][_currentFrontPage[topTab]]);
+}
+
+int TabManager::getTabType(string t) {
+
+    for (int tabType = 0; tabType < 3; tabType++) {
+        for (int i = 0; i < _widgetTags[tabType].size(); i++) {
+            if (_widgetTags[tabType][i] == t)
+                return (tabType);
+        }
+    }
+    return (-1);
+}
+
+void TabManager::Update() {
+    _renderHolder->Update();
+
+    _updateRouters();
+}
+
+//////////////////////////////////////////////////////////////////////////////
+//
+// SLOTS
+//
+//////////////////////////////////////////////////////////////////////////////
+
+void TabManager::newFrontTab(int topTab, int newSubPosn) {
+    _prevTopTab = _currentTopTab;
+    if (_prevTopTab >= 0)
+        _prevFrontPage[_prevTopTab] = _currentFrontPage[_prevTopTab];
+    _currentTopTab = topTab;
+    _currentFrontPage[topTab] = newSubPosn;
+    if (_prevTopTab != _currentTopTab ||
+        (_prevTopTab >= 0 && _prevFrontPage[_prevTopTab] != _currentFrontPage[_prevTopTab])) {
+        emit tabLeft(_prevTopTab, _prevFrontPage[_prevTopTab]);
+    }
+    EventRouter *eRouter = GetEventRouter(_widgetTags[topTab][newSubPosn]);
+    eRouter->updateTab();
+
+    emit ActiveEventRouterChanged(eRouter->GetType());
+}
+
+void TabManager::NewSubTab(int posn) {
+    int topTab = currentIndex();
+    if (topTab < 0)
+        return;
+    newFrontTab(topTab, posn);
+}
+
+// Catch any change in the top tab, update the eventRouter of the sub tab.
+// Also provide signal indicating tab changed
+//
+void TabManager::NewTopTab(int newFrontPosn) {
+
+    if (newFrontPosn < 0)
+        return;
+    if (_prevTopTab >= 0)
+        _prevFrontPage[_prevTopTab] = _currentFrontPage[_prevTopTab];
+    int subTabIndex = _currentFrontPage[newFrontPosn];
+    if (subTabIndex < 0)
+        return;
+    _prevTopTab = _currentTopTab;
+    _currentTopTab = newFrontPosn;
+
+    string tag = _widgetTags[newFrontPosn][subTabIndex];
+    if (_prevTopTab != _currentTopTab ||
+        (_prevTopTab >= 0 && _prevFrontPage[_prevTopTab] != _currentFrontPage[_prevTopTab])) {
+        emit tabLeft(_prevTopTab, _prevFrontPage[_prevTopTab]);
+    }
+    EventRouter *eRouter = GetEventRouter(tag);
+
+    QWidget *wid = dynamic_cast<QWidget *>(eRouter);
+    if (wid && wid->isVisible()) {
+        eRouter->updateTab();
+        emit ActiveEventRouterChanged(eRouter->GetType());
+    }
+}
+
+void TabManager::setActive(
+    string activeViz, string renderClass, string renderInst) {
+
+    if (renderClass.empty() || renderInst.empty()) {
+        HideRenderWidgets();
+        return;
+    }
+
+    ShowRenderWidget(renderClass);
+
+    RenderEventRouter *eRouter = GetRenderEventRouter(
+        activeViz, renderClass, renderInst);
+
+    eRouter->SetActive(renderInst);
+
+    eRouter->updateTab();
+
+    emit ActiveEventRouterChanged(eRouter->GetType());
+}
+
+void TabManager::newRenderer(
+    string activeViz, string renderClass, string renderInst) {
+    if (renderClass.empty() || renderInst.empty()) {
+        HideRenderWidgets();
+        return;
+    }
+
+    ShowRenderWidget(renderClass);
+
+    RenderEventRouter *er = GetRenderEventRouter(
+        activeViz, renderClass, renderInst);
+
+    ParamsMgr *paramsMgr = _controlExec->GetParamsMgr();
+    string winName, dataSetName, paramsType;
+    bool status = paramsMgr->RenderParamsLookup(
+        renderInst, winName, dataSetName, paramsType);
+
+    AnimationParams *aParams = (AnimationParams *)paramsMgr->GetParams(
+        AnimationParams::GetClassType());
+    size_t ts = aParams->GetCurrentTimestep();
+
+    DataStatus *dataStatus = _controlExec->GetDataStatus();
+
+    RenderParams *rParams = er->GetActiveParams();
+    size_t local_ts = dataStatus->MapGlobalToLocalTimeStep(dataSetName, ts);
+    rParams->SetCurrentTimestep(local_ts);
+
+    er->SetActive(renderInst);
+
+    QWidget *w = dynamic_cast<QWidget *>(er);
+    assert(w);
+    w->setEnabled(true);
+
+    er->updateTab();
+}
+
+vector<string> TabManager::GetInstalledTabNames(bool renderOnly) const {
+    vector<string> keys;
+    map<string, EventRouter *>::const_iterator itr;
+    for (itr = _eventRouterMap.begin(); itr != _eventRouterMap.end(); ++itr) {
+        RenderEventRouter *er = dynamic_cast<RenderEventRouter *>(itr->second);
+
+        if (renderOnly && !er)
+            continue;
+
+        keys.push_back(itr->first);
+    }
+    return (keys);
+}
+
+void TabManager::EnableRouters(bool onOff) {
+
+    map<string, EventRouter *>::iterator itr;
+    for (itr = _eventRouterMap.begin(); itr != _eventRouterMap.end(); ++itr) {
+
+        // Ugh! EventRouter base class does not inheret from QWidget, but
+        // derived classes *should*. No way to enforce this.
+        //
+
+        QWidget *w = dynamic_cast<QWidget *>(itr->second);
+        assert(w);
+        w->setEnabled(onOff);
+    }
+}
+
+void TabManager::Shutdown() {
+
+    EnableRouters(false);
+
+    _initialized = false;
+}
+
+void TabManager::Restart() {
+
+    // Must be shutdown before restarting
+    //
+    if (_initialized)
+        return;
+
+    Reinit();
+
+    _initialized = true;
+}
+
+void TabManager::Reinit() {
+
+    EnableRouters(true);
+}
+
+EventRouter *TabManager::GetEventRouter(string erType) const {
+    map<string, EventRouter *>::const_iterator itr;
+    itr = _eventRouterMap.find(erType);
+    if (itr == _eventRouterMap.end()) {
+        assert(0);
+        return 0;
+    }
+    return itr->second;
+}
+
+RenderEventRouter *TabManager::GetRenderEventRouter(
+    string winName, string renderType, string instName) const {
+
+    map<string, EventRouter *>::const_iterator itr;
+    itr = _eventRouterMap.find(renderType);
+    if (itr == _eventRouterMap.end()) {
+        assert(0);
+        return 0;
+    }
+    RenderEventRouter *er = dynamic_cast<RenderEventRouter *>(itr->second);
+    assert(er);
+
+    er->SetActive(instName);
+
+    return er;
+}
+
+//Create the global params and the default renderer params:
+void TabManager::_createAllDefaultTabs() {
+
+    QWidget *parent;
+    EventRouter *er;
+
+    // Install built-in tabs
+    //
+    parent = _getSubTabWidget(1);
+    er = new AnimationEventRouter(parent, _controlExec);
+    _installTab(er->GetType(), 1, er);
+
+    parent = _getSubTabWidget(1);
+    er = new NavigationEventRouter(parent, _controlExec);
+    _installTab(er->GetType(), 1, er);
+
+    parent = _getSubTabWidget(2);
+    er = new SettingsEventRouter(parent, _controlExec);
+    _installTab(er->GetType(), 2, er);
+
+    // Renderer tabs
+    //
+    parent = _getSubTabWidget(0);
+    er = new TwoDDataEventRouter(parent, _controlExec);
+    _installTab(er->GetType(), 0, er);
+
+#ifndef HELLO_RENDERER
+    parent = _getSubTabWidget(0);
+    er = new HelloEventRouter(parent, _controlExec);
+    _installTab(er->GetType(), 0, er);
+#endif
+
+    parent = _getSubTabWidget(0);
+    er = new BarbEventRouter(parent, _controlExec);
+    _installTab(er->GetType(), 0, er);
+
+    parent = _getSubTabWidget(0);
+    er = new ImageEventRouter(parent, _controlExec);
+    _installTab(er->GetType(), 0, er);
+
+    parent = _getSubTabWidget(0);
+    er = new ContourEventRouter(parent, _controlExec);
+    _installTab(er->GetType(), 0, er);
+
+    //set up widgets in tabs:
+    _installWidgets();
+}
+
+void TabManager::_installTab(
+    const std::string tag, int tabType, EventRouter *eRouter) {
+    _registerEventRouter(tag, eRouter);
+    eRouter->hookUpTab();
+    QWidget *tabWidget = dynamic_cast<QWidget *>(eRouter);
+    assert(tabWidget);
+    _addWidget(tabWidget, tag, tabType);
+}
+
+void TabManager::_registerEventRouter(
+    const std::string tag, EventRouter *router) {
+    _eventRouterMap[tag] = router;
+}
+
+void TabManager::_installWidgets() {
 
     clear();
 
@@ -181,6 +456,7 @@
     //Add the bottom widgets (eventrouter-based) to the nav and setting tabs:
     for (int topTab = 1; topTab < 3; topTab++) {
         for (int j = 0; j < _widgets[topTab].size(); j++) {
+
             QScrollArea *myScrollArea = new QScrollArea(_topWidgets[topTab]);
             string tag = _widgetTags[topTab][j];
             QTabWidget *qtw = (QTabWidget *)_topWidgets[topTab];
@@ -221,364 +497,6 @@
     return;
 }
 
-=======
->>>>>>> bcc6caec
-bool TabManager::IsFrontTab(QWidget *wid) {
-    int topTab = _currentTopTab;
-
-    return (wid == _widgets[topTab][_currentFrontPage[topTab]]);
-}
-
-int TabManager::getTabType(string t) {
-
-    for (int tabType = 0; tabType < 3; tabType++) {
-        for (int i = 0; i < _widgetTags[tabType].size(); i++) {
-            if (_widgetTags[tabType][i] == t)
-                return (tabType);
-        }
-    }
-    return (-1);
-}
-
-void TabManager::Update() {
-    _renderHolder->Update();
-
-    _updateRouters();
-}
-
-//////////////////////////////////////////////////////////////////////////////
-//
-// SLOTS
-//
-//////////////////////////////////////////////////////////////////////////////
-
-void TabManager::newFrontTab(int topTab, int newSubPosn) {
-    _prevTopTab = _currentTopTab;
-    if (_prevTopTab >= 0)
-        _prevFrontPage[_prevTopTab] = _currentFrontPage[_prevTopTab];
-    _currentTopTab = topTab;
-    _currentFrontPage[topTab] = newSubPosn;
-    if (_prevTopTab != _currentTopTab ||
-        (_prevTopTab >= 0 && _prevFrontPage[_prevTopTab] != _currentFrontPage[_prevTopTab])) {
-        emit tabLeft(_prevTopTab, _prevFrontPage[_prevTopTab]);
-    }
-    EventRouter *eRouter = GetEventRouter(_widgetTags[topTab][newSubPosn]);
-    eRouter->updateTab();
-
-    emit ActiveEventRouterChanged(eRouter->GetType());
-}
-
-void TabManager::NewSubTab(int posn) {
-    int topTab = currentIndex();
-    if (topTab < 0)
-        return;
-    newFrontTab(topTab, posn);
-}
-
-// Catch any change in the top tab, update the eventRouter of the sub tab.
-// Also provide signal indicating tab changed
-//
-void TabManager::NewTopTab(int newFrontPosn) {
-
-    if (newFrontPosn < 0)
-        return;
-    if (_prevTopTab >= 0)
-        _prevFrontPage[_prevTopTab] = _currentFrontPage[_prevTopTab];
-    int subTabIndex = _currentFrontPage[newFrontPosn];
-    if (subTabIndex < 0)
-        return;
-    _prevTopTab = _currentTopTab;
-    _currentTopTab = newFrontPosn;
-
-    string tag = _widgetTags[newFrontPosn][subTabIndex];
-    if (_prevTopTab != _currentTopTab ||
-        (_prevTopTab >= 0 && _prevFrontPage[_prevTopTab] != _currentFrontPage[_prevTopTab])) {
-        emit tabLeft(_prevTopTab, _prevFrontPage[_prevTopTab]);
-    }
-    EventRouter *eRouter = GetEventRouter(tag);
-
-    QWidget *wid = dynamic_cast<QWidget *>(eRouter);
-    if (wid && wid->isVisible()) {
-        eRouter->updateTab();
-        emit ActiveEventRouterChanged(eRouter->GetType());
-    }
-}
-
-void TabManager::setActive(
-    string activeViz, string renderClass, string renderInst) {
-
-    if (renderClass.empty() || renderInst.empty()) {
-        HideRenderWidgets();
-        return;
-    }
-
-    ShowRenderWidget(renderClass);
-
-    RenderEventRouter *eRouter = GetRenderEventRouter(
-        activeViz, renderClass, renderInst);
-
-    eRouter->SetActive(renderInst);
-
-    eRouter->updateTab();
-
-    emit ActiveEventRouterChanged(eRouter->GetType());
-}
-
-void TabManager::newRenderer(
-    string activeViz, string renderClass, string renderInst) {
-    if (renderClass.empty() || renderInst.empty()) {
-        HideRenderWidgets();
-        return;
-    }
-
-    ShowRenderWidget(renderClass);
-
-    RenderEventRouter *er = GetRenderEventRouter(
-        activeViz, renderClass, renderInst);
-
-    ParamsMgr *paramsMgr = _controlExec->GetParamsMgr();
-    string winName, dataSetName, paramsType;
-    bool status = paramsMgr->RenderParamsLookup(
-        renderInst, winName, dataSetName, paramsType);
-
-    AnimationParams *aParams = (AnimationParams *)paramsMgr->GetParams(
-        AnimationParams::GetClassType());
-    size_t ts = aParams->GetCurrentTimestep();
-
-    DataStatus *dataStatus = _controlExec->GetDataStatus();
-
-    RenderParams *rParams = er->GetActiveParams();
-    size_t local_ts = dataStatus->MapGlobalToLocalTimeStep(dataSetName, ts);
-    rParams->SetCurrentTimestep(local_ts);
-
-    er->SetActive(renderInst);
-
-    QWidget *w = dynamic_cast<QWidget *>(er);
-    assert(w);
-    w->setEnabled(true);
-
-    er->updateTab();
-}
-
-vector<string> TabManager::GetInstalledTabNames(bool renderOnly) const {
-    vector<string> keys;
-    map<string, EventRouter *>::const_iterator itr;
-    for (itr = _eventRouterMap.begin(); itr != _eventRouterMap.end(); ++itr) {
-        RenderEventRouter *er = dynamic_cast<RenderEventRouter *>(itr->second);
-
-        if (renderOnly && !er)
-            continue;
-
-        keys.push_back(itr->first);
-    }
-    return (keys);
-}
-
-void TabManager::EnableRouters(bool onOff) {
-
-    map<string, EventRouter *>::iterator itr;
-    for (itr = _eventRouterMap.begin(); itr != _eventRouterMap.end(); ++itr) {
-
-        // Ugh! EventRouter base class does not inheret from QWidget, but
-        // derived classes *should*. No way to enforce this.
-        //
-
-        QWidget *w = dynamic_cast<QWidget *>(itr->second);
-        assert(w);
-        w->setEnabled(onOff);
-    }
-}
-
-void TabManager::Shutdown() {
-
-    EnableRouters(false);
-
-    _initialized = false;
-}
-
-void TabManager::Restart() {
-
-    // Must be shutdown before restarting
-    //
-    if (_initialized)
-        return;
-
-    Reinit();
-
-    _initialized = true;
-}
-
-void TabManager::Reinit() {
-
-    EnableRouters(true);
-}
-
-EventRouter *TabManager::GetEventRouter(string erType) const {
-    map<string, EventRouter *>::const_iterator itr;
-    itr = _eventRouterMap.find(erType);
-    if (itr == _eventRouterMap.end()) {
-        assert(0);
-        return 0;
-    }
-    return itr->second;
-}
-
-RenderEventRouter *TabManager::GetRenderEventRouter(
-    string winName, string renderType, string instName) const {
-
-    map<string, EventRouter *>::const_iterator itr;
-    itr = _eventRouterMap.find(renderType);
-    if (itr == _eventRouterMap.end()) {
-        assert(0);
-        return 0;
-    }
-    RenderEventRouter *er = dynamic_cast<RenderEventRouter *>(itr->second);
-    assert(er);
-
-    er->SetActive(instName);
-
-    return er;
-}
-
-//Create the global params and the default renderer params:
-void TabManager::_createAllDefaultTabs() {
-
-    QWidget *parent;
-
-    // Install built-in tabs
-    //
-    parent = _getSubTabWidget(2);
-    EventRouter *er = new StartupEventRouter(parent, _controlExec);
-    _installTab(er->GetType(), 2, er);
-
-    parent = _getSubTabWidget(1);
-    er = new AnimationEventRouter(parent, _controlExec);
-    _installTab(er->GetType(), 1, er);
-
-    parent = _getSubTabWidget(1);
-    er = new NavigationEventRouter(parent, _controlExec);
-    _installTab(er->GetType(), 1, er);
-
-    parent = _getSubTabWidget(2);
-    er = new VizFeatureEventRouter(parent, _controlExec);
-    _installTab(er->GetType(), 2, er);
-
-    parent = _getSubTabWidget(2);
-    er = new AppSettingsEventRouter(parent, _controlExec);
-    _installTab(er->GetType(), 2, er);
-
-    // Renderer tabs
-    //
-    parent = _getSubTabWidget(0);
-    er = new TwoDDataEventRouter(parent, _controlExec);
-    _installTab(er->GetType(), 0, er);
-
-#ifndef HELLO_RENDERER
-    parent = _getSubTabWidget(0);
-    er = new HelloEventRouter(parent, _controlExec);
-    _installTab(er->GetType(), 0, er);
-#endif
-
-    parent = _getSubTabWidget(0);
-    er = new BarbEventRouter(parent, _controlExec);
-    _installTab(er->GetType(), 0, er);
-
-    parent = _getSubTabWidget(0);
-    er = new ImageEventRouter(parent, _controlExec);
-    _installTab(er->GetType(), 0, er);
-
-    parent = _getSubTabWidget(0);
-    er = new ContourEventRouter(parent, _controlExec);
-    _installTab(er->GetType(), 0, er);
-
-    //set up widgets in tabs:
-    _installWidgets();
-}
-
-void TabManager::_installTab(
-    const std::string tag, int tabType, EventRouter *eRouter) {
-    _registerEventRouter(tag, eRouter);
-    eRouter->hookUpTab();
-    QWidget *tabWidget = dynamic_cast<QWidget *>(eRouter);
-    assert(tabWidget);
-    if (tag != AppSettingsParams::GetClassType() && tag != StartupParams::GetClassType()) {
-        tabWidget->setEnabled(false);
-    }
-    _addWidget(tabWidget, tag, tabType);
-}
-
-void TabManager::_registerEventRouter(
-    const std::string tag, EventRouter *router) {
-    _eventRouterMap[tag] = router;
-}
-
-void TabManager::_installWidgets() {
-
-    clear();
-
-    // Create top widgets.  Tab widgets exist but need to be
-    // inserted as tabs, based on their type
-    // Type 0 is for renderers, 1 for nav and 2 for settings.
-    // Create top Tab Widgets to hold the nav and settings
-    for (int i = 1; i < 3; i++)
-        _topWidgets[i] = new QTabWidget(this);
-
-    // The renderer tabs are put into a stackedWidget, managed by RenderHolder.
-    // Insert the renderer 'tabs' but don't show them yet.
-    //
-    for (int i = 0; i < _widgets[0].size(); i++) {
-        string tag = _widgetTags[0][i];
-        _renderHolder->AddWidget(_widgets[0][i], tag.c_str(), tag);
-        _widgets[0][i]->hide();
-    }
-
-    //Add the renderer tab to the top level TabWidget.
-    addTab(_renderHolder, _topName[0]);
-    _topWidgets[0] = _renderHolder;
-    //Add the bottom widgets (eventrouter-based) to the nav and setting tabs:
-    for (int topTab = 1; topTab < 3; topTab++) {
-        for (int j = 0; j < _widgets[topTab].size(); j++) {
-
-            QScrollArea *myScrollArea = new QScrollArea(_topWidgets[topTab]);
-            string tag = _widgetTags[topTab][j];
-            QTabWidget *qtw = (QTabWidget *)_topWidgets[topTab];
-            qtw->addTab(myScrollArea, QString::fromStdString(tag));
-            myScrollArea->setWidget(_widgets[topTab][j]);
-        }
-    }
-    //Add all 3 top tabs to this
-    for (int widType = 1; widType < 3; widType++) {
-        addTab(_topWidgets[widType], _topName[widType]);
-        QTabWidget *qtw = (QTabWidget *)_topWidgets[widType];
-        qtw->setCurrentIndex(0);
-    }
-
-    //Start them with the renderer tab showing.
-
-    _currentTopTab = 0;
-    setCurrentIndex(0);
-
-    for (int i = 0; i < 3; i++)
-        _currentFrontPage[i] = 0;
-    for (int toptab = 0; toptab < 3; toptab++) {
-        for (int subtab = 0; subtab < _widgets[toptab].size(); subtab++) {
-            EventRouter *ev = dynamic_cast<EventRouter *>(_widgets[toptab][subtab]);
-#ifdef DEAD
-            if (ev)
-                ev->setTabIndices(toptab, subtab);
-#endif
-        }
-    }
-
-    //Hook up signals
-    for (int topTab = 1; topTab < 3; topTab++) {
-        connect(_topWidgets[topTab], SIGNAL(currentChanged(int)), this, SLOT(NewSubTab(int)));
-    }
-    connect(this, SIGNAL(currentChanged(int)), this, SLOT(NewTopTab(int)));
-
-    return;
-}
-
 //Add a tabWidget to appropriate saved list of widgets:
 //
 void TabManager::_addWidget(QWidget *wid, string tag, int tagType) {
