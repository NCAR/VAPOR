//************************************************************************
//									*
//		     Copyright (C)  2004				*
//     University Corporation for Atmospheric Research			*
//		     All Rights Reserved				*
//									*
//************************************************************************/
//
//	File:		TabManager.cpp
//
//	Author:		Alan Norton
//			National Center for Atmospheric Research
//			PO 3000, Boulder, Colorado
//
//	Date:		June 2004
//
//	Description:	Implements the TabManager class.  This is the QTabWidget
//		that contains a tab for each of the Params classes
//
#include <vapor/glutil.h>    // Must be included first
#include <algorithm>
#include <qtabwidget.h>
#include <qwidget.h>
#include <QScrollArea>
#include <QSizePolicy>
#include "AnimationEventRouter.h"
#include "AnnotationEventRouter.h"
#include "NavigationEventRouter.h"
#include "SettingsEventRouter.h"
#include "RenderEventRouter.h"
#include "RenderHolder.h"
#include "TabManager.h"

using namespace VAPoR;

const string TabManager::_renderersTabName = "Renderers";
const string TabManager::_navigationTabName = "Navigation";
const string TabManager::_settingsTabName = "Settings";

TabManager::TabManager(QWidget *parent, ControlExec *ce) : QTabWidget(parent)
{
    _controlExec = ce;

    // order of vector is order of display
    //
    _tabNames = {_renderersTabName, _navigationTabName, _settingsTabName};

    // Initialize arrays of widgets and types
    //
    for (int i = 0; i < _tabNames.size(); i++) {
        _tabWidgets[_tabNames[i]] = NULL;
        _subTabWidgets[_tabNames[i]] = vector<QWidget *>();
        _subTabNames[_tabNames[i]] = vector<string>();
    }

    _currentFrontTab = "";
    _prevFrontTab = "";

    _initialized = false;
    _animationEventRouter = NULL;
    _navigationEventRouter = NULL;

    setElideMode(Qt::ElideNone);

    _createAllDefaultTabs();

    show();

    _initialized = true;
}

void TabManager::ShowRenderWidget(string subTabName)
{
    MoveToFront(subTabName);
    for (int i = 0; i < _subTabWidgets[_renderersTabName].size(); i++) {
        if (_subTabNames[_renderersTabName][i] != subTabName) {
            _subTabWidgets[_renderersTabName][i]->hide();
        } else {
            _subTabWidgets[_renderersTabName][i]->show();
        }
    }
}
void TabManager::HideRenderWidgets()
{
    for (int i = 0; i < _subTabWidgets[_renderersTabName].size(); i++) { _subTabWidgets[_renderersTabName][i]->hide(); }
}

//
// Make the specified named panel move to front tab, using
// a specific visualizer number.
//
void TabManager::MoveToFront(string subTabName)
{
    string tabName = _getTabForSubTab(subTabName);
    if (tabName.empty()) return;

    int tabIndex = _getTabIndex(tabName);
    assert(tabIndex >= 0);

    int subTabIndex = _getSubTabIndex(tabName, subTabName);
    if (subTabIndex < 0) return;

    _currentFrontSubTab[tabName] = subTabName;

    setCurrentIndex(tabIndex);
    if (tabName != _renderersTabName) {
        QTabWidget *qtw = (QTabWidget *)_getTabWidget(tabName);
        qtw->setCurrentIndex(subTabIndex);
    } else {
        _renderHolder->SetCurrentWidget(subTabName);
    }
}

void TabManager::GetWebHelp(string tabName, std::vector<std::pair<string, string>> &help) const
{
    help.clear();

    EventRouter *er = _getEventRouter(tabName);
    if (!er) return;

    return (er->GetWebHelp(help));
}

//
//  Find the index of the widget in its subTabWidget that has the specified type
//
int TabManager::_getSubTabIndex(string tabName, string subTabName) const
{
    map<string, vector<string>>::const_iterator itr;

    itr = _subTabNames.find(tabName);
    if (itr == _subTabNames.end()) return (-1);

    const vector<string> &vref = itr->second;
    for (int i = 0; i < vref.size(); i++) {
        if (vref[i] == subTabName) return (i);
    }
    return -1;
}

int TabManager::_getSubTabIndex(string subTabName) const
{
    string tabName = _getTabForSubTab(subTabName);

    return (_getSubTabIndex(tabName, subTabName));
}

int TabManager::_getTabIndex(string tabName) const
{
    for (int i = 0; i < _tabNames.size(); i++) {
        if (_tabNames[i] == tabName) return (i);
    }
    return (-1);
}

void TabManager::SetActiveViz(const QString &vizNameQ)
{
    this->show();
    // Make the renderHolder show either the active renderer or none.
    //
    _renderHolder->Update();
}

string TabManager::_getTabForSubTab(string subTabName) const
{
    map<string, vector<string>>::const_iterator itr;
    for (itr = _subTabNames.begin(); itr != _subTabNames.end(); ++itr) {
        string                tabName = itr->first;
        const vector<string> &vref = itr->second;
        for (int i = 0; i < vref.size(); i++) {
            if (vref[i] == subTabName) return (tabName);
        }
    }
    return ("");
}

void TabManager::Update()
{
    _renderHolder->Update();

    _updateRouters();
}

//////////////////////////////////////////////////////////////////////////////
//
// SLOTS
//
//////////////////////////////////////////////////////////////////////////////

void TabManager::_setSubTab(int posn)
{
    int tabIndex = currentIndex();

    if (posn < 0) return;

    _prevFrontTab = _currentFrontTab;

    if (!_prevFrontTab.empty()) { _prevFrontSubTab[_prevFrontTab] = _currentFrontSubTab[_prevFrontTab]; }

    _currentFrontTab = _tabNames[tabIndex];
    _currentFrontSubTab[_currentFrontTab] = _subTabNames[_currentFrontTab][posn];

    EventRouter *eRouter = _getEventRouter(_subTabNames[_currentFrontTab][posn]);
    eRouter->updateTab();

    emit ActiveEventRouterChanged(eRouter->GetType());
}

// Catch any change in the top tab, update the eventRouter of the sub tab.
// Also provide signal indicating tab changed
//
void TabManager::_setFrontTab(int newFrontPosn)
{
    if (newFrontPosn < 0 || newFrontPosn > _tabNames.size()) return;

    if (!_prevFrontTab.empty()) { _prevFrontSubTab[_prevFrontTab] = _currentFrontSubTab[_prevFrontTab]; }

    _prevFrontTab = _currentFrontTab;
    _currentFrontTab = _tabNames[newFrontPosn];

    string subTab = _currentFrontSubTab[_tabNames[newFrontPosn]];
    if (subTab.empty()) { subTab = _subTabNames[_tabNames[newFrontPosn]][0]; }

    EventRouter *eRouter = _getEventRouter(subTab);

    QWidget *wid = dynamic_cast<QWidget *>(eRouter);
    if (wid && wid->isVisible()) {
        eRouter->updateTab();
        emit ActiveEventRouterChanged(eRouter->GetType());
    }
}

void TabManager::_setActive(string activeViz, string renderClass, string renderInst)
{
    if (renderClass.empty() || renderInst.empty()) {
        HideRenderWidgets();
        return;
    }

    ShowRenderWidget(renderClass);

    RenderEventRouter *eRouter = _getRenderEventRouter(activeViz, renderClass, renderInst);

    eRouter->SetActive(renderInst);

    eRouter->updateTab();

    emit ActiveEventRouterChanged(eRouter->GetType());
}

void TabManager::_newRenderer(string activeViz, string renderClass, string renderInst)
{
    if (renderClass.empty() || renderInst.empty()) {
        HideRenderWidgets();
        return;
    }

    ShowRenderWidget(renderClass);

    RenderEventRouter *er = _getRenderEventRouter(activeViz, renderClass, renderInst);

    ParamsMgr *paramsMgr = _controlExec->GetParamsMgr();
    string     winName, dataSetName, paramsType;
    bool       status = paramsMgr->RenderParamsLookup(renderInst, winName, dataSetName, paramsType);

    AnimationParams *aParams = (AnimationParams *)paramsMgr->GetParams(AnimationParams::GetClassType());
    size_t           ts = aParams->GetCurrentTimestep();

    DataStatus *dataStatus = _controlExec->GetDataStatus();

    RenderParams *rParams = er->GetActiveParams();
    size_t        local_ts = dataStatus->MapGlobalToLocalTimeStep(dataSetName, ts);
    rParams->SetCurrentTimestep(local_ts);

    er->SetActive(renderInst);

    QWidget *w = dynamic_cast<QWidget *>(er);
    assert(w);
    w->setEnabled(true);

    er->updateTab();
}

vector<string> TabManager::GetInstalledTabNames(bool renderOnly) const
{
    vector<string>                             keys;
    map<string, EventRouter *>::const_iterator itr;
    for (itr = _eventRouterMap.begin(); itr != _eventRouterMap.end(); ++itr) {
        RenderEventRouter *er = dynamic_cast<RenderEventRouter *>(itr->second);

        if (renderOnly && !er) continue;

        keys.push_back(itr->first);
    }
    return (keys);
}

void TabManager::EnableRouters(bool onOff)
{
    map<string, EventRouter *>::iterator itr;
    for (itr = _eventRouterMap.begin(); itr != _eventRouterMap.end(); ++itr) {
        // Ugh! EventRouter base class does not inheret from QWidget, but
        // derived classes *should*. No way to enforce this.
        //

        QWidget *w = dynamic_cast<QWidget *>(itr->second);
        assert(w);
        w->setEnabled(onOff);
    }
}

void TabManager::Shutdown()
{
    EnableRouters(false);

    _initialized = false;
}

void TabManager::Restart()
{
    // Must be shutdown before restarting
    //
    if (_initialized) return;

    Reinit();

    _initialized = true;
}

void TabManager::Reinit() { EnableRouters(true); }

void TabManager::LoadDataNotify(string dataSetName)
{
    map<string, EventRouter *>::iterator itr;
    for (itr = _eventRouterMap.begin(); itr != _eventRouterMap.end(); ++itr) { itr->second->LoadDataNotify(dataSetName); }
}

EventRouter *TabManager::_getEventRouter(string erType) const
{
    map<string, EventRouter *>::const_iterator itr;
    itr = _eventRouterMap.find(erType);
    if (itr == _eventRouterMap.end()) {
        assert(0);
        return 0;
    }
    return itr->second;
}

RenderEventRouter *TabManager::_getRenderEventRouter(string winName, string renderType, string instName) const
{
    map<string, EventRouter *>::const_iterator itr;
    itr = _eventRouterMap.find(renderType);
    if (itr == _eventRouterMap.end()) {
        assert(0);
        return 0;
    }
    RenderEventRouter *er = dynamic_cast<RenderEventRouter *>(itr->second);
    assert(er);

    er->SetActive(instName);

    return er;
}

QWidget *TabManager::_getSubTabWidget(string subTabName) const
{
    int    subTabIndex = _getSubTabIndex(subTabName);
    string tabName = _getTabForSubTab(subTabName);

    std::map<string, vector<QWidget *>>::const_iterator itr;
    itr = _subTabWidgets.find(tabName);
    if (itr == _subTabWidgets.end()) return (NULL);

    return (itr->second[subTabIndex]);
}

QWidget *TabManager::_getTabWidget(string tabName) const
{
    std::map<string, QWidget *>::const_iterator itr;
    itr = _tabWidgets.find(tabName);
    if (itr == _tabWidgets.end()) return (NULL);

    return (itr->second);
}

// Create the global params and the default renderer params:
void TabManager::_createAllDefaultTabs()
{
    QWidget *    parent;
    EventRouter *er;

    // Install built-in tabs
    //
<<<<<<< HEAD

    parent = _getSubTabWidget(1);
    er = new AnnotationEventRouter(parent, _controlExec);
    _installTab(er->GetType(), 1, er);

    parent = _getSubTabWidget(1);
    er = new AnimationEventRouter(parent, _controlExec);
    _installTab(er->GetType(), 1, er);
=======
    parent = _getTabWidget(_navigationTabName);
    _animationEventRouter = new AnimationEventRouter(parent, _controlExec);

    connect(_animationEventRouter, SIGNAL(AnimationOnOffSignal(bool)), this, SLOT(_setAnimationOnOff(bool)));
    connect(_animationEventRouter, SIGNAL(AnimationDrawSignal()), this, SLOT(_setAnimationDraw()));
>>>>>>> 47a93db1

    er = _animationEventRouter;
    _installTab(_navigationTabName, er->GetType(), er);

    parent = _getTabWidget(_navigationTabName);
    _navigationEventRouter = new NavigationEventRouter(parent, _controlExec);
    er = _navigationEventRouter;
    _installTab(_navigationTabName, er->GetType(), er);

    connect((NavigationEventRouter *)er, SIGNAL(Proj4StringChanged(string)), this, SLOT(_setProj4String(string)));

    parent = _getSubTabWidget(_settingsTabName);
    er = new SettingsEventRouter(parent, _controlExec);
    _installTab(_settingsTabName, er->GetType(), er);

    // Create renderers from render factory
    //
    vector<string> renderNames = RenderEventRouterFactory::Instance()->GetFactoryNames();

    parent = _getTabWidget(_renderersTabName);
    for (int i = 0; i < renderNames.size(); i++) {
        RenderEventRouter *er = RenderEventRouterFactory::Instance()->CreateInstance(renderNames[i], parent, _controlExec);

        assert(er);

        _installTab(_renderersTabName, er->GetType(), er);
    }

    // set up widgets in tabs:
    _installWidgets();
}

void TabManager::_installTab(string tabName, string subTabName, EventRouter *eRouter)
{
    _registerEventRouter(subTabName, eRouter);
    eRouter->hookUpTab();
    QWidget *tabWidget = dynamic_cast<QWidget *>(eRouter);
    assert(tabWidget);
    if (subTabName != SettingsParams::GetClassType()) { tabWidget->setEnabled(false); }
    _addSubTabWidget(tabWidget, subTabName, tabName);
}

void TabManager::_registerEventRouter(const std::string subTabName, EventRouter *router) { _eventRouterMap[subTabName] = router; }

void TabManager::_installWidgets()
{
    clear();

    _currentFrontTab = _tabNames[0];
    for (int i = 0; i < _tabNames.size(); i++) {
        string tabName = _tabNames[i];
        _currentFrontSubTab[tabName] = _subTabNames[tabName][0];
    }

    // Create top widgets.  Tab widgets exist but need to be
    // inserted as tabs, based on their type
    // Type RENDERERS is for renderers, NAVIGATION for nav and SETTINGS for settings.
    // Create top Tab Widgets to hold the nav and settings
    for (int i = 1; i < _tabNames.size(); i++) { _tabWidgets[_tabNames[i]] = new QTabWidget(this); }

    for (int i = 0; i < _subTabWidgets[_renderersTabName].size(); i++) {
        string             tag = _subTabNames[_renderersTabName][i];
        RenderEventRouter *re = dynamic_cast<RenderEventRouter *>(_subTabWidgets[_renderersTabName][i]);

        _subTabWidgets[_renderersTabName][i]->hide();
    }

    _initRenderHolder();

    // Add the renderer tab to the top level TabWidget.
    //
    addTab(_renderHolder, QString::fromStdString(_renderersTabName));
    _tabWidgets[_renderersTabName] = _renderHolder;

    // Add the bottom widgets (eventrouter-based) to the nav and setting tabs:
    //
    for (int i = 1; i < _tabNames.size(); i++) {
        for (int j = 0; j < _subTabWidgets[_tabNames[i]].size(); j++) {
            string tab = _tabNames[i];

            QScrollArea *myScrollArea = new QScrollArea(_tabWidgets[tab]);

            string      subTabName = _subTabNames[tab][j];
            QTabWidget *qtw = (QTabWidget *)_tabWidgets[tab];
            qtw->addTab(myScrollArea, QString::fromStdString(subTabName));
            myScrollArea->setWidget(_subTabWidgets[tab][j]);
        }
    }

    // Add the remaning top tabs to this
    //
    for (int i = 1; i < _tabNames.size(); i++) {
        string tab = _tabNames[i];

        addTab(_tabWidgets[tab], QString::fromStdString(_tabNames[i]));

        QTabWidget *qtw = (QTabWidget *)_tabWidgets[_tabNames[i]];
        qtw->setCurrentIndex(0);
    }

    // Start them with the renderer tab showing.

    setCurrentIndex(0);

    for (int j = 0; j < _tabNames.size(); j++) {
        string tab = _tabNames[j];

        for (int subidx = 0; subidx < _subTabWidgets[tab].size(); subidx++) { EventRouter *ev = dynamic_cast<EventRouter *>(_subTabWidgets[tab][subidx]); }
    }

    // Hook up signals
    for (int i = 1; i < _tabNames.size(); i++) {
        string tab = _tabNames[i];
        connect(_tabWidgets[tab], SIGNAL(currentChanged(int)), this, SLOT(_setSubTab(int)));
    }
    connect(this, SIGNAL(currentChanged(int)), this, SLOT(_setFrontTab(int)));

    return;
}

// Add a tabWidget to appropriate saved list of widgets:
//
void TabManager::_addSubTabWidget(QWidget *wid, string tag, string tagType)
{
    _subTabWidgets[tagType].push_back(wid);
    _subTabNames[tagType].push_back(tag);
}

void TabManager::_updateRouters()
{
    if (!_initialized) return;

    // First handle non-render event routers
    //
    vector<string> tabNames = GetInstalledTabNames(false);

    for (int i = 0; i < tabNames.size(); i++) {
        string tab = tabNames[i];

        EventRouter *      eRouter = _getEventRouter(tab);
        RenderEventRouter *reRouter = dynamic_cast<RenderEventRouter *>(eRouter);

        if (reRouter) continue;    // Skip render event routers

        eRouter->updateTab();
    }

    // Now handle the active render event router.
    //
    GUIStateParams *p = _getStateParams();
    string          activeViz = p->GetActiveVizName();

    string renderClass, instName;
    p->GetActiveRenderer(activeViz, renderClass, instName);

    if (activeViz.size() && renderClass.size() && instName.size()) {
        EventRouter *eRouter = _getRenderEventRouter(activeViz, renderClass, instName);

        eRouter->updateTab();
    }
}

void TabManager::_initRenderHolder()
{
    vector<QWidget *> widgets;
    vector<string>    widgetNames;
    vector<string>    descriptions;
    vector<string>    iconPaths;
    vector<string>    smallIconPaths;

    for (int i = 0; i < _subTabWidgets[_renderersTabName].size(); i++) {
        string tag = _subTabNames[_renderersTabName][i];

        widgets.push_back(_subTabWidgets[_renderersTabName][i]);
        widgetNames.push_back(tag);

        RenderEventRouter *re = dynamic_cast<RenderEventRouter *>(_subTabWidgets[_renderersTabName][i]);

        descriptions.push_back(re->GetDescription());
        iconPaths.push_back(re->GetIconImagePath());
        smallIconPaths.push_back(re->GetSmallIconImagePath());
    }

    _renderHolder = new RenderHolder(this, _controlExec, widgets, widgetNames, descriptions, iconPaths, smallIconPaths);

    connect(_renderHolder, SIGNAL(activeChanged(string, string, string)), this, SLOT(_setActive(string, string, string)));
    connect(_renderHolder, SIGNAL(newRendererSignal(string, string, string)), this, SLOT(_newRenderer(string, string, string)));
}<|MERGE_RESOLUTION|>--- conflicted
+++ resolved
@@ -391,27 +391,19 @@
 
     // Install built-in tabs
     //
-<<<<<<< HEAD
-
-    parent = _getSubTabWidget(1);
+    parent = _getTabWidget(_navigationTabName);
+
     er = new AnnotationEventRouter(parent, _controlExec);
-    _installTab(er->GetType(), 1, er);
-
-    parent = _getSubTabWidget(1);
-    er = new AnimationEventRouter(parent, _controlExec);
-    _installTab(er->GetType(), 1, er);
-=======
-    parent = _getTabWidget(_navigationTabName);
+    _installTab(_navigationTabName, er->GetType(), er);
+
     _animationEventRouter = new AnimationEventRouter(parent, _controlExec);
 
     connect(_animationEventRouter, SIGNAL(AnimationOnOffSignal(bool)), this, SLOT(_setAnimationOnOff(bool)));
     connect(_animationEventRouter, SIGNAL(AnimationDrawSignal()), this, SLOT(_setAnimationDraw()));
->>>>>>> 47a93db1
 
     er = _animationEventRouter;
     _installTab(_navigationTabName, er->GetType(), er);
 
-    parent = _getTabWidget(_navigationTabName);
     _navigationEventRouter = new NavigationEventRouter(parent, _controlExec);
     er = _navigationEventRouter;
     _installTab(_navigationTabName, er->GetType(), er);
