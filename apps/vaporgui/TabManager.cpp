--- conflicted
+++ resolved
@@ -26,15 +26,12 @@
 #include "TabManager.h"
 #include "ui_NavigationTab.h"
 #include "AnimationEventRouter.h"
-#include "VizFeatureEventRouter.h"
-#include "AppSettingsEventRouter.h"
-#include "StartupEventRouter.h"
 #include "NavigationEventRouter.h"
+#include "SettingsEventRouter.h"
 #include "HelloEventRouter.h"
 #include "RenderEventRouter.h"
 #include "RenderHolder.h"
 #include "AppSettingsParams.h"
-#include "StartupParams.h"
 
 //Extension tabs also included (until we find a nicer way to separate extensions)
 #include "TwoDDataEventRouter.h"
@@ -161,74 +158,6 @@
 	_renderHolder->Update();
 }
 
-
-<<<<<<< HEAD
-void TabManager::InstallWidgets() {
-	
-	clear();
-
-	// Create top widgets.  Tab widgets exist but need to be 
-	// inserted as tabs, based on their type
-	// Type 0 is for renderers, 1 for nav and 2 for settings. 
-	// Create top Tab Widgets to hold the nav and settings
-	for (int i = 1; i<3; i++) _topWidgets[i] = new QTabWidget(this);
-
-	// The renderer tabs are put into a stackedWidget, managed by RenderHolder.
-	// Insert the renderer 'tabs' but don't show them yet.
-	//
-	for (int i = 0; i< _widgets[0].size(); i++){
-		string tag = _widgetTags[0][i];
-		_renderHolder->AddWidget(_widgets[0][i],tag.c_str(), tag);
-		_widgets[0][i]->hide();
-	}
-	
-	//Add the renderer tab to the top level TabWidget.
-	addTab(_renderHolder, _topName[0]);
-	_topWidgets[0] = _renderHolder;
-	//Add the bottom widgets (eventrouter-based) to the nav and setting tabs:
-	for (int topTab = 1; topTab<3; topTab++){
-		for (int j = 0; j< _widgets[topTab].size(); j++){
-			QScrollArea* myScrollArea = new QScrollArea(_topWidgets[topTab]);
-			string tag = _widgetTags[topTab][j];
-			QTabWidget* qtw = (QTabWidget*)_topWidgets[topTab];
-			qtw->addTab(myScrollArea, QString::fromStdString(tag));
-			myScrollArea->setWidget(_widgets[topTab][j]);
-		}
-	}
-	//Add all 3 top tabs to this
-	for (int widType = 1; widType<3; widType++){ 
-		addTab(_topWidgets[widType],_topName[widType]);
-		QTabWidget* qtw = (QTabWidget*)_topWidgets[widType];
-		qtw->setCurrentIndex(0);
-	}
-	
-	//Start them with the renderer tab showing.
-	
-	_currentTopTab = 0;
-	setCurrentIndex(0);
-	
-	for (int i = 0; i<3; i++) _currentFrontPage[i] = 0;
-	for (int toptab = 0; toptab<3; toptab++){
-		for (int subtab = 0; subtab< _widgets[toptab].size(); subtab++){
-			EventRouter* ev =dynamic_cast<EventRouter*> ( _widgets[toptab][subtab]);
-#ifdef	DEAD
-			if(ev) ev->setTabIndices(toptab,subtab);
-#endif
-		}
-	}
-
-	//Hook up signals
-	for (int topTab = 1; topTab<3; topTab++){
-		connect(_topWidgets[topTab], SIGNAL(currentChanged(int)), this, SLOT(NewSubTab(int)));
-	}
-	connect(this, SIGNAL(currentChanged(int)), this, SLOT(NewTopTab(int)));
-
-	return;
-	
-}
-=======
->>>>>>> fd1a95c0
-
 bool TabManager::IsFrontTab(QWidget* wid){
 	int topTab = _currentTopTab;
 	
@@ -458,13 +387,10 @@
 void TabManager::_createAllDefaultTabs() {
 
 	QWidget *parent;
+	EventRouter* er;
 
 	// Install built-in tabs
 	//
-	parent = _getSubTabWidget(2);
-	EventRouter *er = new StartupEventRouter(parent, _controlExec);
-	_installTab(er->GetType(), 2, er);
-	
 	parent = _getSubTabWidget(1);
 	er = new AnimationEventRouter(parent, _controlExec);
 	_installTab(er->GetType(), 1, er);
@@ -474,11 +400,7 @@
 	_installTab(er->GetType(), 1, er);
 
 	parent = _getSubTabWidget(2);
-	er = new VizFeatureEventRouter(parent, _controlExec);
-	_installTab(er->GetType(), 2, er);
-
-	parent = _getSubTabWidget(2);
-	er = new AppSettingsEventRouter(parent, _controlExec);
+	er = new SettingsEventRouter(parent, _controlExec);
 	_installTab(er->GetType(), 2, er);
 
 	// Renderer tabs
@@ -516,9 +438,6 @@
 	eRouter->hookUpTab();
 	QWidget* tabWidget = dynamic_cast<QWidget*> (eRouter);
 	assert(tabWidget);
-	if (tag != AppSettingsParams::GetClassType() && tag != StartupParams::GetClassType()) {
-		tabWidget->setEnabled(false);
-	}
 	_addWidget(tabWidget, tag, tabType);
 }
 
