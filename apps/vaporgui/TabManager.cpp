//************************************************************************
//									*
//		     Copyright (C)  2004				*
//     University Corporation for Atmospheric Research			*
//		     All Rights Reserved				*
//									*
//************************************************************************/
//
//	File:		TabManager.cpp
//
//	Author:		Alan Norton
//			National Center for Atmospheric Research
//			PO 3000, Boulder, Colorado
//
//	Date:		June 2004
//
//	Description:	Implements the TabManager class.  This is the QTabWidget
//		that contains a tab for each of the Params classes
//
#include <vapor/glutil.h> // Must be included first
#include <algorithm>
#include <qtabwidget.h>
#include <qwidget.h>
#include <QScrollArea>
#include <QSizePolicy>
#include "AnimationEventRouter.h"
#include "NavigationEventRouter.h"
<<<<<<< HEAD
#include "SettingsEventRouter.h"
#include "HelloEventRouter.h"
=======
>>>>>>> b6a5a3a8
#include "RenderEventRouter.h"
#include "RenderHolder.h"
#include "AppSettingsParams.h"

<<<<<<< HEAD
//Extension tabs also included (until we find a nicer way to separate extensions)
#include "TwoDDataEventRouter.h"
#include "ImageEventRouter.h"
#include "BarbEventRouter.h"
#include "ContourEventRouter.h"
=======
#include "TabManager.h"
>>>>>>> b6a5a3a8

using namespace VAPoR;

const string TabManager::_renderersTabName = "Renderers";
const string TabManager::_navigationTabName = "Navigation";
const string TabManager::_settingsTabName = "Settings";

TabManager::TabManager(QWidget *parent, ControlExec *ce)
    : QTabWidget(parent) {
    _controlExec = ce;

    // order of vector is order of display
    //
    _tabNames = {_renderersTabName, _navigationTabName, _settingsTabName};

    //Initialize arrays of widgets and types
    //
    for (int i = 0; i < _tabNames.size(); i++) {
        _tabWidgets[_tabNames[i]] = NULL;
        _subTabWidgets[_tabNames[i]] = vector<QWidget *>();
        _subTabNames[_tabNames[i]] = vector<string>();
    }

    _currentFrontTab = "";
    _prevFrontTab = "";

    _initialized = false;

    setElideMode(Qt::ElideNone);

    _createAllDefaultTabs();

    show();

    _initialized = true;
}

void TabManager::ShowRenderWidget(string subTabName) {

    MoveToFront(subTabName);
    for (int i = 0; i < _subTabWidgets[_renderersTabName].size(); i++) {
        if (_subTabNames[_renderersTabName][i] != subTabName) {
            _subTabWidgets[_renderersTabName][i]->hide();
        } else {
            _subTabWidgets[_renderersTabName][i]->show();
        }
    }
}
void TabManager::HideRenderWidgets() {
    for (int i = 0; i < _subTabWidgets[_renderersTabName].size(); i++) {
        _subTabWidgets[_renderersTabName][i]->hide();
    }
}

//
// Make the specified named panel move to front tab, using
// a specific visualizer number.
//
void TabManager::MoveToFront(string subTabName) {

    string tabName = _getTabForSubTab(subTabName);
    if (tabName.empty())
        return;

    int tabIndex = _getTabIndex(tabName);
    assert(tabIndex >= 0);

    int subTabIndex = _getSubTabIndex(tabName, subTabName);
    if (subTabIndex < 0)
        return;

    _currentFrontSubTab[tabName] = subTabName;

    setCurrentIndex(tabIndex);
    if (tabName != _renderersTabName) {
        QTabWidget *qtw = (QTabWidget *)_getTabWidget(tabName);
        qtw->setCurrentIndex(subTabIndex);
    } else {
        _renderHolder->SetCurrentWidget(subTabName);
    }
}

//
//  Find the index of the widget in its subTabWidget that has the specified type
//
int TabManager::_getSubTabIndex(string tabName, string subTabName) const {

    map<string, vector<string>>::const_iterator itr;

    itr = _subTabNames.find(tabName);
    if (itr == _subTabNames.end())
        return (-1);

    const vector<string> &vref = itr->second;
    for (int i = 0; i < vref.size(); i++) {
        if (vref[i] == subTabName)
            return (i);
    }
    return -1;
}

int TabManager::_getSubTabIndex(string subTabName) const {
    string tabName = _getTabForSubTab(subTabName);

    return (_getSubTabIndex(tabName, subTabName));
}

int TabManager::_getTabIndex(string tabName) const {
    for (int i = 0; i < _tabNames.size(); i++) {
        if (_tabNames[i] == tabName)
            return (i);
    }
    return (-1);
}

void TabManager::SetActiveViz(const QString &vizNameQ) {

<<<<<<< HEAD
    this->show();
=======
    show();
>>>>>>> b6a5a3a8
    // Make the renderHolder show either the active renderer or none.
    //
    _renderHolder->Update();
}

string TabManager::_getTabForSubTab(string subTabName) const {

    map<string, vector<string>>::const_iterator itr;
    for (
        itr = _subTabNames.begin();
        itr != _subTabNames.end();
        ++itr) {

        string tabName = itr->first;
        const vector<string> &vref = itr->second;
        for (int i = 0; i < vref.size(); i++) {
            if (vref[i] == subTabName)
                return (tabName);
        }
    }
    return ("");
}

void TabManager::Update() {
    _renderHolder->Update();

    _updateRouters();
}

void TabManager::_newFrontTab(int tabIndex, int newSubPosn) {

    _prevFrontTab = _currentFrontTab;

    if (!_prevFrontTab.empty()) {
        _prevFrontSubTab[_prevFrontTab] = _currentFrontSubTab[_prevFrontTab];
    }

    _currentFrontTab = _tabNames[tabIndex];
    _currentFrontSubTab[_currentFrontTab] = _subTabNames[_currentFrontTab][newSubPosn];

    EventRouter *eRouter = GetEventRouter(_subTabNames[_currentFrontTab][newSubPosn]);
    eRouter->updateTab();

    emit ActiveEventRouterChanged(eRouter->GetType());
}

//////////////////////////////////////////////////////////////////////////////
//
// SLOTS
//
//////////////////////////////////////////////////////////////////////////////

void TabManager::_setSubTab(int posn) {
    int tabIndex = currentIndex();
    if (tabIndex < 0)
        return;

    _newFrontTab(tabIndex, posn);
}

// Catch any change in the top tab, update the eventRouter of the sub tab.
// Also provide signal indicating tab changed
//
void TabManager::_setFrontTab(int newFrontPosn) {

    if (newFrontPosn < 0 || newFrontPosn > _tabNames.size())
        return;

    if (!_prevFrontTab.empty()) {
        _prevFrontSubTab[_prevFrontTab] = _currentFrontSubTab[_prevFrontTab];
    }

    string subTab = _currentFrontSubTab[_tabNames[newFrontPosn]];
    if (subTab.empty())
        return;
    _prevFrontTab = _currentFrontTab;
    _currentFrontTab = _tabNames[newFrontPosn];

    EventRouter *eRouter = GetEventRouter(subTab);

    QWidget *wid = dynamic_cast<QWidget *>(eRouter);
    if (wid && wid->isVisible()) {
        eRouter->updateTab();
        emit ActiveEventRouterChanged(eRouter->GetType());
    }
}

void TabManager::_setActive(
    string activeViz, string renderClass, string renderInst) {

    if (renderClass.empty() || renderInst.empty()) {
        HideRenderWidgets();
        return;
    }

    ShowRenderWidget(renderClass);

    RenderEventRouter *eRouter = GetRenderEventRouter(
        activeViz, renderClass, renderInst);

    eRouter->SetActive(renderInst);

    eRouter->updateTab();

    emit ActiveEventRouterChanged(eRouter->GetType());
}

void TabManager::_newRenderer(
    string activeViz, string renderClass, string renderInst) {
    if (renderClass.empty() || renderInst.empty()) {
        HideRenderWidgets();
        return;
    }

    ShowRenderWidget(renderClass);

    RenderEventRouter *er = GetRenderEventRouter(
        activeViz, renderClass, renderInst);

    ParamsMgr *paramsMgr = _controlExec->GetParamsMgr();
    string winName, dataSetName, paramsType;
    bool status = paramsMgr->RenderParamsLookup(
        renderInst, winName, dataSetName, paramsType);

    AnimationParams *aParams = (AnimationParams *)paramsMgr->GetParams(
        AnimationParams::GetClassType());
    size_t ts = aParams->GetCurrentTimestep();

    DataStatus *dataStatus = _controlExec->GetDataStatus();

    RenderParams *rParams = er->GetActiveParams();
    size_t local_ts = dataStatus->MapGlobalToLocalTimeStep(dataSetName, ts);
    rParams->SetCurrentTimestep(local_ts);

    er->SetActive(renderInst);

    QWidget *w = dynamic_cast<QWidget *>(er);
    assert(w);
    w->setEnabled(true);

    er->updateTab();
}

vector<string> TabManager::GetInstalledTabNames(bool renderOnly) const {
    vector<string> keys;
    map<string, EventRouter *>::const_iterator itr;
    for (itr = _eventRouterMap.begin(); itr != _eventRouterMap.end(); ++itr) {
        RenderEventRouter *er = dynamic_cast<RenderEventRouter *>(itr->second);

        if (renderOnly && !er)
            continue;

        keys.push_back(itr->first);
    }
    return (keys);
}

void TabManager::EnableRouters(bool onOff) {

    map<string, EventRouter *>::iterator itr;
    for (itr = _eventRouterMap.begin(); itr != _eventRouterMap.end(); ++itr) {

        // Ugh! EventRouter base class does not inheret from QWidget, but
        // derived classes *should*. No way to enforce this.
        //

        QWidget *w = dynamic_cast<QWidget *>(itr->second);
        assert(w);
        w->setEnabled(onOff);
    }
}

void TabManager::Shutdown() {

    EnableRouters(false);

    _initialized = false;
}

void TabManager::Restart() {

    // Must be shutdown before restarting
    //
    if (_initialized)
        return;

    Reinit();

    _initialized = true;
}

void TabManager::Reinit() {

    EnableRouters(true);
}

EventRouter *TabManager::GetEventRouter(string erType) const {
    map<string, EventRouter *>::const_iterator itr;
    itr = _eventRouterMap.find(erType);
    if (itr == _eventRouterMap.end()) {
        assert(0);
        return 0;
    }
    return itr->second;
}

RenderEventRouter *TabManager::GetRenderEventRouter(
    string winName, string renderType, string instName) const {

    map<string, EventRouter *>::const_iterator itr;
    itr = _eventRouterMap.find(renderType);
    if (itr == _eventRouterMap.end()) {
        assert(0);
        return 0;
    }
    RenderEventRouter *er = dynamic_cast<RenderEventRouter *>(itr->second);
    assert(er);

    er->SetActive(instName);

    return er;
}

QWidget *TabManager::_getSubTabWidget(string subTabName) const {

    int subTabIndex = _getSubTabIndex(subTabName);
    string tabName = _getTabForSubTab(subTabName);

    std::map<string, vector<QWidget *>>::const_iterator itr;
    itr = _subTabWidgets.find(tabName);
    if (itr == _subTabWidgets.end())
        return (NULL);

    return (itr->second[subTabIndex]);
}

QWidget *TabManager::_getTabWidget(string tabName) const {

    std::map<string, QWidget *>::const_iterator itr;
    itr = _tabWidgets.find(tabName);
    if (itr == _tabWidgets.end())
        return (NULL);

    return (itr->second);
}

//Create the global params and the default renderer params:
void TabManager::_createAllDefaultTabs() {

    QWidget *parent;
    EventRouter *er;

    // Install built-in tabs
    //
<<<<<<< HEAD
    parent = _getSubTabWidget(1);
    _animationEventRouter = new AnimationEventRouter(parent, _controlExec);
    _installTab(er->GetType(), 1, _animationEventRouter);

    connect(
        (AnimationEventRouter *)er, SIGNAL(AnimationOnOffSignal(bool)),
        this, SLOT(_setAnimationOnOff(bool)));
    connect(
        (AnimationEventRouter *)er, SIGNAL(AnimationDrawSignal()),
        this, SLOT(_setAnimationDraw()));
=======
    parent = _getTabWidget(_settingsTabName);
    EventRouter *er = new StartupEventRouter(parent, _controlExec);
    _installTab(_settingsTabName, er->GetType(), er);

    parent = _getTabWidget(_navigationTabName);
    er = new AnimationEventRouter(parent, _controlExec);
    _installTab(_navigationTabName, er->GetType(), er);
>>>>>>> b6a5a3a8

    parent = _getTabWidget(_navigationTabName);
    er = new NavigationEventRouter(parent, _controlExec);
    _installTab(_navigationTabName, er->GetType(), er);

<<<<<<< HEAD
    connect(
        (NavigationEventRouter *)er, SIGNAL(Proj4StringChanged(string)),
        this, SLOT(_setProj4String(string)));
    connect(
        this, SIGNAL(HomeViewpointSignal()),
        (NavigationEventRouter *)er, SLOT(UseHomeViewpoint()));
    connect(
        this, SIGNAL(ViewAllSignal()),
        (NavigationEventRouter *)er, SLOT(ViewAll()));
    connect(
        this, SIGNAL(SetHomeViewpointSignal()),
        (NavigationEventRouter *)er, SLOT(SetHomeViewpoint()));
    connect(
        this, SIGNAL(AlignViewSignal(int)),
        (NavigationEventRouter *)er, SLOT(AlignView(int)));
    connect(
        this, SIGNAL(CenterSubRegionSignal()),
        (NavigationEventRouter *)er, SLOT(CenterSubRegion()));

    parent = _getSubTabWidget(2);
    er = new SettingsEventRouter(parent, _controlExec);
    _installTab(er->GetType(), 2, er);
=======
    parent = _getTabWidget(_settingsTabName);
    er = new VizFeatureEventRouter(parent, _controlExec);
    _installTab(_settingsTabName, er->GetType(), er);

    parent = _getTabWidget(_settingsTabName);
    er = new AppSettingsEventRouter(parent, _controlExec);
    _installTab(_settingsTabName, er->GetType(), er);
>>>>>>> b6a5a3a8

    // Create renderers from render factory
    //
    vector<string> renderNames = RenderEventRouterFactory::Instance()->GetFactoryNames();

    parent = _getTabWidget(_renderersTabName);
    for (int i = 0; i < renderNames.size(); i++) {
        RenderEventRouter *er = RenderEventRouterFactory::Instance()->CreateInstance(renderNames[i], parent, _controlExec);

        assert(er);

        _installTab(_renderersTabName, er->GetType(), er);
    }

    //set up widgets in tabs:
    _installWidgets();
}

void TabManager::_installTab(
    string tabName, string subTabName, EventRouter *eRouter) {
    _registerEventRouter(subTabName, eRouter);
    eRouter->hookUpTab();
    QWidget *tabWidget = dynamic_cast<QWidget *>(eRouter);
    assert(tabWidget);
<<<<<<< HEAD
    _addWidget(tabWidget, tag, tabType);
=======
    if (subTabName != AppSettingsParams::GetClassType() && subTabName != StartupParams::GetClassType()) {
        tabWidget->setEnabled(false);
    }
    _addSubTabWidget(tabWidget, subTabName, tabName);
>>>>>>> b6a5a3a8
}

void TabManager::_registerEventRouter(
    const std::string subTabName, EventRouter *router) {
    _eventRouterMap[subTabName] = router;
}

void TabManager::_installWidgets() {

    clear();

    // Create top widgets.  Tab widgets exist but need to be
    // inserted as tabs, based on their type
    // Type RENDERERS is for renderers, NAVIGATION for nav and SETTINGS for settings.
    // Create top Tab Widgets to hold the nav and settings
    for (int i = 1; i < _tabNames.size(); i++) {
        _tabWidgets[_tabNames[i]] = new QTabWidget(this);
    }

    for (int i = 0; i < _subTabWidgets[_renderersTabName].size(); i++) {
        string tag = _subTabNames[_renderersTabName][i];
        RenderEventRouter *re = dynamic_cast<RenderEventRouter *>(
            _subTabWidgets[_renderersTabName][i]);

        _subTabWidgets[_renderersTabName][i]->hide();
    }

    _initRenderHolder();

    // Add the renderer tab to the top level TabWidget.
    //
    addTab(_renderHolder, QString::fromStdString(_renderersTabName));
    _tabWidgets[_renderersTabName] = _renderHolder;

    // Add the bottom widgets (eventrouter-based) to the nav and setting tabs:
    //
    for (int i = 1; i < _tabNames.size(); i++) {
        for (int j = 0; j < _subTabWidgets[_tabNames[i]].size(); j++) {
            string tab = _tabNames[i];

            QScrollArea *myScrollArea = new QScrollArea(_tabWidgets[tab]);

            string subTabName = _subTabNames[tab][j];
            QTabWidget *qtw = (QTabWidget *)_tabWidgets[tab];
            qtw->addTab(myScrollArea, QString::fromStdString(subTabName));
            myScrollArea->setWidget(_subTabWidgets[tab][j]);
        }
    }

    // Add the remaning top tabs to this
    //
    for (int i = 1; i < _tabNames.size(); i++) {
        string tab = _tabNames[i];

        addTab(_tabWidgets[tab], QString::fromStdString(_tabNames[i]));

        QTabWidget *qtw = (QTabWidget *)_tabWidgets[_tabNames[i]];
        qtw->setCurrentIndex(0);
    }

    //Start them with the renderer tab showing.

    _currentFrontTab = _tabNames[0];
    setCurrentIndex(0);

    for (int j = 0; j < _tabNames.size(); j++) {
        string tab = _tabNames[j];

        for (int subidx = 0; subidx < _subTabWidgets[tab].size(); subidx++) {
            EventRouter *ev = dynamic_cast<EventRouter *>(
                _subTabWidgets[tab][subidx]);
        }
    }

    //Hook up signals
    for (int i = 1; i < _tabNames.size(); i++) {
        string tab = _tabNames[i];
        connect(
            _tabWidgets[tab], SIGNAL(currentChanged(int)),
            this, SLOT(_setSubTab(int)));
    }
    connect(this, SIGNAL(currentChanged(int)), this, SLOT(_setFrontTab(int)));

    return;
}

//Add a tabWidget to appropriate saved list of widgets:
//
void TabManager::_addSubTabWidget(QWidget *wid, string tag, string tagType) {
    _subTabWidgets[tagType].push_back(wid);
    _subTabNames[tagType].push_back(tag);
}

void TabManager::_updateRouters() {
    if (!_initialized)
        return;

    // First handle non-render event routers
    //
    vector<string> tabNames = GetInstalledTabNames(false);

    for (int i = 0; i < tabNames.size(); i++) {
        string tab = tabNames[i];

        EventRouter *eRouter = GetEventRouter(tab);
        RenderEventRouter *reRouter = dynamic_cast<RenderEventRouter *>(eRouter);

        if (reRouter)
            continue; // Skip render event routers

        eRouter->updateTab();
    }

    // Now handle the active render event router.
    //
    GUIStateParams *p = _getStateParams();
    string activeViz = p->GetActiveVizName();

    string renderClass, instName;
    p->GetActiveRenderer(activeViz, renderClass, instName);

    if (activeViz.size() && renderClass.size() && instName.size()) {

        EventRouter *eRouter = GetRenderEventRouter(
            activeViz, renderClass, instName);

        eRouter->updateTab();
    }
}

void TabManager::_initRenderHolder() {

    vector<QWidget *> widgets;
    vector<string> widgetNames;
    vector<string> descriptions;
    vector<string> iconPaths;
    vector<string> smallIconPaths;

    for (int i = 0; i < _subTabWidgets[_renderersTabName].size(); i++) {
        string tag = _subTabNames[_renderersTabName][i];

        widgets.push_back(_subTabWidgets[_renderersTabName][i]);
        widgetNames.push_back(tag);

        RenderEventRouter *re = dynamic_cast<RenderEventRouter *>(
            _subTabWidgets[_renderersTabName][i]);

        descriptions.push_back(re->GetDescription());
        iconPaths.push_back(re->GetIconImagePath());
        smallIconPaths.push_back(re->GetSmallIconImagePath());
    }

    _renderHolder = new RenderHolder(
        this, _controlExec,
        widgets, widgetNames, descriptions, iconPaths, smallIconPaths);

    connect(
        _renderHolder, SIGNAL(activeChanged(string, string, string)),
        this, SLOT(_setActive(string, string, string)));
    connect(
        _renderHolder, SIGNAL(newRendererSignal(string, string, string)),
        this, SLOT(_newRenderer(string, string, string)));
}<|MERGE_RESOLUTION|>--- conflicted
+++ resolved
@@ -25,24 +25,12 @@
 #include <QSizePolicy>
 #include "AnimationEventRouter.h"
 #include "NavigationEventRouter.h"
-<<<<<<< HEAD
+#include "StartupEventRouter.h"
 #include "SettingsEventRouter.h"
-#include "HelloEventRouter.h"
-=======
->>>>>>> b6a5a3a8
 #include "RenderEventRouter.h"
 #include "RenderHolder.h"
 #include "AppSettingsParams.h"
-
-<<<<<<< HEAD
-//Extension tabs also included (until we find a nicer way to separate extensions)
-#include "TwoDDataEventRouter.h"
-#include "ImageEventRouter.h"
-#include "BarbEventRouter.h"
-#include "ContourEventRouter.h"
-=======
 #include "TabManager.h"
->>>>>>> b6a5a3a8
 
 using namespace VAPoR;
 
@@ -160,11 +148,7 @@
 
 void TabManager::SetActiveViz(const QString &vizNameQ) {
 
-<<<<<<< HEAD
     this->show();
-=======
-    show();
->>>>>>> b6a5a3a8
     // Make the renderHolder show either the active renderer or none.
     //
     _renderHolder->Update();
@@ -419,10 +403,9 @@
 
     // Install built-in tabs
     //
-<<<<<<< HEAD
-    parent = _getSubTabWidget(1);
-    _animationEventRouter = new AnimationEventRouter(parent, _controlExec);
-    _installTab(er->GetType(), 1, _animationEventRouter);
+    parent = _getTabWidget(_settingsTabName);
+    er = new StartupEventRouter(parent, _controlExec);
+    _installTab(_settingsTabName, er->GetType(), er);
 
     connect(
         (AnimationEventRouter *)er, SIGNAL(AnimationOnOffSignal(bool)),
@@ -430,21 +413,15 @@
     connect(
         (AnimationEventRouter *)er, SIGNAL(AnimationDrawSignal()),
         this, SLOT(_setAnimationDraw()));
-=======
-    parent = _getTabWidget(_settingsTabName);
-    EventRouter *er = new StartupEventRouter(parent, _controlExec);
-    _installTab(_settingsTabName, er->GetType(), er);
 
     parent = _getTabWidget(_navigationTabName);
     er = new AnimationEventRouter(parent, _controlExec);
     _installTab(_navigationTabName, er->GetType(), er);
->>>>>>> b6a5a3a8
 
     parent = _getTabWidget(_navigationTabName);
     er = new NavigationEventRouter(parent, _controlExec);
     _installTab(_navigationTabName, er->GetType(), er);
 
-<<<<<<< HEAD
     connect(
         (NavigationEventRouter *)er, SIGNAL(Proj4StringChanged(string)),
         this, SLOT(_setProj4String(string)));
@@ -464,18 +441,9 @@
         this, SIGNAL(CenterSubRegionSignal()),
         (NavigationEventRouter *)er, SLOT(CenterSubRegion()));
 
-    parent = _getSubTabWidget(2);
+    parent = _getSubTabWidget(_settingsTabName);
     er = new SettingsEventRouter(parent, _controlExec);
-    _installTab(er->GetType(), 2, er);
-=======
-    parent = _getTabWidget(_settingsTabName);
-    er = new VizFeatureEventRouter(parent, _controlExec);
     _installTab(_settingsTabName, er->GetType(), er);
-
-    parent = _getTabWidget(_settingsTabName);
-    er = new AppSettingsEventRouter(parent, _controlExec);
-    _installTab(_settingsTabName, er->GetType(), er);
->>>>>>> b6a5a3a8
 
     // Create renderers from render factory
     //
@@ -500,14 +468,10 @@
     eRouter->hookUpTab();
     QWidget *tabWidget = dynamic_cast<QWidget *>(eRouter);
     assert(tabWidget);
-<<<<<<< HEAD
-    _addWidget(tabWidget, tag, tabType);
-=======
     if (subTabName != AppSettingsParams::GetClassType() && subTabName != StartupParams::GetClassType()) {
         tabWidget->setEnabled(false);
     }
     _addSubTabWidget(tabWidget, subTabName, tabName);
->>>>>>> b6a5a3a8
 }
 
 void TabManager::_registerEventRouter(
