--- conflicted
+++ resolved
@@ -557,10 +557,6 @@
 	for (int i=0; i<vizNames.size(); i++) {
 		attachVisualizer(vizNames[i]);
 	}
-<<<<<<< HEAD
-
-=======
->>>>>>> 5d1c1716
 	m_initialized = true;
 }
 
