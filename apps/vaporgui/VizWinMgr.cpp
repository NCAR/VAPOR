--- conflicted
+++ resolved
@@ -530,10 +530,6 @@
     for (int i = 0; i < vizNames.size(); i++) {
         attachVisualizer(vizNames[i]);
     }
-<<<<<<< HEAD
-
-=======
->>>>>>> 8adac13b
     m_initialized = true;
 }
 
