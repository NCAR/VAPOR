--- conflicted
+++ resolved
@@ -74,15 +74,11 @@
  //! \retval visualizer index.
  string getWindowName() {return _winName;}
 
-<<<<<<< HEAD
- // void makeCurrent();
-=======
  // Render the scene
  //
  // If \p fast is true try to render the scene quickly
  //
  void Render(bool fast);
->>>>>>> f0dfbc6e
 
 signals:
  // Sent prior to closing window - after receiving Qt closeEvent()
