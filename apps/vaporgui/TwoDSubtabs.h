#ifndef TWODSUBTABS_H
#define TWODSUBTABS_H

#include "ui_TwoDAppearanceGUI.h"
#include "ui_TwoDVariablesGUI.h"
#include "ui_TwoDGeometryGUI.h"
#include "ui_TwoDAnnotationGUI.h"
#include "Flags.h"

namespace VAPoR {
	class ControlExec;
	class RenderParams;
	class ParamsMgr;
	class DataMgr;
}

class TwoDVariablesSubtab : public QWidget, public Ui_TwoDVariablesGUI {

	Q_OBJECT

public:
	TwoDVariablesSubtab(QWidget* parent) {
		setupUi(this);
		_variablesWidget->Reinit(
			(VariableFlags)(SCALAR | HEIGHT),
			(DimFlags)(TWODXY)
		);
	}

	void Update(
		VAPoR::DataMgr *dataMgr,
		VAPoR::ParamsMgr *paramsMgr,
		VAPoR::RenderParams *rParams
	) {
		_variablesWidget->Update(dataMgr, paramsMgr, rParams);
	}
};

class TwoDAppearanceSubtab : public QWidget, public Ui_TwoDAppearanceGUI {

	Q_OBJECT

public:
	TwoDAppearanceSubtab(QWidget* parent) {
		setupUi(this);
		_TFWidget->Reinit((TFFlags)(0));
	}

	void Update(
		VAPoR::DataMgr *dataMgr,
		VAPoR::ParamsMgr *paramsMgr,
		VAPoR::RenderParams *rParams
	) {
		_TFWidget->Update(dataMgr, paramsMgr, rParams);
	}
};

class TwoDGeometrySubtab : public QWidget, public Ui_TwoDGeometryGUI {

	Q_OBJECT

public:
	TwoDGeometrySubtab(QWidget* parent) {
		setupUi(this);
		_geometryWidget->Reinit(
<<<<<<< HEAD
			(DimFlags)TWOD,
=======
			(DimFlags)TWODXY,
			(GeometryFlags)MINMAX,
>>>>>>> 1309cca9
			(VariableFlags)SCALAR);
	}
	
	void Update(
		VAPoR::ParamsMgr *paramsMgr,
		VAPoR::DataMgr *dataMgr,
		VAPoR::RenderParams *rParams
	) {
		_geometryWidget->Update(paramsMgr, dataMgr, rParams);
		_copyRegionWidget->Update(paramsMgr, rParams);
		_transformTable->Update(rParams->GetTransform());
	}
};

class TwoDAnnotationSubtab : public QWidget, public Ui_TwoDAnnotationGUI {

	Q_OBJECT

public:
	TwoDAnnotationSubtab(QWidget* parent) {
		setupUi(this);
	}
	
	void Update(
		VAPoR::ParamsMgr *paramsMgr,
		VAPoR::DataMgr *dataMgr,
		VAPoR::RenderParams *rParams
	) {
		_colorbarWidget->Update(dataMgr, paramsMgr, rParams);
	}
};
#endif //TWODSUBTABS_H<|MERGE_RESOLUTION|>--- conflicted
+++ resolved
@@ -63,12 +63,7 @@
 	TwoDGeometrySubtab(QWidget* parent) {
 		setupUi(this);
 		_geometryWidget->Reinit(
-<<<<<<< HEAD
 			(DimFlags)TWOD,
-=======
-			(DimFlags)TWODXY,
-			(GeometryFlags)MINMAX,
->>>>>>> 1309cca9
 			(VariableFlags)SCALAR);
 	}
 	
