#ifndef TWODSUBTABS_H
#define TWODSUBTABS_H

#include "ui_TwoDAppearanceGUI.h"
#include "ui_TwoDVariablesGUI.h"
#include "ui_TwoDGeometryGUI.h"
#include "Flags.h"

namespace VAPoR {
	class ControlExec;
	class RenderParams;
	class ParamsMgr;
	class DataMgr;
}

class TwoDVariablesSubtab : public QWidget, public Ui_TwoDVariablesGUI {

	Q_OBJECT

public:
	TwoDVariablesSubtab(QWidget* parent) {
		setupUi(this);
<<<<<<< HEAD
		_variablesWidget->Reinit((VariablesWidget::DisplayFlags)
			(VariablesWidget::SCALAR | VariablesWidget::HGT),
			(VariablesWidget::DimFlags)(VariablesWidget::TWOD)
=======
		_variablesWidget->Reinit(
			(VariableFlags)(SCALAR | HEIGHT),
			(DimFlags)(TWOD)
>>>>>>> 1ff5d28e
		);
	}

	void Update(
		VAPoR::DataMgr *dataMgr,
		VAPoR::ParamsMgr *paramsMgr,
		VAPoR::RenderParams *rParams
	) {
		_variablesWidget->Update(dataMgr, paramsMgr, rParams);
	}
};

class TwoDAppearanceSubtab : public QWidget, public Ui_TwoDAppearanceGUI {

	Q_OBJECT

public:
	TwoDAppearanceSubtab(QWidget* parent) {
		setupUi(this);
		_TFWidget->Reinit((TFFlags)(0));
	}

	void Update(
		VAPoR::DataMgr *dataMgr,
		VAPoR::ParamsMgr *paramsMgr,
		VAPoR::RenderParams *rParams
	) {
		_TFWidget->Update(dataMgr, paramsMgr, rParams);
		_ColorbarWidget->Update(dataMgr, paramsMgr, rParams);
	}
};

class TwoDGeometrySubtab : public QWidget, public Ui_TwoDGeometryGUI {

	Q_OBJECT

public:
	TwoDGeometrySubtab(QWidget* parent) {
		setupUi(this);
		_geometryWidget->Reinit(
<<<<<<< HEAD
			GeometryWidget::MINMAX,
			GeometryWidget::SCALAR);
=======
			(DimFlags)TWOD,
			(GeometryFlags)MINMAX,
			(VariableFlags)SCALAR);
>>>>>>> 1ff5d28e
	}
	
	void Update(
		VAPoR::ParamsMgr *paramsMgr,
		VAPoR::DataMgr *dataMgr,
		VAPoR::RenderParams *rParams
	) {
		_geometryWidget->Update(paramsMgr, dataMgr, rParams);
		_copyRegionWidget->Update(paramsMgr, rParams);
		_transformTable->Update(rParams->GetTransform());
	}


private:

};

#endif //TWODSUBTABS_H<|MERGE_RESOLUTION|>--- conflicted
+++ resolved
@@ -20,15 +20,9 @@
 public:
 	TwoDVariablesSubtab(QWidget* parent) {
 		setupUi(this);
-<<<<<<< HEAD
-		_variablesWidget->Reinit((VariablesWidget::DisplayFlags)
-			(VariablesWidget::SCALAR | VariablesWidget::HGT),
-			(VariablesWidget::DimFlags)(VariablesWidget::TWOD)
-=======
 		_variablesWidget->Reinit(
 			(VariableFlags)(SCALAR | HEIGHT),
 			(DimFlags)(TWOD)
->>>>>>> 1ff5d28e
 		);
 	}
 
@@ -69,14 +63,10 @@
 	TwoDGeometrySubtab(QWidget* parent) {
 		setupUi(this);
 		_geometryWidget->Reinit(
-<<<<<<< HEAD
-			GeometryWidget::MINMAX,
-			GeometryWidget::SCALAR);
-=======
 			(DimFlags)TWOD,
 			(GeometryFlags)MINMAX,
-			(VariableFlags)SCALAR);
->>>>>>> 1ff5d28e
+			(VariableFlags)SCALAR
+		);
 	}
 	
 	void Update(
