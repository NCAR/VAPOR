--- conflicted
+++ resolved
@@ -60,12 +60,7 @@
     TwoDGeometrySubtab(QWidget *parent) {
         setupUi(this);
         _geometryWidget->Reinit(
-<<<<<<< HEAD
             (DimFlags)TWOD,
-=======
-            (DimFlags)TWODXY,
-            (GeometryFlags)MINMAX,
->>>>>>> a250e2f7
             (VariableFlags)SCALAR);
     }
 
