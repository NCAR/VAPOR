#ifndef TWODSUBTABS_H
#define TWODSUBTABS_H

#include "ui_TwoDAppearanceGUI.h"
#include "ui_TwoDVariablesGUI.h"
#include "ui_TwoDGeometryGUI.h"
#include "ui_TwoDAnnotationGUI.h"
#include "Flags.h"

namespace VAPoR {
class ControlExec;
class RenderParams;
class ParamsMgr;
class DataMgr;
}    // namespace VAPoR

class TwoDVariablesSubtab : public QWidget, public Ui_TwoDVariablesGUI {
    Q_OBJECT

public:
    TwoDVariablesSubtab(QWidget *parent)
    {
        setupUi(this);
        _variablesWidget->Reinit((VariableFlags)(SCALAR | HEIGHT), (DimFlags)(TWODXY));
    }

    void Update(VAPoR::DataMgr *dataMgr, VAPoR::ParamsMgr *paramsMgr, VAPoR::RenderParams *rParams) { _variablesWidget->Update(dataMgr, paramsMgr, rParams); }
};

class TwoDAppearanceSubtab : public QWidget, public Ui_TwoDAppearanceGUI {
    Q_OBJECT

public:
    TwoDAppearanceSubtab(QWidget *parent)
    {
        setupUi(this);
        _TFWidget->Reinit((TFFlags)(0));
    }

    void Update(VAPoR::DataMgr *dataMgr, VAPoR::ParamsMgr *paramsMgr, VAPoR::RenderParams *rParams) { _TFWidget->Update(dataMgr, paramsMgr, rParams); }
};

class TwoDGeometrySubtab : public QWidget, public Ui_TwoDGeometryGUI {
    Q_OBJECT

public:
    TwoDGeometrySubtab(QWidget *parent)
    {
        setupUi(this);
<<<<<<< HEAD
        _geometryWidget->Reinit((DimFlags)TWOD, (VariableFlags)SCALAR);
=======
        _geometryWidget->Reinit((DimFlags)TWODXY, (GeometryFlags)MINMAX, (VariableFlags)SCALAR);
>>>>>>> 36dddbd6
    }

    void Update(VAPoR::ParamsMgr *paramsMgr, VAPoR::DataMgr *dataMgr, VAPoR::RenderParams *rParams)
    {
        _geometryWidget->Update(paramsMgr, dataMgr, rParams);
        _copyRegionWidget->Update(paramsMgr, rParams);
        _transformTable->Update(rParams->GetTransform());
    }
};

class TwoDAnnotationSubtab : public QWidget, public Ui_TwoDAnnotationGUI {
    Q_OBJECT

public:
    TwoDAnnotationSubtab(QWidget *parent) { setupUi(this); }

    void Update(VAPoR::ParamsMgr *paramsMgr, VAPoR::DataMgr *dataMgr, VAPoR::RenderParams *rParams) { _colorbarWidget->Update(dataMgr, paramsMgr, rParams); }
};
#endif    // TWODSUBTABS_H<|MERGE_RESOLUTION|>--- conflicted
+++ resolved
@@ -47,11 +47,7 @@
     TwoDGeometrySubtab(QWidget *parent)
     {
         setupUi(this);
-<<<<<<< HEAD
         _geometryWidget->Reinit((DimFlags)TWOD, (VariableFlags)SCALAR);
-=======
-        _geometryWidget->Reinit((DimFlags)TWODXY, (GeometryFlags)MINMAX, (VariableFlags)SCALAR);
->>>>>>> 36dddbd6
     }
 
     void Update(VAPoR::ParamsMgr *paramsMgr, VAPoR::DataMgr *dataMgr, VAPoR::RenderParams *rParams)
