--- conflicted
+++ resolved
@@ -16,29 +16,11 @@
 	Q_OBJECT
 
 public:
-<<<<<<< HEAD
-	enum VariableFlags {
-		SCALAR = (1u << 0),
-		VECTOR = (1u << 1),
-		AUXILIARY = (1u << 2),
-	};
-
-	enum DisplayFlags {
-		SINGLEPOINT = (1u << 0),
-		MINMAX = (1u << 1),
-	};
-
-	GeometryWidget(QWidget *parent=0);
-
-	void Reinit(
-		DisplayFlags displayFlags,
-=======
 	GeometryWidget(QWidget *parent=0);
 
 	void Reinit(
 		DimFlags dimFlags, 
 		GeometryFlags geometryFlags,
->>>>>>> 1ff5d28e
 		VariableFlags varFlags);
 
 	~GeometryWidget();
@@ -112,10 +94,13 @@
 	std::map<std::string, std::string> _visNames;
 	std::map<std::string, std::string> _renTypeNames;
 
+	DimFlags _dimFlags;
 	VariableFlags _varFlags;
 	GeometryFlags _geometryFlags;
 
     bool  _useAuxVariables;     // for Statistics utility
+
+	static const std::string _nDimsTag;
 };
 
 #endif //GEOMETRYWIDGET_H