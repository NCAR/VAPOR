#ifndef FLAGS_H
#define FLAGS_H 

 //! Bit masks to indicate what type of variables are to be supported by
 //! a particular VariablesWidget instance. These flags correspond
 //! to variable names returned by methods:
 //!
 //! SCALAR : RenderParams::GetVariableName()
 //! VECTOR : RenderParams::GetFieldVariableNames()
 //! HGT : RenderParams::GetHeightVariableName()
 //! COLOR : RenderParams::GetColorMapVariableNames()
 //!

enum VariableFlags {
	SCALAR    = (1u << 0),
	VECTOR    = (1u << 1),
	COLOR     = (1u << 2),
	AUXILIARY = (1u << 3),
	HEIGHT    = (1u << 4),
};

 //! Bit mask to indicate whether 2D, 3D, or 2D and 3D variables are to
 //! be supported
 //
enum DimFlags {
    TWOD     = (1u << 0),
    TWODXY   = (1u << 1),
    TWODXZ   = (1u << 2),
    TWODYZ   = (1u << 3),
	THREED   = (1u << 4),
};

 //! Bit mask to indicate whether the GeometryWidget should control a
 //! single point, or 3D extents with Min/Max controllers
enum GeometryFlags {
<<<<<<< HEAD
	SINGLEPOINT = (1u << 0),
	MINMAX      = (1u << 1),
=======
    PLANAR      = (1u << 0),
>>>>>>> 1647c603
};

 //! Bit masks to indicate whether the TFWidget maps constant color
 //! to a variable, or maps a secondary color variable
 //! COLORVAR_FOR_TF1 - Indicates whether the main MappingFrame/MapperFunction
 //! refer to to a color-mapped variable.  This is the case with Barbs, where
 //! there is no primary variable.  We don't use the vector variables for our
 //! transfer function, we use the color variable.
 //! COLORVAR_FOR_TF2 - This indicates whether we need to
 //! display an additional transfer function for displaying the colormapped
 //! variable, as we do with isosurfaces. IE - when we have a MappingFrame for
 //! the primary variable, as well as a MappingFrame for the colormapped variable
 //! CONSTANT_COLOR   - Indicates whether constant color options are enabled, for
 //! renderers like Barbs and Isosurfaces
enum TFFlags {
<<<<<<< HEAD
	COLORMAP_VAR_IS_IN_TF1    = (1u << 0),
	COLORMAP_VAR_IS_IN_TF2    = (1u << 1),
	CONSTANT_COLOR            = (1u << 2),
    ISOLINES                  = (1u << 3)
=======
	SECONDARY    = (1u << 0),
	CONSTANT     = (1u << 1),
    NOAUTOUPDATE = (1u << 2),
>>>>>>> 1647c603
};

#endif<|MERGE_RESOLUTION|>--- conflicted
+++ resolved
@@ -33,12 +33,8 @@
  //! Bit mask to indicate whether the GeometryWidget should control a
  //! single point, or 3D extents with Min/Max controllers
 enum GeometryFlags {
-<<<<<<< HEAD
 	SINGLEPOINT = (1u << 0),
 	MINMAX      = (1u << 1),
-=======
-    PLANAR      = (1u << 0),
->>>>>>> 1647c603
 };
 
  //! Bit masks to indicate whether the TFWidget maps constant color
@@ -54,16 +50,10 @@
  //! CONSTANT_COLOR   - Indicates whether constant color options are enabled, for
  //! renderers like Barbs and Isosurfaces
 enum TFFlags {
-<<<<<<< HEAD
 	COLORMAP_VAR_IS_IN_TF1    = (1u << 0),
 	COLORMAP_VAR_IS_IN_TF2    = (1u << 1),
 	CONSTANT_COLOR            = (1u << 2),
     ISOLINES                  = (1u << 3)
-=======
-	SECONDARY    = (1u << 0),
-	CONSTANT     = (1u << 1),
-    NOAUTOUPDATE = (1u << 2),
->>>>>>> 1647c603
 };
 
 #endif