--- conflicted
+++ resolved
@@ -329,7 +329,6 @@
 }
 
 void VizWin::mousePressEventNavigate(QMouseEvent *e) {
-    cout << "mousePressEventNavigate" << endl;
     // Let trackball handle mouse events for navigation
     //
     _trackBall->MouseOnTrackball(
@@ -377,10 +376,8 @@
         bool mouseOnManip = _manip->MouseEvent(
             _buttonNum, screenCoords, _strHandleMid);
         if (mouseOnManip) {
-            cout << "Returning" << endl;
             return;
-        } else
-            cout << "Mouse not on manip" << endl;
+        }
     }
 
     //	if (modeName == MouseModeParams::GetNavigateModeName()) {
@@ -391,7 +388,6 @@
 
 void VizWin::mouseReleaseEventNavigate(QMouseEvent *e) {
 
-    cout << "ReleaseEventNavigate" << endl;
     _trackBall->MouseOnTrackball(
         2, _buttonNum, e->x(), e->y(), width(), height());
     _trackBall->TrackballSetMatrix();
@@ -449,17 +445,11 @@
     if (modeName == MouseModeParams::GetNavigateModeName())
         mouseReleaseEventNavigate(e);
 
-    cout << "Setting _navigating to false" << endl;
     _navigating = false;
     _buttonNum = 0;
 }
 
 void VizWin::mouseMoveEventNavigate(QMouseEvent *e) {
-<<<<<<< HEAD
-    cout << "mouseMoveEventNavigate"
-         << " " << e->x() << " " << e->y() << " " << width() << " " << height() << endl;
-=======
->>>>>>> 175281f6
     _trackBall->MouseOnTrackball(
         1, _buttonNum, e->x(), e->y(), width(), height());
 
@@ -496,6 +486,7 @@
     std::vector<double> llc, urc;
     _manip->GetBox(llc, urc);
     VAPoR::RenderParams *rParams = getRenderParams();
+    cout << "setNewExtents " << (rParams == NULL) << endl;
     if (rParams == NULL)
         return;
     VAPoR::Box *box = rParams->GetBox();
@@ -525,9 +516,7 @@
     string modeName = getCurrentMouseMode();
 
     if (modeName == MouseModeParams::GetRegionModeName()) {
-        cout << "Here1" << endl;
         if (!_navigating) {
-            cout << "Here" << endl;
             std::vector<double> screenCoords = getScreenCoords(e);
 
             bool mouseOnManip = _manip->MouseEvent(
@@ -611,45 +600,47 @@
 }
 
 VAPoR::RenderParams *VizWin::getRenderParams() {
-    //return NULL;
     ParamsMgr *paramsMgr = _controlExec->GetParamsMgr();
     GUIStateParams *guiP = (GUIStateParams *)paramsMgr->GetParams(
         GUIStateParams::GetClassType());
 
-    string inst, dataSetName, className;
+    string inst, winName, dataSetName, className;
     guiP->GetActiveRenderer(_winName, className, inst);
-    _controlExec->RenderLookup(
-        inst, _winName, dataSetName, className);
-
-    VAPoR::RenderParams *rParams = _controlExec->GetRenderParams(
+
+    bool exists = paramsMgr->RenderParamsLookup(
+        inst, winName, dataSetName, className);
+
+    if (!exists)
+        return NULL;
+
+    //	VAPoR::RenderParams* rParams = _controlExec->GetRenderParams(
+    //		_winName, dataSetName, className, inst
+    //	);
+    VAPoR::RenderParams *rParams = paramsMgr->GetRenderParams(
         _winName, dataSetName, className, inst);
 
-    return rParams; //NULL
-}
-
-void VizWin::updateManip(bool initialize) {
-    ParamsMgr *paramsMgr = _controlExec->GetParamsMgr();
-
-    GUIStateParams *guiP = (GUIStateParams *)paramsMgr->GetParams(
-        GUIStateParams::GetClassType());
-
+    return rParams;
+}
+
+void VizWin::getActiveExtents(
+    std::vector<double> &minExts,
+    std::vector<double> &maxExts) {
+    ParamsMgr *paramsMgr = _controlExec->GetParamsMgr();
     AnimationParams *aParams = (AnimationParams *)paramsMgr->GetParams(
         AnimationParams::GetClassType());
     int timeStep = aParams->GetCurrentTimestep();
-
-    vector<double> minExts, maxExts;
-    /*	DataStatus *dataStatus = _controlExec->GetDataStatus();
-	dataStatus->GetActiveExtents(
-		paramsMgr, _winName, timeStep, minExts, maxExts
-	);
-*/
-    minExts.push_back(-1.038e+06);
-    minExts.push_back(2.81684e+06);
-    minExts.push_back(0.f);
-    maxExts.push_back(220425);
-    maxExts.push_back(4.04548e+06);
-    maxExts.push_back(100000);
-
+    DataStatus *dataStatus = _controlExec->GetDataStatus();
+    dataStatus->GetActiveExtents(
+        paramsMgr, _winName, timeStep, minExts, maxExts);
+}
+
+void VizWin::getCenterAndCamPos(
+    std::vector<double> &rotationCenter,
+    std::vector<double> &cameraPosition) {
+    ParamsMgr *paramsMgr = _controlExec->GetParamsMgr();
+
+    GUIStateParams *guiP = (GUIStateParams *)paramsMgr->GetParams(
+        GUIStateParams::GetClassType());
     ViewpointParams *vParams = paramsMgr->GetViewpointParams(_winName);
     MouseModeParams *p = guiP->GetMouseModeParams();
     string modeName = getCurrentMouseMode();
@@ -657,14 +648,34 @@
     p->GetRotationCenter(rotCenter);
     p->GetCameraPos(cameraPos);
 
-    std::vector<double> vrotCenter;
-    std::vector<double> vcameraPos;
+    rotationCenter.clear();
+    cameraPosition.clear();
     for (int i = 0; i < 3; i++) {
-        vrotCenter.push_back(rotCenter[i]);
-        vcameraPos.push_back(cameraPos[i]);
-    }
-
+        rotationCenter.push_back(rotCenter[i]);
+        cameraPosition.push_back(cameraPos[i]);
+    }
+}
+
+void VizWin::updateManip(bool initialize) {
+    ParamsMgr *paramsMgr = _controlExec->GetParamsMgr();
+
+    GUIStateParams *guiP = (GUIStateParams *)paramsMgr->GetParams(
+        GUIStateParams::GetClassType());
+
+    std::vector<double> minExts, maxExts;
+    getActiveExtents(minExts, maxExts);
+
+    /*minExts.push_back(-1.038e+06);  
+	minExts.push_back(2.81684e+06);
+	minExts.push_back(0.f);
+	maxExts.push_back(220425);
+	maxExts.push_back(4.04548e+06);
+	maxExts.push_back(100000);*/
+
+    std::vector<double> rotationCenter, cameraPosition;
+    getCenterAndCamPos(rotationCenter, cameraPosition);
     size_t width, height;
+    ViewpointParams *vParams = paramsMgr->GetViewpointParams(_winName);
     vParams->GetWindowSize(width, height);
     std::vector<int> windowSize;
     windowSize.push_back(width);
@@ -677,19 +688,16 @@
 
     std::vector<double> llc, urc;
     VAPoR::RenderParams *rParams = getRenderParams();
-    cout << (rParams == NULL) << endl;
-    //if (initialize || rParams==NULL) {
-    if (initialize) {
+    if (initialize || rParams == NULL) {
         llc = minExts;
         urc = maxExts;
     } else {
-        _manip->GetBox(llc, urc); // get box from active VAPoR::RenderParams
-                                  //VAPoR::Box* box = rParams->GetBox();
-                                  //box->GetExtents(llc, urc);
+        VAPoR::Box *box = rParams->GetBox();
+        box->GetExtents(llc, urc);
     }
 
     _manip->Update(llc, urc, minExts, maxExts,
-                   vcameraPos, vrotCenter,
+                   cameraPosition, rotationCenter,
                    mv, proj,
                    windowSize);
 
