//************************************************************************
//									*
//			 Copyright (C)  2013				*
//	 University Corporation for Atmospheric Research			*
//			 All Rights Reserved				*
//									*
//************************************************************************/
//	File:		VizWin.cpp
//
//	Author:		Alan Norton
//			National Center for Atmospheric Research
//			PO 3000, Boulder, Colorado
//
//	Date:		October 2013
//
//	Description:	Implements the VizWin class
//		This is the QGLWidget that performs OpenGL rendering (using associated
//		Visualizer).
//
//		Supports mouse event reporting.
//
#include <vapor/glutil.h>    // Must be included first!!!
#include <cassert>
#include <QResizeEvent>
#include <QFocusEvent>
#include <QMouseEvent>
#include <QCloseEvent>
#include <QIcon>
#include <vapor/ControlExecutive.h>
#include <vapor/ViewpointParams.h>
#include <vapor/Viewpoint.h>
#include <vapor/debug.h>
#include <vapor/ImageParams.h>
#include "TrackBall.h"
#include "GUIStateParams.h"
#include "MouseModeParams.h"
#include "AnimationParams.h"
#include "qdatetime.h"
#include "ErrorReporter.h"
#include "images/vapor-icon-32.xpm"
#include "VizWin.h"
#include "Core3_2_context.h"
#include <glm/gtc/type_ptr.hpp>
#include "vapor/GLManager.h"
#include "vapor/LegacyGL.h"
#include "vapor/FileUtils.h"

using namespace VAPoR;

/*
 *  Constructs a VizWindow as a child of 'parent', with the
 *  name 'name' and widget flags set to 'f'.
 *
 */
VizWin::VizWin(const QGLFormat &format, QWidget *parent, const QString &name, string winName, ControlExec *ce, Trackball *trackBall) : QGLWidget(new Core3_2_context(format), parent)
{
    _trackBall = trackBall;

    setAttribute(Qt::WA_DeleteOnClose);
    _winName = winName;
    setWindowIcon(QPixmap(vapor_icon___));
    _controlExec = ce;

<<<<<<< HEAD
    _glManager = new GLManager;
=======
    _glManager = nullptr;
    _manip = nullptr;
>>>>>>> df1d3641

    setAutoBufferSwap(false);
    _mouseClicked = false;
    _buttonNum = 0;
    _navigateFlag = false;
    _manipFlag = false;
    _openGLInitFlag = false;

    setMouseTracking(false);    // Only track mouse when button clicked/held
}

/*
 *  Destroys the object and frees any allocated resources
 */
VizWin::~VizWin()
{
    this->makeCurrent();
    delete _glManager;
}

void VizWin::closeEvent(QCloseEvent *e)
{
    // Remove the visualizer. This must be done inside of VizWin so that
    // the OpenGL context can be made current because removing a visualizer
    // triggers OpenGL calls in the renderer destructors
    //
    makeCurrent();

    emit Closing(_winName);

    QWidget::closeEvent(e);
}

/******************************************************
 * React when focus is on window:
 ******************************************************/
void VizWin::focusInEvent(QFocusEvent *e)
{
    // Test for hidden here, since a vanishing window can get this event.
    if (e->gotFocus() && !isHidden()) { emit HasFocus(_winName); }
}

// First project all 8 box corners to the center line of the camera
// view, finding the furthest and nearest projection in front of the
// camera.  The furthest distance is used as the far distance.
// If some point projects behind the camera, then either the
// camera is inside the box, or a corner of the
// box is behind the camera.  This calculation is always performed in
// local coordinates since a translation won't affect
// the result
//
void VizWin::_getNearFarDist(const double posVec[3], const double dirVec[3], double &boxNear, double &boxFar) const
{
    // First check full box
    double wrk[3], cor[3], boxcor[3];
    double camPosBox[3], dvdir[3];
#ifdef WIN32
    double maxProj = -DBL_MAX;
    double minProj = DBL_MAX;
#else
    double maxProj = -std::numeric_limits<double>::max();
    double minProj = std::numeric_limits<double>::max();
#endif

    DataStatus *dataStatus = _controlExec->GetDataStatus();
    ParamsMgr * paramsMgr = _controlExec->GetParamsMgr();

    AnimationParams *p = (AnimationParams *)paramsMgr->GetParams(AnimationParams::GetClassType());
    size_t           ts = p->GetCurrentTimestep();

    vector<double> minExts, maxExts;
    dataStatus->GetActiveExtents(paramsMgr, _winName, ts, minExts, maxExts);

    for (int i = 0; i < 3; i++) camPosBox[i] = posVec[i];

    for (int i = 0; i < 3; i++) dvdir[i] = dirVec[i];
    vnormal(dvdir);

    // For each box corner,
    //   convert to box coords, then project to line of view
    for (int i = 0; i < 8; i++) {
        for (int j = 0; j < 3; j++) { cor[j] = ((i >> j) & 1) ? maxExts[j] : minExts[j]; }
        for (int k = 0; k < 3; k++) boxcor[k] = cor[k];

        vsub(boxcor, camPosBox, wrk);

        float mdist = abs(vdot(wrk, dvdir));
        if (minProj > mdist) { minProj = mdist; }
        if (maxProj < mdist) { maxProj = mdist; }
    }

    if (maxProj < 1.e-10) maxProj = 1.e-10;
    if (minProj > 0.03 * maxProj) minProj = 0.03 * maxProj;

    // minProj will be < 0 if either the camera is in the box, or
    // if some of the region is behind the camera plane.  In that case, just
    // set the nearDist a reasonable multiple of the fardist
    //
    if (minProj <= 0.0) minProj = 0.0002 * maxProj;
    boxFar = (float)maxProj;
    boxNear = (float)minProj;

    return;
}

void VizWin::_setUpProjMatrix()
{
    ParamsMgr *      paramsMgr = _controlExec->GetParamsMgr();
    ViewpointParams *vParams = paramsMgr->GetViewpointParams(_winName);
    MatrixManager *  mm = _glManager->matrixManager;

    double m[16];
    vParams->GetModelViewMatrix(m);

    double posvec[3], upvec[3], dirvec[3];
    bool   status = vParams->ReconstructCamera(m, posvec, upvec, dirvec);
    if (!status) {
        MSG_ERR("Failed to get camera parameters");
        return;
    }

    double nearDist, farDist;
    _getNearFarDist(posvec, dirvec, nearDist, farDist);
    nearDist *= 0.25;
    farDist *= 4.0;

    size_t width, height;
    vParams->GetWindowSize(width, height);

    mm->MatrixModeProjection();
    mm->LoadIdentity();

    GLfloat w = (float)width / (float)height;

    if (vParams->GetProjectionType() == ViewpointParams::MapOrthographic) {
        float s = _trackBall->GetOrthoSize();
        mm->Ortho(-s * w, s * w, -s, s, nearDist, farDist);
    } else {
        double fov = vParams->GetFOV();
        mm->Perspective(fov, w, nearDist, farDist);
    }

    double pMatrix[16];
    mm->GetDoublev(MatrixManager::Mode::Projection, pMatrix);

    bool enabled = _controlExec->GetSaveStateEnabled();
    _controlExec->SetSaveStateEnabled(false);

    vParams->SetProjectionMatrix(pMatrix);

    if (vParams->GetProjectionType() == ViewpointParams::MapOrthographic) vParams->SetOrthoProjectionSize(_trackBall->GetOrthoSize());

    _controlExec->SetSaveStateEnabled(enabled);

    mm->MatrixModeModelView();
}

void VizWin::_setUpModelViewMatrix()
{
    makeCurrent();    // necessary?

    ParamsMgr *      paramsMgr = _controlExec->GetParamsMgr();
    ViewpointParams *vParams = paramsMgr->GetViewpointParams(_winName);

    double m[16];
    vParams->GetModelViewMatrix(m);
    _glManager->matrixManager->LoadMatrixd(m);
}

// React to a user-change in window size/position (or possibly max/min)
// Either the window is minimized, maximized, restored, or just resized.
//
void VizWin::resizeGL(int width, int height)
{
    if (!_openGLInitFlag || !FrameBufferReady()) { return; }

    int rc = printOpenGLErrorMsg("GLVizWindowResizeEvent");
    if (rc < 0) { MSG_ERR("OpenGL error"); }

    rc = _controlExec->ResizeViz(_winName, width, height);
    if (rc < 0) { MSG_ERR("OpenGL error"); }

    glViewport(0, 0, (GLint)width, (GLint)height);

    glClearColor(0., 0., 0., 1.);
    glClear(GL_COLOR_BUFFER_BIT);
    swapBuffers();

    // Necessary?
    //
    glClearColor(0., 0., 0., 1.);
    glClear(GL_COLOR_BUFFER_BIT);
    swapBuffers();

    ParamsMgr *      paramsMgr = _controlExec->GetParamsMgr();
    ViewpointParams *vParams = paramsMgr->GetViewpointParams(_winName);

    // Window size can't be undone, so disable state saving
    //
    bool enabled = _controlExec->GetSaveStateEnabled();
    _controlExec->SetSaveStateEnabled(false);
    vParams->SetWindowSize(width, height);
    _controlExec->SetSaveStateEnabled(enabled);
}

void VizWin::initializeGL()
{
    _glManager = new GLManager;
    vector<string> paths;
    paths.push_back("shaders");
    string shaderPath = GetAppPath("VAPOR", "share", paths);
    paths.clear();
    paths.push_back("fonts");
    string fontPath = GetAppPath("VAPOR", "share", paths);
    _glManager->shaderManager->SetResourceDirectory(shaderPath);    // TODO GL
    _glManager->fontManager->SetResourceDirectory(fontPath);        // TODO GL

    _manip = new TranslateStretchManip(_glManager);
    bool initialize = true;
    updateManip(initialize);

    printOpenGLErrorMsg("GLVizWindowInitializeEvent");
    int rc = _controlExec->InitializeViz(_winName, _glManager);
    if (rc < 0) { MSG_ERR("Failure to initialize Visualizer"); }
    _glManager->legacy->Initialize();
    printOpenGLErrorMsg("GLVizWindowInitializeEvent");

    ParamsMgr *      paramsMgr = _controlExec->GetParamsMgr();
    ViewpointParams *vParams = paramsMgr->GetViewpointParams(_winName);

    if (vParams != NULL) {
        bool enabled = _controlExec->GetSaveStateEnabled();
        _controlExec->SetSaveStateEnabled(false);
        vParams->SetWindowSize(width(), height());
        _controlExec->SetSaveStateEnabled(enabled);
    }

    _openGLInitFlag = true;
}

void VizWin::_mousePressEventManip(QMouseEvent *e)
{
    std::vector<double> screenCoords = _getScreenCoords(e);

    _manipFlag = _manip->MouseEvent(_buttonNum, screenCoords, _strHandleMid);
}

void VizWin::_mousePressEventNavigate(QMouseEvent *e)
{
    _navigateFlag = true;

    ParamsMgr *paramsMgr = _controlExec->GetParamsMgr();

    double           m[16];
    ViewpointParams *vParams = paramsMgr->GetViewpointParams(_winName);
    vParams->GetModelViewMatrix(m);

    double center[3];
    vParams->GetRotationCenter(center);

    double posvec[3], upvec[3], dirvec[3];
    bool   status = vParams->ReconstructCamera(m, posvec, upvec, dirvec);
    assert(status);

    // Set trackball from current ViewpointParams matrix;
    //
    _trackBall->setFromFrame(posvec, dirvec, upvec, center, true);
    // _trackBall->TrackballSetMatrix();	// needed?

    int trackballButtonNumber = _buttonNum;
    if (vParams->GetProjectionType() == ViewpointParams::MapOrthographic && _buttonNum == 1) trackballButtonNumber = 2;

    // Let trackball handle mouse events for navigation
    //
    _trackBall->MouseOnTrackball(0, trackballButtonNumber, e->x(), e->y(), width(), height());

    // Create a state saving group.
    // Only save camera parameters after user release mouse
    //
    paramsMgr->BeginSaveStateGroup("Navigate scene");
}

// If the user presses the mouse on the active viz window,
// We record the position of the click.
//
void VizWin::mousePressEvent(QMouseEvent *e)
{
    _buttonNum = 0;
    _mouseClicked = true;

    if ((e->buttons() & Qt::LeftButton) && (e->buttons() & Qt::RightButton))
        ;    // do nothing
    else if (e->button() == Qt::LeftButton)
        _buttonNum = 1;
    else if (e->button() == Qt::RightButton)
        _buttonNum = 3;
    else if (e->button() == Qt::MidButton)
        _buttonNum = 2;
    // If ctrl + left button is pressed, only respond in navigation mode
    if ((_buttonNum == 1) && ((e->modifiers() & (Qt::ControlModifier | Qt::MetaModifier)))) { _buttonNum = 0; }

    if (_buttonNum == 0) {
        _mouseClicked = true;    // mouse button is held
        return;
    }

    string modeName = _getCurrentMouseMode();

    if (modeName == MouseModeParams::GetRegionModeName()) {
        _mousePressEventManip(e);

        // Only manipulating if user managed to grab manipulator handle.
        // Otherwise we navigate
        //
        if (_manipFlag) { return; }
    }

    _mousePressEventNavigate(e);
}

void VizWin::_mouseReleaseEventManip(QMouseEvent *e)
{
    if (!_manipFlag) return;

    std::vector<double> screenCoords = _getScreenCoords(e);
    (void)_manip->MouseEvent(_buttonNum, screenCoords, _strHandleMid, true);
    _setNewExtents();

    _manipFlag = false;
}

void VizWin::_mouseReleaseEventNavigate(QMouseEvent *e)
{
    if (!_navigateFlag) return;

    _trackBall->MouseOnTrackball(2, _buttonNum, e->x(), e->y(), width(), height());
    _trackBall->TrackballSetMatrix();

    const double *m = _trackBall->GetModelViewMatrix();

    ParamsMgr *paramsMgr = _controlExec->GetParamsMgr();

    // Set modelview matrix in ViewpointParams. The Visualizer
    // will use download this to OpenGL
    //
    ViewpointParams *vParams = paramsMgr->GetViewpointParams(_winName);
    vParams->SetModelViewMatrix(m);

    paramsMgr->EndSaveStateGroup();

    emit EndNavigation(_winName);

    _navigateFlag = false;
}

/*
 * If the user releases the mouse or moves it (with the left mouse down)
 * then we note the displacement
 */
void VizWin::mouseReleaseEvent(QMouseEvent *e)
{
    if (_buttonNum == 0) return;

    _mouseClicked = false;

    if (_manipFlag) {
        _mouseReleaseEventManip(e);
    } else if (_navigateFlag) {
        _mouseReleaseEventNavigate(e);
    }

    _buttonNum = 0;
}

void VizWin::_mouseMoveEventManip(QMouseEvent *e)
{
    if (!_manipFlag) return;

    std::vector<double> screenCoords = _getScreenCoords(e);

    (void)_manip->MouseEvent(_buttonNum, screenCoords, _strHandleMid);
}

void VizWin::_mouseMoveEventNavigate(QMouseEvent *e)
{
    if (!_navigateFlag) return;

    // if (_getCurrentMouseMode() == MouseModeParams::GetGeoRefModeName() && _buttonNum == 1)
    // return;

    // _buttonNum is ignored in MouseOnTrackball here
    _trackBall->MouseOnTrackball(1, _buttonNum, e->x(), e->y(), width(), height());

    _trackBall->TrackballSetMatrix();

    const double *m = _trackBall->GetModelViewMatrix();

    ParamsMgr *paramsMgr = _controlExec->GetParamsMgr();

    // Set modelview matrix in ViewpointParams
    //
    ViewpointParams *vParams = paramsMgr->GetViewpointParams(_winName);
    vParams->SetModelViewMatrix(m);
    Render(true);
}

std::vector<double> VizWin::_getScreenCoords(QMouseEvent *e) const
{
    std::vector<double> screenCoords;
    screenCoords.push_back((double)e->x());
    screenCoords.push_back((double)(height() - e->y()));
    return screenCoords;
}

string VizWin::_getCurrentMouseMode() const
{
    ParamsMgr *      paramsMgr = _controlExec->GetParamsMgr();
    GUIStateParams * guiP = (GUIStateParams *)paramsMgr->GetParams(GUIStateParams::GetClassType());
    MouseModeParams *p = guiP->GetMouseModeParams();
    string           modeName = p->GetCurrentMouseMode();
    return modeName;
}

void VizWin::_setNewExtents()
{
    std::vector<double> llc, urc;
    _manip->GetBox(llc, urc);
    VAPoR::RenderParams *rParams = _getRenderParams();
    if (rParams == NULL) return;
    VAPoR::Box *        box = rParams->GetBox();
    std::vector<double> pllc, purc;
    box->GetExtents(pllc, purc);

    box->SetExtents(llc, urc);
}

/*
 * When the mouse is moved, it can affect navigation,
 * region position, light position, or probe position, depending
 * on current mode.  The values associated with the window are
 * changed whether or not the tabbed panel is visible.
 *  It's important that coordinate changes eventually get recorded in the
 * viewpoint params panel.  This requires some work every time there is
 * mouse navigation.  Changes in the viewpoint params panel will notify
 * the viztab if it is active and change the values there.
 * Conversely, when values are changed in the viztab, the viewpoint
 * values are set in the VizWin class, provided they did not originally
 * come from the mouse navigation.  Such a change forces a reinitialization
 * of the trackball and the new values will be used at the next rendering.
 *
 */
void VizWin::mouseMoveEvent(QMouseEvent *e)
{
    if (_buttonNum == 0) return;

    if (_manipFlag) {
        _mouseMoveEventManip(e);
    } else if (_navigateFlag) {
        _mouseMoveEventNavigate(e);
    }
    return;
}

void VizWin::setFocus() { QWidget::setFocus(); }

void VizWin::Render(bool fast)
{
    // Need to call since we're not overriding QGLWidget::paintGL()
    //
    makeCurrent();

    if (!_openGLInitFlag || !FrameBufferReady()) { return; }

    ParamsMgr *      paramsMgr = _controlExec->GetParamsMgr();
    ViewpointParams *vParams = paramsMgr->GetViewpointParams(_winName);

    bool enabled = _controlExec->GetSaveStateEnabled();
    _controlExec->SetSaveStateEnabled(false);
    vParams->SetWindowSize(width(), height());
    _controlExec->SetSaveStateEnabled(enabled);

    glClearColor(0., 0., 0., 1.);
    glClear(GL_COLOR_BUFFER_BIT);

    DataStatus *dataStatus = _controlExec->GetDataStatus();
    if (!dataStatus->GetDataMgrNames().size()) return;

    // Set up projection and modelview matrices
    //
    _glManager->matrixManager->MatrixModeProjection();
    _glManager->matrixManager->PushMatrix();
    _setUpProjMatrix();

    _glManager->matrixManager->MatrixModeModelView();
    _glManager->matrixManager->PushMatrix();
    _setUpModelViewMatrix();

    int rc = _controlExec->Paint(_winName, fast);
    if (rc < 0) { MSG_ERR("Paint failed"); }

    if (_getCurrentMouseMode() == MouseModeParams::GetRegionModeName()) {
        updateManip();
    } else if (vParams->GetProjectionType() == ViewpointParams::MapOrthographic) {
        _glManager->PixelCoordinateSystemPush();
        _glManager->matrixManager->Translate(10, 10, 0);
        glDisable(GL_DEPTH_TEST);
        _glManager->fontManager->GetFont("arimo", 22)->DrawText("Geo Referenced Mode");
        _glManager->PixelCoordinateSystemPop();
    }

    swapBuffers();

    rc = printOpenGLErrorMsg("VizWindowPaintGL");
    if (rc < 0) { MSG_ERR("OpenGL error"); }

    _glManager->matrixManager->MatrixModeProjection();
    _glManager->matrixManager->PopMatrix();
    _glManager->matrixManager->MatrixModeModelView();
    _glManager->matrixManager->PopMatrix();
}

VAPoR::RenderParams *VizWin::_getRenderParams()
{
    string className;
    return _getRenderParams(className);
}

VAPoR::RenderParams *VizWin::_getRenderParams(string &className)
{
    ParamsMgr *     paramsMgr = _controlExec->GetParamsMgr();
    GUIStateParams *guiP = (GUIStateParams *)paramsMgr->GetParams(GUIStateParams::GetClassType());

    string inst, winName, dataSetName;
    guiP->GetActiveRenderer(_winName, className, inst);

    bool exists = paramsMgr->RenderParamsLookup(inst, winName, dataSetName, className);

    if (!exists) return NULL;

    //	VAPoR::RenderParams* rParams = _controlExec->GetRenderParams(
    //		_winName, dataSetName, className, inst
    //	);
    VAPoR::RenderParams *rParams = paramsMgr->GetRenderParams(_winName, dataSetName, className, inst);

    return rParams;
}

string VizWin::_getCurrentDataMgrName() const
{
    ParamsMgr *     paramsMgr = _controlExec->GetParamsMgr();
    GUIStateParams *guiP = (GUIStateParams *)paramsMgr->GetParams(GUIStateParams::GetClassType());

    string inst, winName, className, dataSetName;
    guiP->GetActiveRenderer(_winName, className, inst);

    bool exists = paramsMgr->RenderParamsLookup(inst, winName, dataSetName, className);

    if (!exists) return "";

    return dataSetName;
}

void VizWin::_getUnionOfFieldVarExtents(RenderParams *rParams, DataMgr *dataMgr, int timeStep, int refLevel, std::vector<double> &minExts, std::vector<double> &maxExts)
{
    vector<string> fieldVars = rParams->GetFieldVariableNames();
    for (int i = 0; i < 3; i++) {
        std::vector<double> tmpMin, tmpMax;
        string              varName = fieldVars[i];
        if (varName == "") continue;

        dataMgr->GetVariableExtents(timeStep, varName, refLevel, tmpMin, tmpMax);

        if (minExts.size() == 0) {
            for (int j = 0; j < 3; j++) {
                minExts = tmpMin;
                maxExts = tmpMax;
            }
        } else {
            for (int j = 0; j < 3; j++) {
                if (tmpMin[j] < minExts[j]) minExts[j] = tmpMin[j];
                if (tmpMax[j] > maxExts[j]) maxExts[j] = tmpMax[j];
            }
        }
    }
}

void VizWin::_getActiveExtents(std::vector<double> &minExts, std::vector<double> &maxExts)
{
    VAPoR::RenderParams *rParams = _getRenderParams();
    if (rParams == NULL) return;

    int            refLevel = rParams->GetRefinementLevel();
    string         varName = rParams->GetVariableName();
    vector<string> fieldVars = rParams->GetFieldVariableNames();

    ParamsMgr *      paramsMgr = _controlExec->GetParamsMgr();
    AnimationParams *aParams = (AnimationParams *)paramsMgr->GetParams(AnimationParams::GetClassType());
    int              timeStep = aParams->GetCurrentTimestep();

    DataStatus *dataStatus = _controlExec->GetDataStatus();
    string      dataMgrName = _getCurrentDataMgrName();
    DataMgr *   dataMgr = dataStatus->GetDataMgr(dataMgrName);

    if (fieldVars[0] == "" && fieldVars[1] == "" && fieldVars[2] == "") {
        dataMgr->GetVariableExtents(timeStep, varName, refLevel, minExts, maxExts);
    } else {
        _getUnionOfFieldVarExtents(rParams, dataMgr, timeStep, refLevel, minExts, maxExts);
    }
}

VAPoR::Transform *VizWin::_getDataMgrTransform() const
{
    string dataMgrName = _getCurrentDataMgrName();
    if (dataMgrName.empty()) return NULL;

    ParamsMgr *       paramsMgr = _controlExec->GetParamsMgr();
    ViewpointParams * vpParams = paramsMgr->GetViewpointParams(_winName);
    vector<string>    names = paramsMgr->GetDataMgrNames();
    VAPoR::Transform *t = vpParams->GetTransform(dataMgrName);
    return t;
}

void VizWin::updateManip(bool initialize)
{
    std::vector<double> minExts(3, numeric_limits<double>::max());
    std::vector<double> maxExts(3, numeric_limits<double>::lowest());

    _getActiveExtents(minExts, maxExts);

    std::vector<double>  llc, urc;
    string               classType;
    VAPoR::RenderParams *rParams = _getRenderParams(classType);
    if (initialize || rParams == NULL) {
        llc = minExts;
        urc = maxExts;
    } else {
        VAPoR::Box *box = rParams->GetBox();
        box->GetExtents(llc, urc);
    }

    bool constrain = true;
    if (classType == ImageParams::GetClassType()) constrain = false;

    VAPoR::Transform *dmTransform = _getDataMgrTransform();
    VAPoR::Transform *rpTransform = NULL;
    if (rParams != NULL) rpTransform = rParams->GetTransform();

    _manip->Update(llc, urc, minExts, maxExts, rpTransform, dmTransform, constrain);

    if (!initialize) _manip->Render();
    GL_ERR_BREAK();
}<|MERGE_RESOLUTION|>--- conflicted
+++ resolved
@@ -61,12 +61,8 @@
     setWindowIcon(QPixmap(vapor_icon___));
     _controlExec = ce;
 
-<<<<<<< HEAD
-    _glManager = new GLManager;
-=======
     _glManager = nullptr;
     _manip = nullptr;
->>>>>>> df1d3641
 
     setAutoBufferSwap(false);
     _mouseClicked = false;
