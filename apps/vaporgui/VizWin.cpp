--- conflicted
+++ resolved
@@ -201,10 +201,7 @@
 
     ParamsMgr *paramsMgr = _controlExec->GetParamsMgr();
     ViewpointParams *vParams = paramsMgr->GetViewpointParams(_winName);
-<<<<<<< HEAD
     MatrixManager *mm = _glManager->matrixManager;
-=======
->>>>>>> 68564888
 
     double m[16];
     vParams->GetModelViewMatrix(m);
