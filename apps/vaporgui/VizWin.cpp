--- conflicted
+++ resolved
@@ -232,74 +232,10 @@
     GL_ERR_BREAK();
 }
 
-<<<<<<< HEAD
-void VizWin::_setMatrixFromModeParams()
-{
-    // This is a hack to see if camera parameters have been changed
-    // via MouseModeParams. Because the only way to convert camera
-    // parameter such as position vector, etc. into a ModelView matrix
-    // is via the TrackBall we have to do the conversion in a window
-    // with an OpenGL context :-(
-    //
-
-    ParamsMgr *      paramsMgr = _controlExec->GetParamsMgr();
-    GUIStateParams * guiP = (GUIStateParams *)paramsMgr->GetParams(GUIStateParams::GetClassType());
-    MouseModeParams *p = guiP->GetMouseModeParams();
-    GL_ERR_BREAK();
-
-    double center[3], posvec[3], dirvec[3], upvec[3];
-    p->GetRotationCenter(center);
-    p->GetCameraPos(posvec);
-    p->GetCameraViewDir(dirvec);
-    p->GetCameraUpVec(upvec);
-    bool updateFromMouseMode = false;
-    for (int i = 0; i < 3; i++) {
-        if (center[i] != _center[i] || posvec[i] != _posvec[i] || dirvec[i] != _dirvec[i] || upvec[i] != _upvec[i]) { updateFromMouseMode = true; }
-    }
-    if (!updateFromMouseMode) return;
-
-    GL_ERR_BREAK();
-    _trackBall->setFromFrame(posvec, dirvec, upvec, center, true);
-    GL_ERR_BREAK();
-    _trackBall->TrackballSetMatrix(_glManager);
-    GL_ERR_BREAK();
-
-    double m[16];
-    _glManager->matrixManager->GetDoublev(m);
-
-    // Disable state saving for modelview matrix. It's handled elsewhere and
-    // don't want to double up
-    //
-    bool enabled = _controlExec->GetSaveStateEnabled();
-    _controlExec->SetSaveStateEnabled(false);
-
-    ViewpointParams *vParams = paramsMgr->GetViewpointParams(_winName);
-    vParams->SetModelViewMatrix(m);
-    GL_ERR_BREAK();
-
-    _controlExec->SetSaveStateEnabled(enabled);
-
-    for (int i = 0; i < 3; i++) {
-        _center[i] = center[i];
-        _posvec[i] = posvec[i];
-        _dirvec[i] = dirvec[i];
-        _upvec[i] = upvec[i];
-    }
-    GL_ERR_BREAK();
-}
-
-=======
->>>>>>> 8259e1a7
 void VizWin::_setUpModelViewMatrix()
 {
     makeCurrent();    // necessary?
 
-<<<<<<< HEAD
-    _setMatrixFromModeParams();
-    GL_ERR_BREAK();
-
-=======
->>>>>>> 8259e1a7
     ParamsMgr *      paramsMgr = _controlExec->GetParamsMgr();
     ViewpointParams *vParams = paramsMgr->GetViewpointParams(_winName);
 
@@ -393,11 +329,7 @@
     // Set trackball from current ViewpointParams matrix;
     //
     _trackBall->setFromFrame(posvec, dirvec, upvec, center, true);
-<<<<<<< HEAD
-    _trackBall->TrackballSetMatrix(_glManager);
-=======
     _trackBall->TrackballSetMatrix();    // needed?
->>>>>>> 8259e1a7
 
     // Let trackball handle mouse events for navigation
     //
@@ -407,12 +339,7 @@
     // Only save camera parameters after user release mouse
     //
     paramsMgr->BeginSaveStateGroup("Navigate scene");
-<<<<<<< HEAD
-    GL_ERR_BREAK();
-=======
-
     emit StartNavigation(_winName);
->>>>>>> 8259e1a7
 }
 
 // If the user presses the mouse on the active viz window,
@@ -445,44 +372,15 @@
     if (modeName == MouseModeParams::GetRegionModeName()) {
         _mousePressEventManip(e);
 
-<<<<<<< HEAD
-        _glManager->matrixManager->MatrixModeProjection();    // Begin setup sequence
-
-        _glManager->matrixManager->PushMatrix();
-        _setUpProjMatrix();
-        _glManager->matrixManager->MatrixModeModelView();
-        _glManager->matrixManager->PushMatrix();
-        _setUpModelViewMatrix();    // End setup sequence
-=======
         // Only manipulating if user managed to grab manipulator handle.
         // Otherwise we navigate
         //
         if (_manipFlag) { return; }
     }
->>>>>>> 8259e1a7
 
     _mousePressEventNavigate(e);
 }
 
-<<<<<<< HEAD
-        swapBuffers();    // Begin cleanup sequence
-        _glManager->matrixManager->MatrixModeProjection();
-        _glManager->matrixManager->PopMatrix();
-        _glManager->matrixManager->MatrixModeModelView();
-        _glManager->matrixManager->PopMatrix();    // End cleanup sequence
-
-        if (mouseOnManip) {
-            GL_ERR_BREAK();
-            return;
-        }
-    }
-
-    //	if (modeName == MouseModeParams::GetNavigateModeName()) {
-    _mousePressEventNavigate(e);
-    GL_ERR_BREAK();
-    return;
-    //	}
-=======
 void VizWin::_mouseReleaseEventManip(QMouseEvent *e)
 {
     if (!_manipFlag) return;
@@ -492,7 +390,6 @@
     _setNewExtents();
 
     _manipFlag = false;
->>>>>>> 8259e1a7
 }
 
 void VizWin::_mouseReleaseEventNavigate(QMouseEvent *e)
@@ -500,15 +397,9 @@
     if (!_navigateFlag) return;
 
     _trackBall->MouseOnTrackball(2, _buttonNum, e->x(), e->y(), width(), height());
-    _trackBall->TrackballSetMatrix(_glManager);
-
-<<<<<<< HEAD
-    double m[16];
-    GL_LEGACY(glGetDoublev(GL_MODELVIEW_MATRIX, m));
-    _glManager->matrixManager->GetDoublev(m);
-=======
+    _trackBall->TrackballSetMatrix();
+
     const double *m = _trackBall->GetModelViewMatrix();
->>>>>>> 8259e1a7
 
     ParamsMgr *paramsMgr = _controlExec->GetParamsMgr();
 
@@ -522,13 +413,7 @@
 
     emit EndNavigation(_winName);
 
-<<<<<<< HEAD
-    paramsMgr->EndSaveStateGroup();
-
-    GL_ERR_BREAK();
-=======
     _navigateFlag = false;
->>>>>>> 8259e1a7
 }
 
 /*
@@ -566,17 +451,10 @@
 
     _trackBall->MouseOnTrackball(1, _buttonNum, e->x(), e->y(), width(), height());
 
-    _trackBall->TrackballSetMatrix(_glManager);
-    GL_ERR_BREAK();
-
-<<<<<<< HEAD
-    double m[16];
-    GL_LEGACY(glGetDoublev(GL_MODELVIEW_MATRIX, m));
-    _glManager->matrixManager->GetDoublev(m);
-    GL_ERR_BREAK();
-=======
+    _trackBall->TrackballSetMatrix();
+    GL_ERR_BREAK();
+
     const double *m = _trackBall->GetModelViewMatrix();
->>>>>>> 8259e1a7
 
     ParamsMgr *paramsMgr = _controlExec->GetParamsMgr();
 
@@ -584,12 +462,7 @@
     //
     ViewpointParams *vParams = paramsMgr->GetViewpointParams(_winName);
     vParams->SetModelViewMatrix(m);
-<<<<<<< HEAD
-    GL_ERR_BREAK();
-=======
-
     Render(true);
->>>>>>> 8259e1a7
 }
 
 std::vector<double> VizWin::_getScreenCoords(QMouseEvent *e) const
@@ -643,31 +516,11 @@
 {
     if (_buttonNum == 0) return;
 
-<<<<<<< HEAD
-    string modeName = _getCurrentMouseMode();
-
-    if (modeName == MouseModeParams::GetRegionModeName()) {
-        if (!_navigating) {
-            std::vector<double> screenCoords = _getScreenCoords(e);
-
-            bool mouseOnManip = _manip->MouseEvent(_buttonNum, screenCoords, _strHandleMid);
-            if (mouseOnManip) {
-                GL_ERR_BREAK();
-                return;
-            } else
-                _navigating = true;
-        }
-    }
-
-    _mouseMoveEventNavigate(e);
-    GL_ERR_BREAK();
-=======
     if (_manipFlag) {
         _mouseMoveEventManip(e);
     } else if (_navigateFlag) {
         _mouseMoveEventNavigate(e);
     }
->>>>>>> 8259e1a7
     return;
 }
 
@@ -675,16 +528,11 @@
 
 void VizWin::Render(bool fast)
 {
-<<<<<<< HEAD
-    GL_ERR_BREAK();
-    if (!FrameBufferReady()) { return; }
-=======
     // Need to call since we're not overriding QGLWidget::paintGL()
     //
     makeCurrent();
 
     if (!_openGLInitFlag || !FrameBufferReady()) { return; }
->>>>>>> 8259e1a7
 
     ParamsMgr *      paramsMgr = _controlExec->GetParamsMgr();
     ViewpointParams *vParams = paramsMgr->GetViewpointParams(_winName);
@@ -715,20 +563,10 @@
     _setUpModelViewMatrix();
     GL_ERR_BREAK();
 
-<<<<<<< HEAD
-    GL_ERR_BREAK();
-    int rc = _controlExec->Paint(_winName, false);
-    GL_ERR_BREAK();
-    if (rc < 0) { MSG_ERR("Paint failed"); }
-
-    if (_getCurrentMouseMode() == MouseModeParams::GetRegionModeName()) updateManip();
-    GL_ERR_BREAK();
-=======
     int rc = _controlExec->Paint(_winName, fast);
     if (rc < 0) { MSG_ERR("Paint failed"); }
 
     if (_getCurrentMouseMode() == MouseModeParams::GetRegionModeName()) { updateManip(); }
->>>>>>> 8259e1a7
 
     swapBuffers();
 
@@ -846,28 +684,10 @@
 
 void VizWin::updateManip(bool initialize)
 {
-<<<<<<< HEAD
-    GL_ERR_BREAK();
-    ParamsMgr *paramsMgr = _controlExec->GetParamsMgr();
-
-=======
->>>>>>> 8259e1a7
     std::vector<double> minExts(3, numeric_limits<double>::max());
     std::vector<double> maxExts(3, numeric_limits<double>::lowest());
 
-<<<<<<< HEAD
-    std::vector<int> windowSize;
-    _getWindowSize(windowSize);
-
-    double           mv[16];
-    double           proj[16];
-    ViewpointParams *vParams = paramsMgr->GetViewpointParams(_winName);
-    vParams->GetModelViewMatrix(mv);
-    vParams->GetProjectionMatrix(proj);
-    GL_ERR_BREAK();
-=======
     _getActiveExtents(minExts, maxExts);
->>>>>>> 8259e1a7
 
     std::vector<double>  llc, urc;
     string               classType;
@@ -888,12 +708,8 @@
     VAPoR::Transform *rpTransform = NULL;
     if (rParams != NULL) rpTransform = rParams->GetTransform();
 
-<<<<<<< HEAD
-    _manip->Update(llc, urc, minExts, maxExts, cameraPosition, mv, proj, windowSize, rpTransform, dmTransform, constrain);
-    GL_ERR_BREAK();
-=======
     _manip->Update(llc, urc, minExts, maxExts, rpTransform, dmTransform, constrain);
->>>>>>> 8259e1a7
+    GL_ERR_BREAK();
 
     if (!initialize) _manip->Render();
     GL_ERR_BREAK();
