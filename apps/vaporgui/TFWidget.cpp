--- conflicted
+++ resolved
@@ -181,6 +181,7 @@
 
     MapperFunction *tf = _rParams->GetMapperFunc(varname);
     assert(tf);
+
     float cachedMin = tf->getMinMapValue();
     float cachedMax = tf->getMaxMapValue();
     int numOpacityMaps = tf->getNumOpacityMaps();
@@ -189,22 +190,7 @@
         controlPoints.push_back(tf->GetOpacityMap(i)->GetControlPoints());
     }
 
-<<<<<<< HEAD
-    vector<double> defaultRange;
-
-    int timestep = 0;
-    int level = 0;
-    int lod = 0;
-    _dataMgr->GetDataRange(
-        timestep,
-        varname,
-        level,
-        lod,
-        _stride,
-        defaultRange);
-=======
     _paramsMgr->BeginSaveStateGroup("Loading Transfer Function from file");
->>>>>>> bdfee77f
 
     rc = tf->LoadFromFile(fileName);
     if (rc < 0) {
