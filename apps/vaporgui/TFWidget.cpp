--- conflicted
+++ resolved
@@ -78,49 +78,17 @@
 	connectWidgets();
 }
 
-<<<<<<< HEAD
-void TFWidget::collapseConstColorWidgets() {
-    if ( !useConstColorFrame->isHidden() ) {
-        assert(!constColorFrame->isHidden());
-	    useConstColorFrame->hide();
-	    constColorFrame->hide();
-	    adjustSize();
-    }
-}
-
-void TFWidget::showConstColorWidgets() {
-    if ( useConstColorFrame->isHidden() ) {
-        assert(constColorFrame->isHidden());
-	    useConstColorFrame->show();
-	    constColorFrame->show();
-	    adjustSize();
-    }
-}
-
-void TFWidget::hideWhitespaceFrame() {
-    if ( !whitespaceFrame->isHidden() ) {
-	    whitespaceFrame->hide();
-	    adjustSize();
-    }
-}
-
-void TFWidget::showWhitespaceFrame() {
-    if ( whitespaceFrame->isHidden() ) {
-	    whitespaceFrame->show();
-	    adjustSize();
-    }
-=======
 void TFWidget::configureConstantColorControls() {
 	if (_flags & CONSTANT_COLOR) {
 		_useConstColorFrame->show();
 		_constColorFrame->show();
+	    adjustSize();
 	}
 	else {
 		_useConstColorFrame->hide();
 		_constColorFrame->hide();
-	}
-	
-	adjustSize();
+	    adjustSize();
+	}
 }
 
 void TFWidget::configureSecondaryTransferFunction() {
@@ -132,6 +100,7 @@
 		_whitespaceFrame->hide();
 		_colorInterpolationFrame->hide();
 		_loadSaveFrame->hide();
+	    adjustSize();
     }
     else {
         _tabWidget->removeTab(1);
@@ -140,8 +109,8 @@
 		_useConstColorFrame->show();
 		_constColorFrame->show();
 		_loadSaveFrame->show();
-	}
->>>>>>> e4d40c48
+	    adjustSize();
+	}
 }
 
 void TFWidget::Reinit(TFFlags flags) {
@@ -330,15 +299,24 @@
 	colorInterpCombo->blockSignals(true);
 	if (t == TFInterpolator::diverging) {
 		colorInterpCombo->setCurrentIndex(0);
-		whitespaceFrame->show();
+        if (whitespaceFrame->isHidden() ) {
+		    whitespaceFrame->show();
+            adjustSize();
+        }
 	}
 	else if (t == TFInterpolator::discrete) {
 		colorInterpCombo->setCurrentIndex(1);
-		whitespaceFrame->hide();
+        if (!whitespaceFrame->isHidden()) {
+		    whitespaceFrame->hide();
+            adjustSize(); 
+        }
 	}
 	else {
 		colorInterpCombo->setCurrentIndex(2);
-		whitespaceFrame->hide();
+        if (!whitespaceFrame->isHidden()) {
+		    whitespaceFrame->hide();
+            adjustSize();
+        }
 	}
 	colorInterpCombo->blockSignals(false);
 
@@ -349,8 +327,6 @@
 	else {
 		whitespaceCheckbox->setCheckState(Qt::Unchecked);
     }
-
-	adjustSize();
 }
 
 void TFWidget::updateMainAutoUpdateHistoCheckboxes() {
