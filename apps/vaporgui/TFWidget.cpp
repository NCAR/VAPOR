//************************************************************************
//							  *
//	   Copyright (C)  2017					*
//	 University Corporation for Atmospheric Research		  *
//	   All Rights Reserved					*
//							  *
//************************************************************************/
//
//  File:	   TFWidget.cpp
//
//  Author:	 Scott Pearse
//	  National Center for Atmospheric Research
//	  PO 3000, Boulder, Colorado
//
//  Date:	   March 2017
//
//  Description:	Implements the TFWidget class.  This provides
//	  a widget that is inserted in the "Appearance" tab of various Renderer GUIs
//
#include <sstream>
#include <qwidget.h>
#include <QFileDialog>
#include <qradiobutton.h>
#include <qcolordialog.h>
#include "TwoDSubtabs.h"
#include "RenderEventRouter.h"
#include "StartupParams.h"
#include "vapor/RenderParams.h"
#include "vapor/TwoDDataParams.h"
#include "vapor/GetAppPath.h"
#include "MainForm.h"
#include "TFWidget.h"
#include "MessageReporter.h"

using namespace VAPoR;

string TFWidget::_nDimsTag = "ActiveDimension";

TFWidget::TFWidget(QWidget *parent)
    : QWidget(parent), Ui_TFWidgetGUI() {
    setupUi(this);

    _myRGB[0] = _myRGB[1] = _myRGB[2] = .1;

    _minCombo = new Combo(minRangeEdit, minRangeSlider);
    _maxCombo = new Combo(maxRangeEdit, maxRangeSlider);
    _rangeCombo = new RangeCombo(_minCombo, _maxCombo);

    connectWidgets();
}

void TFWidget::Reinit(Flags flags) {
    _flags = flags;
}

TFWidget::~TFWidget() {
    if (_minCombo) {
        delete _minCombo;
        _minCombo = NULL;
    }
    if (_maxCombo) {
        delete _maxCombo;
        _maxCombo = NULL;
    }
    if (_rangeCombo) {
        delete _rangeCombo;
        _rangeCombo = NULL;
    }
}

void TFWidget::setCMVar() {
    string var = colormapVarCombo->currentText().toStdString();
    if (var == "None") {
        var = "";
        _rParams->SetColorMapVariableName(var);
        _rParams->SetUseSingleColor(true);
        _rParams->SetConstantColor(_myRGB);
    } else {
        _rParams->SetColorMapVariableName(var);
        _rParams->SetUseSingleColor(false);
        if (!_rParams->GetMapperFunc(var))
            _rParams->MakeMapperFunc(var);
    }
}

void TFWidget::collapseColormapSettings() {
    colormapVarCombo->hide();
    colormapVarCombo->resize(0, 0);
    colorDisplay->hide();
    colorDisplay->resize(0, 0);
    constColorLabel->hide();
    constColorLabel->resize(0, 0);
    colorVarLabel->hide();
    colorVarLabel->resize(0, 0);
    colorSelectButton->hide();
    colorSelectButton->resize(0, 0);
}

void TFWidget::setSingleColor() {
    QPalette palette(colorDisplay->palette());
    QColor color = QColorDialog::getColor(palette.color(QPalette::Base), this);
    if (!color.isValid())
        return;

    palette.setColor(QPalette::Base, color);
    colorDisplay->setPalette(palette);

    qreal rgb[3];
    color.getRgbF(&rgb[0], &rgb[1], &rgb[2]);
    _myRGB[0] = rgb[0];
    _myRGB[1] = rgb[1];
    _myRGB[2] = rgb[2];

    _rParams->SetConstantColor(_myRGB);
    _rParams->SetUseSingleColor(true);
    colormapVarCombo->setCurrentIndex(0);
}

void TFWidget::enableTFWidget(bool state) {
    loadButton->setEnabled(state);
    saveButton->setEnabled(state);
    tfFrame->setEnabled(state);
    minRangeEdit->setEnabled(state);
    maxRangeEdit->setEnabled(state);
    opacitySlider->setEnabled(state);
    updateHistoButton->setEnabled(state);
    autoUpdateHistoCheckbox->setEnabled(state);
    colorInterpCombo->setEnabled(state);
}

void TFWidget::loadTF(string varname) {
    GUIStateParams *p;
    p = (GUIStateParams *)_paramsMgr->GetParams(GUIStateParams::GetClassType());

    string path = p->GetCurrentTFPath();
    fileLoadTF(varname, path.c_str(), true);
}

void TFWidget::fileLoadTF(
    string varname, const char *startPath, bool savePath) {
    QString s = QFileDialog::getOpenFileName(0,
                                             "Choose a transfer function file to open",
                                             startPath,
                                             "Vapor 3 Transfer Functions (*.tf3)");

    // Null string indicates nothing selected
    if (s.length() == 0)
        return;

    // Force name to end with .tf3
    if (!s.endsWith(".tf3")) {
        s += ".tf3";
    }

    TransferFunction *tf = _rParams->GetTransferFunc(varname);
    if (!tf) {
        tf = _rParams->MakeTransferFunc(varname);
        assert(tf);
    }

    int rc = tf->LoadFromFile(s.toStdString());
    if (rc < 0) {
        QString str("Error loading transfer function. /nFailed to convert "
                    "input file: \n)");
        str += s;
        MessageReporter::errorMsg((const char *)str.toAscii());
    }
}

void TFWidget::fileSaveTF() {
    //Launch a file save dialog, open resulting file
    GUIStateParams *p;
    p = (GUIStateParams *)_paramsMgr->GetParams(GUIStateParams::GetClassType());
    string path = p->GetCurrentTFPath();

    QString s = QFileDialog::getSaveFileName(0,
                                             "Choose a filename to save the transfer function",
                                             path.c_str(), "Vapor 3 Transfer Functions (*.tf3)");
    //Did the user cancel?
    if (s.length() == 0)
        return;
    //Force the name to end with .tf3
    if (!s.endsWith(".tf3")) {
        s += ".tf3";
    }

    string varname = _rParams->GetVariableName();

    TransferFunction *tf = _rParams->GetTransferFunc(varname);
    if (!tf) {
        tf = _rParams->MakeTransferFunc(varname);
        assert(tf);
    }

    int rc = tf->SaveToFile(s.toStdString());
    if (rc < 0) {
        QString str("Failed to write output file: \n");
        str += s;
        MessageReporter::errorMsg((const char *)str.toAscii());
        return;
    }
}

void TFWidget::getRange(float range[2],
                        float values[2]) {

    string varName;
    if (_flags & COLORMAPPED) {
        varName = _rParams->GetColorMapVariableName();
        if (varName == "") {
            return;
        }
    } else {
        varName = _rParams->GetVariableName();
    }

    size_t ts = _rParams->GetCurrentTimestep();
    int ref = _rParams->GetRefinementLevel();
    int cmp = _rParams->GetCompressionLevel();

    vector<double> minExt, maxExt;
    Box *myBox = _rParams->GetBox();
    myBox->GetExtents(minExt, maxExt);

    StructuredGrid *myVar;
    myVar = _dataMgr->GetVariable(ts, varName, ref, cmp, minExt, maxExt);
    myVar->GetRange(range);

    MapperFunction *tf = _rParams->GetMapperFunc(varName);
    values[0] = tf->getMinMapValue();
    values[1] = tf->getMaxMapValue();
}

void TFWidget::updateColorInterpolation() {
    string varName;
    if (_flags & COLORMAPPED) {
        varName = _rParams->GetColorMapVariableName();
    } else {
        varName = _rParams->GetVariableName();
    }

    if (varName == "") {
        return;
    }

    MapperFunction *tf = _rParams->GetMapperFunc(varName);
    if (tf == NULL) {
        tf = _rParams->MakeMapperFunc(varName);
    }

    TFInterpolator::type t = tf->getColorInterpType();
    colorInterpCombo->blockSignals(true);
    if (t == TFInterpolator::diverging) {
        colorInterpCombo->setCurrentIndex(0);
    } else if (t == TFInterpolator::discrete) {
        colorInterpCombo->setCurrentIndex(1);
    } else {
        colorInterpCombo->setCurrentIndex(2);
    }
    colorInterpCombo->blockSignals(false);
}

void TFWidget::updateAutoUpdateHistoCheckbox() {
    string varName;
    if (_flags & COLORMAPPED) {
        varName = _rParams->GetColorMapVariableName();
    } else {
        varName = _rParams->GetVariableName();
    }
    return;

    MapperFunction *tf = _rParams->GetMapperFunc(varName);
    assert(tf);

    // Update the state of autoUpdateHisto according to params
    //
    autoUpdateHistoCheckbox->blockSignals(true);
    if (tf->getAutoUpdateHisto()) {
        autoUpdateHistoCheckbox->setCheckState(Qt::Checked);
    } else {
        autoUpdateHistoCheckbox->setCheckState(Qt::Unchecked);
    }
    autoUpdateHistoCheckbox->blockSignals(false);
}

void TFWidget::updateSliders() {
    // Update min/max transfer function sliders/lineEdits
    //
    float range[2], values[2];
    getRange(range, values);
    _rangeCombo->Update(range[0], range[1], values[0], values[1]);
}

void TFWidget::updateMappingFrame() {
<<<<<<< HEAD
    mappingFrame->Update(_dataMgr, _rParams);
=======
    mappingFrame->Update(_dataMgr, _paramsMgr, _rParams);
>>>>>>> 9d386451
    mappingFrame->fitToView();
}

void TFWidget::Update(DataStatus *dataStatus,
                      ParamsMgr *paramsMgr,
                      RenderParams *rParams) {

    assert(paramsMgr);
    assert(dataStatus);
    assert(rParams);

    _paramsMgr = paramsMgr;
    _dataMgr = dataStatus->GetActiveDataMgr();
    _rParams = rParams;

    mappingFrame->setDataStatus(dataStatus);

    updateAutoUpdateHistoCheckbox();
    updateMappingFrame();
    updateColorInterpolation();
    updateColorVarCombo();

    string varName;
    if (_flags & COLORMAPPED) {
        varName = _rParams->GetColorMapVariableName();
        // If we are using a single color instead of a
        // color mapped variable, disable the transfer function
        //
        if (varName == "") {
            enableTFWidget(false);
            return;
        }

        // Otherwise enable it and continue on to updating the
        // min/max sliders in the transfer function
        //
        else {
            enableTFWidget(true);
        }
    } else {
        collapseColormapSettings();
    }

    updateSliders();
}

void TFWidget::updateColorVarCombo() {
    int ndim = _rParams->GetValueLong(_nDimsTag, 3);
    assert(ndim == 2 || ndim == 3);

    int index = colormapVarCombo->currentIndex();
    vector<string> vars = _dataMgr->GetDataVarNames(ndim, true);

    colormapVarCombo->clear();
    colormapVarCombo->addItem(QString("None"));
    for (int i = 0; i < vars.size(); i++) {
        colormapVarCombo->addItem(QString::fromStdString(vars[i]));
    }
    colormapVarCombo->setCurrentIndex(index);
}

void TFWidget::connectWidgets() {
    connect(_rangeCombo, SIGNAL(valueChanged(double, double)),
            this, SLOT(setRange(double, double)));
    connect(updateHistoButton, SIGNAL(pressed()),
            this, SLOT(updateHisto()));
    connect(autoUpdateHistoCheckbox, SIGNAL(stateChanged(int)),
            this, SLOT(autoUpdateHistoChecked(int)));
    connect(colorInterpCombo, SIGNAL(currentIndexChanged(int)),
            this, SLOT(colorInterpChanged(int)));
    connect(loadButton, SIGNAL(pressed()),
            this, SLOT(loadTF()));
    connect(saveButton, SIGNAL(pressed()),
            this, SLOT(fileSaveTF()));
    connect(colormapVarCombo, SIGNAL(currentIndexChanged(int)),
            this, SLOT(setCMVar()));
    connect(colorSelectButton, SIGNAL(pressed()),
            this, SLOT(setSingleColor()));
    connect(mappingFrame, SIGNAL(updateParams()), this,
            SLOT(setRange()));
}

void TFWidget::setRange() {
    float min = mappingFrame->getMinEditBound();
    float max = mappingFrame->getMaxEditBound();
    setRange(min, max);
}

void TFWidget::setRange(double min, double max) {
    string varName;
    if (_flags & COLORMAPPED) {
        varName = _rParams->GetColorMapVariableName();
    } else {
        varName = _rParams->GetVariableName();
    }
    MapperFunction *tf = _rParams->GetMapperFunc(varName);

    tf->setMinMapValue(min);
    tf->setMaxMapValue(max);

    if (_autoUpdateHisto) {
        updateHisto();
    } else
        mappingFrame->fitToView();
}

<<<<<<< HEAD
void TFWidget::makeItRed(QLineEdit *edit) {
    QPalette p;
    p.setColor(QPalette::Base, QColor(255, 150, 150));
    edit->setPalette(p);
}

void TFWidget::makeItWhite(QLineEdit *edit) {
    QPalette p;
    p.setColor(QPalette::Base, QColor(255, 255, 255));
    edit->setPalette(p);
}

void TFWidget::makeItGreen(QLineEdit *edit) {
    QPalette p;
    p.setColor(QPalette::Base, QColor(150, 255, 150));
    edit->setPalette(p);
}

void TFWidget::makeItYellow(QLineEdit *edit) {
    QPalette p;
    p.setColor(QPalette::Base, QColor(255, 255, 150));
    edit->setPalette(p);
}

void TFWidget::textChanged() {
    _textChanged = true;
    makeItGreen((QLineEdit *)sender());
=======
size_t TFWidget::getCurrentTimestep(ParamsMgr *paramsMgr) {
    GUIStateParams *p = MainForm::getInstance()->GetStateParams();
    string vizName = p->GetActiveVizName();

    size_t ts = paramsMgr->GetAnimationParams()->GetCurrentTimestep();
    return ts;
>>>>>>> 9d386451
}

void TFWidget::updateHisto() {
    mappingFrame->fitToView();
    mappingFrame->updateMap();
<<<<<<< HEAD
    mappingFrame->Update(_dataMgr, _rParams);
=======
    mappingFrame->Update(_dataMgr, _paramsMgr, _rParams);
>>>>>>> 9d386451
}

void TFWidget::autoUpdateHistoChecked(int state) {
    if (state == 0)
        _autoUpdateHisto = false;
    else
        _autoUpdateHisto = true;
    updateHisto();
}

void TFWidget::colorInterpChanged(int index) {
    string varName;
    if (_flags & COLORMAPPED) {
        varName = _rParams->GetColorMapVariableName();
    } else {
        varName = _rParams->GetVariableName();
    }
    MapperFunction *tf = _rParams->GetMapperFunc(varName);

    if (index == 0) {
        tf->setColorInterpType(TFInterpolator::diverging);
    } else if (index == 1) {
        tf->setColorInterpType(TFInterpolator::discrete);
    } else if (index == 2) {
        tf->setColorInterpType(TFInterpolator::linear);
    }
    updateHisto();
}

void TFWidget::loadTF() {
    string varname;
    if (_flags & COLORMAPPED) {
        varname = _rParams->GetColorMapVariableName();
    } else {
        varname = _rParams->GetVariableName();
    }

    //Ignore TF's in session, for now.

    GUIStateParams *p;
    p = (GUIStateParams *)_paramsMgr->GetParams(GUIStateParams::GetClassType());
    string path = p->GetCurrentTFPath();

    fileLoadTF(varname, p->GetCurrentTFPath().c_str(), true);
}

void TFWidget::loadInstalledTF(string varname) {
    //Get the path from the environment:
    vector<string> paths;
    paths.push_back("palettes");
    string palettes = GetAppPath("VAPOR", "share", paths);

    QString installPath = palettes.c_str();
    fileLoadTF(varname, (const char *)installPath.toAscii(), false);
    updateHisto();
}

#ifdef DEAD
void TFWidget::makeItRed(QLineEdit *edit) {
    QPalette p;
    p.setColor(QPalette::Base, QColor(255, 150, 150));
    edit->setPalette(p);
}

void TFWidget::makeItWhite(QLineEdit *edit) {
    QPalette p;
    p.setColor(QPalette::Base, QColor(255, 255, 255));
    edit->setPalette(p);
}

void TFWidget::makeItGreen(QLineEdit *edit) {
    QPalette p;
    p.setColor(QPalette::Base, QColor(150, 255, 150));
    edit->setPalette(p);
}

void TFWidget::makeItYellow(QLineEdit *edit) {
    QPalette p;
    p.setColor(QPalette::Base, QColor(255, 255, 150));
    edit->setPalette(p);
}
#endif<|MERGE_RESOLUTION|>--- conflicted
+++ resolved
@@ -292,27 +292,21 @@
 }
 
 void TFWidget::updateMappingFrame() {
-<<<<<<< HEAD
-    mappingFrame->Update(_dataMgr, _rParams);
-=======
     mappingFrame->Update(_dataMgr, _paramsMgr, _rParams);
->>>>>>> 9d386451
     mappingFrame->fitToView();
 }
 
-void TFWidget::Update(DataStatus *dataStatus,
+void TFWidget::Update(DataMgr *dataMgr,
                       ParamsMgr *paramsMgr,
                       RenderParams *rParams) {
 
     assert(paramsMgr);
-    assert(dataStatus);
+    assert(dataMgr);
     assert(rParams);
 
     _paramsMgr = paramsMgr;
-    _dataMgr = dataStatus->GetActiveDataMgr();
+    _dataMgr = dataMgr;
     _rParams = rParams;
-
-    mappingFrame->setDataStatus(dataStatus);
 
     updateAutoUpdateHistoCheckbox();
     updateMappingFrame();
@@ -403,52 +397,10 @@
         mappingFrame->fitToView();
 }
 
-<<<<<<< HEAD
-void TFWidget::makeItRed(QLineEdit *edit) {
-    QPalette p;
-    p.setColor(QPalette::Base, QColor(255, 150, 150));
-    edit->setPalette(p);
-}
-
-void TFWidget::makeItWhite(QLineEdit *edit) {
-    QPalette p;
-    p.setColor(QPalette::Base, QColor(255, 255, 255));
-    edit->setPalette(p);
-}
-
-void TFWidget::makeItGreen(QLineEdit *edit) {
-    QPalette p;
-    p.setColor(QPalette::Base, QColor(150, 255, 150));
-    edit->setPalette(p);
-}
-
-void TFWidget::makeItYellow(QLineEdit *edit) {
-    QPalette p;
-    p.setColor(QPalette::Base, QColor(255, 255, 150));
-    edit->setPalette(p);
-}
-
-void TFWidget::textChanged() {
-    _textChanged = true;
-    makeItGreen((QLineEdit *)sender());
-=======
-size_t TFWidget::getCurrentTimestep(ParamsMgr *paramsMgr) {
-    GUIStateParams *p = MainForm::getInstance()->GetStateParams();
-    string vizName = p->GetActiveVizName();
-
-    size_t ts = paramsMgr->GetAnimationParams()->GetCurrentTimestep();
-    return ts;
->>>>>>> 9d386451
-}
-
 void TFWidget::updateHisto() {
     mappingFrame->fitToView();
     mappingFrame->updateMap();
-<<<<<<< HEAD
-    mappingFrame->Update(_dataMgr, _rParams);
-=======
     mappingFrame->Update(_dataMgr, _paramsMgr, _rParams);
->>>>>>> 9d386451
 }
 
 void TFWidget::autoUpdateHistoChecked(int state) {
