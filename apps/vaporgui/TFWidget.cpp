--- conflicted
+++ resolved
@@ -768,11 +768,7 @@
 	if (max < range[0])
 		max = range[0];
 
-<<<<<<< HEAD
-    if (min != values[0] ||
-=======
     if (min != values[0] || 
->>>>>>> 44d49ec7
         max != values[1] ) {
         _mainHistoRangeChanged = true;
     }
