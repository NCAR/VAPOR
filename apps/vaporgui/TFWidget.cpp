//************************************************************************
//							  *
//	   Copyright (C)  2017					*
//	 University Corporation for Atmospheric Research		  *
//	   All Rights Reserved					*
//							  *
//************************************************************************/
//
//  File:	   TFWidget.cpp
//
//  Author:	 Scott Pearse
//	  National Center for Atmospheric Research
//	  PO 3000, Boulder, Colorado
//
//  Date:	   March 2017
//
//  Description:	Implements the TFWidget class.  This provides
//	  a widget that is inserted in the "Appearance" tab of various Renderer GUIs
//
#include <GL/glew.h>
#include <sstream>
#include <qwidget.h>
#include <QFileDialog>
#include <QFontDatabase>
#include <QStringList>
#include <qradiobutton.h>
#include <qcolordialog.h>
#include "TwoDSubtabs.h"
#include "RenderEventRouter.h"
#include "vapor/RenderParams.h"
#include "vapor/TwoDDataParams.h"
#include "vapor/ResourcePath.h"
#include "TFWidget.h"
#include "ErrorReporter.h"
#include "FileOperationChecker.h"

#define REQUIRED_SAMPLE_SIZE 1000000

#define REQUIRED_SAMPLE_SIZE 1000000

using namespace VAPoR;
using namespace TFWidget_;

#define GET_DATARANGE_STRIDE 16
#define CANCEL -1
#define ACCEPT 0

string TFWidget::_nDimsTag = "ActiveDimension";

TFWidget::TFWidget(QWidget *parent)
    : QWidget(parent), Ui_TFWidgetGUI() {

    setupUi(this);

    _initialized = false;
    _externalChangeHappened = false;
    _mainHistoRangeChanged = false;
    _secondaryHistoRangeChanged = false;
    _discreteColormap = false;
    _mainVarName = "";
    _secondaryVarName = "";

    _myRGB[0] = _myRGB[1] = _myRGB[2] = 1.f;

    _loadTFDialog = new LoadTFDialog(this);

    _minCombo = new Combo(_minRangeEdit, _minRangeSlider);
    _maxCombo = new Combo(_maxRangeEdit, _maxRangeSlider);
    _rangeCombo = new RangeCombo(_minCombo, _maxCombo);

    _secondaryMinSliderEdit->SetLabel(QString::fromAscii("Min"));
    _secondaryMinSliderEdit->SetIntType(false);
    _secondaryMinSliderEdit->SetExtents(0.f, 1.f);

    _secondaryMaxSliderEdit->SetLabel(QString::fromAscii("Max"));
    _secondaryMaxSliderEdit->SetIntType(false);
    _secondaryMaxSliderEdit->SetExtents(0.f, 1.f);

    _cLevel = 0;
    _refLevel = 0;
    _timeStep = 0;
    _stride = 1;
    for (int i = 0; i < 3; i++) {
        _minExt.push_back(0.f);
        _maxExt.push_back(0.f);
    }

    _varRange.resize(2);
    std::fill(_varRange.begin(), _varRange.end(), 0.f);

    connectWidgets();
}

void TFWidget::configureConstantColorControls() {
    if (_flags & CONSTANT_COLOR) {
        _useConstColorFrame->show();
        _constColorFrame->show();
        adjustSize();
    } else {
        _useConstColorFrame->hide();
        _constColorFrame->hide();
        adjustSize();
    }
}

void TFWidget::configureSecondaryTransferFunction() {
    if (_flags & COLORMAP_VAR_IS_IN_TF2) {
        if (_tabWidget->count() < 2)
            _tabWidget->insertTab(1, _secondaryTFE, "Color Mapped VARIABLE");

        _mappingFrame->setColorMapping(false);
        _whitespaceFrame->hide();
        _colorInterpolationFrame->hide();
        _loadSaveFrame->hide();
        adjustSize();
    } else {
        _tabWidget->removeTab(1);
        _whitespaceFrame->show();
        _colorInterpolationFrame->show();
        _useConstColorFrame->show();
        _constColorFrame->show();
        _loadSaveFrame->show();
        adjustSize();
    }
}

void TFWidget::Reinit(TFFlags flags) {

    _flags = flags;

    if (_flags & ISOLINES)
        _mappingFrame->setIsolineSliders(true);
    else
        _mappingFrame->setIsolineSliders(false);

    if (_flags & SAMPLING)
        _mappingFrame->SetIsSampling(true);

    configureSecondaryTransferFunction();
    configureConstantColorControls();

    _tabWidget->setSizePolicy(QSizePolicy::Minimum, QSizePolicy::Minimum);

    adjustSize();
}

TFWidget::~TFWidget() {
    if (_minCombo != nullptr) {
        delete _minCombo;
        _minCombo = nullptr;
    }
    if (_maxCombo != nullptr) {
        delete _maxCombo;
        _maxCombo = nullptr;
    }
    if (_rangeCombo != nullptr) {
        delete _rangeCombo;
        _rangeCombo = nullptr;
    }

    if (_loadTFDialog != nullptr) {
        delete _loadTFDialog;
        _loadTFDialog = nullptr;
    }
}

void TFWidget::loadTF() {
    string varname = _rParams->GetColorMapVariableName();
    if (varname.empty())
        return;

    int rc = _loadTFDialog->exec();
    if (rc == CANCEL)
        return; // cancel event

    string fileName = _loadTFDialog->GetSelectedFile();
    if (!selectedTFFileOk(fileName))
        return;

    SettingsParams *sP;
    sP = (SettingsParams *)_paramsMgr->GetParams(SettingsParams::GetClassType());
    sP->SetTFDir(fileName);

    MapperFunction *tf = _rParams->GetMapperFunc(varname);
    assert(tf);

<<<<<<< HEAD
    vector<double> defaultRange;

    int timestep = 0;
    int level = 0;
    int lod = 0;
    _dataMgr->GetDataRange(
        timestep,
        varname,
        level,
        lod,
        _stride,
        defaultRange);
=======
    float cachedMin = tf->getMinMapValue();
    float cachedMax = tf->getMaxMapValue();
    int numOpacityMaps = tf->getNumOpacityMaps();
    std::vector<std::vector<double>> controlPoints;
    for (int i = 0; i < numOpacityMaps; i++) {
        controlPoints.push_back(tf->GetOpacityMap(i)->GetControlPoints());
    }

    _paramsMgr->BeginSaveStateGroup("Loading Transfer Function from file");
>>>>>>> d687447f

    rc = tf->LoadFromFile(fileName);
    if (rc < 0) {
        MSG_ERR("Error loading transfer function");
    } else {
        bool loadTF3DataRange = _loadTFDialog->GetLoadTF3DataRange();
        if (loadTF3DataRange == false)
            tf->setMinMaxMapValue(cachedMin, cachedMax);

        bool loadTF3Opacity = _loadTFDialog->GetLoadTF3OpacityMap();
        if (loadTF3Opacity == false) {
            for (int i = 0; i < numOpacityMaps; i++) {
                tf->GetOpacityMap(i)->SetControlPoints(controlPoints[i]);
            }
        }
    }

    _paramsMgr->EndSaveStateGroup();

    Update(_dataMgr, _paramsMgr, _rParams);
}

bool TFWidget::selectedTFFileOk(string fileName) {
    QString qFileName = QString::fromStdString(fileName);
    if (!FileOperationChecker::FileGoodToRead(qFileName)) {
        MSG_ERR(FileOperationChecker::GetLastErrorMessage().toStdString());
        return false;
    }

    QString qSuffix = "tf3";
    if (!FileOperationChecker::FileHasCorrectSuffix(qFileName, qSuffix)) {
        MSG_ERR(FileOperationChecker::GetLastErrorMessage().toStdString());
        return false;
    }

    return true;
}

void TFWidget::saveTF() {
    //Launch a file save dialog, open resulting file
    GUIStateParams *p;
    p = (GUIStateParams *)_paramsMgr->GetParams(GUIStateParams::GetClassType());
    string path = p->GetCurrentTFPath();

    QString s = QFileDialog::getSaveFileName(0,
                                             "Choose a filename to save the transfer function",
                                             path.c_str(), "Vapor 3 Transfer Functions (*.tf3)");
    //Did the user cancel?
    if (s.length() == 0)
        return;
    //Force the name to end with .tf3
    if (!s.endsWith(".tf3")) {
        s += ".tf3";
    }

    bool mainTF = true;
    if (_flags & COLORMAP_VAR_IS_IN_TF2)
        mainTF = false;
    string varname = getTFVariableName(mainTF);
    if (varname.empty())
        return;

    MapperFunction *tf = _rParams->GetMapperFunc(varname);
    assert(tf);

    int rc = tf->SaveToFile(s.toStdString());
    if (rc < 0) {
        MSG_ERR("Failed to write output file");
        return;
    }
}

void TFWidget::getVariableRange(
    float range[2],
    float values[2],
    bool secondaryVariable = false) {
    range[0] = range[1] = 0.0;
    values[0] = values[1] = 0.0;

    string varName;
    if (secondaryVariable)
        varName = _rParams->GetColorMapVariableName();
    else {
        bool mainTF = true;
        varName = getTFVariableName(mainTF);
    }
    if (varName.empty() || varName == "Constant")
        return;

    size_t ts = _rParams->GetCurrentTimestep();
    int ref = _rParams->GetRefinementLevel();
    int cmp = _rParams->GetCompressionLevel();

    if (!_dataMgr->VariableExists(ts, varName, ref, cmp))
        return;

    vector<double> rangev;
    int rc = _dataMgr->GetDataRange(
        ts,
        varName,
        ref,
        cmp,
        _stride,
        rangev);

    if (rc < 0) {
        MSG_ERR("Error loading variable");
        return;
    }

    assert(rangev.size() == 2);

    range[0] = rangev[0];
    range[1] = rangev[1];

    MapperFunction *tf = _rParams->GetMapperFunc(varName);
    values[0] = tf->getMinMapValue();
    values[1] = tf->getMaxMapValue();
}

void TFWidget::calculateStride(string varName) {
    std::vector<size_t> dimsAtLevel;
    int ref = _rParams->GetRefinementLevel();
    int rc = _dataMgr->GetDimLensAtLevel(varName, ref, dimsAtLevel);
    assert(rc >= 0);

<<<<<<< HEAD
    int size = 1;
=======
    long size = 1;
>>>>>>> d687447f
    for (int i = 0; i < dimsAtLevel.size(); i++)
        size *= dimsAtLevel[i];

    _stride = 1;
    if (size > REQUIRED_SAMPLE_SIZE)
        _stride = size / REQUIRED_SAMPLE_SIZE;

    _mappingFrame->SetStride(_stride);
}

float TFWidget::getOpacity() {
    bool mainTF = true;
    if (_flags & COLORMAP_VAR_IS_IN_TF2)
        mainTF = false;
    string varName = getTFVariableName(mainTF);

    MapperFunction *tf = _rParams->GetMapperFunc(varName);
    assert(tf);

    return tf->getOpacityScale();
}

void TFWidget::updateColorInterpolation() {
    MapperFunction *mf;
    QComboBox *colorInterpCombo;
    QFrame *whitespaceFrame;
    QCheckBox *whitespaceCheckbox;

    if (_flags & COLORMAP_VAR_IS_IN_TF2) {
        mf = getSecondaryMapperFunction();
        colorInterpCombo = _secondaryVarInterpCombo;
        whitespaceFrame = _secondaryWhitespaceFrame;
        whitespaceCheckbox = _secondaryWhitespaceCheckbox;
    } else {
        mf = getMainMapperFunction();
        colorInterpCombo = _colorInterpCombo;
        whitespaceFrame = _whitespaceFrame;
        whitespaceCheckbox = _whitespaceCheckbox;
    }

    TFInterpolator::type t = mf->getColorInterpType();
    colorInterpCombo->blockSignals(true);
    if (t == TFInterpolator::diverging) {
        colorInterpCombo->setCurrentIndex(0);
        if (whitespaceFrame->isHidden()) {
            whitespaceFrame->show();
            adjustSize();
        }
    } else if (t == TFInterpolator::discrete) {
        colorInterpCombo->setCurrentIndex(1);
        if (!whitespaceFrame->isHidden()) {
            whitespaceFrame->hide();
            adjustSize();
        }
    } else {
        colorInterpCombo->setCurrentIndex(2);
        if (!whitespaceFrame->isHidden()) {
            whitespaceFrame->hide();
            adjustSize();
        }
    }
    colorInterpCombo->blockSignals(false);

    int useWhitespace = mf->getUseWhitespace();
    if (useWhitespace) {
        whitespaceCheckbox->setCheckState(Qt::Checked);
    } else {
        whitespaceCheckbox->setCheckState(Qt::Unchecked);
    }
}

void TFWidget::updateMainAutoUpdateHistoCheckboxes() {
    MapperFunction *mf = getMainMapperFunction();
    _autoUpdateMainHistoCheckbox->blockSignals(true);
    if (mf->GetAutoUpdateHisto())
        _autoUpdateMainHistoCheckbox->setCheckState(Qt::Checked);
    else
        _autoUpdateMainHistoCheckbox->setCheckState(Qt::Unchecked);
    _autoUpdateMainHistoCheckbox->blockSignals(false);
}

void TFWidget::updateSecondaryAutoUpdateHistoCheckbox() {
    MapperFunction *mf = getSecondaryMapperFunction();
    _autoUpdateSecondaryHistoCheckbox->blockSignals(true);
    if (mf->GetAutoUpdateHisto())
        _autoUpdateSecondaryHistoCheckbox->setCheckState(Qt::Checked);
    else
        _autoUpdateSecondaryHistoCheckbox->setCheckState(Qt::Unchecked);
    _autoUpdateSecondaryHistoCheckbox->blockSignals(false);
}

void TFWidget::updateMainSliders() {
    float range[2], values[2];
    getVariableRange(range, values);

    _rangeCombo->Update(range[0], range[1], values[0], values[1]);
    _opacitySlider->setValue(getOpacity() * 100);

    _minLabel->setText(QString::number(range[0]));
    _maxLabel->setText(QString::number(range[1]));
}

void TFWidget::updateSecondarySliders() {
    float range[2], values[2];
    getVariableRange(range, values, true);
    _secondaryMinSliderEdit->SetExtents(range[0], range[1]);
    _secondaryMinSliderEdit->SetValue(values[0]);
    _secondaryMaxSliderEdit->SetExtents(range[0], range[1]);
    _secondaryMaxSliderEdit->SetValue(values[1]);

    _secondaryMinLabel->setText(QString::number(range[0]));
    _secondaryMaxLabel->setText(QString::number(range[1]));
}

void TFWidget::updateMainMappingFrame() {
    bool buttonPress = false;
    if (sender() == _updateMainHistoButton ||
        getAutoUpdateMainHisto()) {
        buttonPress = true;
    }

    bool histogramRecalculated = _mappingFrame->Update(
        _dataMgr,
        _paramsMgr,
        _rParams,
        buttonPress);

    if (histogramRecalculated) {
        _updateMainHistoButton->setEnabled(false);
        _mappingFrame->SetHistoNeedsUpdate(false);
        _externalChangeHappened = false;
        _initialized = true;
    } else {
        checkForCompressionChanges();
        checkForBoxChanges();
        checkForMainMapperRangeChanges();
        checkForTimestepChanges();
        if (_externalChangeHappened || _mainHistoRangeChanged) {
            _updateMainHistoButton->setEnabled(true);
            _mappingFrame->SetHistoNeedsUpdate(true);
        }
    }
}

void TFWidget::updateSecondaryMappingFrame() {
    bool buttonPress = sender() == _updateSecondaryHistoButton ? true : false;

    Histo *secondaryHisto = _secondaryMappingFrame->GetHistogram();
    if (secondaryHisto == nullptr) {
        Histo *mainHisto = _mappingFrame->GetHistogram();
        bool mainTF = true;
        string varName = getTFVariableName(mainTF);
        _secondaryMappingFrame->CopyHistogram(_paramsMgr, varName, mainHisto);
    }

    bool histogramRecalculated = _secondaryMappingFrame->Update(
        _dataMgr,
        _paramsMgr,
        _rParams,
        buttonPress);

    MapperFunction *mainMF = getMainMapperFunction();
    MapperFunction *secondaryMF = getSecondaryMapperFunction();
    if (mainMF == secondaryMF)
        _mappingFrame->fitViewToDataRange();

    if (histogramRecalculated) {
        _updateSecondaryHistoButton->setEnabled(false);
        _secondaryMappingFrame->SetHistoNeedsUpdate(false);
        _externalChangeHappened = false;
    } else {
        checkForCompressionChanges();
        checkForBoxChanges();
        checkForSecondaryMapperRangeChanges();
        checkForTimestepChanges();
        if (_externalChangeHappened || _secondaryHistoRangeChanged) {
            _updateSecondaryHistoButton->setEnabled(true);
            _secondaryMappingFrame->SetHistoNeedsUpdate(true);
        }
    }
}

void TFWidget::Update(DataMgr *dataMgr,
                      ParamsMgr *paramsMgr,
                      RenderParams *rParams,
                      bool internalUpdate) {

    assert(paramsMgr);
    assert(dataMgr);
    assert(rParams);

    _paramsMgr = paramsMgr;
    _dataMgr = dataMgr;
    _rParams = rParams;

    bool mainTF = true;
    string varname = getTFVariableName(mainTF);
    if (varname == "") {
        setEnabled(false);
        return;
    } else {
        setEnabled(true);
    }

    calculateStride(varname);
    updateQtWidgets();
    updateMainMappingFrame(); // set mapper func to that of current variable, refresh _rParams etc
    updateSecondaryMappingFrame();
}

void TFWidget::updateQtWidgets() {
    enableUpdateButtonsIfNeeded();
    updateColorInterpolation();
    updateConstColor();
    updateMainAutoUpdateHistoCheckboxes();
    updateSecondaryAutoUpdateHistoCheckbox();
    updateMainSliders();
    updateSecondarySliders();
}

bool TFWidget::mainVariableChanged() {
    bool mainTF = true;
    string newName = getTFVariableName(mainTF);
    if (_mainVarName != newName) {
        _mainVarName = newName;
        return true;
    } else
        return false;
}

bool TFWidget::secondaryVariableChanged() {
    bool mainTF = false;
    string newName = getTFVariableName(mainTF);
    if (_secondaryVarName != newName) {
        _secondaryVarName = newName;
        return true;
    } else
        return false;
}

void TFWidget::refreshSecondaryDuplicateHistogram() {
    if (_flags & COLORMAP_VAR_IS_IN_TF2) {
        MapperFunction *mainMF = getMainMapperFunction();
        MapperFunction *secondaryMF = getSecondaryMapperFunction();
        if (mainMF == secondaryMF) {
            _secondaryMappingFrame->RefreshHistogram();
            _updateSecondaryHistoButton->setEnabled(false);
            _secondaryMappingFrame->SetHistoNeedsUpdate(false);
        }
    }
}

void TFWidget::refreshMainDuplicateHistogram() {
    MapperFunction *mainMF = getMainMapperFunction();
    MapperFunction *secondaryMF = getSecondaryMapperFunction();
    if (mainMF == secondaryMF) {
        _mappingFrame->RefreshHistogram();
        _updateMainHistoButton->setEnabled(false);
        _mappingFrame->SetHistoNeedsUpdate(false);
    }
}

void TFWidget::checkForCompressionChanges() {
    int newCLevel = _rParams->GetCompressionLevel();
    if (_cLevel != newCLevel) {
        _cLevel = _rParams->GetCompressionLevel();
        _externalChangeHappened = true;
    }

    int newRefLevel = _rParams->GetRefinementLevel();
    if (_refLevel != newRefLevel) {
        _refLevel = newRefLevel;
        _externalChangeHappened = true;
    }
}

void TFWidget::checkForBoxChanges() {
    std::vector<double> minExt, maxExt;
    VAPoR::Box *box = _rParams->GetBox();
    box->GetExtents(minExt, maxExt);
    for (int i = 0; i < minExt.size(); i++) {
        if (minExt[i] != _minExt[i]) {
            _externalChangeHappened = true;
            _minExt[i] = minExt[i];
        }
        if (maxExt[i] != _maxExt[i]) {
            _externalChangeHappened = true;
            _maxExt[i] = maxExt[i];
        }
    }
}

void TFWidget::checkForMainMapperRangeChanges() {
    MapperFunction *mf;
    mf = getMainMapperFunction();

    double min = _minCombo->GetValue();
    double max = _maxCombo->GetValue();
    double newMin = mf->getMinMapValue();
    double newMax = mf->getMaxMapValue();

    if (min != newMin) {
        _mainHistoRangeChanged = true;
    }
    if (max != newMax) {
        _mainHistoRangeChanged = true;
    }
}

void TFWidget::checkForSecondaryMapperRangeChanges() {
    MapperFunction *mf;
    mf = getSecondaryMapperFunction();

    double min = _secondaryMinSliderEdit->GetCurrentValue();
    double max = _secondaryMaxSliderEdit->GetCurrentValue();
    double newMin = mf->getMinMapValue();
    double newMax = mf->getMaxMapValue();

    if (min != newMin)
        _secondaryHistoRangeChanged = true;
    if (max != newMax)
        _secondaryHistoRangeChanged = true;
    if (_secondaryHistoRangeChanged)
        _secondaryHistoRangeChanged = true;
}

void TFWidget::checkForTimestepChanges() {
    int newTimestep = _rParams->GetCurrentTimestep();
    if (_timeStep != newTimestep) {
        _timeStep = newTimestep;
        _externalChangeHappened = true;
    }
}

// These tests will enable the Update Histo button if a change is found
// If the Auto-update Histo checkbox is checked, we will perform a refresh
void TFWidget::enableUpdateButtonsIfNeeded() {
    // Check for changes to the primary MapperFunction
    checkForCompressionChanges();
    checkForBoxChanges();
    checkForMainMapperRangeChanges();
    checkForTimestepChanges();

    if (_externalChangeHappened || _mainHistoRangeChanged) {
        MapperFunction *mf = getMainMapperFunction();
        if (mf->GetAutoUpdateHisto()) {
            _initialized = true;
        } else if (_initialized) {
            _updateMainHistoButton->setEnabled(true);
            _mappingFrame->SetHistoNeedsUpdate(true);
        } else {
            _updateMainHistoButton->setEnabled(false);
            _mappingFrame->SetHistoNeedsUpdate(false);
        }
    }
    _mainHistoRangeChanged = false;

    // Now check for changes to the secondary mapper function
    if (_flags & COLORMAP_VAR_IS_IN_TF2) {
        checkForSecondaryMapperRangeChanges();

        if (_externalChangeHappened || _secondaryHistoRangeChanged) {
            MapperFunction *mf = getSecondaryMapperFunction();
            if (mf->GetAutoUpdateHisto()) {
                _secondaryHistoNeedsRefresh = true;
                _initialized = true;
            } else if (_initialized) {
                _updateSecondaryHistoButton->setEnabled(true);
                _secondaryMappingFrame->SetHistoNeedsUpdate(true);
            } else {
                _updateSecondaryHistoButton->setEnabled(false);
                _secondaryMappingFrame->SetHistoNeedsUpdate(false);
                _initialized = true;
            }
        }
        _secondaryHistoRangeChanged = false;
    }
    _externalChangeHappened = false;
}

void TFWidget::updateConstColor() {
    float rgb[3];
    _rParams->GetConstantColor(rgb);
    QColor color(rgb[0] * 255, rgb[1] * 255, rgb[2] * 255);
    QPalette palette(_colorDisplay->palette());
    palette.setColor(QPalette::Base, color);
    _colorDisplay->setPalette(palette);

    _useConstColorCheckbox->blockSignals(true);
    bool useSingleColor = _rParams->UseSingleColor();
    if (useSingleColor)
        _useConstColorCheckbox->setCheckState(Qt::Checked);
    else
        _useConstColorCheckbox->setCheckState(Qt::Unchecked);
    _useConstColorCheckbox->blockSignals(false);

    string varName;
    if (_flags & COLORMAP_VAR_IS_IN_TF2) {
        varName = _rParams->GetColorMapVariableName();
        // If we are using a single color instead of a
        // color mapped variable, disable the transfer function
        //
        if (varName == "") {
            enableTFWidget(false);
        }

        // Otherwise enable it and continue on to updating the
        // min/max sliders in the transfer function
        //
        else {
            enableTFWidget(true);
        }
    }
}

void TFWidget::enableTFWidget(bool state) {
    _loadButton->setEnabled(state);
    _saveButton->setEnabled(state);
    _tfFrame->setEnabled(state);
    _minRangeEdit->setEnabled(state);
    _maxRangeEdit->setEnabled(state);
    _opacitySlider->setEnabled(state);
    _autoUpdateMainHistoCheckbox->setEnabled(state);
    _colorInterpCombo->setEnabled(state);
}

void TFWidget::connectWidgets() {
    connect(_rangeCombo, SIGNAL(valueChanged(double, double)),
            this, SLOT(setRange(double, double)));
    connect(_updateMainHistoButton, SIGNAL(pressed()),
            this, SLOT(updateMainMappingFrame()));
    connect(_autoUpdateMainHistoCheckbox, SIGNAL(stateChanged(int)),
            this, SLOT(autoUpdateMainHistoChecked(int)));
    connect(_colorInterpCombo, SIGNAL(activated(int)),
            this, SLOT(setColorInterpolation(int)));
    connect(_whitespaceCheckbox, SIGNAL(stateChanged(int)),
            this, SLOT(setUseWhitespace(int)));
    connect(_loadButton, SIGNAL(pressed()),
            this, SLOT(loadTF()));
    connect(_saveButton, SIGNAL(pressed()),
            this, SLOT(saveTF()));
    connect(_mappingFrame, SIGNAL(updateParams()),
            this, SLOT(setRange()));
    connect(_mappingFrame, SIGNAL(endChange()),
            this, SLOT(setRange()));
    connect(_opacitySlider, SIGNAL(valueChanged(int)),
            this, SLOT(opacitySliderChanged(int)));
    connect(_colorSelectButton, SIGNAL(pressed()),
            this, SLOT(setSingleColor()));
    connect(_useConstColorCheckbox, SIGNAL(stateChanged(int)),
            this, SLOT(setUsingSingleColor(int)));

    // Connections for our SecondaryVariable transfer function
    //
    connect(_secondaryMappingFrame, SIGNAL(endChange()),
            this, SLOT(setSecondaryRange()));
    connect(_secondaryOpacitySlider, SIGNAL(valueChanged(int)),
            this, SLOT(opacitySliderChanged(int)));
    connect(_updateSecondaryHistoButton, SIGNAL(pressed()),
            this, SLOT(updateSecondaryMappingFrame()));
    connect(_autoUpdateSecondaryHistoCheckbox, SIGNAL(stateChanged(int)),
            this, SLOT(autoUpdateSecondaryHistoChecked(int)));
    connect(_secondaryVarInterpCombo, SIGNAL(activated(int)),
            this, SLOT(setColorInterpolation(int)));
    connect(_secondaryWhitespaceCheckbox, SIGNAL(stateChanged(int)),
            this, SLOT(setUseWhitespace(int)));
    connect(_secondaryMinSliderEdit, SIGNAL(valueChanged(double)),
            this, SLOT(setSecondaryMinRange(double)));
    connect(_secondaryMaxSliderEdit, SIGNAL(valueChanged(double)),
            this, SLOT(setSecondaryMaxRange(double)));
    connect(_secondaryLoadButton, SIGNAL(pressed()),
            this, SLOT(loadTF()));
    connect(_secondarySaveButton, SIGNAL(pressed()),
            this, SLOT(saveTF()));
}

void TFWidget::emitTFChange() {
    emit emitChange();
}

void TFWidget::opacitySliderChanged(int value) {
    bool mainTF = true;
    if (COLORMAP_VAR_IS_IN_TF2)
        mainTF = false;
    string varName = getTFVariableName(mainTF);
    MapperFunction *tf = _rParams->GetMapperFunc(varName);
    assert(tf);
    tf->setOpacityScale(value / 100.f);
    emit emitChange();
}

void TFWidget::setRange() {
    float min = _mappingFrame->getMinEditBound();
    float max = _mappingFrame->getMaxEditBound();
    setRange(min, max);
    emit emitChange();
}

void TFWidget::setRange(double min, double max) {
    float values[2];
    float range[2];
    getVariableRange(range, values);
    if (min < range[0])
        min = range[0];
    if (min > range[1])
        min = range[1];
    if (max > range[1])
        max = range[1];
    if (max < range[0])
        max = range[0];

    if (min != values[0] ||
        max != values[1]) {
        _mainHistoRangeChanged = true;
    } else
        return;

    MapperFunction *mf = getMainMapperFunction();

    _paramsMgr->BeginSaveStateGroup("Setting main TFWidget range");

    mf->setMinMapValue(min);
    mf->setMaxMapValue(max);

    _paramsMgr->EndSaveStateGroup();

    emit emitChange();
}

void TFWidget::setSecondaryRange() {
    _paramsMgr->BeginSaveStateGroup("Setting secondary TFWidget range");

    double min = _secondaryMappingFrame->getMinEditBound();
    setSecondaryMinRange(min);

    double max = _secondaryMappingFrame->getMaxEditBound();
    setSecondaryMaxRange(max);

    _paramsMgr->EndSaveStateGroup();

    emit emitChange();
}

void TFWidget::autoUpdateMainHistoChecked(int state) {
    bool bstate;
    if (state == 0)
        bstate = false;
    else
        bstate = true;

    MapperFunction *mf = getMainMapperFunction();
    mf->SetAutoUpdateHisto(bstate);
}

void TFWidget::autoUpdateSecondaryHistoChecked(int state) {
    bool bstate;
    if (state == 0)
        bstate = false;
    else
        bstate = true;

    MapperFunction *mf = getSecondaryMapperFunction();
    mf->SetAutoUpdateHisto(bstate);
}

void TFWidget::setSingleColor() {
    QPalette palette(_colorDisplay->palette());
    QColor color = QColorDialog::getColor(palette.color(QPalette::Base), this);
    if (!color.isValid())
        return;

    palette.setColor(QPalette::Base, color);
    _colorDisplay->setPalette(palette);

    qreal rgb[3];
    color.getRgbF(&rgb[0], &rgb[1], &rgb[2]);
    float myRGB[3];
    myRGB[0] = rgb[0];
    myRGB[1] = rgb[1];
    myRGB[2] = rgb[2];

    _rParams->SetConstantColor(myRGB);
}

void TFWidget::setUsingSingleColor(int state) {
    if (state > 0) {
        _rParams->SetUseSingleColor(true);
        if (_flags & COLORMAP_VAR_IS_IN_TF2)
            _secondaryTFE->setEnabled(false);
    } else {
        _rParams->SetUseSingleColor(false);
        if (_flags & COLORMAP_VAR_IS_IN_TF2)
            _secondaryTFE->setEnabled(true);
    }
}

void TFWidget::setColorInterpolation(int index) {
    MapperFunction *mf = getMainMapperFunction();

    if (index == 0) {
        mf->setColorInterpType(TFInterpolator::diverging);
    } else if (index == 1) {
        mf->setColorInterpType(TFInterpolator::discrete);
    } else if (index == 2) {
        mf->setColorInterpType(TFInterpolator::linear);
    }
}

void TFWidget::setUseWhitespace(int state) {
    MapperFunction *mf;
    if (_flags & COLORMAP_VAR_IS_IN_TF2) {
        mf = getSecondaryMapperFunction();
    } else {
        mf = getMainMapperFunction();
    }
    mf->setUseWhitespace(state);
}

void TFWidget::setSecondaryMinRange(double min) {
    _secondaryHistoRangeChanged = true;

    float values[2];
    float range[2];
    bool secondaryVar = true;
    getVariableRange(range, values, secondaryVar);

    if (min < range[0])
        min = range[0];
    if (min > range[1])
        min = range[1];

    MapperFunction *mf = getSecondaryMapperFunction();
    mf->setMinMapValue(min);
}

void TFWidget::setSecondaryMaxRange(double max) {
    _secondaryHistoRangeChanged = true;

    float values[2];
    float range[2];
    bool secondaryVar = true;
    getVariableRange(range, values, secondaryVar);

    if (max > range[1])
        max = range[1];
    if (max < range[0])
        max = range[0];

    MapperFunction *mf = getSecondaryMapperFunction();
    mf->setMaxMapValue(max);
}

bool TFWidget::getAutoUpdateMainHisto() {
    MapperFunction *mf;
    mf = getMainMapperFunction();

    if (mf->GetAutoUpdateHisto())
        return true;
    else
        return false;
}

bool TFWidget::getAutoUpdateSecondaryHisto() {
    MapperFunction *mf;
    mf = getSecondaryMapperFunction();

    if (mf->GetAutoUpdateHisto())
        return true;
    else
        return false;
}

MapperFunction *TFWidget::getMainMapperFunction() {
    bool mainTF = true;
    string varname = getTFVariableName(mainTF);
    MapperFunction *mf = _rParams->GetMapperFunc(varname);
    assert(mf);
    return mf;
}

MapperFunction *TFWidget::getSecondaryMapperFunction() {
    string varname = _rParams->GetColorMapVariableName();
    MapperFunction *mf = _rParams->GetMapperFunc(varname);
    assert(mf);
    return mf;
}

string TFWidget::getTFVariableName(bool mainTF = true) {
    string varname;

    if (mainTF == true) {
        if (_flags & COLORMAP_VAR_IS_IN_TF2) {
            varname = _rParams->GetVariableName();
        } else {
            varname = _rParams->GetColorMapVariableName();
        }
    } else {
        varname = _rParams->GetColorMapVariableName();
    }

    return varname;
}

LoadTFDialog::LoadTFDialog(QWidget *parent)
    : QDialog(parent) {
    setModal(true);

    _loadOpacityMap = false;
    _loadDataBounds = false;
    _selectedFile = "";

    initializeLayout();
    configureLayout();

    connectWidgets();
}

LoadTFDialog::~LoadTFDialog() {}

bool LoadTFDialog::GetLoadTF3OpacityMap() const {
    return _loadOpacityMap;
}

bool LoadTFDialog::GetLoadTF3DataRange() const {
    return _loadDataBounds;
}

string LoadTFDialog::GetSelectedFile() const {
    return _selectedFile;
}

void LoadTFDialog::initializeLayout() {
    _mainLayout = new QVBoxLayout;

    _loadOptionTab = new QTabWidget;
    _checkboxFrame = new QFrame;
    _checkboxLayout = new QHBoxLayout;
    _loadOpacityMapCheckbox = new QCheckBox;
    _loadDataBoundsCheckbox = new QCheckBox;
    _optionSpacer1 = new QSpacerItem(
        1,
        1,
        QSizePolicy::Expanding,
        QSizePolicy::Fixed);
    _optionSpacer2 = new QSpacerItem(
        1,
        1,
        QSizePolicy::Expanding,
        QSizePolicy::Fixed);
    _optionSpacer3 = new QSpacerItem(
        1,
        1,
        QSizePolicy::Expanding,
        QSizePolicy::Fixed);

    _fileDialogTab = new QTabWidget;
    _fileDialogFrame = new QFrame;
    _fileDialog = new CustomFileDialog(this);
    _fileDialogLayout = new QVBoxLayout;
    /*_mainLayout = new QVBoxLayout(this);

    _loadOptionTab = new QTabWidget(this);
    _checkboxFrame = new QFrame(_loadOptionTab);
    _checkboxLayout = new QHBoxLayout(_checkboxFrame);
    _loadOpacityMapCheckbox = new QCheckBox(_checkboxFrame);
    _loadDataBoundsCheckbox = new QCheckBox(_checkboxFrame);
    _hSpacer = new QSpacerItem(1,1, QSizePolicy::Expanding, QSizePolicy::Fixed);

    _fileDialogTab = new QTabWidget(this);
    _fileDialogFrame = new QFrame(_fileDialogTab);
    _fileDialog = new CustomFileDialog(_fileDialogFrame);
    _fileDialogLayout = new QVBoxLayout(_fileDialogFrame);*/
}

void LoadTFDialog::configureLayout() {
    _loadOpacityMapCheckbox->setLayoutDirection(Qt::RightToLeft);
    _loadOpacityMapCheckbox->setText("Load opacity map from file\t");

    _loadDataBoundsCheckbox->setLayoutDirection(Qt::RightToLeft);
    _loadDataBoundsCheckbox->setText("Load data bounds from file\t");

    _checkboxLayout->addSpacerItem(_optionSpacer1);
    _checkboxLayout->addWidget(_loadOpacityMapCheckbox, 0);
    _checkboxLayout->addSpacerItem(_optionSpacer2);
    _checkboxLayout->addWidget(_loadDataBoundsCheckbox, 0);
    _checkboxLayout->addSpacerItem(_optionSpacer3);
    _checkboxLayout->setContentsMargins(0, 0, 0, 0);
    _checkboxFrame->setLayout(_checkboxLayout);

    _loadOptionTab->addTab(_checkboxFrame, "Options");

    _fileDialog->setWindowFlags(_fileDialog->windowFlags() & ~Qt::Dialog);
    QString directory = QString::fromStdString(
        Wasp::GetSharePath(string("palettes")));
    _fileDialog->setDirectory(directory);
    _fileDialog->setNameFilter("*.tf3");
    _fileDialogLayout->addWidget(_fileDialog);
    _fileDialogLayout->setContentsMargins(0, 0, 0, 0);
    _fileDialogFrame->setLayout(_fileDialogLayout);
    _fileDialogTab->addTab(_fileDialogFrame, "Select .tf3 File");

    _mainLayout->addWidget(_loadOptionTab, 0);
    _mainLayout->addWidget(_fileDialogTab, 1);
    //_mainLayout->addStretch(0);
    //_mainLayout->addStretch(1);

    setLayout(_mainLayout);
    adjustSize();
}

void LoadTFDialog::connectWidgets() {
    connect(_loadOpacityMapCheckbox, SIGNAL(stateChanged(int)),
            this, SLOT(setLoadOpacity()));
    connect(_loadDataBoundsCheckbox, SIGNAL(stateChanged(int)),
            this, SLOT(setLoadBounds()));

    connect(_fileDialog, SIGNAL(okClicked()),
            this, SLOT(accept()));
    connect(_fileDialog, SIGNAL(cancelClicked()),
            this, SLOT(reject()));
}

void LoadTFDialog::setLoadOpacity() {
    _loadOpacityMap = _loadOpacityMapCheckbox->isChecked();
}

void LoadTFDialog::setLoadBounds() {
    _loadDataBounds = _loadDataBoundsCheckbox->isChecked();
}

void LoadTFDialog::accept() {
    _loadOpacityMap = _loadOpacityMapCheckbox->isChecked();
    _loadDataBounds = _loadDataBoundsCheckbox->isChecked();
    QStringList selectedFiles = _fileDialog->selectedFiles();
    if (selectedFiles.size() > 0)
        _selectedFile = selectedFiles[0].toStdString();
    done(ACCEPT);
}

void LoadTFDialog::reject() {
    done(CANCEL);
}

CustomFileDialog::CustomFileDialog(QWidget *parent) : QFileDialog(parent) {}

void CustomFileDialog::done(int result) {
    emit cancelClicked();
}

void CustomFileDialog::accept() {
    emit okClicked();
}<|MERGE_RESOLUTION|>--- conflicted
+++ resolved
@@ -36,8 +36,6 @@
 
 #define REQUIRED_SAMPLE_SIZE 1000000
 
-#define REQUIRED_SAMPLE_SIZE 1000000
-
 using namespace VAPoR;
 using namespace TFWidget_;
 
@@ -184,20 +182,6 @@
     MapperFunction *tf = _rParams->GetMapperFunc(varname);
     assert(tf);
 
-<<<<<<< HEAD
-    vector<double> defaultRange;
-
-    int timestep = 0;
-    int level = 0;
-    int lod = 0;
-    _dataMgr->GetDataRange(
-        timestep,
-        varname,
-        level,
-        lod,
-        _stride,
-        defaultRange);
-=======
     float cachedMin = tf->getMinMapValue();
     float cachedMax = tf->getMaxMapValue();
     int numOpacityMaps = tf->getNumOpacityMaps();
@@ -207,7 +191,6 @@
     }
 
     _paramsMgr->BeginSaveStateGroup("Loading Transfer Function from file");
->>>>>>> d687447f
 
     rc = tf->LoadFromFile(fileName);
     if (rc < 0) {
@@ -334,11 +317,7 @@
     int rc = _dataMgr->GetDimLensAtLevel(varName, ref, dimsAtLevel);
     assert(rc >= 0);
 
-<<<<<<< HEAD
-    int size = 1;
-=======
     long size = 1;
->>>>>>> d687447f
     for (int i = 0; i < dimsAtLevel.size(); i++)
         size *= dimsAtLevel[i];
 
