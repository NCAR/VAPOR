--- conflicted
+++ resolved
@@ -41,16 +41,11 @@
 
     setupUi(this);
 
-<<<<<<< HEAD
     _externalChangeHappened = false;
     _mainHistoRangeChanged = false;
     _secondaryHistoRangeChanged = false;
     _mainHistoNeedsRefresh = false;
     _secondaryHistoNeedsRefresh = false;
-=======
-    _autoUpdateParamChanged = false;
-    _autoUpdateHisto = false;
->>>>>>> 524ff6fc
     _discreteColormap = false;
     _mainVarName = "";
     _secondaryVarName = "";
@@ -121,21 +116,12 @@
     if (_flags & ISOLINES)
         _mappingFrame->setIsolineSliders(true);
     else
-<<<<<<< HEAD
         _mappingFrame->setIsolineSliders(false);
 
     configureSecondaryTransferFunction();
     configureConstantColorControls();
 
     _tabWidget->setSizePolicy(QSizePolicy::Minimum, QSizePolicy::Minimum);
-=======
-        collapseConstColorWidgets();
-
-    if (_flags & NOAUTOUPDATE)
-        autoUpdateHistoFrame->setEnabled(false);
-    else
-        autoUpdateHistoFrame->setEnabled(true);
->>>>>>> 524ff6fc
 
     adjustSize();
 }
@@ -456,16 +442,9 @@
         refreshMainHisto();
     }
 
-<<<<<<< HEAD
     if (_secondaryHistoNeedsRefresh) {
         _secondaryHistoNeedsRefresh = false;
         refreshSecondaryHisto();
-=======
-    string newName = getCurrentVarName();
-    if (_varName != newName) {
-        _varName = newName;
-        RefreshHistogram();
->>>>>>> 524ff6fc
     }
 }
 
@@ -532,21 +511,13 @@
     int newCLevel = _rParams->GetCompressionLevel();
     if (_cLevel != newCLevel) {
         _cLevel = _rParams->GetCompressionLevel();
-<<<<<<< HEAD
         _externalChangeHappened = true;
-=======
-        _autoUpdateParamChanged = true;
->>>>>>> 524ff6fc
     }
 
     int newRefLevel = _rParams->GetRefinementLevel();
     if (_refLevel != newRefLevel) {
         _refLevel = newRefLevel;
-<<<<<<< HEAD
         _externalChangeHappened = true;
-=======
-        _autoUpdateParamChanged = true;
->>>>>>> 524ff6fc
     }
 }
 
@@ -556,20 +527,11 @@
     box->GetExtents(minExt, maxExt);
     for (int i = 0; i < minExt.size(); i++) {
         if (minExt[i] != _minExt[i]) {
-<<<<<<< HEAD
             _externalChangeHappened = true;
             _minExt[i] = minExt[i];
         }
         if (maxExt[i] != _maxExt[i]) {
             _externalChangeHappened = true;
-=======
-            _autoUpdateParamChanged = true;
-            _minExt[i] = minExt[i];
-        }
-        if (maxExt[i] != _maxExt[i]) {
-            _autoUpdateParamChanged = true;
->>>>>>> 524ff6fc
-            _maxExt[i] = maxExt[i];
         }
     }
 }
@@ -580,7 +542,6 @@
 
     double min = _minCombo->GetValue();
     double max = _maxCombo->GetValue();
-<<<<<<< HEAD
     double newMin = mf->getMinMapValue();
     double newMax = mf->getMaxMapValue();
 
@@ -608,29 +569,15 @@
     if (_secondaryHistoRangeChanged)
         _secondaryHistoRangeChanged = true;
 }
-=======
-    MapperFunction *mf = getCurrentMapperFunction();
-    double newMin = mf->getMinMapValue();
-    double newMax = mf->getMaxMapValue();
-    if (min != newMin)
-        _autoUpdateParamChanged = true;
-    if (max != newMax)
-        _autoUpdateParamChanged = true;
->>>>>>> 524ff6fc
 
 void TFWidget::checkForTimestepChanges() {
     int newTimestep = _rParams->GetCurrentTimestep();
     if (_timeStep != newTimestep) {
         _timeStep = newTimestep;
-<<<<<<< HEAD
         _externalChangeHappened = true;
-=======
-        _autoUpdateParamChanged = true;
->>>>>>> 524ff6fc
-    }
-}
-
-<<<<<<< HEAD
+    }
+}
+
 // These tests will enable the Update Histo button if a change is found
 // If the Auto-update Histo checkbox is checked, we will perform a refresh
 void TFWidget::enableUpdateButtonsIfNeeded() {
@@ -644,23 +591,9 @@
         MapperFunction *mf = getMainMapperFunction();
         if (mf->GetAutoUpdateHisto())
             _mainHistoNeedsRefresh = true;
-=======
-    std::vector<double> newRange(2, 0.f);
-    _dataMgr->GetDataRange(_timeStep, _varName, _refLevel, _cLevel, newRange);
-    if ((newRange[0] != _varRange[0]) ||
-        (newRange[1] != _varRange[1])) {
-        _varRange = newRange;
-        _autoUpdateParamChanged = true;
-    }
-
-    if (_autoUpdateParamChanged) {
-        if (autoUpdateHisto())
-            RefreshHistogram();
->>>>>>> 524ff6fc
         else
             _updateMainHistoButton->setEnabled(true);
     }
-<<<<<<< HEAD
     _mainHistoRangeChanged = false;
 
     // Now check for changes to the secondary mapper function
@@ -677,10 +610,6 @@
         _secondaryHistoRangeChanged = false;
     }
     _externalChangeHappened = false;
-=======
-
-    _autoUpdateParamChanged = false;
->>>>>>> 524ff6fc
 }
 
 void TFWidget::updateConstColor() {
@@ -786,8 +715,6 @@
 }
 
 void TFWidget::opacitySliderChanged(int value) {
-<<<<<<< HEAD
-    //string varName = _rParams->GetVariableName();
     bool mainTF = true;
     if (COLORMAP_VAR_IS_IN_TF2)
         mainTF = false;
@@ -795,12 +722,6 @@
     MapperFunction *tf = _rParams->GetMapperFunc(varName);
     assert(tf);
     tf->setOpacityScale(value / 100.f);
-=======
-    string varName = _rParams->GetVariableName();
-    MapperFunction *mf = _rParams->GetMapperFunc(varName);
-    assert(mf);
-    mf->setOpacityScale(value / 100.f);
->>>>>>> 524ff6fc
     emit emitChange();
 }
 
@@ -812,7 +733,6 @@
 }
 
 void TFWidget::setRange(double min, double max) {
-<<<<<<< HEAD
     _mainHistoRangeChanged = true;
 
     float values[2];
@@ -838,19 +758,10 @@
         refreshMainHisto();
 
     _paramsMgr->EndSaveStateGroup();
-=======
-    _autoUpdateParamChanged = true;
-
-    MapperFunction *mf = getCurrentMapperFunction();
-
-    mf->setMinMapValue(min);
-    mf->setMaxMapValue(max);
->>>>>>> 524ff6fc
 
     emit emitChange();
 }
 
-<<<<<<< HEAD
 void TFWidget::setSecondaryRange() {
     _paramsMgr->BeginSaveStateGroup("Setting secondary TFWidget range");
 
@@ -877,29 +788,6 @@
 
     if (bstate == true)
         refreshMainHisto();
-=======
-void TFWidget::SetAutoUpdateParamChanged(bool changed) {
-    _autoUpdateParamChanged = changed;
-}
-
-void TFWidget::RefreshHistogram() {
-    std::vector<double> minExt, maxExt;
-    MapperFunction *mf = getCurrentMapperFunction();
-    mappingFrame->updateMapperFunction(mf);
-    bool force = true;
-    mappingFrame->RefreshHistogram(force);
-    updateMappingFrame();
-    updateHistoButton->setEnabled(false);
-}
-
-void TFWidget::updateHisto() {
-    bool buttonRequest = sender() == updateHistoButton ? true : false;
-    if (autoUpdateHisto() || buttonRequest) {
-        RefreshHistogram();
-    } else {
-        mappingFrame->fitToView();
-    }
->>>>>>> 524ff6fc
 }
 
 void TFWidget::autoUpdateSecondaryHistoChecked(int state) {
