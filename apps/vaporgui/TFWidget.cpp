//************************************************************************
//							  *
//	   Copyright (C)  2017					*
//	 University Corporation for Atmospheric Research		  *
//	   All Rights Reserved					*
//							  *
//************************************************************************/
//
//  File:	   TFWidget.cpp
//
//  Author:	 Scott Pearse
//	  National Center for Atmospheric Research
//	  PO 3000, Boulder, Colorado
//
//  Date:	   March 2017
//
//  Description:	Implements the TFWidget class.  This provides
//	  a widget that is inserted in the "Appearance" tab of various Renderer GUIs
//
#include <GL/glew.h>
#include <sstream>
#include <qwidget.h>
#include <QFileDialog>
#include <QFontDatabase>
#include <QStringList>
#include <qradiobutton.h>
#include <qcolordialog.h>
#include "TwoDSubtabs.h"
#include "RenderEventRouter.h"
#include "vapor/RenderParams.h"
#include "vapor/TwoDDataParams.h"
#include "vapor/ResourcePath.h"
#include "TFWidget.h"
#include "ErrorReporter.h"
#include "FileOperationChecker.h"

#define REQUIRED_SAMPLE_SIZE 1000000

#define REQUIRED_SAMPLE_SIZE 1000000

using namespace VAPoR;
using namespace TFWidget_;

#define GET_DATARANGE_STRIDE 16
#define CANCEL -1
#define ACCEPT  0

string TFWidget::_nDimsTag = "ActiveDimension";

TFWidget::TFWidget(QWidget* parent) 
	: QWidget(parent), Ui_TFWidgetGUI() {

	setupUi(this);

	_initialized = false;
    _externalChangeHappened 	= false;
	_mainHistoRangeChanged		= false;
	_secondaryHistoRangeChanged = false;
	_discreteColormap 			= false;
	_mainVarName	  			= "";
	_secondaryVarName 			= "";

	_myRGB[0] = _myRGB[1] = _myRGB[2] = 1.f;

    _loadTFDialog = new LoadTFDialog(this);

	_minCombo = new Combo(_minRangeEdit, _minRangeSlider);
	_maxCombo = new Combo(_maxRangeEdit, _maxRangeSlider);
	_rangeCombo = new RangeCombo(_minCombo, _maxCombo);

    _secondaryMinSliderEdit->SetLabel( QString::fromAscii("Min") );
    _secondaryMinSliderEdit->SetIntType(false);
    _secondaryMinSliderEdit->SetExtents(0.f, 1.f);
    
    _secondaryMaxSliderEdit->SetLabel( QString::fromAscii("Max") );
    _secondaryMaxSliderEdit->SetIntType(false);
    _secondaryMaxSliderEdit->SetExtents(0.f, 1.f);

	_cLevel = 0;
	_refLevel = 0;
	_timeStep = 0;
    _stride = 1;
	for (int i=0; i<3; i++) {
		_minExt.push_back(0.f);
		_maxExt.push_back(0.f);
	}

    _varRange.resize(2);
    std::fill(_varRange.begin(), _varRange.end(), 0.f);

	connectWidgets();
}

void TFWidget::configureConstantColorControls() {
	if (_flags & CONSTANT_COLOR) {
		_useConstColorFrame->show();
		_constColorFrame->show();
	    adjustSize();
	}
	else {
		_useConstColorFrame->hide();
		_constColorFrame->hide();
	    adjustSize();
	}
}

void TFWidget::configureSecondaryTransferFunction() {
    if (_flags & COLORMAP_VAR_IS_IN_TF2) {
        if (_tabWidget->count() < 2) 
            _tabWidget->insertTab(1, _secondaryTFE, "Color Mapped VARIABLE");
		
        _mappingFrame->setColorMapping(false);
		_whitespaceFrame->hide();
		_colorInterpolationFrame->hide();
		_loadSaveFrame->hide();
	    adjustSize();
    }
    else {
        _tabWidget->removeTab(1);
		_whitespaceFrame->show();
		_colorInterpolationFrame->show();
		_useConstColorFrame->show();
		_constColorFrame->show();
		_loadSaveFrame->show();
	    adjustSize();
	}
}

void TFWidget::Reinit(TFFlags flags) {

	_flags = flags;

    if (_flags & ISOLINES)
        _mappingFrame->setIsolineSliders(true);
    else
        _mappingFrame->setIsolineSliders(false);

    if (_flags & SAMPLING)
        _mappingFrame->SetIsSampling(true);

	configureSecondaryTransferFunction();
	configureConstantColorControls();

	_tabWidget->setSizePolicy(QSizePolicy::Minimum, QSizePolicy::Minimum);

	adjustSize();
}

TFWidget::~TFWidget() {
	if (_minCombo != nullptr) {
		delete _minCombo;
		_minCombo = nullptr;
	}   
	if (_maxCombo != nullptr) {
		delete _maxCombo;
		_maxCombo = nullptr;
	}   
	if (_rangeCombo != nullptr) {
		delete _rangeCombo;
		_rangeCombo = nullptr;
	}   
    
    if (_loadTFDialog != nullptr) {
        delete _loadTFDialog;
        _loadTFDialog = nullptr;
    }
}

void TFWidget::loadTF() {
	string varname = _rParams->GetColorMapVariableName();
	if (varname.empty()) 
        return;

    int rc = _loadTFDialog->exec();
    if (rc == CANCEL)
        return; // cancel event

    string fileName = _loadTFDialog->GetSelectedFile();
    if ( !selectedTFFileOk( fileName ) )
        return;

	SettingsParams* sP;
	sP = (SettingsParams*)_paramsMgr->GetParams(SettingsParams::GetClassType());
	sP->SetTFDir(fileName);

	MapperFunction *tf = _rParams->GetMapperFunc(varname);
	assert(tf);
    
<<<<<<< HEAD
    vector<double> defaultRange;

    int timestep = 0;
    int level = 0;
    int lod = 0;
    _dataMgr->GetDataRange(
        timestep,
        varname, 
        level,
        lod,
        _stride,
        defaultRange
    );
=======
    float cachedMin = tf->getMinMapValue();
    float cachedMax = tf->getMaxMapValue();
    int numOpacityMaps = tf->getNumOpacityMaps();
    std::vector<std::vector<double>> controlPoints;
    for (int i=0; i<numOpacityMaps; i++) {
        controlPoints.push_back(tf->GetOpacityMap(i)->GetControlPoints());
    }
>>>>>>> 854a6c6a

	_paramsMgr->BeginSaveStateGroup("Loading Transfer Function from file");
 
	rc = tf->LoadFromFile(fileName);
	if (rc<0) {
		MSG_ERR("Error loading transfer function");
	}
    else {
        bool loadTF3DataRange = _loadTFDialog->GetLoadTF3DataRange();
        if ( loadTF3DataRange == false )
            tf->setMinMaxMapValue(cachedMin, cachedMax);

        bool loadTF3Opacity = _loadTFDialog->GetLoadTF3OpacityMap();
        if ( loadTF3Opacity == false ) {
            for (int i=0; i<numOpacityMaps; i++) {
                tf->GetOpacityMap(i)->SetControlPoints(controlPoints[i]);
            }
        }
    }
    
	_paramsMgr->EndSaveStateGroup();

	Update(_dataMgr, _paramsMgr, _rParams);
}

bool TFWidget::selectedTFFileOk( string fileName ) {
    QString qFileName = QString::fromStdString(fileName);
    if ( !FileOperationChecker::FileGoodToRead(qFileName) ) {
        MSG_ERR(FileOperationChecker::GetLastErrorMessage().toStdString());
        return false;
    }

    QString qSuffix = "tf3";
    if ( !FileOperationChecker::FileHasCorrectSuffix(qFileName, qSuffix) ) {
        MSG_ERR(FileOperationChecker::GetLastErrorMessage().toStdString());
        return false;
    }

    return true;
}



void TFWidget::saveTF() {
	//Launch a file save dialog, open resulting file
	GUIStateParams *p;
	p = (GUIStateParams*)_paramsMgr->GetParams(GUIStateParams::GetClassType());
	string path = p->GetCurrentTFPath();

	QString s = QFileDialog::getSaveFileName(0,
			"Choose a filename to save the transfer function",
			path.c_str(), "Vapor 3 Transfer Functions (*.tf3)"
	);  
	//Did the user cancel?
	if (s.length()== 0) return;
	//Force the name to end with .tf3
	if (!s.endsWith(".tf3")){
		s += ".tf3";
	}   
	
	bool mainTF = true;
	if (_flags & COLORMAP_VAR_IS_IN_TF2)
		mainTF = false;
	string varname = getTFVariableName(mainTF);
	if (varname.empty()) return;

	MapperFunction *tf = _rParams->GetMapperFunc(varname);
	assert(tf);

	int rc = tf->SaveToFile(s.toStdString());
	if (rc<0) {
		MSG_ERR("Failed to write output file");
		return;
	}   
}

void TFWidget::getVariableRange(
	float range[2], 
	float values[2],
	bool secondaryVariable = false
) {
	range[0] = range[1] = 0.0;
	values[0] = values[1] = 0.0;

	string varName;
	if (secondaryVariable)
		varName = _rParams->GetColorMapVariableName();
	else {
		bool mainTF = true;
		varName = getTFVariableName(mainTF);
	}
	if (varName.empty() || varName=="Constant") return;

	size_t ts = _rParams->GetCurrentTimestep();
	int ref = _rParams->GetRefinementLevel();
	int cmp = _rParams->GetCompressionLevel();

	if (! _dataMgr->VariableExists(ts, varName, ref, cmp)) return;

	vector <double> rangev;
	int rc = _dataMgr->GetDataRange(
        ts, 
        varName, 
        ref, 
        cmp,
        _stride, 
        rangev
    );

    if (rc<0) {
        MSG_ERR("Error loading variable");
		return;
    }
	
    assert(rangev.size() == 2);

	range[0] = rangev[0];
	range[1] = rangev[1];

	MapperFunction* tf = _rParams->GetMapperFunc(varName);
	values[0] = tf->getMinMapValue();
	values[1] = tf->getMaxMapValue();
}

void TFWidget::calculateStride( string varName ) {
    std::vector<size_t> dimsAtLevel;
	int ref = _rParams->GetRefinementLevel();
    int rc = _dataMgr->GetDimLensAtLevel(varName, ref, dimsAtLevel);
    assert(rc>=0);

<<<<<<< HEAD
    int size = 1;
=======
    long size = 1;
>>>>>>> 854a6c6a
    for (int i=0; i<dimsAtLevel.size(); i++)
        size *= dimsAtLevel[i];

    _stride = 1;
    if ( size > REQUIRED_SAMPLE_SIZE)
        _stride = size / REQUIRED_SAMPLE_SIZE;
   
    _mappingFrame->SetStride(_stride);
}

float TFWidget::getOpacity()
{
	bool mainTF = true;
	if (_flags & COLORMAP_VAR_IS_IN_TF2)
		mainTF = false;
	string varName = getTFVariableName(mainTF);

	MapperFunction *tf = _rParams->GetMapperFunc(varName);
	assert(tf);

	return tf->getOpacityScale();
}

void TFWidget::updateColorInterpolation() {
	MapperFunction* mf;
	QComboBox*      colorInterpCombo;
	QFrame* 	    whitespaceFrame;
	QCheckBox*		whitespaceCheckbox; 
	
	if (_flags & COLORMAP_VAR_IS_IN_TF2) {
		mf = getSecondaryMapperFunction();
		colorInterpCombo   = _secondaryVarInterpCombo;
		whitespaceFrame    = _secondaryWhitespaceFrame;
		whitespaceCheckbox = _secondaryWhitespaceCheckbox;
	}
	else {
		mf = getMainMapperFunction();
		colorInterpCombo   = _colorInterpCombo;
		whitespaceFrame    = _whitespaceFrame;
		whitespaceCheckbox = _whitespaceCheckbox;
	}

	TFInterpolator::type t = mf->getColorInterpType();
	colorInterpCombo->blockSignals(true);
	if (t == TFInterpolator::diverging) {
		colorInterpCombo->setCurrentIndex(0);
        if (whitespaceFrame->isHidden() ) {
		    whitespaceFrame->show();
            adjustSize();
        }
	}
	else if (t == TFInterpolator::discrete) {
		colorInterpCombo->setCurrentIndex(1);
        if (!whitespaceFrame->isHidden()) {
		    whitespaceFrame->hide();
            adjustSize(); 
        }
	}
	else {
		colorInterpCombo->setCurrentIndex(2);
        if (!whitespaceFrame->isHidden()) {
		    whitespaceFrame->hide();
            adjustSize();
        }
	}
	colorInterpCombo->blockSignals(false);

	int useWhitespace = mf->getUseWhitespace();
	if (useWhitespace) {
		whitespaceCheckbox->setCheckState(Qt::Checked);
    }
	else {
		whitespaceCheckbox->setCheckState(Qt::Unchecked);
    }
}

void TFWidget::updateMainAutoUpdateHistoCheckboxes() {
	MapperFunction* mf = getMainMapperFunction();
	_autoUpdateMainHistoCheckbox->blockSignals(true);
	if (mf->GetAutoUpdateHisto()) 
		_autoUpdateMainHistoCheckbox->setCheckState(Qt::Checked);
	else
		_autoUpdateMainHistoCheckbox->setCheckState(Qt::Unchecked);
	_autoUpdateMainHistoCheckbox->blockSignals(false);
}

void TFWidget::updateSecondaryAutoUpdateHistoCheckbox() {
	MapperFunction* mf = getSecondaryMapperFunction();	
	_autoUpdateSecondaryHistoCheckbox->blockSignals(true);
	if (mf->GetAutoUpdateHisto())
        _autoUpdateSecondaryHistoCheckbox->setCheckState(Qt::Checked);
	else
		_autoUpdateSecondaryHistoCheckbox->setCheckState(Qt::Unchecked);
	_autoUpdateSecondaryHistoCheckbox->blockSignals(false);
}

void TFWidget::updateMainSliders() {
	float range[2], values[2];
	getVariableRange(range, values);

	_rangeCombo->Update(range[0], range[1], values[0], values[1]);
	_opacitySlider->setValue(getOpacity() * 100);

	_minLabel->setText(QString::number(range[0]));
	_maxLabel->setText(QString::number(range[1]));
}

void TFWidget::updateSecondarySliders() {
	float range[2], values[2];
	getVariableRange(range, values, true);
	_secondaryMinSliderEdit->SetExtents(range[0], range[1]);
	_secondaryMinSliderEdit->SetValue(values[0]);
	_secondaryMaxSliderEdit->SetExtents(range[0], range[1]);
	_secondaryMaxSliderEdit->SetValue(values[1]);

    _secondaryMinLabel->setText(QString::number(range[0]));
    _secondaryMaxLabel->setText(QString::number(range[1]));
}

void TFWidget::updateMainMappingFrame() {
    bool buttonPress = false;
    if (sender() == _updateMainHistoButton ||
        getAutoUpdateMainHisto()
    ) {
        buttonPress = true;
    }

	bool histogramRecalculated = _mappingFrame->Update(
                                    _dataMgr, 
                                    _paramsMgr, 
                                    _rParams, 
                                    buttonPress);
   
    if (histogramRecalculated) {
	    _updateMainHistoButton->setEnabled(false);
        _mappingFrame->SetHistoNeedsUpdate(false);
        _externalChangeHappened = false;
        _initialized = true;
    }
    else  {
        checkForCompressionChanges();
        checkForBoxChanges();
        checkForMainMapperRangeChanges();
        checkForTimestepChanges();
	    if (_externalChangeHappened || _mainHistoRangeChanged) {
	        _updateMainHistoButton->setEnabled(true);
            _mappingFrame->SetHistoNeedsUpdate(true);
        }
    }
}

void TFWidget::updateSecondaryMappingFrame() {
    bool buttonPress = sender() == _updateSecondaryHistoButton ? true : false;
	
    Histo* secondaryHisto = _secondaryMappingFrame->GetHistogram();
	if (secondaryHisto == nullptr) {
        Histo* mainHisto = _mappingFrame->GetHistogram();
        bool mainTF = true;
	    string varName = getTFVariableName(mainTF);
        _secondaryMappingFrame->CopyHistogram(_paramsMgr, varName, mainHisto);
    }

	bool histogramRecalculated = _secondaryMappingFrame->Update(
                                    _dataMgr, 
                                    _paramsMgr, 
                                    _rParams, 
                                    buttonPress);
	
    MapperFunction* mainMF      = getMainMapperFunction();
	MapperFunction* secondaryMF = getSecondaryMapperFunction();
	if (mainMF == secondaryMF)
        _mappingFrame->fitViewToDataRange();
    
    if (histogramRecalculated) {
	    _updateSecondaryHistoButton->setEnabled(false);
        _secondaryMappingFrame->SetHistoNeedsUpdate(false);
        _externalChangeHappened = false;
    }
    else  {
        checkForCompressionChanges();
        checkForBoxChanges();
        checkForSecondaryMapperRangeChanges();
        checkForTimestepChanges();
	    if (_externalChangeHappened || _secondaryHistoRangeChanged) {
	        _updateSecondaryHistoButton->setEnabled(true);
            _secondaryMappingFrame->SetHistoNeedsUpdate(true);
        }
    }
}

void TFWidget::Update(DataMgr *dataMgr,
					ParamsMgr *paramsMgr,
					RenderParams *rParams,
                    bool internalUpdate) {

	assert(paramsMgr);
	assert(dataMgr);
	assert(rParams);

	_paramsMgr = paramsMgr;
	_dataMgr = dataMgr;
	_rParams = rParams;

	bool mainTF = true;
	string varname = getTFVariableName(mainTF);
	if (varname  == "") {
		setEnabled(false);
		return;
	}
	else {
		setEnabled(true);
	}

    calculateStride(varname);
    updateQtWidgets();
	updateMainMappingFrame();		// set mapper func to that of current variable, refresh _rParams etc
	updateSecondaryMappingFrame();
}

void TFWidget::updateQtWidgets() {
	enableUpdateButtonsIfNeeded();
	updateColorInterpolation();
	updateConstColor();
	updateMainAutoUpdateHistoCheckboxes();
	updateSecondaryAutoUpdateHistoCheckbox();
	updateMainSliders();
	updateSecondarySliders();
}

bool TFWidget::mainVariableChanged() {
	bool mainTF = true;
	string newName = getTFVariableName(mainTF);
	if (_mainVarName != newName) {
		_mainVarName = newName;
		return true;
	}
	else return false;
}

bool TFWidget::secondaryVariableChanged() {
	bool mainTF = false;
	string newName = getTFVariableName(mainTF);
	if (_secondaryVarName != newName) {
		_secondaryVarName = newName;
		return true;
	}
	else return false;
}

void TFWidget::refreshSecondaryDuplicateHistogram() {
	if (_flags & COLORMAP_VAR_IS_IN_TF2) {
		MapperFunction* mainMF      = getMainMapperFunction();
		MapperFunction* secondaryMF = getSecondaryMapperFunction();
		if (mainMF == secondaryMF) {
			_secondaryMappingFrame->RefreshHistogram();
			_updateSecondaryHistoButton->setEnabled(false);
            _secondaryMappingFrame->SetHistoNeedsUpdate(false);
		}
	}
}

void TFWidget::refreshMainDuplicateHistogram() {
	MapperFunction* mainMF      = getMainMapperFunction();
	MapperFunction* secondaryMF = getSecondaryMapperFunction();
	if (mainMF == secondaryMF) {
		_mappingFrame->RefreshHistogram();
		_updateMainHistoButton->setEnabled(false);
        _mappingFrame->SetHistoNeedsUpdate(false);
	}
}

void TFWidget::checkForCompressionChanges() {
	int newCLevel = _rParams->GetCompressionLevel();
	if (_cLevel != newCLevel) {
		_cLevel = _rParams->GetCompressionLevel();
		_externalChangeHappened = true;
	}

	int newRefLevel = _rParams->GetRefinementLevel();
	if (_refLevel != newRefLevel) {
		_refLevel = newRefLevel;
        _externalChangeHappened = true;
	}
}

void TFWidget::checkForBoxChanges() {
	std::vector<double> minExt, maxExt;
	VAPoR::Box *box = _rParams->GetBox();
	box->GetExtents(minExt, maxExt);
	for (int i=0; i<minExt.size(); i++) {
		if (minExt[i] != _minExt[i]) {
			_externalChangeHappened = true;
			_minExt[i] = minExt[i];
		}
		if (maxExt[i] != _maxExt[i]) {
			_externalChangeHappened = true;
			_maxExt[i] = maxExt[i];
		}
	}
}

void TFWidget::checkForMainMapperRangeChanges() {
	MapperFunction* mf;
	mf = getMainMapperFunction();

	double min = _minCombo->GetValue();
	double max = _maxCombo->GetValue();
	double newMin = mf->getMinMapValue();
	double newMax = mf->getMaxMapValue();

	if (min != newMin) {
		_mainHistoRangeChanged = true;
    }
	if (max != newMax) {
		_mainHistoRangeChanged = true;
    }
}

void TFWidget::checkForSecondaryMapperRangeChanges() {
	MapperFunction* mf;
	mf = getSecondaryMapperFunction();

	double min = _secondaryMinSliderEdit->GetCurrentValue();
	double max = _secondaryMaxSliderEdit->GetCurrentValue();
	double newMin = mf->getMinMapValue();
	double newMax = mf->getMaxMapValue();

	if (min != newMin)
		_secondaryHistoRangeChanged = true;
	if (max != newMax)
		_secondaryHistoRangeChanged = true;
	if (_secondaryHistoRangeChanged)
		_secondaryHistoRangeChanged = true;
}

void TFWidget::checkForTimestepChanges() {
	int newTimestep = _rParams->GetCurrentTimestep();
	if (_timeStep != newTimestep) {
		_timeStep = newTimestep;
		_externalChangeHappened = true;
	}
}

// These tests will enable the Update Histo button if a change is found
// If the Auto-update Histo checkbox is checked, we will perform a refresh
void TFWidget::enableUpdateButtonsIfNeeded() {
	// Check for changes to the primary MapperFunction
    checkForCompressionChanges();
    checkForBoxChanges();
    checkForMainMapperRangeChanges();
    checkForTimestepChanges();

	if (_externalChangeHappened || _mainHistoRangeChanged) {
		MapperFunction* mf = getMainMapperFunction();
		if (mf->GetAutoUpdateHisto()) {
            _initialized = true;
        }
		else if (_initialized) {
			_updateMainHistoButton->setEnabled(true);
            _mappingFrame->SetHistoNeedsUpdate(true);
        }
        else {
			_updateMainHistoButton->setEnabled(false);
            _mappingFrame->SetHistoNeedsUpdate(false);
        }
	}
	_mainHistoRangeChanged = false;

	// Now check for changes to the secondary mapper function
	if (_flags & COLORMAP_VAR_IS_IN_TF2) {
		checkForSecondaryMapperRangeChanges();
	
		if (_externalChangeHappened || _secondaryHistoRangeChanged) {
			MapperFunction* mf = getSecondaryMapperFunction();
			if (mf->GetAutoUpdateHisto()) {
				_secondaryHistoNeedsRefresh = true;
                _initialized = true;
            }
			else if (_initialized) {
				_updateSecondaryHistoButton->setEnabled(true);
                _secondaryMappingFrame->SetHistoNeedsUpdate(true);
            }
            else { 
				_updateSecondaryHistoButton->setEnabled(false);
                _secondaryMappingFrame->SetHistoNeedsUpdate(false);
                _initialized = true;
            }
		}
		_secondaryHistoRangeChanged = false;
	}
	_externalChangeHappened = false;
}

void TFWidget::updateConstColor() {
	float rgb[3];
	_rParams->GetConstantColor(rgb);
	QColor color(rgb[0]*255, rgb[1]*255, rgb[2]*255);
	QPalette palette(_colorDisplay->palette());
	palette.setColor(QPalette::Base, color);
	_colorDisplay->setPalette(palette);

	_useConstColorCheckbox->blockSignals(true);
	bool useSingleColor = _rParams->UseSingleColor();
	if (useSingleColor) _useConstColorCheckbox->setCheckState(Qt::Checked);
	else _useConstColorCheckbox->setCheckState(Qt::Unchecked);
	_useConstColorCheckbox->blockSignals(false);

	string varName;
	if (_flags & COLORMAP_VAR_IS_IN_TF2) {
		varName = _rParams->GetColorMapVariableName();
		// If we are using a single color instead of a
		// color mapped variable, disable the transfer function
		//
		if (varName == "") {
			enableTFWidget(false);
		}

		// Otherwise enable it and continue on to updating the
		// min/max sliders in the transfer function
		//
		else {
			enableTFWidget(true);
		}
	}
}

void TFWidget::enableTFWidget(bool state) {
	_loadButton->setEnabled(state);
	_saveButton->setEnabled(state);
	_tfFrame->setEnabled(state);
	_minRangeEdit->setEnabled(state);
	_maxRangeEdit->setEnabled(state);
	_opacitySlider->setEnabled(state);
	_autoUpdateMainHistoCheckbox->setEnabled(state);
	_colorInterpCombo->setEnabled(state);
}

void TFWidget::connectWidgets() {
	connect(_rangeCombo, SIGNAL(valueChanged(double, double)),
		this, SLOT(setRange(double, double)));
	connect(_updateMainHistoButton, SIGNAL(pressed()), 
		this, SLOT(updateMainMappingFrame()));
	connect(_autoUpdateMainHistoCheckbox, SIGNAL(stateChanged(int)), 
		this, SLOT(autoUpdateMainHistoChecked(int)));
	connect(_colorInterpCombo, SIGNAL(activated(int)), 
		this, SLOT(setColorInterpolation(int)));
	connect(_whitespaceCheckbox, SIGNAL(stateChanged(int)),
		this, SLOT(setUseWhitespace(int)));
	connect(_loadButton, SIGNAL(pressed()), 
		this, SLOT(loadTF()));
	connect(_saveButton, SIGNAL(pressed()), 
		this, SLOT(saveTF()));
	connect(_mappingFrame, SIGNAL(updateParams()),
		this, SLOT(setRange()));
	connect(_mappingFrame, SIGNAL(endChange()),
		this, SLOT(setRange()));
	connect(_opacitySlider, SIGNAL(valueChanged(int)),
		this, SLOT(opacitySliderChanged(int)));
	connect(_colorSelectButton, SIGNAL(pressed()),
		this, SLOT(setSingleColor()));
	connect(_useConstColorCheckbox, SIGNAL(stateChanged(int)),
		this, SLOT(setUsingSingleColor(int)));

    // Connections for our SecondaryVariable transfer function
    //
	connect(_secondaryMappingFrame, SIGNAL(endChange()),
		this, SLOT(setSecondaryRange()));
	connect(_secondaryOpacitySlider, SIGNAL(valueChanged(int)),
		this, SLOT(opacitySliderChanged(int)));
	connect(_updateSecondaryHistoButton, SIGNAL(pressed()), 
		this, SLOT(updateSecondaryMappingFrame()));
    connect(_autoUpdateSecondaryHistoCheckbox, SIGNAL(stateChanged(int)),
        this, SLOT(autoUpdateSecondaryHistoChecked(int)));
	connect(_secondaryVarInterpCombo, SIGNAL(activated(int)), 
		this, SLOT(setColorInterpolation(int)));
	connect(_secondaryWhitespaceCheckbox, SIGNAL(stateChanged(int)),
		this, SLOT(setUseWhitespace(int)));
    connect(_secondaryMinSliderEdit, SIGNAL(valueChanged(double)),
        this, SLOT(setSecondaryMinRange(double)));
    connect(_secondaryMaxSliderEdit, SIGNAL(valueChanged(double)),
        this, SLOT(setSecondaryMaxRange(double)));
	connect(_secondaryLoadButton, SIGNAL(pressed()), 
		this, SLOT(loadTF()));
	connect(_secondarySaveButton, SIGNAL(pressed()), 
		this, SLOT(saveTF()));
}	

void TFWidget::emitTFChange() {
	emit emitChange();
}

void TFWidget::opacitySliderChanged(int value)
{
	bool mainTF = true;
	if (COLORMAP_VAR_IS_IN_TF2)
		mainTF = false;
	string varName = getTFVariableName(mainTF);
	MapperFunction *tf = _rParams->GetMapperFunc(varName);
	assert(tf);
	tf->setOpacityScale(value/100.f);
	emit emitChange();
}

void TFWidget::setRange() {
	float min = _mappingFrame->getMinEditBound();
	float max = _mappingFrame->getMaxEditBound();
	setRange(min, max);
	emit emitChange();
}

void TFWidget::setRange(double min, double max) {
	float values[2];
	float range[2];
	getVariableRange(range, values);
	if (min < range[0])
		min = range[0];
	if (min > range[1])
		min = range[1];
	if (max > range[1])
		max = range[1];
	if (max < range[0])
		max = range[0];

    if (min != values[0] || 
        max != values[1] ) {
        _mainHistoRangeChanged = true;
    }
    else
        return;

	MapperFunction* mf = getMainMapperFunction();

	_paramsMgr->BeginSaveStateGroup("Setting main TFWidget range");
	
	mf->setMinMapValue(min);
	mf->setMaxMapValue(max);

	_paramsMgr->EndSaveStateGroup();

	emit emitChange();
}

void TFWidget::setSecondaryRange() {
	_paramsMgr->BeginSaveStateGroup("Setting secondary TFWidget range");

	double min = _secondaryMappingFrame->getMinEditBound();
	setSecondaryMinRange(min);

	double max = _secondaryMappingFrame->getMaxEditBound();
	setSecondaryMaxRange(max);

	_paramsMgr->EndSaveStateGroup();
	
	emit emitChange();
}

void TFWidget::autoUpdateMainHistoChecked(int state) {
	bool bstate;
	if (state==0) bstate = false;
	else bstate = true;
	
	MapperFunction *mf = getMainMapperFunction();
	mf->SetAutoUpdateHisto(bstate);
}

void TFWidget::autoUpdateSecondaryHistoChecked(int state) {
	bool bstate;
	if (state==0) bstate = false;
	else bstate = true;
	
	MapperFunction *mf = getSecondaryMapperFunction();
	mf->SetAutoUpdateHisto(bstate);
}

void TFWidget::setSingleColor() {
	QPalette palette(_colorDisplay->palette());
	QColor color = QColorDialog::getColor(palette.color(QPalette::Base), this);
	if (!color.isValid()) return;

	palette.setColor(QPalette::Base, color);
	_colorDisplay->setPalette(palette);

	qreal rgb[3];
	color.getRgbF(&rgb[0], &rgb[1], &rgb[2]);
	float myRGB[3];
	myRGB[0] = rgb[0];
	myRGB[1] = rgb[1];
	myRGB[2] = rgb[2];

	_rParams->SetConstantColor(myRGB);
}

void TFWidget::setUsingSingleColor(int state) {
	if (state > 0) {
		 _rParams->SetUseSingleColor(true);
		if (_flags & COLORMAP_VAR_IS_IN_TF2)
			_secondaryTFE->setEnabled(false);
	}
	else {
		_rParams->SetUseSingleColor(false);
		if (_flags & COLORMAP_VAR_IS_IN_TF2)
			_secondaryTFE->setEnabled(true);
	}
}

void TFWidget::setColorInterpolation(int index) {
	MapperFunction* mf = getMainMapperFunction();

	if (index==0) {
		mf->setColorInterpType(TFInterpolator::diverging);
	}
	else if (index==1) {
		mf->setColorInterpType(TFInterpolator::discrete);
	}
	else if (index==2) {
		mf->setColorInterpType(TFInterpolator::linear);
	}
}

void TFWidget::setUseWhitespace(int state) {
	MapperFunction* mf;
    if (_flags & COLORMAP_VAR_IS_IN_TF2) {
		mf = getSecondaryMapperFunction();
	}
	else {
		mf = getMainMapperFunction();
	}
	mf->setUseWhitespace(state);
}

void TFWidget::setSecondaryMinRange(double min) {
	_secondaryHistoRangeChanged = true;

	float values[2];
	float range[2];
	bool secondaryVar = true;
	getVariableRange(range, values, secondaryVar);
	
	if (min < range[0])
		min = range[0];
	if (min > range[1])
		min = range[1];

    MapperFunction* mf = getSecondaryMapperFunction();
	mf->setMinMapValue(min);
}

void TFWidget::setSecondaryMaxRange(double max) {
	_secondaryHistoRangeChanged = true;

	float values[2];
	float range[2];
	bool secondaryVar = true;
	getVariableRange(range, values, secondaryVar);

	if (max > range[1])
		max = range[1];
	if (max < range[0])
		max = range[0];

    MapperFunction* mf = getSecondaryMapperFunction();
	mf->setMaxMapValue(max);
}

bool TFWidget::getAutoUpdateMainHisto() {
	MapperFunction *mf;
	mf = getMainMapperFunction();

	if (mf->GetAutoUpdateHisto()) 
		return true;
	else 
		return false;
}

bool TFWidget::getAutoUpdateSecondaryHisto() {
	MapperFunction *mf;
	mf = getSecondaryMapperFunction();

	if (mf->GetAutoUpdateHisto()) 
		return true;
	else 
		return false;
}

MapperFunction* TFWidget::getMainMapperFunction() {
	bool mainTF = true;
	string varname = getTFVariableName(mainTF);
	MapperFunction *mf = _rParams->GetMapperFunc(varname);
	assert(mf);
	return mf;
}

MapperFunction* TFWidget::getSecondaryMapperFunction() {
	string varname = _rParams->GetColorMapVariableName();
	MapperFunction *mf = _rParams->GetMapperFunc(varname);
	assert(mf);
	return mf;
}

string TFWidget::getTFVariableName(bool mainTF=true) {
	string varname;

	if (mainTF==true) {
		if (_flags & COLORMAP_VAR_IS_IN_TF2){
			varname = _rParams->GetVariableName();
		}
		else {
			varname = _rParams->GetColorMapVariableName();
		}
	}
	else {
		varname = _rParams->GetColorMapVariableName();
	}

	return varname;
}

LoadTFDialog::LoadTFDialog( QWidget* parent )
    : QDialog( parent ) 
{
    setModal(true);

    _loadOpacityMap = false;
    _loadDataBounds = false;
    _selectedFile = "";

    initializeLayout();
    configureLayout();

    connectWidgets();
}

LoadTFDialog::~LoadTFDialog() {}

bool LoadTFDialog::GetLoadTF3OpacityMap() const {
    return _loadOpacityMap;
}

bool LoadTFDialog::GetLoadTF3DataRange() const {
    return _loadDataBounds;
}

string LoadTFDialog::GetSelectedFile() const {
    return _selectedFile;
}

void LoadTFDialog::initializeLayout() {
    _mainLayout = new QVBoxLayout;

    _loadOptionTab = new QTabWidget;
    _checkboxFrame = new QFrame;
    _checkboxLayout = new QHBoxLayout;
    _loadOpacityMapCheckbox = new QCheckBox;
    _loadDataBoundsCheckbox = new QCheckBox;
    _optionSpacer1 = new QSpacerItem(
        1,
        1, 
        QSizePolicy::Expanding, 
        QSizePolicy::Fixed
    );
    _optionSpacer2 = new QSpacerItem(
        1,
        1, 
        QSizePolicy::Expanding, 
        QSizePolicy::Fixed
    );
    _optionSpacer3 = new QSpacerItem(
        1,
        1, 
        QSizePolicy::Expanding, 
        QSizePolicy::Fixed
    );


    _fileDialogTab = new QTabWidget;
    _fileDialogFrame = new QFrame;
    _fileDialog = new CustomFileDialog(this);
    _fileDialogLayout = new QVBoxLayout;
    /*_mainLayout = new QVBoxLayout(this);

    _loadOptionTab = new QTabWidget(this);
    _checkboxFrame = new QFrame(_loadOptionTab);
    _checkboxLayout = new QHBoxLayout(_checkboxFrame);
    _loadOpacityMapCheckbox = new QCheckBox(_checkboxFrame);
    _loadDataBoundsCheckbox = new QCheckBox(_checkboxFrame);
    _hSpacer = new QSpacerItem(1,1, QSizePolicy::Expanding, QSizePolicy::Fixed);

    _fileDialogTab = new QTabWidget(this);
    _fileDialogFrame = new QFrame(_fileDialogTab);
    _fileDialog = new CustomFileDialog(_fileDialogFrame);
    _fileDialogLayout = new QVBoxLayout(_fileDialogFrame);*/
}

void LoadTFDialog::configureLayout() {
    _loadOpacityMapCheckbox->setLayoutDirection(Qt::RightToLeft);
    _loadOpacityMapCheckbox->setText("Load opacity map from file\t");

    _loadDataBoundsCheckbox->setLayoutDirection(Qt::RightToLeft);
    _loadDataBoundsCheckbox->setText("Load data bounds from file\t");


    _checkboxLayout->addSpacerItem(_optionSpacer1);
    _checkboxLayout->addWidget(_loadOpacityMapCheckbox, 0);
    _checkboxLayout->addSpacerItem(_optionSpacer2);
    _checkboxLayout->addWidget(_loadDataBoundsCheckbox, 0);
    _checkboxLayout->addSpacerItem(_optionSpacer3);
    _checkboxLayout->setContentsMargins(0,0,0,0);
    _checkboxFrame->setLayout(_checkboxLayout);

    _loadOptionTab->addTab(_checkboxFrame, "Options");

    _fileDialog->setWindowFlags(_fileDialog->windowFlags() & ~Qt::Dialog);
    QString directory = QString::fromStdString(
        Wasp::GetSharePath( string("palettes") )
    );
    _fileDialog->setDirectory(directory);
    _fileDialog->setNameFilter("*.tf3");
    _fileDialogLayout->addWidget(_fileDialog);
    _fileDialogLayout->setContentsMargins(0,0,0,0);
    _fileDialogFrame->setLayout(_fileDialogLayout);
    _fileDialogTab->addTab(_fileDialogFrame, "Select .tf3 File");
    

    _mainLayout->addWidget(_loadOptionTab, 0);
    _mainLayout->addWidget(_fileDialogTab, 1);
    //_mainLayout->addStretch(0);
    //_mainLayout->addStretch(1);
    
    setLayout(_mainLayout);
    adjustSize();
}

void LoadTFDialog::connectWidgets() {
    connect(_loadOpacityMapCheckbox, SIGNAL(stateChanged(int)),
        this, SLOT(setLoadOpacity()));
    connect(_loadDataBoundsCheckbox, SIGNAL(stateChanged(int)),
        this, SLOT(setLoadBounds()));

	connect(_fileDialog, SIGNAL(okClicked()),
		this, SLOT(accept()));
    connect(_fileDialog, SIGNAL(cancelClicked()),
        this, SLOT(reject()));
}

void LoadTFDialog::setLoadOpacity() {
    _loadOpacityMap = _loadOpacityMapCheckbox->isChecked();
}

void LoadTFDialog::setLoadBounds() {
    _loadDataBounds = _loadDataBoundsCheckbox->isChecked();
}

void LoadTFDialog::accept() {
    _loadOpacityMap = _loadOpacityMapCheckbox->isChecked();
    _loadDataBounds = _loadDataBoundsCheckbox->isChecked();
    QStringList selectedFiles = _fileDialog->selectedFiles();
    if (selectedFiles.size() > 0)
        _selectedFile = selectedFiles[0].toStdString();
    done(ACCEPT);
}

void LoadTFDialog::reject() {
    done(CANCEL);
}

CustomFileDialog::CustomFileDialog(QWidget* parent) : QFileDialog(parent) {}

void CustomFileDialog::done(int result) {
    emit cancelClicked();
}

void CustomFileDialog::accept() {
    emit okClicked();
}
<|MERGE_RESOLUTION|>--- conflicted
+++ resolved
@@ -36,8 +36,6 @@
 
 #define REQUIRED_SAMPLE_SIZE 1000000
 
-#define REQUIRED_SAMPLE_SIZE 1000000
-
 using namespace VAPoR;
 using namespace TFWidget_;
 
@@ -186,21 +184,6 @@
 	MapperFunction *tf = _rParams->GetMapperFunc(varname);
 	assert(tf);
     
-<<<<<<< HEAD
-    vector<double> defaultRange;
-
-    int timestep = 0;
-    int level = 0;
-    int lod = 0;
-    _dataMgr->GetDataRange(
-        timestep,
-        varname, 
-        level,
-        lod,
-        _stride,
-        defaultRange
-    );
-=======
     float cachedMin = tf->getMinMapValue();
     float cachedMax = tf->getMaxMapValue();
     int numOpacityMaps = tf->getNumOpacityMaps();
@@ -208,7 +191,6 @@
     for (int i=0; i<numOpacityMaps; i++) {
         controlPoints.push_back(tf->GetOpacityMap(i)->GetControlPoints());
     }
->>>>>>> 854a6c6a
 
 	_paramsMgr->BeginSaveStateGroup("Loading Transfer Function from file");
  
@@ -339,11 +321,7 @@
     int rc = _dataMgr->GetDimLensAtLevel(varName, ref, dimsAtLevel);
     assert(rc>=0);
 
-<<<<<<< HEAD
-    int size = 1;
-=======
     long size = 1;
->>>>>>> 854a6c6a
     for (int i=0; i<dimsAtLevel.size(); i++)
         size *= dimsAtLevel[i];
 
