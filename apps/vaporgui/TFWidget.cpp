//************************************************************************
//							  *
//	   Copyright (C)  2017					*
//	 University Corporation for Atmospheric Research		  *
//	   All Rights Reserved					*
//							  *
//************************************************************************/
//
//  File:	   TFWidget.cpp
//
//  Author:	 Scott Pearse
//	  National Center for Atmospheric Research
//	  PO 3000, Boulder, Colorado
//
//  Date:	   March 2017
//
//  Description:	Implements the TFWidget class.  This provides
//	  a widget that is inserted in the "Appearance" tab of various Renderer GUIs
//
#include <GL/glew.h>
#include <sstream>
#include <qwidget.h>
#include <QFileDialog>
#include <QFontDatabase>
#include <QStringList>
#include <qradiobutton.h>
#include <qcolordialog.h>
#include "TwoDSubtabs.h"
#include "RenderEventRouter.h"
#include "vapor/RenderParams.h"
#include "vapor/TwoDDataParams.h"
#include "TFWidget.h"
#include "ErrorReporter.h"

using namespace VAPoR;

string TFWidget::_nDimsTag = "ActiveDimension";

TFWidget::TFWidget(QWidget *parent)
    : QWidget(parent), Ui_TFWidgetGUI() {

    setupUi(this);

<<<<<<< HEAD
    _externalChangeHappened = false;
    _mainHistoRangeChanged = false;
    _secondaryHistoRangeChanged = false;
    _mainHistoNeedsRefresh = false;
    _secondaryHistoNeedsRefresh = false;
=======
    _autoUpdateParamChanged = false;
    _autoUpdateHisto = false;
>>>>>>> 874956be
    _discreteColormap = false;
    _mainVarName = "";
    _secondaryVarName = "";

    _myRGB[0] = _myRGB[1] = _myRGB[2] = 1.f;

    _minCombo = new Combo(_minRangeEdit, _minRangeSlider);
    _maxCombo = new Combo(_maxRangeEdit, _maxRangeSlider);
    _rangeCombo = new RangeCombo(_minCombo, _maxCombo);

    _secondaryMinSliderEdit->SetLabel(QString::fromAscii("Min"));
    _secondaryMinSliderEdit->SetIntType(false);
    _secondaryMinSliderEdit->SetExtents(0.f, 1.f);

    _secondaryMaxSliderEdit->SetLabel(QString::fromAscii("Max"));
    _secondaryMaxSliderEdit->SetIntType(false);
    _secondaryMaxSliderEdit->SetExtents(0.f, 1.f);

    _cLevel = 0;
    _refLevel = 0;
    _timeStep = 0;
    for (int i = 0; i < 3; i++) {
        _minExt.push_back(0.f);
        _maxExt.push_back(0.f);
    }

    _varRange.resize(2);
    std::fill(_varRange.begin(), _varRange.end(), 0.f);

    connectWidgets();
}

void TFWidget::configureConstantColorControls() {
    if (_flags & CONSTANT_COLOR) {
        _useConstColorFrame->show();
        _constColorFrame->show();
    } else {
        _useConstColorFrame->hide();
        _constColorFrame->hide();
    }

    adjustSize();
}

void TFWidget::configureSecondaryTransferFunction() {
    if (_flags & COLORMAP_VAR_IS_IN_TF2) {
        if (_tabWidget->count() < 2)
            _tabWidget->insertTab(1, _secondaryTFE, "Color Mapped VARIABLE");

        _mappingFrame->setColorMapping(false);
        _whitespaceFrame->hide();
        _colorInterpolationFrame->hide();
        _loadSaveFrame->hide();
    } else {
        _tabWidget->removeTab(1);
        _whitespaceFrame->show();
        _colorInterpolationFrame->show();
        _useConstColorFrame->show();
        _constColorFrame->show();
        _loadSaveFrame->show();
    }
}

void TFWidget::Reinit(TFFlags flags) {

    _flags = flags;

    if (_flags & ISOLINES)
        _mappingFrame->setIsolineSliders(true);
    else
<<<<<<< HEAD
        _mappingFrame->setIsolineSliders(false);

    configureSecondaryTransferFunction();
    configureConstantColorControls();

    _tabWidget->setSizePolicy(QSizePolicy::Minimum, QSizePolicy::Minimum);
=======
        collapseConstColorWidgets();

    if (_flags & NOAUTOUPDATE)
        autoUpdateHistoFrame->setEnabled(false);
    else
        autoUpdateHistoFrame->setEnabled(true);
>>>>>>> 874956be

    adjustSize();
}

TFWidget::~TFWidget() {
    if (_minCombo) {
        delete _minCombo;
        _minCombo = NULL;
    }
    if (_maxCombo) {
        delete _maxCombo;
        _maxCombo = NULL;
    }
    if (_rangeCombo) {
        delete _rangeCombo;
        _rangeCombo = NULL;
    }
}

void TFWidget::loadTF() {
    string varname = _rParams->GetColorMapVariableName();
    if (varname.empty())
        return;

    SettingsParams *sP;
    sP = (SettingsParams *)_paramsMgr->GetParams(SettingsParams::GetClassType());
    string path = sP->GetTFDir();

    fileLoadTF(varname, path.c_str(), true);
}

void TFWidget::fileLoadTF(
    string varname, const char *startPath, bool savePath) {
    QString s = QFileDialog::getOpenFileName(0,
                                             "Choose a transfer function file to open",
                                             startPath,
                                             "Vapor 3 Transfer Functions (*.tf3)");

    // Null string indicates nothing selected
    if (s.length() == 0)
        return;
    else {
        SettingsParams *sP;
        sP = (SettingsParams *)_paramsMgr->GetParams(SettingsParams::GetClassType());
        sP->SetTFDir(s.toStdString());
    }

    // Force name to end with .tf3
    if (!s.endsWith(".tf3")) {
        s += ".tf3";
    }

    MapperFunction *tf = _rParams->GetMapperFunc(varname);
    assert(tf);

    vector<double> defaultRange;
    _dataMgr->GetDataRange(0, varname, 0, 0, defaultRange);

    int rc = tf->LoadFromFile(s.toStdString(), defaultRange);
    if (rc < 0) {
        MSG_ERR("Error loading transfer function");
    }

    Update(_dataMgr, _paramsMgr, _rParams);
}

void TFWidget::fileSaveTF() {
    //Launch a file save dialog, open resulting file
    GUIStateParams *p;
    p = (GUIStateParams *)_paramsMgr->GetParams(GUIStateParams::GetClassType());
    string path = p->GetCurrentTFPath();

    QString s = QFileDialog::getSaveFileName(0,
                                             "Choose a filename to save the transfer function",
                                             path.c_str(), "Vapor 3 Transfer Functions (*.tf3)");
    //Did the user cancel?
    if (s.length() == 0)
        return;
    //Force the name to end with .tf3
    if (!s.endsWith(".tf3")) {
        s += ".tf3";
    }

    //string varname = _rParams->GetVariableName();
    bool mainTF = true;
    if (_flags & COLORMAP_VAR_IS_IN_TF2)
        mainTF = false;
    string varname = getTFVariableName(mainTF);
    if (varname.empty())
        return;

    MapperFunction *tf = _rParams->GetMapperFunc(varname);
    assert(tf);

    int rc = tf->SaveToFile(s.toStdString());
    if (rc < 0) {
        MSG_ERR("Failed to write output file");
        return;
    }
}

void TFWidget::getVariableRange(
    float range[2],
    float values[2],
    bool secondaryVariable = false) {

    range[0] = range[1] = 0.0;
    values[0] = values[1] = 0.0;
    string varName;
    //if (colorVar == true)
    if (secondaryVariable)
        varName = _rParams->GetColorMapVariableName();
    else {
        bool mainTF = true;
        varName = getTFVariableName(mainTF);
        //varName = _rParams->GetVariableName();
    }
    if (varName.empty() || varName == "Constant")
        return;

    size_t ts = _rParams->GetCurrentTimestep();
    int ref = _rParams->GetRefinementLevel();
    int cmp = _rParams->GetCompressionLevel();

    if (!_dataMgr->VariableExists(ts, varName, ref, cmp))
        return;

    vector<double> rangev;
    int rc = _dataMgr->GetDataRange(ts, varName, ref, cmp, rangev);
    if (rc < 0) {
        MSG_ERR("Error loading variable");
        return;
    }
    assert(rangev.size() == 2);

    range[0] = rangev[0];
    range[1] = rangev[1];

    MapperFunction *tf = _rParams->GetMapperFunc(varName);
    values[0] = tf->getMinMapValue();
    values[1] = tf->getMaxMapValue();
}

float TFWidget::getOpacity() {
    //string varName = _rParams->GetVariableName();
    bool mainTF = true;
    if (_flags & COLORMAP_VAR_IS_IN_TF2)
        mainTF = false;
    string varName = getTFVariableName(mainTF);

    MapperFunction *tf = _rParams->GetMapperFunc(varName);
    assert(tf);

    return tf->getOpacityScale();
}

void TFWidget::updateColorInterpolation() {
    MapperFunction *mf;
    QComboBox *colorInterpCombo;
    QFrame *whitespaceFrame;
    QCheckBox *whitespaceCheckbox;

    if (_flags & COLORMAP_VAR_IS_IN_TF2) {
        mf = getSecondaryMapperFunction();
        colorInterpCombo = _secondaryVarInterpCombo;
        whitespaceFrame = _secondaryWhitespaceFrame;
        whitespaceCheckbox = _secondaryWhitespaceCheckbox;
    } else {
        mf = getMainMapperFunction();
        colorInterpCombo = _colorInterpCombo;
        whitespaceFrame = _whitespaceFrame;
        whitespaceCheckbox = _whitespaceCheckbox;
    }

    TFInterpolator::type t = mf->getColorInterpType();
    colorInterpCombo->blockSignals(true);
    if (t == TFInterpolator::diverging) {
        colorInterpCombo->setCurrentIndex(0);
        whitespaceFrame->show();
    } else if (t == TFInterpolator::discrete) {
        colorInterpCombo->setCurrentIndex(1);
        whitespaceFrame->hide();
    } else {
        colorInterpCombo->setCurrentIndex(2);
        whitespaceFrame->hide();
    }
    colorInterpCombo->blockSignals(false);

    int useWhitespace = mf->getUseWhitespace();
    if (useWhitespace) {
        whitespaceCheckbox->setCheckState(Qt::Checked);
    } else {
        whitespaceCheckbox->setCheckState(Qt::Unchecked);
    }

    adjustSize();
}

void TFWidget::updateMainAutoUpdateHistoCheckboxes() {
    MapperFunction *mf = getMainMapperFunction();
    _autoUpdateMainHistoCheckbox->blockSignals(true);
    if (mf->GetAutoUpdateHisto())
        _autoUpdateMainHistoCheckbox->setCheckState(Qt::Checked);
    else
        _autoUpdateMainHistoCheckbox->setCheckState(Qt::Unchecked);
    _autoUpdateMainHistoCheckbox->blockSignals(false);
}

void TFWidget::updateSecondaryAutoUpdateHistoCheckbox() {
    MapperFunction *mf = getSecondaryMapperFunction();
    _autoUpdateSecondaryHistoCheckbox->blockSignals(true);
    if (mf->GetAutoUpdateHisto())
        _autoUpdateSecondaryHistoCheckbox->setCheckState(Qt::Checked);
    else
        _autoUpdateSecondaryHistoCheckbox->setCheckState(Qt::Unchecked);
    _autoUpdateSecondaryHistoCheckbox->blockSignals(false);
}

void TFWidget::updateMainSliders() {
    float range[2], values[2];
    getVariableRange(range, values);

    _rangeCombo->Update(range[0], range[1], values[0], values[1]);
    _opacitySlider->setValue(getOpacity() * 100);

    _minLabel->setText(QString::number(range[0]));
    _maxLabel->setText(QString::number(range[1]));
}

void TFWidget::updateSecondarySliders() {
    float range[2], values[2];
    getVariableRange(range, values, true);
    _secondaryMinSliderEdit->SetValue(values[0]);
    _secondaryMinSliderEdit->SetExtents(range[0], range[1]);
    _secondaryMaxSliderEdit->SetValue(values[1]);
    _secondaryMaxSliderEdit->SetExtents(range[0], range[1]);
}

void TFWidget::updateMainMappingFrame(bool refresh = false) {
    MapperFunction *mf = getMainMapperFunction();
    _mappingFrame->updateMapperFunction(mf);
    _mappingFrame->Update(_dataMgr, _paramsMgr, _rParams);

    if (getAutoUpdateMainHisto())
        _mappingFrame->RefreshHistogram();

    _mappingFrame->fitViewToDataRange();
}

void TFWidget::updateSecondaryMappingFrame(bool refresh = false) {
    MapperFunction *mf = getSecondaryMapperFunction();
    _secondaryMappingFrame->updateMapperFunction(mf);
    _secondaryMappingFrame->Update(_dataMgr, _paramsMgr, _rParams);

    if (getAutoUpdateSecondaryHisto())
        _secondaryMappingFrame->RefreshHistogram();

    _secondaryMappingFrame->fitViewToDataRange();
}

void TFWidget::refreshIfSecondaryVarChanged() {
    // If the variable in the MappingFrame chages, we force a refresh
    string newName = _rParams->GetColorMapVariableName();
    if (getAutoUpdateSecondaryHisto() ||
        _secondaryVarName != newName) {
        _secondaryVarName = newName;
        bool refresh = true;
        updateSecondaryMappingFrame(refresh);
    }
}

void TFWidget::Update(DataMgr *dataMgr,
                      ParamsMgr *paramsMgr,
                      RenderParams *rParams) {

    assert(paramsMgr);
    assert(dataMgr);
    assert(rParams);

    _paramsMgr = paramsMgr;
    _dataMgr = dataMgr;
    _rParams = rParams;

    bool mainTF = true;
    string varname = getTFVariableName(mainTF);
    //if (_rParams->GetVariableName() == "") {
    if (varname == "") {
        setEnabled(false);
        return;
    } else {
        setEnabled(true);
    }

    updateMainMappingFrame(); // set mapper func to that of current variable, refresh _rParams etc
    updateSecondaryMappingFrame();

    if (mainVariableChanged()) {
        refreshMainHisto();
        _mappingFrame->fitViewToDataRange();
    }

    if (secondaryVariableChanged()) {
        refreshSecondaryHisto();
        _secondaryMappingFrame->fitViewToDataRange();
    }

    enableUpdateButtonsIfNeeded();

    updateColorInterpolation();
    updateConstColor();
    updateMainAutoUpdateHistoCheckboxes();
    updateSecondaryAutoUpdateHistoCheckbox();
    updateMainSliders();
    updateSecondarySliders();

    if (_mainHistoNeedsRefresh) {
        _mainHistoNeedsRefresh = false;
        refreshMainHisto();
    }

<<<<<<< HEAD
    if (_secondaryHistoNeedsRefresh) {
        _secondaryHistoNeedsRefresh = false;
        refreshSecondaryHisto();
=======
    string newName = getCurrentVarName();
    if (_varName != newName) {
        _varName = newName;
        RefreshHistogram();
>>>>>>> 874956be
    }
}

bool TFWidget::mainVariableChanged() {
    //string newName = _rParams->GetVariableName();
    bool mainTF = true;
    string newName = getTFVariableName(mainTF);
    if (_mainVarName != newName) {
        _mainVarName = newName;
        return true;
    } else
        return false;
}

bool TFWidget::secondaryVariableChanged() {
    //string newName = _rParams->GetVariableName();
    bool mainTF = false;
    string newName = getTFVariableName(mainTF);
    if (_secondaryVarName != newName) {
        _secondaryVarName = newName;
        return true;
    } else
        return false;
}

void TFWidget::refreshMainHisto() {
    _mappingFrame->RefreshHistogram();

    refreshSecondaryHistoIfNecessary();

    Update(_dataMgr, _paramsMgr, _rParams);
    _updateMainHistoButton->setEnabled(false);
}

void TFWidget::refreshSecondaryHistoIfNecessary() {
    if (_flags & COLORMAP_VAR_IS_IN_TF2) {
        MapperFunction *mainMF = getMainMapperFunction();
        MapperFunction *secondaryMF = getSecondaryMapperFunction();
        if (mainMF == secondaryMF) {
            _secondaryMappingFrame->RefreshHistogram();
            _updateSecondaryHistoButton->setEnabled(false);
        }
    }
}

void TFWidget::refreshSecondaryHisto() {
    _secondaryMappingFrame->RefreshHistogram();
    refreshMainHistoIfNecessary();

    Update(_dataMgr, _paramsMgr, _rParams);
    _updateSecondaryHistoButton->setEnabled(false);
}

void TFWidget::refreshMainHistoIfNecessary() {
    MapperFunction *mainMF = getMainMapperFunction();
    MapperFunction *secondaryMF = getSecondaryMapperFunction();
    if (mainMF == secondaryMF) {
        _mappingFrame->RefreshHistogram();
        _updateMainHistoButton->setEnabled(false);
    }
}

void TFWidget::checkForCompressionChanges() {
    int newCLevel = _rParams->GetCompressionLevel();
    if (_cLevel != newCLevel) {
        _cLevel = _rParams->GetCompressionLevel();
<<<<<<< HEAD
        _externalChangeHappened = true;
=======
        _autoUpdateParamChanged = true;
>>>>>>> 874956be
    }

    int newRefLevel = _rParams->GetRefinementLevel();
    if (_refLevel != newRefLevel) {
        _refLevel = newRefLevel;
<<<<<<< HEAD
        _externalChangeHappened = true;
=======
        _autoUpdateParamChanged = true;
>>>>>>> 874956be
    }
}

void TFWidget::checkForBoxChanges() {
    std::vector<double> minExt, maxExt;
    VAPoR::Box *box = _rParams->GetBox();
    box->GetExtents(minExt, maxExt);
    for (int i = 0; i < minExt.size(); i++) {
        if (minExt[i] != _minExt[i]) {
<<<<<<< HEAD
            _externalChangeHappened = true;
            _minExt[i] = minExt[i];
        }
        if (maxExt[i] != _maxExt[i]) {
            _externalChangeHappened = true;
=======
            _autoUpdateParamChanged = true;
            _minExt[i] = minExt[i];
        }
        if (maxExt[i] != _maxExt[i]) {
            _autoUpdateParamChanged = true;
>>>>>>> 874956be
            _maxExt[i] = maxExt[i];
        }
    }
}

void TFWidget::checkForMainMapperRangeChanges() {
    MapperFunction *mf;
    mf = getMainMapperFunction();

    double min = _minCombo->GetValue();
    double max = _maxCombo->GetValue();
<<<<<<< HEAD
    double newMin = mf->getMinMapValue();
    double newMax = mf->getMaxMapValue();

    if (min != newMin)
        _mainHistoRangeChanged = true;
    if (max != newMax)
        _mainHistoRangeChanged = true;
    if (_mainHistoRangeChanged)
        _mainHistoRangeChanged = true;
}

void TFWidget::checkForSecondaryMapperRangeChanges() {
    MapperFunction *mf;
    mf = getSecondaryMapperFunction();

    double min = _secondaryMinSliderEdit->GetCurrentValue();
    double max = _secondaryMaxSliderEdit->GetCurrentValue();
    double newMin = mf->getMinMapValue();
    double newMax = mf->getMaxMapValue();

    if (min != newMin)
        _secondaryHistoRangeChanged = true;
    if (max != newMax)
        _secondaryHistoRangeChanged = true;
    if (_secondaryHistoRangeChanged)
        _secondaryHistoRangeChanged = true;
}
=======
    MapperFunction *mf = getCurrentMapperFunction();
    double newMin = mf->getMinMapValue();
    double newMax = mf->getMaxMapValue();
    if (min != newMin)
        _autoUpdateParamChanged = true;
    if (max != newMax)
        _autoUpdateParamChanged = true;
>>>>>>> 874956be

void TFWidget::checkForTimestepChanges() {
    int newTimestep = _rParams->GetCurrentTimestep();
    if (_timeStep != newTimestep) {
        _timeStep = newTimestep;
<<<<<<< HEAD
        _externalChangeHappened = true;
=======
        _autoUpdateParamChanged = true;
>>>>>>> 874956be
    }
}

<<<<<<< HEAD
// These tests will enable the Update Histo button if a change is found
// If the Auto-update Histo checkbox is checked, we will perform a refresh
void TFWidget::enableUpdateButtonsIfNeeded() {
    // Check for changes to the primary MapperFunction
    checkForCompressionChanges();
    checkForBoxChanges();
    checkForMainMapperRangeChanges();
    checkForTimestepChanges();

    if (_externalChangeHappened || _mainHistoRangeChanged) {
        MapperFunction *mf = getMainMapperFunction();
        if (mf->GetAutoUpdateHisto())
            _mainHistoNeedsRefresh = true;
=======
    std::vector<double> newRange(2, 0.f);
    _dataMgr->GetDataRange(_timeStep, _varName, _refLevel, _cLevel, newRange);
    if ((newRange[0] != _varRange[0]) ||
        (newRange[1] != _varRange[1])) {
        _varRange = newRange;
        _autoUpdateParamChanged = true;
    }

    if (_autoUpdateParamChanged) {
        if (autoUpdateHisto())
            RefreshHistogram();
>>>>>>> 874956be
        else
            _updateMainHistoButton->setEnabled(true);
    }
<<<<<<< HEAD
    _mainHistoRangeChanged = false;

    // Now check for changes to the secondary mapper function
    if (_flags & COLORMAP_VAR_IS_IN_TF2) {
        checkForSecondaryMapperRangeChanges();

        if (_externalChangeHappened || _secondaryHistoRangeChanged) {
            MapperFunction *mf = getSecondaryMapperFunction();
            if (mf->GetAutoUpdateHisto())
                _secondaryHistoNeedsRefresh = true;
            else
                _updateSecondaryHistoButton->setEnabled(true);
        }
        _secondaryHistoRangeChanged = false;
    }
    _externalChangeHappened = false;
=======

    _autoUpdateParamChanged = false;
>>>>>>> 874956be
}

void TFWidget::updateConstColor() {
    float rgb[3];
    _rParams->GetConstantColor(rgb);
    QColor color(rgb[0] * 255, rgb[1] * 255, rgb[2] * 255);
    QPalette palette(_colorDisplay->palette());
    palette.setColor(QPalette::Base, color);
    _colorDisplay->setPalette(palette);

    _useConstColorCheckbox->blockSignals(true);
    bool useSingleColor = _rParams->UseSingleColor();
    if (useSingleColor)
        _useConstColorCheckbox->setCheckState(Qt::Checked);
    else
        _useConstColorCheckbox->setCheckState(Qt::Unchecked);
    _useConstColorCheckbox->blockSignals(false);

    string varName;
    if (_flags & COLORMAP_VAR_IS_IN_TF2) {
        varName = _rParams->GetColorMapVariableName();
        // If we are using a single color instead of a
        // color mapped variable, disable the transfer function
        //
        if (varName == "") {
            enableTFWidget(false);
        }

        // Otherwise enable it and continue on to updating the
        // min/max sliders in the transfer function
        //
        else {
            enableTFWidget(true);
        }
    }
}

void TFWidget::enableTFWidget(bool state) {
    _loadButton->setEnabled(state);
    _saveButton->setEnabled(state);
    _tfFrame->setEnabled(state);
    _minRangeEdit->setEnabled(state);
    _maxRangeEdit->setEnabled(state);
    _opacitySlider->setEnabled(state);
    _autoUpdateMainHistoCheckbox->setEnabled(state);
    _colorInterpCombo->setEnabled(state);
}

void TFWidget::connectWidgets() {
    connect(_rangeCombo, SIGNAL(valueChanged(double, double)),
            this, SLOT(setRange(double, double)));
    connect(_updateMainHistoButton, SIGNAL(pressed()),
            this, SLOT(refreshMainHisto()));
    connect(_autoUpdateMainHistoCheckbox, SIGNAL(stateChanged(int)),
            this, SLOT(autoUpdateMainHistoChecked(int)));
    connect(_colorInterpCombo, SIGNAL(activated(int)),
            this, SLOT(setColorInterpolation(int)));
    connect(_whitespaceCheckbox, SIGNAL(stateChanged(int)),
            this, SLOT(setUseWhitespace(int)));
    connect(_loadButton, SIGNAL(pressed()),
            this, SLOT(loadTF()));
    connect(_saveButton, SIGNAL(pressed()),
            this, SLOT(fileSaveTF()));
    connect(_mappingFrame, SIGNAL(updateParams()),
            this, SLOT(setRange()));
    connect(_mappingFrame, SIGNAL(endChange()),
            this, SLOT(setRange()));
    //	connect(_mappingFrame, SIGNAL(endChange()),
    //		this, SLOT(emitTFChange()));
    connect(_opacitySlider, SIGNAL(valueChanged(int)),
            this, SLOT(opacitySliderChanged(int)));
    connect(_colorSelectButton, SIGNAL(pressed()),
            this, SLOT(setSingleColor()));
    connect(_useConstColorCheckbox, SIGNAL(stateChanged(int)),
            this, SLOT(setUsingSingleColor(int)));

    // Connections for our SecondaryVariable transfer function
    //
    connect(_secondaryMappingFrame, SIGNAL(endChange()),
            this, SLOT(setSecondaryRange()));
    connect(_secondaryOpacitySlider, SIGNAL(valueChanged(int)),
            this, SLOT(opacitySliderChanged(int)));
    connect(_updateSecondaryHistoButton, SIGNAL(pressed()),
            this, SLOT(refreshSecondaryHisto()));
    connect(_autoUpdateSecondaryHistoCheckbox, SIGNAL(stateChanged(int)),
            this, SLOT(autoUpdateSecondaryHistoChecked(int)));
    connect(_secondaryVarInterpCombo, SIGNAL(activated(int)),
            this, SLOT(setColorInterpolation(int)));
    connect(_secondaryWhitespaceCheckbox, SIGNAL(stateChanged(int)),
            this, SLOT(setUseWhitespace(int)));
    connect(_secondaryMinSliderEdit, SIGNAL(valueChanged(double)),
            this, SLOT(setSecondaryMinRange(double)));
    connect(_secondaryMaxSliderEdit, SIGNAL(valueChanged(double)),
            this, SLOT(setSecondaryMaxRange(double)));
    connect(_secondaryLoadButton, SIGNAL(pressed()),
            this, SLOT(loadTF()));
    connect(_secondarySaveButton, SIGNAL(pressed()),
            this, SLOT(fileSaveTF()));
}

void TFWidget::emitTFChange() {
    emit emitChange();
}

void TFWidget::opacitySliderChanged(int value) {
<<<<<<< HEAD
    //string varName = _rParams->GetVariableName();
    bool mainTF = true;
    if (COLORMAP_VAR_IS_IN_TF2)
        mainTF = false;
    string varName = getTFVariableName(mainTF);
    MapperFunction *tf = _rParams->GetMapperFunc(varName);
    assert(tf);
    tf->setOpacityScale(value / 100.f);
=======
    string varName = _rParams->GetVariableName();
    MapperFunction *mf = _rParams->GetMapperFunc(varName);
    assert(mf);
    mf->setOpacityScale(value / 100.f);
>>>>>>> 874956be
    emit emitChange();
}

void TFWidget::setRange() {
    float min = _mappingFrame->getMinEditBound();
    float max = _mappingFrame->getMaxEditBound();
    setRange(min, max);
    emit emitChange();
}

void TFWidget::setRange(double min, double max) {
<<<<<<< HEAD
    _mainHistoRangeChanged = true;

    float values[2];
    float range[2];
    getVariableRange(range, values);
    if (min < range[0])
        min = range[0];
    if (min > range[1])
        min = range[1];
    if (max > range[1])
        max = range[1];
    if (max < range[0])
        max = range[0];

    MapperFunction *mf = getMainMapperFunction();

    _paramsMgr->BeginSaveStateGroup("Setting main TFWidget range");

    mf->setMinMapValue(min);
    mf->setMaxMapValue(max);

    if (getAutoUpdateMainHisto() == true)
        refreshMainHisto();

    _paramsMgr->EndSaveStateGroup();
=======
    _autoUpdateParamChanged = true;

    MapperFunction *mf = getCurrentMapperFunction();

    mf->setMinMapValue(min);
    mf->setMaxMapValue(max);
>>>>>>> 874956be

    emit emitChange();
}

<<<<<<< HEAD
void TFWidget::setSecondaryRange() {
    _paramsMgr->BeginSaveStateGroup("Setting secondary TFWidget range");

    double min = _secondaryMappingFrame->getMinEditBound();
    setSecondaryMinRange(min);

    double max = _secondaryMappingFrame->getMaxEditBound();
    setSecondaryMaxRange(max);

    _paramsMgr->EndSaveStateGroup();

    emit emitChange();
}

void TFWidget::autoUpdateMainHistoChecked(int state) {
    bool bstate;
    if (state == 0)
        bstate = false;
    else
        bstate = true;

    MapperFunction *mf = getMainMapperFunction();
    mf->SetAutoUpdateHisto(bstate);

    if (bstate == true)
        refreshMainHisto();
=======
void TFWidget::SetAutoUpdateParamChanged(bool changed) {
    _autoUpdateParamChanged = changed;
}

void TFWidget::RefreshHistogram() {
    std::vector<double> minExt, maxExt;
    MapperFunction *mf = getCurrentMapperFunction();
    mappingFrame->updateMapperFunction(mf);
    bool force = true;
    mappingFrame->RefreshHistogram(force);
    updateMappingFrame();
    updateHistoButton->setEnabled(false);
}

void TFWidget::updateHisto() {
    bool buttonRequest = sender() == updateHistoButton ? true : false;
    if (autoUpdateHisto() || buttonRequest) {
        RefreshHistogram();
    } else {
        mappingFrame->fitToView();
    }
>>>>>>> 874956be
}

void TFWidget::autoUpdateSecondaryHistoChecked(int state) {
    bool bstate;
    if (state == 0)
        bstate = false;
    else
        bstate = true;

    MapperFunction *mf = getSecondaryMapperFunction();
    mf->SetAutoUpdateHisto(bstate);

    if (bstate == true) {
        refreshSecondaryHisto();
    }
}

void TFWidget::setSingleColor() {
    QPalette palette(_colorDisplay->palette());
    QColor color = QColorDialog::getColor(palette.color(QPalette::Base), this);
    if (!color.isValid())
        return;

    palette.setColor(QPalette::Base, color);
    _colorDisplay->setPalette(palette);

    qreal rgb[3];
    color.getRgbF(&rgb[0], &rgb[1], &rgb[2]);
    float myRGB[3];
    myRGB[0] = rgb[0];
    myRGB[1] = rgb[1];
    myRGB[2] = rgb[2];

    _rParams->SetConstantColor(myRGB);
}

void TFWidget::setUsingSingleColor(int state) {
    if (state > 0) {
        _rParams->SetUseSingleColor(true);
        if (_flags & COLORMAP_VAR_IS_IN_TF2)
            _secondaryTFE->setEnabled(false);
    } else {
        _rParams->SetUseSingleColor(false);
        if (_flags & COLORMAP_VAR_IS_IN_TF2)
            _secondaryTFE->setEnabled(true);
    }
}

void TFWidget::setColorInterpolation(int index) {
    MapperFunction *mf = getMainMapperFunction();

    if (index == 0) {
        mf->setColorInterpType(TFInterpolator::diverging);
    } else if (index == 1) {
        mf->setColorInterpType(TFInterpolator::discrete);
    } else if (index == 2) {
        mf->setColorInterpType(TFInterpolator::linear);
    }
}

void TFWidget::setUseWhitespace(int state) {
    MapperFunction *mf;
    if (_flags & COLORMAP_VAR_IS_IN_TF2) {
        mf = getSecondaryMapperFunction();
    } else {
        mf = getMainMapperFunction();
    }
    mf->setUseWhitespace(state);
}

void TFWidget::setSecondaryMinRange(double min) {
    _secondaryHistoRangeChanged = true;

    float values[2];
    float range[2];
    bool secondaryVar = true;
    getVariableRange(range, values, secondaryVar);

    if (min < range[0])
        min = range[0];
    if (min > range[1])
        min = range[1];

    MapperFunction *mf = getSecondaryMapperFunction();
    mf->setMinMapValue(min);
}

void TFWidget::setSecondaryMaxRange(double max) {
    _secondaryHistoRangeChanged = true;

    float values[2];
    float range[2];
    bool secondaryVar = true;
    getVariableRange(range, values, secondaryVar);

    if (max > range[1])
        max = range[1];
    if (max < range[0])
        max = range[0];

    MapperFunction *mf = getSecondaryMapperFunction();
    mf->setMaxMapValue(max);
}

bool TFWidget::getAutoUpdateMainHisto() {
    MapperFunction *mf;
    mf = getMainMapperFunction();

    if (mf->GetAutoUpdateHisto())
        return true;
    else
        return false;
}

bool TFWidget::getAutoUpdateSecondaryHisto() {
    MapperFunction *mf;
    mf = getSecondaryMapperFunction();

    if (mf->GetAutoUpdateHisto())
        return true;
    else
        return false;
}

MapperFunction *TFWidget::getMainMapperFunction() {
    //string varname = _rParams->GetVariableName();
    bool mainTF = true;
    string varname = getTFVariableName(mainTF);
    MapperFunction *mf = _rParams->GetMapperFunc(varname);
    assert(mf);
    return mf;
}

MapperFunction *TFWidget::getSecondaryMapperFunction() {
    string varname = _rParams->GetColorMapVariableName();
    MapperFunction *mf = _rParams->GetMapperFunc(varname);
    assert(mf);
    return mf;
}

string TFWidget::getTFVariableName(bool mainTF = true) {
    string varname;

    if (mainTF == true) {
        if (_flags & COLORMAP_VAR_IS_IN_TF2) {
            varname = _rParams->GetVariableName();
        } else {
            varname = _rParams->GetColorMapVariableName();
        }
    } else {
        varname = _rParams->GetColorMapVariableName();
    }

    return varname;
}<|MERGE_RESOLUTION|>--- conflicted
+++ resolved
@@ -41,16 +41,11 @@
 
     setupUi(this);
 
-<<<<<<< HEAD
     _externalChangeHappened = false;
     _mainHistoRangeChanged = false;
     _secondaryHistoRangeChanged = false;
     _mainHistoNeedsRefresh = false;
     _secondaryHistoNeedsRefresh = false;
-=======
-    _autoUpdateParamChanged = false;
-    _autoUpdateHisto = false;
->>>>>>> 874956be
     _discreteColormap = false;
     _mainVarName = "";
     _secondaryVarName = "";
@@ -121,21 +116,12 @@
     if (_flags & ISOLINES)
         _mappingFrame->setIsolineSliders(true);
     else
-<<<<<<< HEAD
         _mappingFrame->setIsolineSliders(false);
 
     configureSecondaryTransferFunction();
     configureConstantColorControls();
 
     _tabWidget->setSizePolicy(QSizePolicy::Minimum, QSizePolicy::Minimum);
-=======
-        collapseConstColorWidgets();
-
-    if (_flags & NOAUTOUPDATE)
-        autoUpdateHistoFrame->setEnabled(false);
-    else
-        autoUpdateHistoFrame->setEnabled(true);
->>>>>>> 874956be
 
     adjustSize();
 }
@@ -379,8 +365,9 @@
     _mappingFrame->updateMapperFunction(mf);
     _mappingFrame->Update(_dataMgr, _paramsMgr, _rParams);
 
-    if (getAutoUpdateMainHisto())
+    if (getAutoUpdateMainHisto()) {
         _mappingFrame->RefreshHistogram();
+    }
 
     _mappingFrame->fitViewToDataRange();
 }
@@ -409,7 +396,8 @@
 
 void TFWidget::Update(DataMgr *dataMgr,
                       ParamsMgr *paramsMgr,
-                      RenderParams *rParams) {
+                      RenderParams *rParams,
+                      bool internalUpdate) {
 
     assert(paramsMgr);
     assert(dataMgr);
@@ -451,21 +439,16 @@
     updateMainSliders();
     updateSecondarySliders();
 
-    if (_mainHistoNeedsRefresh) {
-        _mainHistoNeedsRefresh = false;
-        refreshMainHisto();
-    }
-
-<<<<<<< HEAD
-    if (_secondaryHistoNeedsRefresh) {
-        _secondaryHistoNeedsRefresh = false;
-        refreshSecondaryHisto();
-=======
-    string newName = getCurrentVarName();
-    if (_varName != newName) {
-        _varName = newName;
-        RefreshHistogram();
->>>>>>> 874956be
+    if (!internalUpdate) {
+        if (_mainHistoNeedsRefresh) {
+            _mainHistoNeedsRefresh = false;
+            refreshMainHisto();
+        }
+
+        if (_secondaryHistoNeedsRefresh) {
+            _secondaryHistoNeedsRefresh = false;
+            refreshSecondaryHisto();
+        }
     }
 }
 
@@ -496,7 +479,7 @@
 
     refreshSecondaryHistoIfNecessary();
 
-    Update(_dataMgr, _paramsMgr, _rParams);
+    Update(_dataMgr, _paramsMgr, _rParams, true);
     _updateMainHistoButton->setEnabled(false);
 }
 
@@ -515,7 +498,7 @@
     _secondaryMappingFrame->RefreshHistogram();
     refreshMainHistoIfNecessary();
 
-    Update(_dataMgr, _paramsMgr, _rParams);
+    Update(_dataMgr, _paramsMgr, _rParams, true);
     _updateSecondaryHistoButton->setEnabled(false);
 }
 
@@ -532,21 +515,13 @@
     int newCLevel = _rParams->GetCompressionLevel();
     if (_cLevel != newCLevel) {
         _cLevel = _rParams->GetCompressionLevel();
-<<<<<<< HEAD
         _externalChangeHappened = true;
-=======
-        _autoUpdateParamChanged = true;
->>>>>>> 874956be
     }
 
     int newRefLevel = _rParams->GetRefinementLevel();
     if (_refLevel != newRefLevel) {
         _refLevel = newRefLevel;
-<<<<<<< HEAD
         _externalChangeHappened = true;
-=======
-        _autoUpdateParamChanged = true;
->>>>>>> 874956be
     }
 }
 
@@ -556,20 +531,11 @@
     box->GetExtents(minExt, maxExt);
     for (int i = 0; i < minExt.size(); i++) {
         if (minExt[i] != _minExt[i]) {
-<<<<<<< HEAD
             _externalChangeHappened = true;
             _minExt[i] = minExt[i];
         }
         if (maxExt[i] != _maxExt[i]) {
             _externalChangeHappened = true;
-=======
-            _autoUpdateParamChanged = true;
-            _minExt[i] = minExt[i];
-        }
-        if (maxExt[i] != _maxExt[i]) {
-            _autoUpdateParamChanged = true;
->>>>>>> 874956be
-            _maxExt[i] = maxExt[i];
         }
     }
 }
@@ -580,7 +546,6 @@
 
     double min = _minCombo->GetValue();
     double max = _maxCombo->GetValue();
-<<<<<<< HEAD
     double newMin = mf->getMinMapValue();
     double newMax = mf->getMaxMapValue();
 
@@ -608,29 +573,15 @@
     if (_secondaryHistoRangeChanged)
         _secondaryHistoRangeChanged = true;
 }
-=======
-    MapperFunction *mf = getCurrentMapperFunction();
-    double newMin = mf->getMinMapValue();
-    double newMax = mf->getMaxMapValue();
-    if (min != newMin)
-        _autoUpdateParamChanged = true;
-    if (max != newMax)
-        _autoUpdateParamChanged = true;
->>>>>>> 874956be
 
 void TFWidget::checkForTimestepChanges() {
     int newTimestep = _rParams->GetCurrentTimestep();
     if (_timeStep != newTimestep) {
         _timeStep = newTimestep;
-<<<<<<< HEAD
         _externalChangeHappened = true;
-=======
-        _autoUpdateParamChanged = true;
->>>>>>> 874956be
-    }
-}
-
-<<<<<<< HEAD
+    }
+}
+
 // These tests will enable the Update Histo button if a change is found
 // If the Auto-update Histo checkbox is checked, we will perform a refresh
 void TFWidget::enableUpdateButtonsIfNeeded() {
@@ -644,23 +595,9 @@
         MapperFunction *mf = getMainMapperFunction();
         if (mf->GetAutoUpdateHisto())
             _mainHistoNeedsRefresh = true;
-=======
-    std::vector<double> newRange(2, 0.f);
-    _dataMgr->GetDataRange(_timeStep, _varName, _refLevel, _cLevel, newRange);
-    if ((newRange[0] != _varRange[0]) ||
-        (newRange[1] != _varRange[1])) {
-        _varRange = newRange;
-        _autoUpdateParamChanged = true;
-    }
-
-    if (_autoUpdateParamChanged) {
-        if (autoUpdateHisto())
-            RefreshHistogram();
->>>>>>> 874956be
         else
             _updateMainHistoButton->setEnabled(true);
     }
-<<<<<<< HEAD
     _mainHistoRangeChanged = false;
 
     // Now check for changes to the secondary mapper function
@@ -677,10 +614,6 @@
         _secondaryHistoRangeChanged = false;
     }
     _externalChangeHappened = false;
-=======
-
-    _autoUpdateParamChanged = false;
->>>>>>> 874956be
 }
 
 void TFWidget::updateConstColor() {
@@ -786,8 +719,6 @@
 }
 
 void TFWidget::opacitySliderChanged(int value) {
-<<<<<<< HEAD
-    //string varName = _rParams->GetVariableName();
     bool mainTF = true;
     if (COLORMAP_VAR_IS_IN_TF2)
         mainTF = false;
@@ -795,12 +726,6 @@
     MapperFunction *tf = _rParams->GetMapperFunc(varName);
     assert(tf);
     tf->setOpacityScale(value / 100.f);
-=======
-    string varName = _rParams->GetVariableName();
-    MapperFunction *mf = _rParams->GetMapperFunc(varName);
-    assert(mf);
-    mf->setOpacityScale(value / 100.f);
->>>>>>> 874956be
     emit emitChange();
 }
 
@@ -812,7 +737,6 @@
 }
 
 void TFWidget::setRange(double min, double max) {
-<<<<<<< HEAD
     _mainHistoRangeChanged = true;
 
     float values[2];
@@ -838,19 +762,10 @@
         refreshMainHisto();
 
     _paramsMgr->EndSaveStateGroup();
-=======
-    _autoUpdateParamChanged = true;
-
-    MapperFunction *mf = getCurrentMapperFunction();
-
-    mf->setMinMapValue(min);
-    mf->setMaxMapValue(max);
->>>>>>> 874956be
 
     emit emitChange();
 }
 
-<<<<<<< HEAD
 void TFWidget::setSecondaryRange() {
     _paramsMgr->BeginSaveStateGroup("Setting secondary TFWidget range");
 
@@ -877,29 +792,6 @@
 
     if (bstate == true)
         refreshMainHisto();
-=======
-void TFWidget::SetAutoUpdateParamChanged(bool changed) {
-    _autoUpdateParamChanged = changed;
-}
-
-void TFWidget::RefreshHistogram() {
-    std::vector<double> minExt, maxExt;
-    MapperFunction *mf = getCurrentMapperFunction();
-    mappingFrame->updateMapperFunction(mf);
-    bool force = true;
-    mappingFrame->RefreshHistogram(force);
-    updateMappingFrame();
-    updateHistoButton->setEnabled(false);
-}
-
-void TFWidget::updateHisto() {
-    bool buttonRequest = sender() == updateHistoButton ? true : false;
-    if (autoUpdateHisto() || buttonRequest) {
-        RefreshHistogram();
-    } else {
-        mappingFrame->fitToView();
-    }
->>>>>>> 874956be
 }
 
 void TFWidget::autoUpdateSecondaryHistoChecked(int state) {
