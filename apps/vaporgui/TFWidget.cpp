//************************************************************************
//							  *
//	   Copyright (C)  2017					*
//	 University Corporation for Atmospheric Research		  *
//	   All Rights Reserved					*
//							  *
//************************************************************************/
//
//  File:	   TFWidget.cpp
//
//  Author:	 Scott Pearse
//	  National Center for Atmospheric Research
//	  PO 3000, Boulder, Colorado
//
//  Date:	   March 2017
//
//  Description:	Implements the TFWidget class.  This provides
//	  a widget that is inserted in the "Appearance" tab of various Renderer GUIs
//
#include <GL/glew.h>
#include <sstream>
#include <qwidget.h>
#include <QFileDialog>
#include <QFontDatabase>
#include <QStringList>
#include <qradiobutton.h>
#include <qcolordialog.h>
#include "TwoDSubtabs.h"
#include "RenderEventRouter.h"
#include "vapor/RenderParams.h"
#include "vapor/TwoDDataParams.h"
#include "TFWidget.h"
#include "ErrorReporter.h"

using namespace VAPoR;

string TFWidget::_nDimsTag = "ActiveDimension";

TFWidget::TFWidget(QWidget *parent) : QWidget(parent), Ui_TFWidgetGUI()
{
    setupUi(this);

    _externalChangeHappened = false;
    _mainHistoRangeChanged = false;
    _secondaryHistoRangeChanged = false;
    _mainHistoNeedsRefresh = false;
    _secondaryHistoNeedsRefresh = false;
    _discreteColormap = false;
    _mainVarName = "";
    _secondaryVarName = "";

    _myRGB[0] = _myRGB[1] = _myRGB[2] = 1.f;

<<<<<<< HEAD
    _loadTFDialog = new LoadTFDialog(this);

    _minCombo = new Combo(minRangeEdit, minRangeSlider);
    _maxCombo = new Combo(maxRangeEdit, maxRangeSlider);
=======
    _minCombo = new Combo(_minRangeEdit, _minRangeSlider);
    _maxCombo = new Combo(_maxRangeEdit, _maxRangeSlider);
>>>>>>> 0185343e
    _rangeCombo = new RangeCombo(_minCombo, _maxCombo);

    _secondaryMinSliderEdit->SetLabel(QString::fromAscii("Min"));
    _secondaryMinSliderEdit->SetIntType(false);
    _secondaryMinSliderEdit->SetExtents(0.f, 1.f);

    _secondaryMaxSliderEdit->SetLabel(QString::fromAscii("Max"));
    _secondaryMaxSliderEdit->SetIntType(false);
    _secondaryMaxSliderEdit->SetExtents(0.f, 1.f);

    _cLevel = 0;
    _refLevel = 0;
    _timeStep = 0;
    for (int i = 0; i < 3; i++) {
        _minExt.push_back(0.f);
        _maxExt.push_back(0.f);
    }

    _varRange.resize(2);
    std::fill(_varRange.begin(), _varRange.end(), 0.f);

    connectWidgets();
}

void TFWidget::configureConstantColorControls()
{
    if (_flags & CONSTANT_COLOR) {
        _useConstColorFrame->show();
        _constColorFrame->show();
        adjustSize();
    } else {
        _useConstColorFrame->hide();
        _constColorFrame->hide();
        adjustSize();
    }
}

void TFWidget::configureSecondaryTransferFunction()
{
    if (_flags & COLORMAP_VAR_IS_IN_TF2) {
        if (_tabWidget->count() < 2) _tabWidget->insertTab(1, _secondaryTFE, "Color Mapped VARIABLE");

        _mappingFrame->setColorMapping(false);
        _whitespaceFrame->hide();
        _colorInterpolationFrame->hide();
        _loadSaveFrame->hide();
        adjustSize();
    } else {
        _tabWidget->removeTab(1);
        _whitespaceFrame->show();
        _colorInterpolationFrame->show();
        _useConstColorFrame->show();
        _constColorFrame->show();
        _loadSaveFrame->show();
        adjustSize();
    }
}

void TFWidget::Reinit(TFFlags flags)
{
    _flags = flags;

    if (_flags & ISOLINES)
        _mappingFrame->setIsolineSliders(true);
    else
        _mappingFrame->setIsolineSliders(false);

    configureSecondaryTransferFunction();
    configureConstantColorControls();

    _tabWidget->setSizePolicy(QSizePolicy::Minimum, QSizePolicy::Minimum);

    adjustSize();
}

TFWidget::~TFWidget()
{
    if (_minCombo) {
        delete _minCombo;
        _minCombo = nullptr;
    }
    if (_maxCombo) {
        delete _maxCombo;
        _maxCombo = nullptr;
    }
    if (_rangeCombo) {
        delete _rangeCombo;
        _rangeCombo = nullptr;
    }
    if (_loadTFDialog) {
        delete _loadTFDialog;
        _loadTFDialog = nullptr;
    }
}

void TFWidget::loadTF()
{
    string varname = _rParams->GetColorMapVariableName();
    if (varname.empty()) return;

    SettingsParams *sP;
    sP = (SettingsParams *)_paramsMgr->GetParams(SettingsParams::GetClassType());
    string path = sP->GetTFDir();

    fileLoadTF(varname, path.c_str(), true);
}

void TFWidget::fileLoadTF(string varname, const char *startPath, bool savePath)
{
    QString s = QFileDialog::getOpenFileName(0, "Choose a transfer function file to open", startPath, "Vapor 3 Transfer Functions (*.tf3)");

    // Null string indicates nothing selected
    if (s.length() == 0)
        return;
    else {
        SettingsParams *sP;
        sP = (SettingsParams *)_paramsMgr->GetParams(SettingsParams::GetClassType());
        sP->SetTFDir(s.toStdString());
    }

    // Force name to end with .tf3
    if (!s.endsWith(".tf3")) { s += ".tf3"; }

    MapperFunction *tf = _rParams->GetMapperFunc(varname);
    assert(tf);

    vector<double> defaultRange;
    _dataMgr->GetDataRange(0, varname, 0, 0, defaultRange);

    int rc = tf->LoadFromFile(s.toStdString(), defaultRange);
    if (rc < 0) { MSG_ERR("Error loading transfer function"); }

    Update(_dataMgr, _paramsMgr, _rParams);
}

void TFWidget::fileSaveTF()
{
    // Launch a file save dialog, open resulting file
    GUIStateParams *p;
    p = (GUIStateParams *)_paramsMgr->GetParams(GUIStateParams::GetClassType());
    string path = p->GetCurrentTFPath();

    QString s = QFileDialog::getSaveFileName(0, "Choose a filename to save the transfer function", path.c_str(), "Vapor 3 Transfer Functions (*.tf3)");
    // Did the user cancel?
    if (s.length() == 0) return;
    // Force the name to end with .tf3
    if (!s.endsWith(".tf3")) { s += ".tf3"; }

    bool mainTF = true;
    if (_flags & COLORMAP_VAR_IS_IN_TF2) mainTF = false;
    string varname = getTFVariableName(mainTF);
    if (varname.empty()) return;

    MapperFunction *tf = _rParams->GetMapperFunc(varname);
    assert(tf);

    int rc = tf->SaveToFile(s.toStdString());
    if (rc < 0) {
        MSG_ERR("Failed to write output file");
        return;
    }
}

void TFWidget::getVariableRange(float range[2], float values[2], bool secondaryVariable = false)
{
    range[0] = range[1] = 0.0;
    values[0] = values[1] = 0.0;
    string varName;
    if (secondaryVariable)
        varName = _rParams->GetColorMapVariableName();
    else {
        bool mainTF = true;
        varName = getTFVariableName(mainTF);
    }
    if (varName.empty() || varName == "Constant") return;

    size_t ts = _rParams->GetCurrentTimestep();
    int    ref = _rParams->GetRefinementLevel();
    int    cmp = _rParams->GetCompressionLevel();

    if (!_dataMgr->VariableExists(ts, varName, ref, cmp)) return;

    vector<double> rangev;
    int            rc = _dataMgr->GetDataRange(ts, varName, ref, cmp, rangev);
    if (rc < 0) {
        MSG_ERR("Error loading variable");
        return;
    }
    assert(rangev.size() == 2);

    range[0] = rangev[0];
    range[1] = rangev[1];

    MapperFunction *tf = _rParams->GetMapperFunc(varName);
    values[0] = tf->getMinMapValue();
    values[1] = tf->getMaxMapValue();
}

float TFWidget::getOpacity()
{
    bool mainTF = true;
    if (_flags & COLORMAP_VAR_IS_IN_TF2) mainTF = false;
    string varName = getTFVariableName(mainTF);

    MapperFunction *tf = _rParams->GetMapperFunc(varName);
    assert(tf);

    return tf->getOpacityScale();
}

void TFWidget::updateColorInterpolation()
{
    MapperFunction *mf;
    QComboBox *     colorInterpCombo;
    QFrame *        whitespaceFrame;
    QCheckBox *     whitespaceCheckbox;

    if (_flags & COLORMAP_VAR_IS_IN_TF2) {
        mf = getSecondaryMapperFunction();
        colorInterpCombo = _secondaryVarInterpCombo;
        whitespaceFrame = _secondaryWhitespaceFrame;
        whitespaceCheckbox = _secondaryWhitespaceCheckbox;
    } else {
        mf = getMainMapperFunction();
        colorInterpCombo = _colorInterpCombo;
        whitespaceFrame = _whitespaceFrame;
        whitespaceCheckbox = _whitespaceCheckbox;
    }

    TFInterpolator::type t = mf->getColorInterpType();
    colorInterpCombo->blockSignals(true);
    if (t == TFInterpolator::diverging) {
        colorInterpCombo->setCurrentIndex(0);
        if (whitespaceFrame->isHidden()) {
            whitespaceFrame->show();
            adjustSize();
        }
    } else if (t == TFInterpolator::discrete) {
        colorInterpCombo->setCurrentIndex(1);
        if (!whitespaceFrame->isHidden()) {
            whitespaceFrame->hide();
            adjustSize();
        }
    } else {
        colorInterpCombo->setCurrentIndex(2);
        if (!whitespaceFrame->isHidden()) {
            whitespaceFrame->hide();
            adjustSize();
        }
    }
    colorInterpCombo->blockSignals(false);

    int useWhitespace = mf->getUseWhitespace();
    if (useWhitespace) {
        whitespaceCheckbox->setCheckState(Qt::Checked);
    } else {
        whitespaceCheckbox->setCheckState(Qt::Unchecked);
    }
}

void TFWidget::updateMainAutoUpdateHistoCheckboxes()
{
    MapperFunction *mf = getMainMapperFunction();
    _autoUpdateMainHistoCheckbox->blockSignals(true);
    if (mf->GetAutoUpdateHisto())
        _autoUpdateMainHistoCheckbox->setCheckState(Qt::Checked);
    else
        _autoUpdateMainHistoCheckbox->setCheckState(Qt::Unchecked);
    _autoUpdateMainHistoCheckbox->blockSignals(false);
}

void TFWidget::updateSecondaryAutoUpdateHistoCheckbox()
{
    MapperFunction *mf = getSecondaryMapperFunction();
    _autoUpdateSecondaryHistoCheckbox->blockSignals(true);
    if (mf->GetAutoUpdateHisto())
        _autoUpdateSecondaryHistoCheckbox->setCheckState(Qt::Checked);
    else
        _autoUpdateSecondaryHistoCheckbox->setCheckState(Qt::Unchecked);
    _autoUpdateSecondaryHistoCheckbox->blockSignals(false);
}

void TFWidget::updateMainSliders()
{
    float range[2], values[2];
    getVariableRange(range, values);

    _rangeCombo->Update(range[0], range[1], values[0], values[1]);
    _opacitySlider->setValue(getOpacity() * 100);

    _minLabel->setText(QString::number(range[0]));
    _maxLabel->setText(QString::number(range[1]));
}

void TFWidget::updateSecondarySliders()
{
    float range[2], values[2];
    getVariableRange(range, values, true);
    _secondaryMinSliderEdit->SetValue(values[0]);
    _secondaryMinSliderEdit->SetExtents(range[0], range[1]);
    _secondaryMaxSliderEdit->SetValue(values[1]);
    _secondaryMaxSliderEdit->SetExtents(range[0], range[1]);
}

void TFWidget::updateMainMappingFrame()
{
    bool buttonPress = sender() == _updateMainHistoButton ? true : false;

    MapperFunction *mainMF = getMainMapperFunction();
    MapperFunction *secondaryMF = getSecondaryMapperFunction();

    bool histogramRecalculated = _mappingFrame->Update(_dataMgr, _paramsMgr, _rParams, buttonPress);

    if (histogramRecalculated)
        _updateMainHistoButton->setEnabled(false);
    else
        _updateMainHistoButton->setEnabled(true);
}

void TFWidget::updateSecondaryMappingFrame()
{
    bool buttonPress = sender() == _updateSecondaryHistoButton ? true : false;

    Histo *secondaryHisto = _secondaryMappingFrame->GetHistogram();
    if (secondaryHisto == nullptr) {
        Histo *mainHisto = _mappingFrame->GetHistogram();
        bool   mainTF = true;
        string varName = getTFVariableName(mainTF);
        _secondaryMappingFrame->CopyHistogram(_paramsMgr, varName, mainHisto);
    }

    bool histogramRecalculated = _secondaryMappingFrame->Update(_dataMgr, _paramsMgr, _rParams, buttonPress);

    MapperFunction *mainMF = getMainMapperFunction();
    MapperFunction *secondaryMF = getSecondaryMapperFunction();
    if (mainMF == secondaryMF) _mappingFrame->fitViewToDataRange();

    if (histogramRecalculated)
        _updateSecondaryHistoButton->setEnabled(false);
    else
        _updateSecondaryHistoButton->setEnabled(true);
}

void TFWidget::Update(DataMgr *dataMgr, ParamsMgr *paramsMgr, RenderParams *rParams, bool internalUpdate)
{
    assert(paramsMgr);
    assert(dataMgr);
    assert(rParams);

    _paramsMgr = paramsMgr;
    _dataMgr = dataMgr;
    _rParams = rParams;

    bool   mainTF = true;
    string varname = getTFVariableName(mainTF);
    if (varname == "") {
        setEnabled(false);
        return;
    } else {
        setEnabled(true);
    }

    updateMainMappingFrame();    // set mapper func to that of current variable, refresh _rParams etc
    updateSecondaryMappingFrame();

    updateQTWidgets();
}

void TFWidget::updateQTWidgets()
{
    enableUpdateButtonsIfNeeded();
    updateColorInterpolation();
    updateConstColor();
    updateMainAutoUpdateHistoCheckboxes();
    updateSecondaryAutoUpdateHistoCheckbox();
    updateMainSliders();
    updateSecondarySliders();
}

bool TFWidget::mainVariableChanged()
{
    bool   mainTF = true;
    string newName = getTFVariableName(mainTF);
    if (_mainVarName != newName) {
        _mainVarName = newName;
        return true;
    } else
        return false;
}

bool TFWidget::secondaryVariableChanged()
{
    bool   mainTF = false;
    string newName = getTFVariableName(mainTF);
    if (_secondaryVarName != newName) {
        _secondaryVarName = newName;
        return true;
    } else
        return false;
}

void TFWidget::refreshMainHisto()
{
    return;
    _mappingFrame->RefreshHistogram();

    refreshSecondaryHistoIfNecessary();

    Update(_dataMgr, _paramsMgr, _rParams, true);
    _updateMainHistoButton->setEnabled(false);
    _mainHistoNeedsRefresh = false;
}

void TFWidget::refreshSecondaryHistoIfNecessary()
{
    if (_flags & COLORMAP_VAR_IS_IN_TF2) {
        MapperFunction *mainMF = getMainMapperFunction();
        MapperFunction *secondaryMF = getSecondaryMapperFunction();
        if (mainMF == secondaryMF) {
            _secondaryMappingFrame->RefreshHistogram();
            _updateSecondaryHistoButton->setEnabled(false);
        }
    }
}

void TFWidget::refreshSecondaryHisto()
{
    return;
    _secondaryMappingFrame->RefreshHistogram();
    refreshMainHistoIfNecessary();

    Update(_dataMgr, _paramsMgr, _rParams, true);
    _updateSecondaryHistoButton->setEnabled(false);
    _secondaryHistoNeedsRefresh = false;
}

void TFWidget::refreshMainHistoIfNecessary()
{
    MapperFunction *mainMF = getMainMapperFunction();
    MapperFunction *secondaryMF = getSecondaryMapperFunction();
    if (mainMF == secondaryMF) {
        _mappingFrame->RefreshHistogram();
        _updateMainHistoButton->setEnabled(false);
    }
}

void TFWidget::checkForCompressionChanges()
{
    int newCLevel = _rParams->GetCompressionLevel();
    if (_cLevel != newCLevel) {
        _cLevel = _rParams->GetCompressionLevel();
        _externalChangeHappened = true;
    }

    int newRefLevel = _rParams->GetRefinementLevel();
    if (_refLevel != newRefLevel) {
        _refLevel = newRefLevel;
        _externalChangeHappened = true;
    }
}

void TFWidget::checkForBoxChanges()
{
    std::vector<double> minExt, maxExt;
    VAPoR::Box *        box = _rParams->GetBox();
    box->GetExtents(minExt, maxExt);
    for (int i = 0; i < minExt.size(); i++) {
        if (minExt[i] != _minExt[i]) {
            _externalChangeHappened = true;
            _minExt[i] = minExt[i];
        }
        if (maxExt[i] != _maxExt[i]) { _externalChangeHappened = true; }
    }
}

void TFWidget::checkForMainMapperRangeChanges()
{
    MapperFunction *mf;
    mf = getMainMapperFunction();

    double min = _minCombo->GetValue();
    double max = _maxCombo->GetValue();
    double newMin = mf->getMinMapValue();
    double newMax = mf->getMaxMapValue();

    if (min != newMin) _mainHistoRangeChanged = true;
    if (max != newMax) _mainHistoRangeChanged = true;
    if (_mainHistoRangeChanged) _mainHistoRangeChanged = true;
}

void TFWidget::checkForSecondaryMapperRangeChanges()
{
    MapperFunction *mf;
    mf = getSecondaryMapperFunction();

    double min = _secondaryMinSliderEdit->GetCurrentValue();
    double max = _secondaryMaxSliderEdit->GetCurrentValue();
    double newMin = mf->getMinMapValue();
    double newMax = mf->getMaxMapValue();

    if (min != newMin) _secondaryHistoRangeChanged = true;
    if (max != newMax) _secondaryHistoRangeChanged = true;
    if (_secondaryHistoRangeChanged) _secondaryHistoRangeChanged = true;
}

void TFWidget::checkForTimestepChanges()
{
    int newTimestep = _rParams->GetCurrentTimestep();
    if (_timeStep != newTimestep) {
        _timeStep = newTimestep;
        _externalChangeHappened = true;
    }
}

// These tests will enable the Update Histo button if a change is found
// If the Auto-update Histo checkbox is checked, we will perform a refresh
void TFWidget::enableUpdateButtonsIfNeeded()
{
    // Check for changes to the primary MapperFunction
    checkForCompressionChanges();
    checkForBoxChanges();
    checkForMainMapperRangeChanges();
    checkForTimestepChanges();

    if (_externalChangeHappened || _mainHistoRangeChanged) {
        MapperFunction *mf = getMainMapperFunction();
        if (mf->GetAutoUpdateHisto())
            _mainHistoNeedsRefresh = true;
        else
            _updateMainHistoButton->setEnabled(true);
    }
    _mainHistoRangeChanged = false;

    // Now check for changes to the secondary mapper function
    if (_flags & COLORMAP_VAR_IS_IN_TF2) {
        checkForSecondaryMapperRangeChanges();

        if (_externalChangeHappened || _secondaryHistoRangeChanged) {
            MapperFunction *mf = getSecondaryMapperFunction();
            if (mf->GetAutoUpdateHisto())
                _secondaryHistoNeedsRefresh = true;
            else
                _updateSecondaryHistoButton->setEnabled(true);
        }
        _secondaryHistoRangeChanged = false;
    }
    _externalChangeHappened = false;
}

void TFWidget::updateConstColor()
{
    float rgb[3];
    _rParams->GetConstantColor(rgb);
    QColor   color(rgb[0] * 255, rgb[1] * 255, rgb[2] * 255);
    QPalette palette(_colorDisplay->palette());
    palette.setColor(QPalette::Base, color);
    _colorDisplay->setPalette(palette);

    _useConstColorCheckbox->blockSignals(true);
    bool useSingleColor = _rParams->UseSingleColor();
    if (useSingleColor)
        _useConstColorCheckbox->setCheckState(Qt::Checked);
    else
        _useConstColorCheckbox->setCheckState(Qt::Unchecked);
    _useConstColorCheckbox->blockSignals(false);

    string varName;
    if (_flags & COLORMAP_VAR_IS_IN_TF2) {
        varName = _rParams->GetColorMapVariableName();
        // If we are using a single color instead of a
        // color mapped variable, disable the transfer function
        //
        if (varName == "") {
            enableTFWidget(false);
        }

        // Otherwise enable it and continue on to updating the
        // min/max sliders in the transfer function
        //
        else {
            enableTFWidget(true);
        }
    }
}

void TFWidget::enableTFWidget(bool state)
{
    _loadButton->setEnabled(state);
    _saveButton->setEnabled(state);
    _tfFrame->setEnabled(state);
    _minRangeEdit->setEnabled(state);
    _maxRangeEdit->setEnabled(state);
    _opacitySlider->setEnabled(state);
    _autoUpdateMainHistoCheckbox->setEnabled(state);
    _colorInterpCombo->setEnabled(state);
}

void TFWidget::connectWidgets()
{
    connect(_rangeCombo, SIGNAL(valueChanged(double, double)), this, SLOT(setRange(double, double)));
    connect(_updateMainHistoButton, SIGNAL(pressed()), this, SLOT(updateMainMappingFrame()));
    connect(_autoUpdateMainHistoCheckbox, SIGNAL(stateChanged(int)), this, SLOT(autoUpdateMainHistoChecked(int)));
    connect(_colorInterpCombo, SIGNAL(activated(int)), this, SLOT(setColorInterpolation(int)));
    connect(_whitespaceCheckbox, SIGNAL(stateChanged(int)), this, SLOT(setUseWhitespace(int)));
    connect(_loadButton, SIGNAL(pressed()), this, SLOT(loadTF()));
    connect(_saveButton, SIGNAL(pressed()), this, SLOT(fileSaveTF()));
    connect(_mappingFrame, SIGNAL(updateParams()), this, SLOT(setRange()));
    connect(_mappingFrame, SIGNAL(endChange()), this, SLOT(setRange()));
    connect(_opacitySlider, SIGNAL(valueChanged(int)), this, SLOT(opacitySliderChanged(int)));
    connect(_colorSelectButton, SIGNAL(pressed()), this, SLOT(setSingleColor()));
    connect(_useConstColorCheckbox, SIGNAL(stateChanged(int)), this, SLOT(setUsingSingleColor(int)));

    // Connections for our SecondaryVariable transfer function
    //
    connect(_secondaryMappingFrame, SIGNAL(endChange()), this, SLOT(setSecondaryRange()));
    connect(_secondaryOpacitySlider, SIGNAL(valueChanged(int)), this, SLOT(opacitySliderChanged(int)));
    connect(_updateSecondaryHistoButton, SIGNAL(pressed()), this, SLOT(updateSecondaryMappingFrame()));
    connect(_autoUpdateSecondaryHistoCheckbox, SIGNAL(stateChanged(int)), this, SLOT(autoUpdateSecondaryHistoChecked(int)));
    connect(_secondaryVarInterpCombo, SIGNAL(activated(int)), this, SLOT(setColorInterpolation(int)));
    connect(_secondaryWhitespaceCheckbox, SIGNAL(stateChanged(int)), this, SLOT(setUseWhitespace(int)));
    connect(_secondaryMinSliderEdit, SIGNAL(valueChanged(double)), this, SLOT(setSecondaryMinRange(double)));
    connect(_secondaryMaxSliderEdit, SIGNAL(valueChanged(double)), this, SLOT(setSecondaryMaxRange(double)));
    connect(_secondaryLoadButton, SIGNAL(pressed()), this, SLOT(loadTF()));
    connect(_secondarySaveButton, SIGNAL(pressed()), this, SLOT(fileSaveTF()));
}

void TFWidget::emitTFChange() { emit emitChange(); }

void TFWidget::opacitySliderChanged(int value)
{
    bool mainTF = true;
    if (COLORMAP_VAR_IS_IN_TF2) mainTF = false;
    string          varName = getTFVariableName(mainTF);
    MapperFunction *tf = _rParams->GetMapperFunc(varName);
    assert(tf);
    tf->setOpacityScale(value / 100.f);
    emit emitChange();
}

void TFWidget::setRange()
{
    float min = _mappingFrame->getMinEditBound();
    float max = _mappingFrame->getMaxEditBound();
    setRange(min, max);
    emit emitChange();
}

void TFWidget::setRange(double min, double max)
{
    _mainHistoRangeChanged = true;

    float values[2];
    float range[2];
    getVariableRange(range, values);
    if (min < range[0]) min = range[0];
    if (min > range[1]) min = range[1];
    if (max > range[1]) max = range[1];
    if (max < range[0]) max = range[0];

    MapperFunction *mf = getMainMapperFunction();

    _paramsMgr->BeginSaveStateGroup("Setting main TFWidget range");

    mf->setMinMapValue(min);
    mf->setMaxMapValue(max);

    if (getAutoUpdateMainHisto() == true) refreshMainHisto();

    _paramsMgr->EndSaveStateGroup();

    emit emitChange();
}

void TFWidget::setSecondaryRange()
{
    _paramsMgr->BeginSaveStateGroup("Setting secondary TFWidget range");

    double min = _secondaryMappingFrame->getMinEditBound();
    setSecondaryMinRange(min);

    double max = _secondaryMappingFrame->getMaxEditBound();
    setSecondaryMaxRange(max);

    _paramsMgr->EndSaveStateGroup();

    emit emitChange();
}

void TFWidget::autoUpdateMainHistoChecked(int state)
{
    bool bstate;
    if (state == 0)
        bstate = false;
    else
        bstate = true;

    MapperFunction *mf = getMainMapperFunction();
    mf->SetAutoUpdateHisto(bstate);

    if (bstate == true) refreshMainHisto();
}

void TFWidget::autoUpdateSecondaryHistoChecked(int state)
{
    bool bstate;
    if (state == 0)
        bstate = false;
    else
        bstate = true;

    MapperFunction *mf = getSecondaryMapperFunction();
    mf->SetAutoUpdateHisto(bstate);

    if (bstate == true) { refreshSecondaryHisto(); }
}

void TFWidget::setSingleColor()
{
    QPalette palette(_colorDisplay->palette());
    QColor   color = QColorDialog::getColor(palette.color(QPalette::Base), this);
    if (!color.isValid()) return;

    palette.setColor(QPalette::Base, color);
    _colorDisplay->setPalette(palette);

    qreal rgb[3];
    color.getRgbF(&rgb[0], &rgb[1], &rgb[2]);
    float myRGB[3];
    myRGB[0] = rgb[0];
    myRGB[1] = rgb[1];
    myRGB[2] = rgb[2];

    _rParams->SetConstantColor(myRGB);
}

void TFWidget::setUsingSingleColor(int state)
{
    if (state > 0) {
        _rParams->SetUseSingleColor(true);
        if (_flags & COLORMAP_VAR_IS_IN_TF2) _secondaryTFE->setEnabled(false);
    } else {
        _rParams->SetUseSingleColor(false);
        if (_flags & COLORMAP_VAR_IS_IN_TF2) _secondaryTFE->setEnabled(true);
    }
}

void TFWidget::setColorInterpolation(int index)
{
    MapperFunction *mf = getMainMapperFunction();

    if (index == 0) {
        mf->setColorInterpType(TFInterpolator::diverging);
    } else if (index == 1) {
        mf->setColorInterpType(TFInterpolator::discrete);
    } else if (index == 2) {
        mf->setColorInterpType(TFInterpolator::linear);
    }
}

void TFWidget::setUseWhitespace(int state)
{
    MapperFunction *mf;
    if (_flags & COLORMAP_VAR_IS_IN_TF2) {
        mf = getSecondaryMapperFunction();
    } else {
        mf = getMainMapperFunction();
    }
    mf->setUseWhitespace(state);
}

void TFWidget::setSecondaryMinRange(double min)
{
    _secondaryHistoRangeChanged = true;

    float values[2];
    float range[2];
    bool  secondaryVar = true;
    getVariableRange(range, values, secondaryVar);

    if (min < range[0]) min = range[0];
    if (min > range[1]) min = range[1];

    MapperFunction *mf = getSecondaryMapperFunction();
    mf->setMinMapValue(min);
}

void TFWidget::setSecondaryMaxRange(double max)
{
    _secondaryHistoRangeChanged = true;

    float values[2];
    float range[2];
    bool  secondaryVar = true;
    getVariableRange(range, values, secondaryVar);

    if (max > range[1]) max = range[1];
    if (max < range[0]) max = range[0];

    MapperFunction *mf = getSecondaryMapperFunction();
    mf->setMaxMapValue(max);
}

bool TFWidget::getAutoUpdateMainHisto()
{
    MapperFunction *mf;
    mf = getMainMapperFunction();

    if (mf->GetAutoUpdateHisto())
        return true;
    else
        return false;
}

bool TFWidget::getAutoUpdateSecondaryHisto()
{
    MapperFunction *mf;
    mf = getSecondaryMapperFunction();

    if (mf->GetAutoUpdateHisto())
        return true;
    else
        return false;
}

MapperFunction *TFWidget::getMainMapperFunction()
{
<<<<<<< HEAD
    string          varname = getCurrentVarName();
    MapperFunction *tf = _rParams->GetMapperFunc(varname);
    assert(tf);
    return tf;
}

TFWidget::LoadTFDialog::LoadTFDialog(QWidget *parent) : QDialog(parent)
{
    // topRight(parent);
    // topMiddle(parent);
    // topLeft(parent);
    topMiddleWithTabWidgets(parent);
}

TFWidget::LoadTFDialog::~LoadTFDialog()
{
    if (_fileDialog) {
        delete _fileDialog;
        _fileDialog = nullptr;
    }
    if (_checkboxFrame) {
        delete _checkboxFrame;
        _checkboxFrame = nullptr;
    }
    if (_fileDialogFrame) {
        delete _fileDialogFrame;
        _fileDialogFrame = nullptr;
    }
    if (_mainLayout) {
        delete _mainLayout;
        _mainLayout = nullptr;
    }
    if (_checkboxLayout) {
        delete _checkboxLayout;
        _checkboxLayout = nullptr;
    }
    if (_opacityCheckboxLayout) {
        delete _opacityCheckboxLayout;
        _opacityCheckboxLayout = nullptr;
    }
    if (_dataBoundsCheckboxLayout) {
        delete _dataBoundsCheckboxLayout;
        _dataBoundsCheckboxLayout = nullptr;
    }
    if (_loadOptionLayout) {
        delete _loadOptionLayout;
        _loadOptionLayout = nullptr;
    }
    if (_fileDialogLayout) {
        delete _fileDialogLayout;
        _fileDialogLayout = nullptr;
    }
    if (_optionLabel) {
        delete _optionLabel;
        _optionLabel = nullptr;
    }
    if (_fileDialogContainer) {
        delete _fileDialogContainer;
        _fileDialogContainer = nullptr;
    }
    if (_loadOptionContainer) {
        delete _loadOptionContainer;
        _loadOptionContainer = nullptr;
    }
    if (_hSpacer) {
        delete _hSpacer;
        _hSpacer = nullptr;
    }
    if (_loadOpacityMapCheckbox) {
        delete _loadOpacityMapCheckbox;
        _loadOpacityMapCheckbox = nullptr;
    }
    if (_loadDataBoundsCheckbox) {
        delete _loadDataBoundsCheckbox;
        _loadDataBoundsCheckbox = nullptr;
    }
}

void TFWidget::LoadTFDialog::topMiddleWithTabWidgets(QWidget *parent)
{
    _loadOpacityMapCheckbox = new QCheckBox(this);
    _loadOpacityMapCheckbox->setLayoutDirection(Qt::RightToLeft);
    _loadOpacityMapCheckbox->setText("Load opacity map from file\t");

    _loadDataBoundsCheckbox = new QCheckBox(this);
    _loadDataBoundsCheckbox->setLayoutDirection(Qt::RightToLeft);
    _loadDataBoundsCheckbox->setText("Load data bounds from file\t");

    _hSpacer = new QSpacerItem(1, 1, QSizePolicy::Expanding, QSizePolicy::Fixed);

    _checkboxLayout = new QHBoxLayout;
    _checkboxLayout->addSpacerItem(_hSpacer);
    _checkboxLayout->addWidget(_loadOpacityMapCheckbox);
    _checkboxLayout->addSpacerItem(_hSpacer);
    _checkboxLayout->addWidget(_loadDataBoundsCheckbox);
    _checkboxLayout->addSpacerItem(_hSpacer);
    _checkboxLayout->setContentsMargins(0, 0, 0, 0);
    _checkboxFrame = new QFrame;
    _checkboxFrame->setLayout(_checkboxLayout);
    _loadOptionContainer = new QTabWidget(this);
    _loadOptionContainer->addTab(_checkboxFrame, "Load File Options");

    _fileDialog = new QFileDialog(this);
    _fileDialog->setWindowFlags(_fileDialog->windowFlags() & ~Qt::Dialog);
    _fileDialogLayout = new QVBoxLayout;
    _fileDialogLayout->addWidget(_fileDialog);
    _fileDialogLayout->setContentsMargins(0, 0, 0, 0);
    _fileDialogFrame = new QFrame;
    _fileDialogFrame->setLayout(_fileDialogLayout);
    _fileDialogContainer = new QTabWidget(this);
    _fileDialogContainer->addTab(_fileDialogFrame, "Select .tf3 File");

    _mainLayout = new QVBoxLayout;
    _mainLayout->addWidget(_loadOptionContainer);
    _mainLayout->addWidget(_fileDialogContainer);
    _mainLayout->addStretch(0);
    _mainLayout->addStretch(1);

    setLayout(_mainLayout);
    adjustSize();
    show();
}

void TFWidget::LoadTFDialog::topRight(QWidget *parent)
{
    _fileDialog = new QFileDialog(this);
    _fileDialog->setWindowFlags(_fileDialog->windowFlags() & ~Qt::Dialog);

    _loadOpacityMapCheckbox = new QCheckBox(this);
    _loadOpacityMapCheckbox->setLayoutDirection(Qt::RightToLeft);
    _loadOpacityMapCheckbox->setText("Load opacity map from file\t");

    _loadDataBoundsCheckbox = new QCheckBox(this);
    _loadDataBoundsCheckbox->setLayoutDirection(Qt::RightToLeft);
    _loadDataBoundsCheckbox->setText("Load data bounds from file\t");

    int left;
    int right;
    int top;
    int bottom;

    _mainLayout = new QVBoxLayout;

    _hSpacer = new QSpacerItem(1, 1, QSizePolicy::Expanding, QSizePolicy::Fixed);

    _opacityCheckboxLayout = new QHBoxLayout;
    _opacityCheckboxLayout->addSpacerItem(_hSpacer);
    _opacityCheckboxLayout->addWidget(_loadOpacityMapCheckbox);

    _dataBoundsCheckboxLayout = new QHBoxLayout;
    _dataBoundsCheckboxLayout->addSpacerItem(_hSpacer);
    _dataBoundsCheckboxLayout->addWidget(_loadDataBoundsCheckbox);

    _optionLabel = new QLabel("Load options:");

    _mainLayout->addWidget(_optionLabel);
    _mainLayout->addLayout(_opacityCheckboxLayout);
    _mainLayout->addLayout(_dataBoundsCheckboxLayout);
    _mainLayout->addWidget(_fileDialog);

    _fileDialog->layout()->getContentsMargins(&left, &top, &right, &bottom);
    _mainLayout->setContentsMargins(left, top, right * 2, bottom);

    setLayout(_mainLayout);
    show();
}

void TFWidget::LoadTFDialog::topMiddle(QWidget *parent)
{
    _fileDialog = new QFileDialog(this);
    _fileDialog->setWindowFlags(_fileDialog->windowFlags() & ~Qt::Dialog);

    _loadOpacityMapCheckbox = new QCheckBox(this);
    _loadOpacityMapCheckbox->setLayoutDirection(Qt::RightToLeft);
    _loadOpacityMapCheckbox->setText("Load opacity map from file\t");

    _loadDataBoundsCheckbox = new QCheckBox(this);
    _loadDataBoundsCheckbox->setLayoutDirection(Qt::RightToLeft);
    _loadDataBoundsCheckbox->setText("Load data bounds from file\t");

    int left;
    int right;
    int top;
    int bottom;

    _mainLayout = new QVBoxLayout;

    _hSpacer = new QSpacerItem(1, 1, QSizePolicy::Expanding, QSizePolicy::Fixed);

    _checkboxLayout = new QHBoxLayout;
    _checkboxLayout->addSpacerItem(_hSpacer);
    _checkboxLayout->addWidget(_loadOpacityMapCheckbox);
    _checkboxLayout->addSpacerItem(_hSpacer);
    _checkboxLayout->addWidget(_loadDataBoundsCheckbox);
    _checkboxLayout->addSpacerItem(_hSpacer);

    _optionLabel = new QLabel("Load options:");

    _mainLayout->addWidget(_optionLabel);
    _mainLayout->addLayout(_checkboxLayout);
    _mainLayout->addWidget(_fileDialog);

    _fileDialog->layout()->getContentsMargins(&left, &top, &right, &bottom);
    _mainLayout->setContentsMargins(left, top, right * 2, bottom);

    setLayout(_mainLayout);
    show();
}

void TFWidget::LoadTFDialog::topLeft(QWidget *parent)
{
    _fileDialog = new QFileDialog(this);
    _fileDialog->setWindowFlags(_fileDialog->windowFlags() & ~Qt::Dialog);

    _loadOpacityMapCheckbox = new QCheckBox(this);
    _loadOpacityMapCheckbox->setLayoutDirection(Qt::RightToLeft);
    _loadOpacityMapCheckbox->setText("Load opacity map from file");

    _loadDataBoundsCheckbox = new QCheckBox(this);
    _loadDataBoundsCheckbox->setLayoutDirection(Qt::RightToLeft);
    _loadDataBoundsCheckbox->setText("Load data bounds from file");

    int left;
    int right;
    int top;
    int bottom;

    _mainLayout = new QVBoxLayout;

    _hSpacer = new QSpacerItem(1, 1, QSizePolicy::Expanding, QSizePolicy::Fixed);

    _opacityCheckboxLayout = new QHBoxLayout;
    _opacityCheckboxLayout->addWidget(_loadOpacityMapCheckbox);
    _opacityCheckboxLayout->addSpacerItem(_hSpacer);

    _dataBoundsCheckboxLayout = new QHBoxLayout;
    _dataBoundsCheckboxLayout->addWidget(_loadDataBoundsCheckbox);
    _dataBoundsCheckboxLayout->addSpacerItem(_hSpacer);

    _optionLabel = new QLabel("Load options:");

    _mainLayout->addWidget(_optionLabel);
    _mainLayout->addLayout(_opacityCheckboxLayout);
    _mainLayout->addLayout(_dataBoundsCheckboxLayout);
    _mainLayout->addWidget(_fileDialog);

    _fileDialog->layout()->getContentsMargins(&left, &top, &right, &bottom);
    _mainLayout->setContentsMargins(left, top, right * 2, bottom);

    setLayout(_mainLayout);
    show();
=======
    // string varname = _rParams->GetVariableName();
    bool            mainTF = true;
    string          varname = getTFVariableName(mainTF);
    MapperFunction *mf = _rParams->GetMapperFunc(varname);
    assert(mf);
    return mf;
}

MapperFunction *TFWidget::getSecondaryMapperFunction()
{
    string          varname = _rParams->GetColorMapVariableName();
    MapperFunction *mf = _rParams->GetMapperFunc(varname);
    assert(mf);
    return mf;
}

string TFWidget::getTFVariableName(bool mainTF = true)
{
    string varname;

    if (mainTF == true) {
        if (_flags & COLORMAP_VAR_IS_IN_TF2) {
            varname = _rParams->GetVariableName();
        } else {
            varname = _rParams->GetColorMapVariableName();
        }
    } else {
        varname = _rParams->GetColorMapVariableName();
    }

    return varname;
>>>>>>> 0185343e
}<|MERGE_RESOLUTION|>--- conflicted
+++ resolved
@@ -51,15 +51,10 @@
 
     _myRGB[0] = _myRGB[1] = _myRGB[2] = 1.f;
 
-<<<<<<< HEAD
     _loadTFDialog = new LoadTFDialog(this);
 
-    _minCombo = new Combo(minRangeEdit, minRangeSlider);
-    _maxCombo = new Combo(maxRangeEdit, maxRangeSlider);
-=======
     _minCombo = new Combo(_minRangeEdit, _minRangeSlider);
     _maxCombo = new Combo(_maxRangeEdit, _maxRangeSlider);
->>>>>>> 0185343e
     _rangeCombo = new RangeCombo(_minCombo, _maxCombo);
 
     _secondaryMinSliderEdit->SetLabel(QString::fromAscii("Min"));
@@ -169,6 +164,8 @@
 
 void TFWidget::fileLoadTF(string varname, const char *startPath, bool savePath)
 {
+    _loadTFDialog->show();
+
     QString s = QFileDialog::getOpenFileName(0, "Choose a transfer function file to open", startPath, "Vapor 3 Transfer Functions (*.tf3)");
 
     // Null string indicates nothing selected
@@ -886,11 +883,37 @@
 
 MapperFunction *TFWidget::getMainMapperFunction()
 {
-<<<<<<< HEAD
-    string          varname = getCurrentVarName();
-    MapperFunction *tf = _rParams->GetMapperFunc(varname);
-    assert(tf);
-    return tf;
+    // string varname = _rParams->GetVariableName();
+    bool            mainTF = true;
+    string          varname = getTFVariableName(mainTF);
+    MapperFunction *mf = _rParams->GetMapperFunc(varname);
+    assert(mf);
+    return mf;
+}
+
+MapperFunction *TFWidget::getSecondaryMapperFunction()
+{
+    string          varname = _rParams->GetColorMapVariableName();
+    MapperFunction *mf = _rParams->GetMapperFunc(varname);
+    assert(mf);
+    return mf;
+}
+
+string TFWidget::getTFVariableName(bool mainTF = true)
+{
+    string varname;
+
+    if (mainTF == true) {
+        if (_flags & COLORMAP_VAR_IS_IN_TF2) {
+            varname = _rParams->GetVariableName();
+        } else {
+            varname = _rParams->GetColorMapVariableName();
+        }
+    } else {
+        varname = _rParams->GetColorMapVariableName();
+    }
+
+    return varname;
 }
 
 TFWidget::LoadTFDialog::LoadTFDialog(QWidget *parent) : QDialog(parent)
@@ -987,7 +1010,7 @@
     _checkboxFrame = new QFrame;
     _checkboxFrame->setLayout(_checkboxLayout);
     _loadOptionContainer = new QTabWidget(this);
-    _loadOptionContainer->addTab(_checkboxFrame, "Load File Options");
+    _loadOptionContainer->addTab(_checkboxFrame, "Options");
 
     _fileDialog = new QFileDialog(this);
     _fileDialog->setWindowFlags(_fileDialog->windowFlags() & ~Qt::Dialog);
@@ -1007,7 +1030,6 @@
 
     setLayout(_mainLayout);
     adjustSize();
-    show();
 }
 
 void TFWidget::LoadTFDialog::topRight(QWidget *parent)
@@ -1051,7 +1073,6 @@
     _mainLayout->setContentsMargins(left, top, right * 2, bottom);
 
     setLayout(_mainLayout);
-    show();
 }
 
 void TFWidget::LoadTFDialog::topMiddle(QWidget *parent)
@@ -1093,7 +1114,6 @@
     _mainLayout->setContentsMargins(left, top, right * 2, bottom);
 
     setLayout(_mainLayout);
-    show();
 }
 
 void TFWidget::LoadTFDialog::topLeft(QWidget *parent)
@@ -1137,38 +1157,4 @@
     _mainLayout->setContentsMargins(left, top, right * 2, bottom);
 
     setLayout(_mainLayout);
-    show();
-=======
-    // string varname = _rParams->GetVariableName();
-    bool            mainTF = true;
-    string          varname = getTFVariableName(mainTF);
-    MapperFunction *mf = _rParams->GetMapperFunc(varname);
-    assert(mf);
-    return mf;
-}
-
-MapperFunction *TFWidget::getSecondaryMapperFunction()
-{
-    string          varname = _rParams->GetColorMapVariableName();
-    MapperFunction *mf = _rParams->GetMapperFunc(varname);
-    assert(mf);
-    return mf;
-}
-
-string TFWidget::getTFVariableName(bool mainTF = true)
-{
-    string varname;
-
-    if (mainTF == true) {
-        if (_flags & COLORMAP_VAR_IS_IN_TF2) {
-            varname = _rParams->GetVariableName();
-        } else {
-            varname = _rParams->GetColorMapVariableName();
-        }
-    } else {
-        varname = _rParams->GetColorMapVariableName();
-    }
-
-    return varname;
->>>>>>> 0185343e
 }