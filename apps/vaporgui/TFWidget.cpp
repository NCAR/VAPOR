--- conflicted
+++ resolved
@@ -1315,10 +1315,6 @@
     }
 
     _fileDialog->selectFile( path + "//" + file );
-<<<<<<< HEAD
-    cout << path.toStdString() << endl;
-=======
->>>>>>> 59f85c0d
 }
 
 void LoadTFDialog::buttonDoubleClicked() {
