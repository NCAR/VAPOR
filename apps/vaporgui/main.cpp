--- conflicted
+++ resolved
@@ -149,13 +149,8 @@
     //
     setlocale(LC_ALL, "C");
 
-<<<<<<< HEAD
-// For Mac and Linux, set the PYTHONHOME
-// PYTHON
-=======
 // For Mac and Linux, set the PYTHONHOME in this app
 #if PRE_PYTHON_API_REFACTOR
->>>>>>> 7fdbcf3f
 #ifndef WIN32
     const char *s = getenv("PYTHONHOME");
     string      phome = s ? s : "";
