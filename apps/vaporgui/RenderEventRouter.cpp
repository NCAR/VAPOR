--- conflicted
+++ resolved
@@ -88,13 +88,9 @@
 
 
 void RenderEventRouter::setEditorDirty() {
-<<<<<<< HEAD
+#ifndef WIN32
 //	#warning What is this? I had to delete the code here and it didn't match the doxygen
-=======
-#ifndef WIN32
-	#warning What is this? I had to delete the code here and it didn't match the doxygen
 #endif
->>>>>>> b426957e
 }
 
 
