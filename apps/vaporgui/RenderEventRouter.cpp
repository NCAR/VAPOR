//														
//		     Copyright (C)  2017
//     University Corporation for Atmospheric Research
//		     All Rights Reserved					
//							
//////////////////////////////////////////////////////////////////////////
//
//	File:		RenderEventRouter.cpp
//
//	Author:		John Clyne
//			National Center for Atmospheric Research
//			PO 3000, Boulder, Colorado
//
//	Date:		January 2017
//
//	Description:	Implements the (pure virtual) RenderEventRouter class.
//		This class supports routing messages from the gui to the params
//
#ifdef WIN32
//Annoying unreferenced formal parameter warning
#pragma warning( disable : 4100 )
#endif


#include <QFileDialog>
#include <vapor/GetAppPath.h>
#include <vapor/DataMgrUtils.h>
#include "MessageReporter.h"
#include "MappingFrame.h"
#include "RenderEventRouter.h"

using namespace VAPoR;


RenderParams *RenderEventRouter::GetActiveParams() const {
    assert(! _instName.empty());

    ParamsMgr *paramsMgr = _controlExec->GetParamsMgr();
 
	string winName, dataSetName, paramsType;
	bool status = paramsMgr->RenderParamsLookup(
		_instName, winName, dataSetName, paramsType
	);
	assert(status);

	string renderType = RendererFactory::Instance()->
        GetRenderClassFromParamsClass(paramsType);

    return(_controlExec->GetRenderParams(
		winName, dataSetName, renderType, _instName
	));
}

DataMgr *RenderEventRouter::GetActiveDataMgr() const {
    assert(! _instName.empty());

    ParamsMgr *paramsMgr = _controlExec->GetParamsMgr();

	string winName, dataSetName, paramsType;

	bool status = paramsMgr->RenderParamsLookup(
		_instName, winName, dataSetName, paramsType
	);
	assert(status);

	DataStatus *dataStatus = _controlExec->getDataStatus();
	DataMgr *dataMgr = dataStatus->GetDataMgr(dataSetName);
	assert(dataMgr);

	return(dataMgr);
}

//
// Obtain the current valid histogram.  if mustGet is false, don't build a 
// new one.
// Boolean flag is only used by isoeventrouter version
//
/*Histo* RenderEventRouter::GetHistogram(bool mustGet, bool) {
	RenderParams *rParams = GetActiveParams();
	
	if (_currentHistogram && !mustGet) return _currentHistogram;
	if (!mustGet) return 0;
	string varname = rParams->GetVariableName();
	MapperFunction* mapFunc = rParams->MakeMapperFunc(varname);
	if (!mapFunc) return 0;
	if (_currentHistogram) delete _currentHistogram;

	_currentHistogram = new Histo(256,mapFunc->getMinMapValue(),mapFunc->getMaxMapValue());
	RefreshHistogram();
<<<<<<< HEAD
	return _currentHistogram;
}
=======
	return m_currentHistogram;
}*/
>>>>>>> 050ab1f8

void RenderEventRouter::RefreshHistogram(){
	RenderParams *rParams = GetActiveParams();
	size_t timeStep = GetCurrentTimeStep();
	string varname = rParams->GetVariableName();
	if (varname.empty()) return;

	float minRange = rParams->MakeMapperFunc(varname)->getMinMapValue();
	float maxRange = rParams->MakeMapperFunc(varname)->getMaxMapValue();
<<<<<<< HEAD
	if (!_currentHistogram)
		_currentHistogram = new Histo(256, minRange, maxRange);
	else _currentHistogram->reset(256,minRange,maxRange);
=======
	if (!m_currentHistogram)
		m_currentHistogram = new Histo(256, minRange, maxRange);
	else m_currentHistogram->reset(256,minRange,maxRange);

>>>>>>> 050ab1f8
	StructuredGrid* histoGrid;
	int actualRefLevel = rParams->GetRefinementLevel();
	int lod = rParams->GetCompressionLevel();
	vector<double> minExts, maxExts;
	rParams->GetBox()->GetExtents(minExts, maxExts);

	DataMgr *dataMgr = GetActiveDataMgr(); 
	int rc = DataMgrUtils::GetGrids(
		dataMgr, timeStep, varname, minExts, maxExts, true,
		&actualRefLevel, &lod, &histoGrid
	);

	if(rc) return;
	histoGrid->SetInterpolationOrder(0);	
	float v;
	StructuredGrid *rg_const = (StructuredGrid *) histoGrid;   
	StructuredGrid::Iterator itr;
	
	for (itr = rg_const->begin(); itr!=rg_const->end(); ++itr) {
		v = *itr;
		if (v == histoGrid->GetMissingValue()) continue;
		_currentHistogram->addToBin(v);
	}
	
	delete histoGrid;
}

// Calculate histogram for a planar slice of data, such as in
// the probe or the isolines.
//
void RenderEventRouter::CalcSliceHistogram(int ts, Histo* histo){
#ifdef	DEAD

#ifdef	DEAD
	if (rParams->doBypass(ts)) return;
#endif

	int actualRefLevel = rParams->GetRefinementLevel();
	int lod = rParams->GetCompressionLevel();
	vector<double> minExts, maxExts;
	_dataStatus->GetExtents((size_t)ts,minExts, maxExts);
	StructuredGrid* probeGrid;
	vector<string>varnames;
	varnames.push_back(rParams->GetVariableName());
	double extents[6];
	
	rParams->GetBox()->calcContainingBoxExtents(extents,true);

	for (int i = 0; i<3; i++){
		extents[i] += minExts[i];
		extents[i+3] += minExts[i];
	}

#ifdef	DEAD
	DataMgr *dataMgr = GetActiveDataMgr(); 
	int rc = DataMgrUtils::GetGrids(
		dataMgr, ts, varnames, minExts, maxExts, true,
		&actualRefLevel, &lod, &histoGrid
	int rc = Renderer::getGrids(_dataMgr, ts, varnames, extents, &actualRefLevel, &lod, &probeGrid);
#endif
	

	
	if(rc<0){
		return;
	}
	
	probeGrid->SetInterpolationOrder(0);

	double transformMatrix[12];
	//Set up to transform from probe into volume:
	rParams->GetBox()->buildLocalCoordTransform(transformMatrix, 0., -1);

	//Get the data dimensions (at this resolution):
	size_t dataSize[3];
	//Start by initializing extents
	
	probeGrid->GetDimensions(dataSize);

	const double* fullSizes = _dataStatus->getFullSizes();
	//Now calculate the histogram
	//
	//For each voxel, map it into the volume.
	//We first map the coords in the probe to the volume.  
	//Then we map the volume into the region provided by dataMgr
	
	double probeCoord[3];
	double dataCoord[3];
	
	float extExtents[6]; //Extend extents 1/2 voxel on each side so no bdry issues.
	for (int i = 0; i<3; i++){
		float mid = (fullSizes[i])*0.5;
		float halfExtendedSize = fullSizes[i]*0.5*(1.f+dataSize[i])/(float)(dataSize[i]);
		extExtents[i] = mid - halfExtendedSize;
		extExtents[i+3] = mid + halfExtendedSize;
	}
	
	// To determine the grid resolution to histogram, find out the change
	// in grid coordinate along each edge of the probe box.  Map each corner of the box to grid coordinates at current refinement level:
	// First map them to user coordinates, then convert these user coordinates to grid coordinates.

	//icor will contain the integer coordinates of each of the 8 corners of the probe box.
	int icor[8][3];
	for (int cornum = 0; cornum < 8; cornum++){
		// coords relative to (-1,1)
		probeCoord[2] = -1.f + 2.f*(float)(cornum/4);
		probeCoord[1] = -1.f + 2.f*(float)((cornum/2)%2);
		probeCoord[0] = -1.f + 2.f*(float)(cornum%2);
		//Then transform to values in data 
		vtransform(probeCoord, transformMatrix, dataCoord);
		//Then get array coords.
		// icor[k][dir] indicates the integer (data grid) coordinate of corner k along data grid axis dir
		for (int i = 0; i<3; i++){
			icor[cornum][i] = (size_t) (0.5f+(float)dataSize[i]*dataCoord[i]/fullSizes[i]);
		}
	}
	//Find the resolution along each axis of the probe
	//for each probe axis direction,  find the difference of each of the integer coordinates of the probe, across the probe in that direction.
	//Because the data is layered, try all 4 edges for each direction.  The various edges are identified by cornum increasing by 4,1,or 2 starting at
	//(0,1,2,3), (0,2,4,6), (0,1,4,5)
	// Once the fastest varying coordinate is known, subdivide that axis to match the resolution of that coordinate.
	// difference of a coordinate across a probe-axis direction is determined by the change in data-grid coordinates going from one face to the
	// opposite face of the probe.

	int gridRes[3] = {0,0,0};
	int difmax = -1;
	for (int dir = 0; dir<3;dir++){
		
		//four differences in the data-grid z direction, for data grid coordinate dir
		difmax = Max(difmax, abs(icor[0][dir]-icor[4][dir]));
		difmax = Max(difmax, abs(icor[1][dir]-icor[5][dir]));
		difmax = Max(difmax, abs(icor[2][dir]-icor[6][dir]));
		difmax = Max(difmax, abs(icor[3][dir]-icor[7][dir]));

	}
	gridRes[2] = difmax+1;
	difmax = -1;
	for (int dir = 0; dir<3;dir++){
		//four differences in the data-grid y direction
		difmax = Max(difmax, abs(icor[0][dir]-icor[2][dir]));
		difmax = Max(difmax, abs(icor[1][dir]-icor[3][dir]));
		difmax = Max(difmax, abs(icor[4][dir]-icor[6][dir]));
		difmax = Max(difmax, abs(icor[5][dir]-icor[7][dir]));
	}
	gridRes[1] = difmax+1;
	difmax = -1;
	for (int dir = 0; dir<3;dir++){
		//four differences in the data-grid x direction
		difmax = Max(difmax, abs(icor[0][dir]-icor[1][dir]));
		difmax = Max(difmax, abs(icor[2][dir]-icor[3][dir]));
		difmax = Max(difmax, abs(icor[4][dir]-icor[5][dir]));
		difmax = Max(difmax, abs(icor[6][dir]-icor[7][dir]));
	}
	gridRes[0] = difmax+1;
		
	//Now gridRes represents the number of samples to take in each direction across the probe
	//Use the region reader to calculate coordinates in volume

	//Loop over pixels in texture.  Pixel centers map to edges of probe
	for (int iz = 0; iz < gridRes[2]; iz++){
		if (gridRes[2] == 1) probeCoord[2] = 0.;
		else probeCoord[2] = -1. + 2.*iz/(float)(gridRes[2]-1);
		for (int iy = 0; iy < gridRes[1]; iy++){
			//Map iy to a value between -1 and 1
			if (gridRes[1] == 1) probeCoord[1] = 0.f; 
			else probeCoord[1] = -1.f + 2.f*(float)iy/(float)(gridRes[1]-1);
			for (int ix = 0; ix < gridRes[0]; ix++){
				if (gridRes[0] == 1) probeCoord[0] = 0.5f;
				else probeCoord[0] = -1.f + 2.f*(float)ix/(float)(gridRes[0]-1);
				vtransform(probeCoord, transformMatrix, dataCoord);
				//find the coords that the texture maps to
				//probeCoord is the coord in the probe, dataCoord is in data volume 
				bool dataOK = true;
				for (int i = 0; i< 3; i++){
					if (dataCoord[i] < extExtents[i] || dataCoord[i] > extExtents[i+3]) dataOK = false;
					dataCoord[i] += minExts[i]; //Convert to user coordinates.
				}
				float varVal;
				if(dataOK) { //find the coordinate in the data array
				
					varVal = probeGrid->GetValue(dataCoord[0],dataCoord[1],dataCoord[2]);
					if (varVal == probeGrid->GetMissingValue()) dataOK = false;
				}
				if (dataOK) {				
					// Add this sample to the histogram
					histo->addToBin(varVal);
				}
				// otherwise ignore this sample...
			}//End loop over ix
		}//End loop over iy
	}//End loop over iz;
	
	_dataMgr->UnlockGrid(probeGrid);
	delete probeGrid;
#endif
}

void RenderEventRouter::setEditorDirty() {
	RenderParams *rParams = GetActiveParams();
	
	MappingFrame *mp = getMappingFrame();
	if (!mp) return;

<<<<<<< HEAD
	//mp->updateTab();
	mp->Update(GetActiveDataMgr(), rParams);

#ifdef	DEAD
	if(rParams->GetMapperFunc())p->GetMapperFunc()->setParams(p);
    getMappingFrame()->setMapperFunction(p->GetMapperFunc());
	if (getColorbarFrame()) getColorbarFrame()->setParams(p);
    getMappingFrame()->updateParams();
	if (_dataStatus->getNumActiveVariables()){
		const std::string& varname = p->GetVariableName();
		getMappingFrame()->setVariableName(varname);
	} else {
		getMappingFrame()->setVariableName("N/A");
	}
	getMappingFrame()->update();
#endif
=======
	mp->Update(_controlExec->GetDataMgr(), 
		_controlExec->GetParamsMgr(),
		rParams);
>>>>>>> 050ab1f8
}


#ifdef	DEAD
float RenderEventRouter::CalcCurrentValue(const double point[3] ){
	RenderParams *rParams = GetActiveParams();
	
	if (!rParams->IsEnabled()) return 0.f;
	
	size_t timeStep = GetCurrentTimeStep();

#ifdef	DEAD
	if (rParams->doBypass(timeStep)) return _OUT_OF_BOUNDS;
#endif
	
	vector <double> minExts, maxExts;
	for (int i = 0; i<3; i++){
		minExts.push_back(point[i]);
		maxExts.push_back(point[i]);
	}

	string varname = rParams->GetVariableName();
	if (varname.empty()) return(0.0);

	vector<string> varnames;
	varnames.push_back(varname);

	StructuredGrid* grid;
	//Get the data dimensions (at current resolution):
	
	int numRefinements = rParams->GetRefinementLevel();
	int lod = rParams->GetCompressionLevel();

	DataStatus *dataStatus = _controlExec->getDataStatus();
	int rc = dataStatus->getGrids(
		timeStep, varnames, minExts, maxExts, 
		&numRefinements, &lod, &grid
	);
	
#ifdef	DEAD
	if (rc<0) return _OUT_OF_BOUNDS;
#endif
	float varVal = (grid)->GetValue(point[0],point[1],point[2]);
	
	delete grid;
	return varVal;
}
#endif

void RenderEventRouter::updateTab(){
	if (_instName.empty()) return;

	RenderParams *rParams = GetActiveParams();

	//If the Params is not valid do not proceed.
	if (!rParams) return;

	DataMgr *dataMgr = GetActiveDataMgr();
	if (!dataMgr) return;


	EventRouter::updateTab();
}

#ifdef DEAD
void RenderEventRouter::fileSaveTF() {
	RenderParams *rParams = GetActiveParams();

	//Launch a file save dialog, open resulting file
	GUIStateParams *p = GetStateParams();
	string path = p->GetCurrentTFPath();

    QString s = QFileDialog::getSaveFileName(0,
        	"Choose a filename to save the transfer function",
			path.c_str(), "Vapor 3 Transfer Functions (*.tf3)"
	);
	//Did the user cancel?
	if (s.length()== 0) return;
	//Force the name to end with .tf3
	if (!s.endsWith(".tf3")){
		s += ".tf3";
	}
	
	string varname = rParams->GetVariableName();

	TransferFunction *tf = rParams->GetTransferFunc(varname);
	if (! tf) {
		tf = rParams->MakeTransferFunc(varname);
		assert(tf);
	}

	int rc = tf->SaveToFile(s.toStdString());
	if (rc<0) {
		QString str("Failed to write output file: \n");
		str += s;
		MessageReporter::errorMsg((const char*)str.toAscii());
		return;
	}
}

void RenderEventRouter::loadInstalledTF(string varname){

	//Get the path from the environment:
	vector <string> paths;
	paths.push_back("palettes");
	string palettes = GetAppPath("VAPOR", "share", paths);

	QString installPath = palettes.c_str();
	fileLoadTF(varname, (const char*) installPath.toAscii(),false);
}

void RenderEventRouter::loadTF(string varname){

	//Ignore TF's in session, for now.

	GUIStateParams *p = GetStateParams();
	string path = p->GetCurrentTFPath();
	
	fileLoadTF(varname, p->GetCurrentTFPath().c_str(),true);
}

void RenderEventRouter::fileLoadTF(
	string varname, const char* startPath, bool savePath
) {
	RenderParams *rParams = GetActiveParams();
	
	//Open a file load dialog
    QString s = QFileDialog::getOpenFileName(0,
                    "Choose a transfer function file to open",
                    startPath,
                    "Vapor 3 Transfer Functions (*.tf3)");
	//Null string indicates nothing selected.
	if (s.length() == 0) return;
	//Force the name to end with .tf3
	if (!s.endsWith(".tf3")){
		s += ".tf3";
	}
	
	//Start the history save:
	confirmText();
	TransferFunction *tf = rParams->GetTransferFunc(varname);
	if (! tf) {
		tf = rParams->MakeTransferFunc(varname);
		assert(tf);
	}

	int rc = tf->LoadFromFile(s.toStdString());
	if (rc < 0) {
		QString str("Error loading transfer function. /nFailed to convert input file: \n ");
		str += s;
		MessageReporter::errorMsg((const char*)str.toAscii());
	}
	
#ifdef	DEAD
	//Remember the path to the file:
	if(savePath) PathParams::SetCurrentTFPath(s.toStdString());
	setEditorDirty(rParams);
#endif
}
#endif<|MERGE_RESOLUTION|>--- conflicted
+++ resolved
@@ -70,75 +70,6 @@
 	return(dataMgr);
 }
 
-//
-// Obtain the current valid histogram.  if mustGet is false, don't build a 
-// new one.
-// Boolean flag is only used by isoeventrouter version
-//
-/*Histo* RenderEventRouter::GetHistogram(bool mustGet, bool) {
-	RenderParams *rParams = GetActiveParams();
-	
-	if (_currentHistogram && !mustGet) return _currentHistogram;
-	if (!mustGet) return 0;
-	string varname = rParams->GetVariableName();
-	MapperFunction* mapFunc = rParams->MakeMapperFunc(varname);
-	if (!mapFunc) return 0;
-	if (_currentHistogram) delete _currentHistogram;
-
-	_currentHistogram = new Histo(256,mapFunc->getMinMapValue(),mapFunc->getMaxMapValue());
-	RefreshHistogram();
-<<<<<<< HEAD
-	return _currentHistogram;
-}
-=======
-	return m_currentHistogram;
-}*/
->>>>>>> 050ab1f8
-
-void RenderEventRouter::RefreshHistogram(){
-	RenderParams *rParams = GetActiveParams();
-	size_t timeStep = GetCurrentTimeStep();
-	string varname = rParams->GetVariableName();
-	if (varname.empty()) return;
-
-	float minRange = rParams->MakeMapperFunc(varname)->getMinMapValue();
-	float maxRange = rParams->MakeMapperFunc(varname)->getMaxMapValue();
-<<<<<<< HEAD
-	if (!_currentHistogram)
-		_currentHistogram = new Histo(256, minRange, maxRange);
-	else _currentHistogram->reset(256,minRange,maxRange);
-=======
-	if (!m_currentHistogram)
-		m_currentHistogram = new Histo(256, minRange, maxRange);
-	else m_currentHistogram->reset(256,minRange,maxRange);
-
->>>>>>> 050ab1f8
-	StructuredGrid* histoGrid;
-	int actualRefLevel = rParams->GetRefinementLevel();
-	int lod = rParams->GetCompressionLevel();
-	vector<double> minExts, maxExts;
-	rParams->GetBox()->GetExtents(minExts, maxExts);
-
-	DataMgr *dataMgr = GetActiveDataMgr(); 
-	int rc = DataMgrUtils::GetGrids(
-		dataMgr, timeStep, varname, minExts, maxExts, true,
-		&actualRefLevel, &lod, &histoGrid
-	);
-
-	if(rc) return;
-	histoGrid->SetInterpolationOrder(0);	
-	float v;
-	StructuredGrid *rg_const = (StructuredGrid *) histoGrid;   
-	StructuredGrid::Iterator itr;
-	
-	for (itr = rg_const->begin(); itr!=rg_const->end(); ++itr) {
-		v = *itr;
-		if (v == histoGrid->GetMissingValue()) continue;
-		_currentHistogram->addToBin(v);
-	}
-	
-	delete histoGrid;
-}
 
 // Calculate histogram for a planar slice of data, such as in
 // the probe or the isolines.
@@ -316,28 +247,9 @@
 	MappingFrame *mp = getMappingFrame();
 	if (!mp) return;
 
-<<<<<<< HEAD
-	//mp->updateTab();
-	mp->Update(GetActiveDataMgr(), rParams);
-
-#ifdef	DEAD
-	if(rParams->GetMapperFunc())p->GetMapperFunc()->setParams(p);
-    getMappingFrame()->setMapperFunction(p->GetMapperFunc());
-	if (getColorbarFrame()) getColorbarFrame()->setParams(p);
-    getMappingFrame()->updateParams();
-	if (_dataStatus->getNumActiveVariables()){
-		const std::string& varname = p->GetVariableName();
-		getMappingFrame()->setVariableName(varname);
-	} else {
-		getMappingFrame()->setVariableName("N/A");
-	}
-	getMappingFrame()->update();
-#endif
-=======
-	mp->Update(_controlExec->GetDataMgr(), 
+	mp->Update(GetActiveDataMgr(),
 		_controlExec->GetParamsMgr(),
 		rParams);
->>>>>>> 050ab1f8
 }
 
 
