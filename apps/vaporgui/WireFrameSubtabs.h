#ifndef WIREFRAMESUBTABS_H
#define WIREFRAMESUBTABS_H

#include "ui_WireFrameAppearanceGUI.h"
#include "ui_WireFrameVariablesGUI.h"
#include "ui_WireFrameGeometryGUI.h"
#include "Flags.h"

namespace VAPoR {
	class ControlExec;
	class RenderParams;
	class ParamsMgr;
	class DataMgr;
}

class WireFrameVariablesSubtab : public QWidget, public Ui_WireFrameVariablesGUI {

	Q_OBJECT

public:
	WireFrameVariablesSubtab(QWidget* parent) {
		setupUi(this);
<<<<<<< HEAD
		_variablesWidget->Reinit((VariablesWidget::DisplayFlags)
			(VariablesWidget::SCALAR | VariablesWidget::HGT),
			(VariablesWidget::DimFlags)
			(VariablesWidget::THREED | VariablesWidget::TWOD)
=======
		_variablesWidget->Reinit(
			(VariableFlags)(SCALAR | HEIGHT),
			(DimFlags)(THREED | TWOD)
>>>>>>> d7eeb686
		);
	}

	void Update(
		VAPoR::DataMgr *dataMgr,
		VAPoR::ParamsMgr *paramsMgr,
		VAPoR::RenderParams *rParams
	) {
		_variablesWidget->Update(dataMgr, paramsMgr, rParams);
	}
};

class WireFrameAppearanceSubtab : public QWidget, public Ui_WireFrameAppearanceGUI {

	Q_OBJECT

public:
	WireFrameAppearanceSubtab(QWidget* parent) {
		setupUi(this);
		_TFWidget->Reinit((TFFlags)(CONSTANT));
	}

	void Update(
		VAPoR::DataMgr *dataMgr,
		VAPoR::ParamsMgr *paramsMgr,
		VAPoR::RenderParams *rParams
	) {
		_TFWidget->Update(dataMgr, paramsMgr, rParams);
		_ColorbarWidget->Update(dataMgr, paramsMgr, rParams);
	}
};

class WireFrameGeometrySubtab : public QWidget, public Ui_WireFrameGeometryGUI {

	Q_OBJECT

public:
	WireFrameGeometrySubtab(QWidget* parent) {
		setupUi(this);
		_geometryWidget->Reinit(
<<<<<<< HEAD
			GeometryWidget::MINMAX,
			GeometryWidget::SCALAR);
=======
			(DimFlags)THREED,
			(GeometryFlags)MINMAX,
			(VariableFlags)SCALAR
		);
>>>>>>> d7eeb686
	}
	
	void Update(
		VAPoR::ParamsMgr *paramsMgr,
		VAPoR::DataMgr *dataMgr,
		VAPoR::RenderParams *rParams
	) {
		_geometryWidget->Update(paramsMgr, dataMgr, rParams);
		_copyRegionWidget->Update(paramsMgr, rParams);
		_transformTable->Update(rParams->GetTransform());
	}


private:

};

#endif //WIREFRAMESUBTABS_H<|MERGE_RESOLUTION|>--- conflicted
+++ resolved
@@ -20,16 +20,9 @@
 public:
 	WireFrameVariablesSubtab(QWidget* parent) {
 		setupUi(this);
-<<<<<<< HEAD
-		_variablesWidget->Reinit((VariablesWidget::DisplayFlags)
-			(VariablesWidget::SCALAR | VariablesWidget::HGT),
-			(VariablesWidget::DimFlags)
-			(VariablesWidget::THREED | VariablesWidget::TWOD)
-=======
 		_variablesWidget->Reinit(
 			(VariableFlags)(SCALAR | HEIGHT),
 			(DimFlags)(THREED | TWOD)
->>>>>>> d7eeb686
 		);
 	}
 
@@ -70,15 +63,10 @@
 	WireFrameGeometrySubtab(QWidget* parent) {
 		setupUi(this);
 		_geometryWidget->Reinit(
-<<<<<<< HEAD
-			GeometryWidget::MINMAX,
-			GeometryWidget::SCALAR);
-=======
 			(DimFlags)THREED,
 			(GeometryFlags)MINMAX,
 			(VariableFlags)SCALAR
 		);
->>>>>>> d7eeb686
 	}
 	
 	void Update(
