#ifndef WIREFRAMESUBTABS_H
#define WIREFRAMESUBTABS_H

#include "ui_WireFrameAppearanceGUI.h"
#include "ui_WireFrameVariablesGUI.h"
#include "ui_WireFrameGeometryGUI.h"
#include "Flags.h"

namespace VAPoR {
class ControlExec;
class RenderParams;
class ParamsMgr;
class DataMgr;
}    // namespace VAPoR

class WireFrameVariablesSubtab : public QWidget, public Ui_WireFrameVariablesGUI {
    Q_OBJECT

public:
    WireFrameVariablesSubtab(QWidget *parent)
    {
        setupUi(this);
<<<<<<< HEAD
        _variablesWidget->Reinit((VariablesWidget::DisplayFlags)(VariablesWidget::SCALAR | VariablesWidget::HGT), (VariablesWidget::DimFlags)(VariablesWidget::THREED | VariablesWidget::TWOD));
=======
        _variablesWidget->Reinit((VariableFlags)(SCALAR | HEIGHT), (DimFlags)(THREED | TWOD));
>>>>>>> fb409ead
    }

    void Update(VAPoR::DataMgr *dataMgr, VAPoR::ParamsMgr *paramsMgr, VAPoR::RenderParams *rParams) { _variablesWidget->Update(dataMgr, paramsMgr, rParams); }
};

class WireFrameAppearanceSubtab : public QWidget, public Ui_WireFrameAppearanceGUI {
    Q_OBJECT

public:
    WireFrameAppearanceSubtab(QWidget *parent)
    {
        setupUi(this);
        _TFWidget->Reinit((TFFlags)(CONSTANT));
    }

    void Update(VAPoR::DataMgr *dataMgr, VAPoR::ParamsMgr *paramsMgr, VAPoR::RenderParams *rParams)
    {
        _TFWidget->Update(dataMgr, paramsMgr, rParams);
        _ColorbarWidget->Update(dataMgr, paramsMgr, rParams);
    }
};

class WireFrameGeometrySubtab : public QWidget, public Ui_WireFrameGeometryGUI {
    Q_OBJECT

public:
    WireFrameGeometrySubtab(QWidget *parent)
    {
        setupUi(this);
<<<<<<< HEAD
        _geometryWidget->Reinit(GeometryWidget::MINMAX, GeometryWidget::SCALAR);
=======
        _geometryWidget->Reinit((DimFlags)THREED, (GeometryFlags)MINMAX, (VariableFlags)SCALAR);
>>>>>>> fb409ead
    }

    void Update(VAPoR::ParamsMgr *paramsMgr, VAPoR::DataMgr *dataMgr, VAPoR::RenderParams *rParams)
    {
        _geometryWidget->Update(paramsMgr, dataMgr, rParams);
        _copyRegionWidget->Update(paramsMgr, rParams);
        _transformTable->Update(rParams->GetTransform());
    }

private:
};

#endif    // WIREFRAMESUBTABS_H<|MERGE_RESOLUTION|>--- conflicted
+++ resolved
@@ -20,11 +20,7 @@
     WireFrameVariablesSubtab(QWidget *parent)
     {
         setupUi(this);
-<<<<<<< HEAD
-        _variablesWidget->Reinit((VariablesWidget::DisplayFlags)(VariablesWidget::SCALAR | VariablesWidget::HGT), (VariablesWidget::DimFlags)(VariablesWidget::THREED | VariablesWidget::TWOD));
-=======
         _variablesWidget->Reinit((VariableFlags)(SCALAR | HEIGHT), (DimFlags)(THREED | TWOD));
->>>>>>> fb409ead
     }
 
     void Update(VAPoR::DataMgr *dataMgr, VAPoR::ParamsMgr *paramsMgr, VAPoR::RenderParams *rParams) { _variablesWidget->Update(dataMgr, paramsMgr, rParams); }
@@ -54,11 +50,7 @@
     WireFrameGeometrySubtab(QWidget *parent)
     {
         setupUi(this);
-<<<<<<< HEAD
-        _geometryWidget->Reinit(GeometryWidget::MINMAX, GeometryWidget::SCALAR);
-=======
         _geometryWidget->Reinit((DimFlags)THREED, (GeometryFlags)MINMAX, (VariableFlags)SCALAR);
->>>>>>> fb409ead
     }
 
     void Update(VAPoR::ParamsMgr *paramsMgr, VAPoR::DataMgr *dataMgr, VAPoR::RenderParams *rParams)
