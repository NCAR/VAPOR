--- conflicted
+++ resolved
@@ -34,7 +34,6 @@
 
 void LeftPanel::Update()
 {
-<<<<<<< HEAD
     GUIStateParams *gsp = _ce->GetParams<GUIStateParams>();
     // Enable the only import panel when no data is loaded
     bool noDatasetLoaded = gsp->GetOpenDataSetNames().empty();
@@ -46,13 +45,11 @@
         for (int tabNum=1; tabNum < count(); tabNum++) setTabEnabled(tabNum, false);
         return;
     }
+    if (_uTabs.empty()) return;
 
     // Otherwise enable and update all tabs
     for (int i = 0; i < count(); ++i) setTabEnabled(i, true);
     setTabEnabled(currentIndex(),true);
-=======
-    if (_uTabs.empty()) return;
->>>>>>> 2e0247de
     _uTabs[currentIndex()]->Update();
 
     if (gsp->GetValueLong(GUIStateParams::DataJustLoadedTag, 0) != 0) {
