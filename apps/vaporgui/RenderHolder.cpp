--- conflicted
+++ resolved
@@ -506,47 +506,27 @@
 
 void RenderHolder::setNameCell(string renderInst, int row)
 {
-<<<<<<< HEAD
-    int rowCount = tableWidget->rowCount();
-    if (row >= rowCount) {
-        // tableWidget->setRowCount(rowCount+1);
-    }
-
-    QTableWidgetItem *item = new QTableWidgetItem(renderInst.c_str());
-    item->setFlags(item->flags() ^ Qt::ItemIsEditable);
-    item->setTextAlignment(Qt::AlignCenter);
-    // tableWidget->setItem(row, 0, item);
-=======
     QTableWidgetItem *item = new QTableWidgetItem(renderInst.c_str());
     item->setFlags(item->flags() ^ Qt::ItemIsEditable);
     item->setTextAlignment(Qt::AlignCenter);
     tableWidget->setItem(row, 0, item);
 }
->>>>>>> 76359eb9
 
 void RenderHolder::setTypeCell(string renderClass, int row)
 {
     QTableWidgetItem *item = new QTableWidgetItem(renderClass.c_str());
     item->setFlags(item->flags() ^ Qt::ItemIsEditable);
     item->setTextAlignment(Qt::AlignCenter);
-<<<<<<< HEAD
-    // tableWidget->setItem(row, 1, item);
-=======
     tableWidget->setItem(row, 1, item);
 }
->>>>>>> 76359eb9
 
 void RenderHolder::setDataSetCell(string dataSetName, int row)
 {
     QTableWidgetItem *item = new QTableWidgetItem(dataSetName.c_str());
     item->setFlags(item->flags() ^ Qt::ItemIsEditable);
     item->setTextAlignment(Qt::AlignCenter);
-<<<<<<< HEAD
-    // tableWidget->setItem(row, 2, item);
-=======
     tableWidget->setItem(row, 2, item);
 }
->>>>>>> 76359eb9
 
 void RenderHolder::setCheckboxCell(int row, bool enabled)
 {
@@ -561,12 +541,8 @@
     cbWidget->setProperty("row", row);
     cbWidget->setLayout(cbLayout);
 
-<<<<<<< HEAD
-    // tableWidget->setCellWidget(row,3,cbWidget);
-
-=======
     tableWidget->setCellWidget(row, 3, cbWidget);
->>>>>>> 76359eb9
+
     if (enabled) {
         checkBox->setCheckState(Qt::Checked);
     } else {
