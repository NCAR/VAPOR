
//															*
//			 Copyright (C)  2014										*
//	 University Corporation for Atmospheric Research					*
//			 All Rights Reserved										*
//															*
//************************************************************************/
//
//	File:		RenderHolder.cpp
//
//	Author:		Alan Norton
//			National Center for Atmospheric Research
//			PO 3000, Boulder, Colorado
//
//	Date:		October 2014
//
//	Description:	Implements the RenderHolder class

#include <cassert>
#include <qcombobox.h>
#include <QStringList>
#include <QTableWidget>
#include <QCheckBox>
#include <qpushbutton.h>
#include <sstream>
#include <vapor/ControlExecutive.h>
#include <vapor/ParamsMgr.h>
#include "qdialog.h"
#include "ui_NewRendererDialog.h"
#include "VizSelectCombo.h"
#include "ErrorReporter.h"
#include "RenderEventRouter.h"
#include "RenderHolder.h"
#include <vapor/GetAppPath.h>

using namespace VAPoR;

namespace {
const string DuplicateInStr = "Duplicate in:";
};

const std::string NewRendererDialog::barbDescription = "Displays an "
                                                       "array of arrows with the users domain, with custom dimensions that are "
                                                       "defined by the user in the X, Y, and Z axes.  The arrows represent a vector "
                                                       "whos direction is determined by up to three user-defined variables.\n\nBarbs "
                                                       "can have a constant color applied to them, or they may be colored according "
                                                       "to an additional user-defined variable.\n\n [hyperlink to online doc]";

const std::string NewRendererDialog::contourDescription = "Displays "
                                                          "a series of user defined contours along a two dimensional plane within the "
                                                          "user's domain.\n\nContours may hae constant coloration, or may be colored "
                                                          "according to a secondary variable.\n\nContours may be displaced by a height "
                                                          "variable.\n\n [hyperlink to online doc]";

const std::string NewRendererDialog::imageDescription = "Displays a "
                                                        "georeferenced image that is automatically reprojected and fit to the user's"
                                                        "data, as long as the data contains georeference metadata.  The image "
                                                        "renderer may be offset by a height variable to show bathymetry or mountainous"
                                                        " terrain.\n\n [hyperlink to online doc]";

const std::string NewRendererDialog::twoDDataDescription = "Displays "
                                                           "the user's 2D data variables along the plane described by the source data "
                                                           "file.\n\nThese 2D variables may be offset by a height variable.\n\n"
                                                           "[hyperlink to online doc]";

CBWidget::CBWidget(QWidget *parent, QString text) : QWidget(parent), QTableWidgetItem(text){};

NewRendererDialog::NewRendererDialog(QWidget *parent, ControlExec *controlExec) : QDialog(parent), Ui_NewRendererDialog()
{
    setupUi(this);

    rendererNameEdit->setValidator(new QRegExpValidator(QRegExp("[a-zA-Z0-9_]{1,64}")));
    dataMgrCombo->clear();

    initializeImages();
    initializeDataSources(controlExec);

    connect(barbButton, SIGNAL(toggled(bool)), this, SLOT(barbChecked(bool)));
    connect(contourButton, SIGNAL(toggled(bool)), this, SLOT(contourChecked(bool)));
    connect(imageButton, SIGNAL(toggled(bool)), this, SLOT(imageChecked(bool)));
    connect(twoDDataButton, SIGNAL(toggled(bool)), this, SLOT(twoDDataChecked(bool)));
};

void NewRendererDialog::initializeDataSources(ControlExec *ce)
{
    ParamsMgr *    paramsMgr = ce->GetParamsMgr();
    vector<string> dataSetNames = paramsMgr->GetDataMgrNames();

    dataMgrCombo->clear();
    for (int i = 0; i < dataSetNames.size(); i++) { dataMgrCombo->addItem(QString::fromStdString(dataSetNames[i])); }
}

void NewRendererDialog::initializeImages()
{
    setUpImage("Barbs.png", bigDisplay);
    titleLabel->setText("\nBarb Renderer");
    descriptionLabel->setText(QString::fromStdString(barbDescription));
    _selectedRenderer = "Barb";

    setUpImage("Barbs_small.png", barbLabel);
    setUpImage("Contours_small.png", contourLabel);
    setUpImage("Image_small.png", imageLabel);
    setUpImage("TwoDData_small.png", twoDDataLabel);
}

void NewRendererDialog::setUpImage(std::string imageName, QLabel *label)
{
    std::vector<std::string> imagePath = std::vector<std::string>();
    imagePath.push_back("Images");
    imagePath.push_back(imageName);
    QPixmap thumbnail(GetAppPath("VAPOR", "share", imagePath).c_str());
    label->setPixmap(thumbnail);
}

void NewRendererDialog::barbChecked(bool state)
{
    uncheckAllButtons();
    barbButton->blockSignals(true);
    barbButton->setChecked(true);
    barbButton->blockSignals(false);
    setUpImage("Barbs.png", bigDisplay);
    titleLabel->setText("\nBarb Renderer");
    descriptionLabel->setText(QString::fromStdString(barbDescription));
    _selectedRenderer = "Barb";
}

void NewRendererDialog::contourChecked(bool state)
{
    uncheckAllButtons();
    contourButton->blockSignals(true);
    contourButton->setChecked(true);
    contourButton->blockSignals(false);
    setUpImage("Contours.png", bigDisplay);
    titleLabel->setText("\nContour Renderer");
    descriptionLabel->setText(QString::fromStdString(contourDescription));
    _selectedRenderer = "Contour";
}

void NewRendererDialog::imageChecked(bool state)
{
    uncheckAllButtons();
    imageButton->blockSignals(true);
    imageButton->setChecked(true);
    imageButton->blockSignals(false);
    setUpImage("Image.png", bigDisplay);
    titleLabel->setText("\nImage Renderer");
    descriptionLabel->setText(QString::fromStdString(imageDescription));
    _selectedRenderer = "Image";
}

void NewRendererDialog::twoDDataChecked(bool state)
{
    uncheckAllButtons();
    twoDDataButton->blockSignals(true);
    twoDDataButton->setChecked(true);
    twoDDataButton->blockSignals(false);
    setUpImage("TwoDData.png", bigDisplay);
    titleLabel->setText("\nTwoDData Renderer");
    descriptionLabel->setText(QString::fromStdString(twoDDataDescription));
    _selectedRenderer = "TwoDData";
}

void NewRendererDialog::uncheckAllButtons()
{
    barbButton->blockSignals(true);
    contourButton->blockSignals(true);
    imageButton->blockSignals(true);
    twoDDataButton->blockSignals(true);

    barbButton->setChecked(false);
    contourButton->setChecked(false);
    imageButton->setChecked(false);
    twoDDataButton->setChecked(false);

    barbButton->blockSignals(false);
    contourButton->blockSignals(false);
    imageButton->blockSignals(false);
    twoDDataButton->blockSignals(false);
}

RenderHolder::RenderHolder(QWidget *parent, ControlExec *ce) : QWidget(parent), Ui_RenderSelector()
{
    setupUi(this);
    _controlExec = ce;

<<<<<<< HEAD
    // tableWidget->setColumnCount(4);
    //	QStringList headerText;
    //	headerText << " Name " << " Type " << " Data Set " << "Enabled";
    // tableWidget->setHorizontalHeaderLabels(headerText);
    // tableWidget->verticalHeader()->hide();
    // tableWidget->setSelectionMode(QAbstractItemView::SingleSelection);
    // tableWidget->setSelectionBehavior(QAbstractItemView::SelectRows);
    // tableWidget->setFocusPolicy(Qt::ClickFocus);

    // tableWidget->horizontalHeader()->setDefaultAlignment(Qt::AlignHCenter);
    // tableWidget->setHorizontalScrollBarPolicy(Qt::ScrollBarAlwaysOff);
    // tableWidget->setVerticalScrollBarPolicy(Qt::ScrollBarAlwaysOn);

    _vaporTable = new VaporTable(tableWidget, false, true);
=======
    //_newerRendererDialog = new NewerRendererDialog(this, _controlExec);
    _newRendererDialog = new NewRendererDialog(this, ce);

    tableWidget->setColumnCount(4);
    QStringList headerText;
    headerText << " Name "
               << " Type "
               << " Data Set "
               << "Enabled";
    tableWidget->setHorizontalHeaderLabels(headerText);
    tableWidget->verticalHeader()->hide();
    tableWidget->setSelectionMode(QAbstractItemView::SingleSelection);
    tableWidget->setSelectionBehavior(QAbstractItemView::SelectRows);
    tableWidget->setFocusPolicy(Qt::ClickFocus);

    tableWidget->horizontalHeader()->setDefaultAlignment(Qt::AlignHCenter);
    tableWidget->setHorizontalScrollBarPolicy(Qt::ScrollBarAlwaysOff);
    tableWidget->setVerticalScrollBarPolicy(Qt::ScrollBarAlwaysOn);
>>>>>>> f6ade241

    connect(newButton, SIGNAL(clicked()), this, SLOT(showNewRendererDialog()));
    connect(deleteButton, SIGNAL(clicked()), this, SLOT(deleteRenderer()));
    connect(dupCombo, SIGNAL(activated(int)), this, SLOT(copyInstanceTo(int)));
    //	connect(
    //		tableWidget, SIGNAL(itemSelectionChanged()),
    //		this, SLOT(selectInstance())
    //	);
    //	connect(
    //		tableWidget, SIGNAL(itemChanged(QTableWidgetItem*)),
    //		this, SLOT(itemTextChange(QTableWidgetItem*))
    //	);

    // Remove any existing widgets:
    for (int i = stackedWidget->count() - 1; i >= 0; i--) {
        QWidget *wid = stackedWidget->widget(i);
        stackedWidget->removeWidget(wid);
        delete wid;
    }
}

int RenderHolder::AddWidget(QWidget *wid, const char *name, string tag)
{
    // rc indicates position in the stacked widget.  It will
    // be needed to change "active" renderer
    //
    int rc = stackedWidget->addWidget(wid);
    stackedWidget->setCurrentIndex(rc);

    return rc;
}

//
// Slots:
//
void RenderHolder::showNewRendererDialog()
{
    ParamsMgr *    paramsMgr = _controlExec->GetParamsMgr();
    vector<string> dataSetNames = paramsMgr->GetDataMgrNames();

    vector<string> renderClasses = _controlExec->GetAllRenderClasses();

    // Launch a dialog to select a renderer type, visualizer, name
    // Then insert a horizontal line with text and checkbox.
    // The new line becomes selected.

    // Set up the list of data set names in the dialog:
    //
    _newRendererDialog->dataMgrCombo->clear();
    for (int i = 0; i < dataSetNames.size(); i++) { _newRendererDialog->dataMgrCombo->addItem(QString::fromStdString(dataSetNames[i])); }

    if (_newRendererDialog->exec() != QDialog::Accepted) { return; }

    string renderClass = _newRendererDialog->getSelectedRenderer();

    int    selection = _newRendererDialog->dataMgrCombo->currentIndex();
    string dataSetName = dataSetNames[selection];

    GUIStateParams *p = getStateParams();
    string          activeViz = p->GetActiveVizName();

    // figure out the name
    //
    QString qname = _newRendererDialog->rendererNameEdit->text();
    string  renderInst = qname.toStdString();

    // Check that it's not all blanks:
    //
    if (renderInst.find_first_not_of(' ') == string::npos) { renderInst = renderClass; }

    renderInst = uniqueName(renderInst);
    qname = QString(renderInst.c_str());

    paramsMgr->BeginSaveStateGroup("Create new renderer");

    int rc = _controlExec->ActivateRender(activeViz, dataSetName, renderClass, renderInst, false);
    if (rc < 0) {
        paramsMgr->EndSaveStateGroup();
        MSG_ERR("Can't create renderer");
        return;
    }

    // Save current instance to state
    //
    p->SetActiveRenderer(activeViz, renderClass, renderInst);

    Update();

    emit newRendererSignal(activeViz, renderClass, renderInst);

    paramsMgr->EndSaveStateGroup();
}

void RenderHolder::deleteRenderer()
{
    // Check if there is anything to delete:
    //
    if (tableWidget->rowCount() == 0) { return; }

    GUIStateParams *p = getStateParams();
    string          activeViz = p->GetActiveVizName();

    // Get the currently selected renderer.
    //
    string renderInst, renderClass, dataSetName;
    int    row = tableWidget->currentRow();
    getRow(row, renderInst, renderClass, dataSetName);

    ParamsMgr *paramsMgr = _controlExec->GetParamsMgr();
    paramsMgr->BeginSaveStateGroup("Delete renderer");

    int rc = _controlExec->ActivateRender(activeViz, dataSetName, renderClass, renderInst, false);
    assert(rc == 0);

    _controlExec->RemoveRenderer(activeViz, dataSetName, renderClass, renderInst);

    // Update will rebuild the TableWidget with the updated state
    //
    p->SetActiveRenderer(activeViz, "", "");
    Update();

    // Make the renderer in the first row the active renderer
    //
    getRow(0, renderInst, renderClass, dataSetName);
    p->SetActiveRenderer(activeViz, renderClass, renderInst);
    emit activeChanged(activeViz, renderClass, renderInst);

    paramsMgr->EndSaveStateGroup();
}

void RenderHolder::checkboxChanged(int state)
{
    QWidget *widget = (QWidget *)sender();

    int row = widget->parentWidget()->property("row").toInt();
    // tableWidget->setCurrentCell(row, 3);

    GUIStateParams *p = getStateParams();
    string          activeViz = p->GetActiveVizName();

    string renderInst, renderClass, dataSetName;
    getRow(row, renderInst, renderClass, dataSetName);

    // Save current instance to state
    //
    p->SetActiveRenderer(activeViz, renderClass, renderInst);

    int rc = _controlExec->ActivateRender(activeViz, dataSetName, renderClass, renderInst, state);
    if (rc < 0) {
        MSG_ERR("Can't create renderer");
        return;
    }
}

void RenderHolder::selectInstance()
{
    GUIStateParams *p = getStateParams();
    string          activeViz = p->GetActiveVizName();

    // Get the currently selected renderer.
    //
    string renderInst, renderClass, dataSetName;
    int    row = tableWidget->currentRow();
    getRow(row, renderInst, renderClass, dataSetName);

    p->SetActiveRenderer(activeViz, renderClass, renderInst);

    emit activeChanged(activeViz, renderClass, renderInst);
}

void RenderHolder::itemTextChange(QTableWidgetItem *item)
{
#ifdef DEAD
    int row = item->row();
    int col = item->column();
    if (col != 0) return;
    int viznum = _controlExec->GetActiveVizIndex();

    // avoid responding to item creation:
    if (InstanceParams::GetNumInstances(viznum) <= row) return;

    string        text = item->text().toStdString();
    RenderParams *rP = InstanceParams::GetRenderParamsInstance(viznum, row);
    if (stdtext == rP->GetRendererName()) return;
    string uniqueText = uniqueName(text);

    if (uniqueText != text) item->setText(QString(uniqueText.c_str()));

    rP->SetRendererName(uniqueText);
#endif
}

void RenderHolder::copyInstanceTo(int item)
{
    // Get target viz name to copy to
    //
    QString qS = dupCombo->itemText(item);
    if (qS.toStdString() == DuplicateInStr) return;
    string dstVizName = qS.toStdString();

    // Get active params from GUI state. Need  active (source) vizName
    //
    GUIStateParams *p = getStateParams();
    string          activeViz = p->GetActiveVizName();

    string activeRenderClass, activeRenderInst;
    p->GetActiveRenderer(activeViz, activeRenderClass, activeRenderInst);
    string dataSetName, dummy1, dummy2;
    bool   status = _controlExec->RenderLookup(activeRenderInst, dummy1, dataSetName, dummy2);
    assert(status);

    RenderParams *rParams = _controlExec->GetRenderParams(activeViz, dataSetName, activeRenderClass, activeRenderInst);
    assert(rParams);

    // figure out the name
    //
    string renderInst = uniqueName(activeRenderInst);

    int rc = _controlExec->ActivateRender(dstVizName, dataSetName, rParams, renderInst, false);
    if (rc < 0) {
        MSG_ERR("Can't create renderer");
        return;
    }

    // Save current instance to state
    //
    p->SetActiveRenderer(activeViz, activeRenderClass, renderInst);

    Update();

    emit newRendererSignal(activeViz, activeRenderClass, renderInst);
}

std::string RenderHolder::uniqueName(std::string name)
{
    string newname = name;

    ParamsMgr *pm = _controlExec->GetParamsMgr();

    vector<string> allInstNames;

    // Get ALL of the renderer instance names defined
    //
    vector<string> vizNames = pm->GetVisualizerNames();
    for (int i = 0; i < vizNames.size(); i++) {
        vector<string> classNames = _controlExec->GetRenderClassNames(vizNames[i]);

        for (int j = 0; j < classNames.size(); j++) {
            vector<string> renderInsts = _controlExec->GetRenderInstances(vizNames[i], classNames[j]);

            allInstNames.insert(allInstNames.begin(), renderInsts.begin(), renderInsts.end());
        }
    }

    while (1) {
        bool match = false;
        for (int i = 0; i < allInstNames.size(); i++) {
            string usedName = allInstNames[i];

            if (newname != usedName) continue;

            match = true;

            // found a match.  Modify newname
            // If newname ends with a number, increase the number.
            // Otherwise just append _1
            //
            size_t lastnonint = newname.find_last_not_of("0123456789");
            if (lastnonint < newname.length() - 1) {
                // remove terminating int
                string endchars = newname.substr(lastnonint + 1);
                // Convert to int:
                int termInt = atoi(endchars.c_str());
                // int termInt = std::stoi(endchars);
                termInt++;
                // convert termInt to a string
                std::stringstream ss;
                ss << termInt;
                endchars = ss.str();
                newname.replace(lastnonint + 1, string::npos, endchars);
            } else {
                newname = newname + "_1";
            }
        }
        if (!match) break;
    }
    return newname;
}

void RenderHolder::updateDupCombo()
{
    ParamsMgr *pm = _controlExec->GetParamsMgr();

    // Get ALL of the defined visualizer names
    //
    vector<string> vizNames = pm->GetVisualizerNames();

    dupCombo->clear();

    // Get active params from GUI state
    //
    GUIStateParams *p = getStateParams();

    dupCombo->addItem(QString::fromStdString(DuplicateInStr));

    // Make sure active renderers available in current visualizer. Otherwise
    // punt.
    //
    string activeViz = p->GetActiveVizName();

    string activeRenderClass, activeRenderInst;
    p->GetActiveRenderer(activeViz, activeRenderClass, activeRenderInst);
    if (activeRenderClass.empty() || activeRenderInst.empty()) return;

    for (int i = 0; i < vizNames.size(); i++) { dupCombo->addItem(QString::fromStdString(vizNames[i])); }

    dupCombo->setCurrentIndex(0);
}

void RenderHolder::Update()
{
    // Get active params from GUI state
    //
    GUIStateParams *p = getStateParams();
    string          activeViz = p->GetActiveVizName();

    string activeRenderClass, activeRenderInst;
    p->GetActiveRenderer(activeViz, activeRenderClass, activeRenderInst);

    // Disable signals. Is this needed?
    //
    // bool oldState = tableWidget->blockSignals(true);

    // Rebuild everything from scratch
    //
    // tableWidget->clearContents();

    // Get ALL of the renderer instance names defined for this visualizer
    //
    map<string, vector<string>> renderInstsMap;
    vector<string>              classNames = _controlExec->GetRenderClassNames(activeViz);
    int                         numRows = 0;
    for (int i = 0; i < classNames.size(); i++) {
        vector<string> renderInsts = _controlExec->GetRenderInstances(activeViz, classNames[i]);
        renderInstsMap[classNames[i]] = renderInsts;
        numRows += renderInsts.size();
    }

    // Add one row in tableWidget for each RenderParams that is associated
    // with activeViz:

    // tableWidget->setRowCount(numRows);
    map<string, vector<string>>::iterator itr;
    int                                   selectedRow = -1;
    int                                   row = 0;
    for (itr = renderInstsMap.begin(); itr != renderInstsMap.end(); ++itr) {
        vector<string> renderInsts = itr->second;

        string className = itr->first;

        for (int i = 0; i < renderInsts.size(); i++) {
            string renderInst = renderInsts[i];

            string dataSetName, dummy1, dummy2;
            bool   status = _controlExec->RenderLookup(renderInst, dummy1, dataSetName, dummy2);
            assert(status);

            // Is this the currently selected render instance?
            //
            if (renderInst == activeRenderInst && className == activeRenderClass) { selectedRow = row; }

            RenderParams *rParams = _controlExec->GetRenderParams(activeViz, dataSetName, className, renderInst);
            assert(rParams);

            setRow(row, renderInst, className, dataSetName, rParams->IsEnabled());

            row++;
        }
    }

    // Renable signals before calling tableWidget::selectRow(), which will
    // trigger a itemSelectionChanged signal
    //
    // tableWidget->blockSignals(oldState);

    if (numRows > 0 && selectedRow >= 0) {
        // tableWidget->selectRow(selectedRow);
    }

    updateDupCombo();

    // If there are no rows, there are no renderers, so we now set
    // the current active renderer to be "empty"
    //
    if (numRows == 0) {
        p->SetActiveRenderer(activeViz, "", "");
        SetCurrentIndex(-1);
        stackedWidget->hide();
        deleteButton->setEnabled(false);
        dupCombo->setEnabled(false);
    } else {
        deleteButton->setEnabled(true);
        dupCombo->setEnabled(true);
    }

    // tableWidget->horizontalHeader()->setResizeMode(QHeaderView::Stretch);
    // tableWidget->verticalHeader()->setResizeMode(QHeaderView::Stretch);
    // tableWidget->resizeRowsToContents();
}

void RenderHolder::getRow(int row, string &renderInst, string &renderClass, string &dataSetName) const
{
    renderInst.clear();
    renderClass.clear();

    if (tableWidget->rowCount() == 0) {
        renderInst = "";
        renderClass = "";
        dataSetName = "";
        return;
    }

    if (row == -1) row = tableWidget->rowCount() - 1;

    QTableWidgetItem *item = tableWidget->item(row, 0);
    renderInst = item->text().toStdString();

    item = tableWidget->item(row, 1);
    renderClass = item->text().toStdString();

    item = tableWidget->item(row, 2);
    dataSetName = item->text().toStdString();
}

void RenderHolder::setNameCell(string renderInst, int row)
{
    QTableWidgetItem *item = new QTableWidgetItem(renderInst.c_str());
    item->setFlags(item->flags() ^ Qt::ItemIsEditable);
    item->setTextAlignment(Qt::AlignCenter);
    tableWidget->setItem(row, 0, item);
}

void RenderHolder::setTypeCell(string renderClass, int row)
{
    QTableWidgetItem *item = new QTableWidgetItem(renderClass.c_str());
    item->setFlags(item->flags() ^ Qt::ItemIsEditable);
    item->setTextAlignment(Qt::AlignCenter);
    tableWidget->setItem(row, 1, item);
}

void RenderHolder::setDataSetCell(string dataSetName, int row)
{
    QTableWidgetItem *item = new QTableWidgetItem(dataSetName.c_str());
    item->setFlags(item->flags() ^ Qt::ItemIsEditable);
    item->setTextAlignment(Qt::AlignCenter);
    tableWidget->setItem(row, 2, item);
}

void RenderHolder::setCheckboxCell(int row, bool enabled)
{
    QWidget *    cbWidget = new QWidget();
    QCheckBox *  checkBox = new QCheckBox();
    QHBoxLayout *cbLayout = new QHBoxLayout(cbWidget);

    cbLayout->addWidget(checkBox);
    cbLayout->setAlignment(Qt::AlignCenter);
    cbLayout->setContentsMargins(0, 0, 0, 0);

    cbWidget->setProperty("row", row);
    cbWidget->setLayout(cbLayout);

    tableWidget->setCellWidget(row, 3, cbWidget);

    if (enabled) {
        checkBox->setCheckState(Qt::Checked);
    } else {
        checkBox->setCheckState(Qt::Unchecked);
    }

    connect(checkBox, SIGNAL(stateChanged(int)), this, SLOT(checkboxChanged(int)));
}

void RenderHolder::setRow(int row, const string &renderInst, const string &renderClass, const string &dataSetName, bool enabled)
{
    int rowCount = tableWidget->rowCount();
    if (row >= rowCount) { tableWidget->setRowCount(rowCount + 1); }

    setNameCell(renderInst, row);
    setTypeCell(renderClass, row);
    setDataSetCell(dataSetName, row);
    setCheckboxCell(row, enabled);
}

void RenderHolder::setRow(const string &renderInst, const string &renderClass, const string &dataSetName, bool enabled)
{
    int row = tableWidget->currentRow();

    setRow(row, renderInst, renderClass, dataSetName, enabled);
}<|MERGE_RESOLUTION|>--- conflicted
+++ resolved
@@ -183,7 +183,6 @@
     setupUi(this);
     _controlExec = ce;
 
-<<<<<<< HEAD
     // tableWidget->setColumnCount(4);
     //	QStringList headerText;
     //	headerText << " Name " << " Type " << " Data Set " << "Enabled";
@@ -192,32 +191,11 @@
     // tableWidget->setSelectionMode(QAbstractItemView::SingleSelection);
     // tableWidget->setSelectionBehavior(QAbstractItemView::SelectRows);
     // tableWidget->setFocusPolicy(Qt::ClickFocus);
-
     // tableWidget->horizontalHeader()->setDefaultAlignment(Qt::AlignHCenter);
     // tableWidget->setHorizontalScrollBarPolicy(Qt::ScrollBarAlwaysOff);
     // tableWidget->setVerticalScrollBarPolicy(Qt::ScrollBarAlwaysOn);
 
     _vaporTable = new VaporTable(tableWidget, false, true);
-=======
-    //_newerRendererDialog = new NewerRendererDialog(this, _controlExec);
-    _newRendererDialog = new NewRendererDialog(this, ce);
-
-    tableWidget->setColumnCount(4);
-    QStringList headerText;
-    headerText << " Name "
-               << " Type "
-               << " Data Set "
-               << "Enabled";
-    tableWidget->setHorizontalHeaderLabels(headerText);
-    tableWidget->verticalHeader()->hide();
-    tableWidget->setSelectionMode(QAbstractItemView::SingleSelection);
-    tableWidget->setSelectionBehavior(QAbstractItemView::SelectRows);
-    tableWidget->setFocusPolicy(Qt::ClickFocus);
-
-    tableWidget->horizontalHeader()->setDefaultAlignment(Qt::AlignHCenter);
-    tableWidget->setHorizontalScrollBarPolicy(Qt::ScrollBarAlwaysOff);
-    tableWidget->setVerticalScrollBarPolicy(Qt::ScrollBarAlwaysOn);
->>>>>>> f6ade241
 
     connect(newButton, SIGNAL(clicked()), this, SLOT(showNewRendererDialog()));
     connect(deleteButton, SIGNAL(clicked()), this, SLOT(deleteRenderer()));
