
//															*
//		     Copyright (C)  2014										*
//     University Corporation for Atmospheric Research					*
//		     All Rights Reserved										*
//															*
//************************************************************************/
//
//	File:		RenderHolder.cpp
//
//	Author:		Alan Norton
//			National Center for Atmospheric Research
//			PO 3000, Boulder, Colorado
//
//	Date:		October 2014
//
//	Description:	Implements the RenderHolder class

#include <cassert>
#include <qcombobox.h>
#include <QStringList>
#include <QTableWidget>
#include <QCheckBox>
#include <qpushbutton.h>
#include <sstream>
#include <vapor/ControlExecutive.h>
#include <vapor/ParamsMgr.h>
#include "qdialog.h"
#include "ui_newRendererDialog.h"
#include "VizSelectCombo.h"
#include "ErrorReporter.h"
#include "RenderEventRouter.h"
#include "RenderHolder.h"

using namespace VAPoR;

namespace {
const string DuplicateInStr = "Duplicate in:";
};

CBWidget::CBWidget(QWidget *parent, QString text) : QWidget(parent), QTableWidgetItem(text){};

RenderHolder::RenderHolder(QWidget *parent, ControlExec *ce)
    : QWidget(parent), Ui_RenderSelector() {
    setupUi(this);
    _controlExec = ce;

    //tableWidget->setColumnCount(4);
    //	QStringList headerText;
    //	headerText << " Name " << " Type " << " Data Set " << "Enabled";
    //tableWidget->setHorizontalHeaderLabels(headerText);
    //tableWidget->verticalHeader()->hide();
    //tableWidget->setSelectionMode(QAbstractItemView::SingleSelection);
    //tableWidget->setSelectionBehavior(QAbstractItemView::SelectRows);
    //tableWidget->setFocusPolicy(Qt::ClickFocus);

    //tableWidget->horizontalHeader()->setDefaultAlignment(Qt::AlignHCenter);
    //tableWidget->setHorizontalScrollBarPolicy(Qt::ScrollBarAlwaysOff);
    //tableWidget->setVerticalScrollBarPolicy(Qt::ScrollBarAlwaysOn);

    _vaporTable = new VaporTable(tableWidget, false, true);

    connect(newButton, SIGNAL(clicked()), this, SLOT(showNewRendererDialog()));
    connect(deleteButton, SIGNAL(clicked()), this, SLOT(deleteRenderer()));
    connect(
        dupCombo, SIGNAL(activated(int)),
        this, SLOT(copyInstanceTo(int)));
    //	connect(
    //		tableWidget, SIGNAL(itemSelectionChanged()),
    //		this, SLOT(selectInstance())
    //	);
    //	connect(
    //		tableWidget, SIGNAL(itemChanged(QTableWidgetItem*)),
    //		this, SLOT(itemTextChange(QTableWidgetItem*))
    //	);

    //Remove any existing widgets:
    for (int i = stackedWidget->count() - 1; i >= 0; i--) {
        QWidget *wid = stackedWidget->widget(i);
        stackedWidget->removeWidget(wid);
        delete wid;
    }
}

int RenderHolder::AddWidget(QWidget *wid, const char *name, string tag) {

    // rc indicates position in the stacked widget.  It will
    // be needed to change "active" renderer
    //
    int rc = stackedWidget->addWidget(wid);
    stackedWidget->setCurrentIndex(rc);

    return rc;
}

//
// Slots:
//
void RenderHolder::showNewRendererDialog() {
    ParamsMgr *paramsMgr = _controlExec->GetParamsMgr();
    vector<string> dataSetNames = paramsMgr->GetDataMgrNames();

    vector<string> renderClasses = _controlExec->GetAllRenderClasses();

    // Launch a dialog to select a renderer type, visualizer, name
    // Then insert a horizontal line with text and checkbox.
    // The new line becomes selected.

    QDialog nDialog(this);
    Ui_NewRendererDialog rDialog;
    rDialog.setupUi(&nDialog);
    rDialog.rendererNameEdit->setText("");
    rDialog.rendererNameEdit->setValidator(new QRegExpValidator(QRegExp("[a-zA-Z0-9_]{1,64}")));

    // Set up the list of data set names in the dialog:
    //
    rDialog.dataMgrCombo->clear();
    for (int i = 0; i < dataSetNames.size(); i++) {
        rDialog.dataMgrCombo->addItem(
            QString::fromStdString(dataSetNames[i]));
    }

    // Set up the list of renderer names in the dialog:
    //
    rDialog.rendererCombo->clear();

    for (int i = 0; i < renderClasses.size(); i++) {
        rDialog.rendererCombo->addItem(QString::fromStdString(renderClasses[i]));
    }
    if (nDialog.exec() != QDialog::Accepted)
        return;
    int selection = rDialog.rendererCombo->currentIndex();
    string renderClass = renderClasses[selection];

    selection = rDialog.dataMgrCombo->currentIndex();
    string dataSetName = dataSetNames[selection];

    GUIStateParams *p = getStateParams();
    string activeViz = p->GetActiveVizName();

    // figure out the name
    //
    QString qname = rDialog.rendererNameEdit->text();
    string renderInst = qname.toStdString();

    // Check that it's not all blanks:
    //
    if (renderInst.find_first_not_of(' ') == string::npos) {
        renderInst = renderClass;
    }

    renderInst = uniqueName(renderInst);
    qname = QString(renderInst.c_str());

    paramsMgr->BeginSaveStateGroup("Create new renderer");

    int rc = _controlExec->ActivateRender(
        activeViz, dataSetName, renderClass, renderInst, false);
    if (rc < 0) {
        paramsMgr->EndSaveStateGroup();
        MSG_ERR("Can't create renderer");
        return;
    }

    // Save current instance to state
    //
    p->SetActiveRenderer(activeViz, renderClass, renderInst);

    Update();

    emit newRendererSignal(activeViz, renderClass, renderInst);

    paramsMgr->EndSaveStateGroup();
}

void RenderHolder::deleteRenderer() {

    // Check if there is anything to delete:
    //
    if (tableWidget->rowCount() == 0) {
        return;
    }

    GUIStateParams *p = getStateParams();
    string activeViz = p->GetActiveVizName();

    // Get the currently selected renderer.
    //
    string renderInst, renderClass, dataSetName;
    int row = tableWidget->currentRow();
    getRow(row, renderInst, renderClass, dataSetName);

    ParamsMgr *paramsMgr = _controlExec->GetParamsMgr();
    paramsMgr->BeginSaveStateGroup("Delete renderer");

    int rc = _controlExec->ActivateRender(
        activeViz, dataSetName, renderClass, renderInst, false);
    assert(rc == 0);

    _controlExec->RemoveRenderer(
        activeViz, dataSetName, renderClass, renderInst);

    // Update will rebuild the TableWidget with the updated state
    //
    p->SetActiveRenderer(activeViz, "", "");
    Update();

    // Make the renderer in the first row the active renderer
    //
    getRow(0, renderInst, renderClass, dataSetName);
    p->SetActiveRenderer(activeViz, renderClass, renderInst);
    emit activeChanged(activeViz, renderClass, renderInst);

    paramsMgr->EndSaveStateGroup();
}

void RenderHolder::checkboxChanged(int state) {
    QWidget *widget = (QWidget *)sender();

    int row = widget->parentWidget()->property("row").toInt();
    //tableWidget->setCurrentCell(row, 3);

    GUIStateParams *p = getStateParams();
    string activeViz = p->GetActiveVizName();

    string renderInst, renderClass, dataSetName;
    getRow(row, renderInst, renderClass, dataSetName);

    // Save current instance to state
    //
    p->SetActiveRenderer(activeViz, renderClass, renderInst);

    int rc = _controlExec->ActivateRender(
        activeViz, dataSetName, renderClass, renderInst, state);
    if (rc < 0) {
        MSG_ERR("Can't create renderer");
        return;
    }
}

void RenderHolder::selectInstance() {

    GUIStateParams *p = getStateParams();
    string activeViz = p->GetActiveVizName();

    // Get the currently selected renderer.
    //
    string renderInst, renderClass, dataSetName;
    int row = tableWidget->currentRow();
    getRow(row, renderInst, renderClass, dataSetName);

    p->SetActiveRenderer(activeViz, renderClass, renderInst);

    emit activeChanged(activeViz, renderClass, renderInst);
}

void RenderHolder::itemTextChange(QTableWidgetItem *item) {
#ifdef DEAD
    int row = item->row();
    int col = item->column();
    if (col != 0)
        return;
    int viznum = _controlExec->GetActiveVizIndex();

    //avoid responding to item creation:
    if (InstanceParams::GetNumInstances(viznum) <= row)
        return;

    string text = item->text().toStdString();
    RenderParams *rP = InstanceParams::GetRenderParamsInstance(viznum, row);
    if (stdtext == rP->GetRendererName())
        return;
    string uniqueText = uniqueName(text);

    if (uniqueText != text)
        item->setText(QString(uniqueText.c_str()));

    rP->SetRendererName(uniqueText);
#endif
}

void RenderHolder::copyInstanceTo(int item) {

    // Get target viz name to copy to
    //
    QString qS = dupCombo->itemText(item);
    if (qS.toStdString() == DuplicateInStr)
        return;
    string dstVizName = qS.toStdString();

    // Get active params from GUI state. Need  active (source) vizName
    //
    GUIStateParams *p = getStateParams();
    string activeViz = p->GetActiveVizName();

    string activeRenderClass, activeRenderInst;
    p->GetActiveRenderer(
        activeViz, activeRenderClass, activeRenderInst);
    string dataSetName, dummy1, dummy2;
    bool status = _controlExec->RenderLookup(
        activeRenderInst, dummy1, dataSetName, dummy2);
    assert(status);

    RenderParams *rParams = _controlExec->GetRenderParams(
        activeViz, dataSetName, activeRenderClass, activeRenderInst);
    assert(rParams);

    // figure out the name
    //
    string renderInst = uniqueName(activeRenderInst);

    int rc = _controlExec->ActivateRender(
        dstVizName, dataSetName, rParams, renderInst, false);
    if (rc < 0) {
        MSG_ERR("Can't create renderer");
        return;
    }

    // Save current instance to state
    //
    p->SetActiveRenderer(activeViz, activeRenderClass, renderInst);

    Update();

    emit newRendererSignal(activeViz, activeRenderClass, renderInst);
}

std::string RenderHolder::uniqueName(std::string name) {
    string newname = name;

    ParamsMgr *pm = _controlExec->GetParamsMgr();

    vector<string> allInstNames;

    // Get ALL of the renderer instance names defined
    //
    vector<string> vizNames = pm->GetVisualizerNames();
    for (int i = 0; i < vizNames.size(); i++) {
        vector<string> classNames = _controlExec->GetRenderClassNames(
            vizNames[i]);

        for (int j = 0; j < classNames.size(); j++) {
            vector<string> renderInsts = _controlExec->GetRenderInstances(
                vizNames[i], classNames[j]);

            allInstNames.insert(
                allInstNames.begin(), renderInsts.begin(), renderInsts.end());
        }
    }

    while (1) {
        bool match = false;
        for (int i = 0; i < allInstNames.size(); i++) {
            string usedName = allInstNames[i];

            if (newname != usedName)
                continue;

            match = true;

            // found a match.  Modify newname
            // If newname ends with a number, increase the number.
            // Otherwise just append _1
            //
            size_t lastnonint = newname.find_last_not_of("0123456789");
            if (lastnonint < newname.length() - 1) {
                //remove terminating int
                string endchars = newname.substr(lastnonint + 1);
                //Convert to int:
                int termInt = atoi(endchars.c_str());
                //int termInt = std::stoi(endchars);
                termInt++;
                //convert termInt to a string
                std::stringstream ss;
                ss << termInt;
                endchars = ss.str();
                newname.replace(lastnonint + 1, string::npos, endchars);
            } else {
                newname = newname + "_1";
            }
        }
        if (!match)
            break;
    }
    return newname;
}

void RenderHolder::updateDupCombo() {

    ParamsMgr *pm = _controlExec->GetParamsMgr();

    // Get ALL of the defined visualizer names
    //
    vector<string> vizNames = pm->GetVisualizerNames();

    dupCombo->clear();

    // Get active params from GUI state
    //
    GUIStateParams *p = getStateParams();

    dupCombo->addItem(QString::fromStdString(DuplicateInStr));

    // Make sure active renderers available in current visualizer. Otherwise
    // punt.
    //
    string activeViz = p->GetActiveVizName();

    string activeRenderClass, activeRenderInst;
    p->GetActiveRenderer(
        activeViz, activeRenderClass, activeRenderInst);
    if (activeRenderClass.empty() || activeRenderInst.empty())
        return;

    for (int i = 0; i < vizNames.size(); i++) {

        dupCombo->addItem(QString::fromStdString(vizNames[i]));
    }

    dupCombo->setCurrentIndex(0);
}

void RenderHolder::Update() {
    // Get active params from GUI state
    //
    GUIStateParams *p = getStateParams();
    string activeViz = p->GetActiveVizName();

    string activeRenderClass, activeRenderInst;
    p->GetActiveRenderer(
        activeViz, activeRenderClass, activeRenderInst);

    // Disable signals. Is this needed?
    //
    //bool oldState = tableWidget->blockSignals(true);

    // Rebuild everything from scratch
    //
    //tableWidget->clearContents();

    // Get ALL of the renderer instance names defined for this visualizer
    //
    map<string, vector<string>> renderInstsMap;
    vector<string> classNames = _controlExec->GetRenderClassNames(activeViz);
    int numRows = 0;
    for (int i = 0; i < classNames.size(); i++) {
        vector<string> renderInsts = _controlExec->GetRenderInstances(
            activeViz, classNames[i]);
        renderInstsMap[classNames[i]] = renderInsts;
        numRows += renderInsts.size();
    }

    // Add one row in tableWidget for each RenderParams that is associated
    // with activeViz:

    //tableWidget->setRowCount(numRows);
    map<string, vector<string>>::iterator itr;
    int selectedRow = -1;
    int row = 0;
    for (itr = renderInstsMap.begin(); itr != renderInstsMap.end(); ++itr) {
        vector<string> renderInsts = itr->second;

        string className = itr->first;

        for (int i = 0; i < renderInsts.size(); i++) {

            string renderInst = renderInsts[i];

            string dataSetName, dummy1, dummy2;
            bool status = _controlExec->RenderLookup(
                renderInst, dummy1, dataSetName, dummy2);
            assert(status);

            // Is this the currently selected render instance?
            //
            if (renderInst == activeRenderInst && className == activeRenderClass) {
                selectedRow = row;
            }

            RenderParams *rParams = _controlExec->GetRenderParams(
                activeViz, dataSetName, className, renderInst);
            assert(rParams);

            setRow(row, renderInst, className, dataSetName, rParams->IsEnabled());

            row++;
        }
    }

    // Renable signals before calling tableWidget::selectRow(), which will
    // trigger a itemSelectionChanged signal
    //
    //tableWidget->blockSignals(oldState);

    if (numRows > 0 && selectedRow >= 0) {
        //tableWidget->selectRow(selectedRow);
    }

    updateDupCombo();

    // If there are no rows, there are no renderers, so we now set
    // the current active renderer to be "empty"
    //
    if (numRows == 0) {
        p->SetActiveRenderer(activeViz, "", "");
        SetCurrentIndex(-1);
        stackedWidget->hide();
        deleteButton->setEnabled(false);
        dupCombo->setEnabled(false);
    } else {
        deleteButton->setEnabled(true);
        dupCombo->setEnabled(true);
    }

    //tableWidget->horizontalHeader()->setResizeMode(QHeaderView::Stretch);
    //tableWidget->verticalHeader()->setResizeMode(QHeaderView::Stretch);
    //tableWidget->resizeRowsToContents();
}

void RenderHolder::getRow(
    int row, string &renderInst, string &renderClass,
    string &dataSetName) const {
    renderInst.clear();
    renderClass.clear();

    if (tableWidget->rowCount() == 0) {
        renderInst = "";
        renderClass = "";
        dataSetName = "";
        return;
    }

    if (row == -1)
        row = tableWidget->rowCount() - 1;

    QTableWidgetItem *item = tableWidget->item(row, 0);
    renderInst = item->text().toStdString();

    item = tableWidget->item(row, 1);
    renderClass = item->text().toStdString();

    item = tableWidget->item(row, 2);
    dataSetName = item->text().toStdString();
}

<<<<<<< HEAD
void RenderHolder::setRow(
    int row, const string &renderInst, const string &renderClass,
    const string &dataSetName, bool enabled) {
    int rowCount = tableWidget->rowCount();
    if (row >= rowCount) {
        //tableWidget->setRowCount(rowCount+1);
    }

    QTableWidgetItem *item = new QTableWidgetItem(renderInst.c_str());
    item->setFlags(item->flags() ^ Qt::ItemIsEditable);
    item->setTextAlignment(Qt::AlignCenter);
    //tableWidget->setItem(row, 0, item);
=======
void RenderHolder::setNameCell(string renderInst, int row) {
    QTableWidgetItem *item = new QTableWidgetItem(renderInst.c_str());
    item->setFlags(item->flags() ^ Qt::ItemIsEditable);
    item->setTextAlignment(Qt::AlignCenter);
    tableWidget->setItem(row, 0, item);
}
>>>>>>> f84c6e52

void RenderHolder::setTypeCell(string renderClass, int row) {
    QTableWidgetItem *item = new QTableWidgetItem(renderClass.c_str());
    item->setFlags(item->flags() ^ Qt::ItemIsEditable);
    item->setTextAlignment(Qt::AlignCenter);
<<<<<<< HEAD
    //tableWidget->setItem(row, 1, item);
=======
    tableWidget->setItem(row, 1, item);
}
>>>>>>> f84c6e52

void RenderHolder::setDataSetCell(string dataSetName, int row) {
    QTableWidgetItem *item = new QTableWidgetItem(dataSetName.c_str());
    item->setFlags(item->flags() ^ Qt::ItemIsEditable);
    item->setTextAlignment(Qt::AlignCenter);
<<<<<<< HEAD
    //tableWidget->setItem(row, 2, item);
=======
    tableWidget->setItem(row, 2, item);
}
>>>>>>> f84c6e52

void RenderHolder::setCheckboxCell(int row, bool enabled) {
    QWidget *cbWidget = new QWidget();
    QCheckBox *checkBox = new QCheckBox();
    QHBoxLayout *cbLayout = new QHBoxLayout(cbWidget);

    cbLayout->addWidget(checkBox);
    cbLayout->setAlignment(Qt::AlignCenter);
    cbLayout->setContentsMargins(0, 0, 0, 0);

    cbWidget->setProperty("row", row);
    cbWidget->setLayout(cbLayout);

<<<<<<< HEAD
    //tableWidget->setCellWidget(row,3,cbWidget);

=======
    tableWidget->setCellWidget(row, 3, cbWidget);
>>>>>>> f84c6e52
    if (enabled) {
        checkBox->setCheckState(Qt::Checked);
    } else {
        checkBox->setCheckState(Qt::Unchecked);
    }

    connect(
        checkBox, SIGNAL(stateChanged(int)), this,
        SLOT(checkboxChanged(int)));
}

void RenderHolder::setRow(
    int row, const string &renderInst, const string &renderClass,
    const string &dataSetName, bool enabled) {
    int rowCount = tableWidget->rowCount();
    if (row >= rowCount) {
        tableWidget->setRowCount(rowCount + 1);
    }

    setNameCell(renderInst, row);
    setTypeCell(renderClass, row);
    setDataSetCell(dataSetName, row);
    setCheckboxCell(row, enabled);
}

void RenderHolder::setRow(
    const string &renderInst, const string &renderClass,
    const string &dataSetName, bool enabled) {

    int row = tableWidget->currentRow();

    setRow(row, renderInst, renderClass, dataSetName, enabled);
}<|MERGE_RESOLUTION|>--- conflicted
+++ resolved
@@ -543,49 +543,26 @@
     dataSetName = item->text().toStdString();
 }
 
-<<<<<<< HEAD
-void RenderHolder::setRow(
-    int row, const string &renderInst, const string &renderClass,
-    const string &dataSetName, bool enabled) {
-    int rowCount = tableWidget->rowCount();
-    if (row >= rowCount) {
-        //tableWidget->setRowCount(rowCount+1);
-    }
-
-    QTableWidgetItem *item = new QTableWidgetItem(renderInst.c_str());
-    item->setFlags(item->flags() ^ Qt::ItemIsEditable);
-    item->setTextAlignment(Qt::AlignCenter);
-    //tableWidget->setItem(row, 0, item);
-=======
 void RenderHolder::setNameCell(string renderInst, int row) {
     QTableWidgetItem *item = new QTableWidgetItem(renderInst.c_str());
     item->setFlags(item->flags() ^ Qt::ItemIsEditable);
     item->setTextAlignment(Qt::AlignCenter);
     tableWidget->setItem(row, 0, item);
 }
->>>>>>> f84c6e52
 
 void RenderHolder::setTypeCell(string renderClass, int row) {
     QTableWidgetItem *item = new QTableWidgetItem(renderClass.c_str());
     item->setFlags(item->flags() ^ Qt::ItemIsEditable);
     item->setTextAlignment(Qt::AlignCenter);
-<<<<<<< HEAD
-    //tableWidget->setItem(row, 1, item);
-=======
     tableWidget->setItem(row, 1, item);
 }
->>>>>>> f84c6e52
 
 void RenderHolder::setDataSetCell(string dataSetName, int row) {
     QTableWidgetItem *item = new QTableWidgetItem(dataSetName.c_str());
     item->setFlags(item->flags() ^ Qt::ItemIsEditable);
     item->setTextAlignment(Qt::AlignCenter);
-<<<<<<< HEAD
-    //tableWidget->setItem(row, 2, item);
-=======
     tableWidget->setItem(row, 2, item);
 }
->>>>>>> f84c6e52
 
 void RenderHolder::setCheckboxCell(int row, bool enabled) {
     QWidget *cbWidget = new QWidget();
@@ -599,12 +576,8 @@
     cbWidget->setProperty("row", row);
     cbWidget->setLayout(cbLayout);
 
-<<<<<<< HEAD
-    //tableWidget->setCellWidget(row,3,cbWidget);
-
-=======
     tableWidget->setCellWidget(row, 3, cbWidget);
->>>>>>> f84c6e52
+
     if (enabled) {
         checkBox->setCheckState(Qt::Checked);
     } else {
