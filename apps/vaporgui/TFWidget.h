--- conflicted
+++ resolved
@@ -93,32 +93,15 @@
     void updateSecondaryMappingFrame();
 
 private:
-<<<<<<< HEAD
     class LoadTFDialog;
     LoadTFDialog *_loadTFDialog;
 
-    void                   collapseConstColorWidgets();
-    void                   showConstColorWidgets();
-    void                   showWhitespaceFrame();
-    void                   hideWhitespaceFrame();
-    string                 getVariableName();
-    void                   connectWidgets();
-    void                   updateSliders();
-    void                   updateAutoUpdateHistoCheckbox();
-    void                   updateColorInterpolation();
-    void                   updateMappingFrame();
-    void                   enableTFWidget(bool state);
-    void                   updateConstColorWidgets();
-    void                   checkForExternalChangesToHisto();
-    bool                   autoUpdateHisto();
-    string                 getCurrentVarName();
-    VAPoR::MapperFunction *getCurrentMapperFunction();
-=======
     void refreshMainHistoIfNecessary();
     void refreshSecondaryHistoIfNecessary();
 
     void configureConstantColorControls();
     void configureSecondaryTransferFunction();
+
     void connectWidgets();
 
     void updateQTWidgets();
@@ -150,7 +133,6 @@
     VAPoR::MapperFunction *getSecondaryMapperFunction();
 
     string getTFVariableName(bool mainTF);
->>>>>>> 0185343e
 
     int confirmMinRangeEdit(VAPoR::MapperFunction *tf, float *range);
     int confirmMaxRangeEdit(VAPoR::MapperFunction *tf, float *range);
