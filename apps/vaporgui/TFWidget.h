#ifndef TFWIDGET_H
#define TFWIDGET_H

#include <QFileDialog>
#include "ui_TFWidgetGUI.h"
#include "EventRouter.h"
#include "RangeCombos.h"
#include "Flags.h"

namespace VAPoR {
class ControlExec;
class MapperFunction;
} // namespace VAPoR

namespace TFWidget_ {
class LoadTFDialog;
class CustomFileDialog;
} // namespace TFWidget_

//    V - Composition
//    # - Association
//
//     |----------------|              |--------------|
//     |    QWidget::   |     Update() | DataMgr      |
//  |--|    TFWidget    |--------------#              |
//  |  |----------------|   |          |--------------|
//  |         |             |
//  |         | 1           |
//  |  |------V---------|   |          |--------------|
//  |  |  QGLWidget::   |   | Update() | ParamsMgr    |
//  |  |  MappingFrame  |---|----------#              |
//  |  |----------------|   |          |--------------|
//  |         |             |
//  |         | 1           |
//  |  |------V---------|   |          |--------------|
//  |--# ParamsBase::   |   | Update() | RenderParams |
//     | MapperFunction |   |----------#              |
//     |------^---------|              |--------------|
//            |                              |
//            |------------------------------|
//

class TFWidget : public QWidget, public Ui_TFWidgetGUI {

    Q_OBJECT

  public:
    TFWidget(QWidget *parent = 0);

    void Reinit(TFFlags flags);

    ~TFWidget();

    QString name() const { return "TFWidget"; }
    QString includeFile() const { return "TFWidget.h"; }
    QString group() const { return tr("Transfer Function Settings Widgets"); }
    QString toolTip() const { return tr("A Transfer Function Settings Widget"); }
    QString whatsThis() const { return tr("This widget contains all widgets "
                                          "necessary for making changes to a "
                                          "Vapor Transfer Function."); }
    bool isContainer() const { return true; }
    void Update(
        VAPoR::DataMgr *dataMgr,
        VAPoR::ParamsMgr *paramsMgr,
        VAPoR::RenderParams *rParams,
        bool internalUpdate = false);

    void fileLoadTF(
        string varname,
        const char *path,
        bool savePath);

    void getVariableRange(
        float range[2],
        float values[2],
        bool secondaryVariable);
    float getOpacity();
    void RefreshHistogram();
    void SetAutoUpdateParamChanged(bool changed);

  private slots:
    void loadTF();
    void fileSaveTF();

    void autoUpdateMainHistoChecked(int state);
    void autoUpdateSecondaryHistoChecked(int state);

    void setColorInterpolation(int index);
    void emitTFChange();
    void opacitySliderChanged(int value);

    void setSingleColor();
    void setUsingSingleColor(int checkState);
    void setUseWhitespace(int state);

    void setRange();
    void setRange(double min, double max);
    void setSecondaryRange();
    void setSecondaryMinRange(double min);
    void setSecondaryMaxRange(double max);

    void updateMainMappingFrame();
    void updateSecondaryMappingFrame();

  private:
<<<<<<< HEAD
    //class LoadTFDialog;
    TFWidget_::LoadTFDialog *_loadTFDialog;

    void refreshMainHistoIfNecessary();
    void refreshSecondaryHistoIfNecessary();
=======
    void refreshMainDuplicateHistogram();
    void refreshSecondaryDuplicateHistogram();
>>>>>>> 8b8173ca

    void configureConstantColorControls();
    void configureSecondaryTransferFunction();

    void connectWidgets();

    void updateQtWidgets();
    void updateColorInterpolation();
    void updateConstColor();
    void updateMainAutoUpdateHistoCheckboxes();
    void updateMainSliders();
    void updateSecondaryAutoUpdateHistoCheckbox();
    void updateSecondarySliders();

    bool mainVariableChanged();
    bool secondaryVariableChanged();

    void enableTFWidget(bool state);

    void enableUpdateButtonsIfNeeded();
    void checkForVariableChanges();
    void checkForBoxChanges();
    void checkForCompressionChanges();
    void checkForMainMapperRangeChanges();
    void checkForSecondaryMapperRangeChanges();
    void checkForTimestepChanges();

    bool getAutoUpdateMainHisto();
    bool getAutoUpdateSecondaryHisto();
    VAPoR::MapperFunction *getMainMapperFunction();
    VAPoR::MapperFunction *getSecondaryMapperFunction();

    string getTFVariableName(bool mainTF);

    int confirmMinRangeEdit(VAPoR::MapperFunction *tf, float *range);
    int confirmMaxRangeEdit(VAPoR::MapperFunction *tf, float *range);

    std::vector<double> _minExt;
    std::vector<double> _maxExt;
    std::vector<double> _varRange;
    int _cLevel;
    int _refLevel;
    int _timeStep;
    string _mainVarName;
    string _secondaryVarName;
    bool _initialized;
    bool _externalChangeHappened;
    bool _mainHistoRangeChanged;
    bool _secondaryHistoRangeChanged;
    bool _mainHistoNeedsRefresh;
    bool _secondaryHistoNeedsRefresh;

    bool _discreteColormap;
    bool _textChanged;
    float _myRGB[3];
    float _savedMapperValues[2];

    RenderEventRouter *_eventRouter;
    VAPoR::ParamsMgr *_paramsMgr;
    VAPoR::DataMgr *_dataMgr;
    VAPoR::RenderParams *_rParams;

    Combo *_minCombo;
    Combo *_maxCombo;
    RangeCombo *_rangeCombo;

    TFFlags _flags;

    static string _nDimsTag;

#ifdef VAPOR3_0_0_ALPHA
    void makeItRed(QLineEdit *edit);
    void makeItYellow(QLineEdit *edit);
    void makeItGreen(QLineEdit *edit);
    void makeItWhite(QLineEdit *edit);
#endif

  signals:
    void emitChange();
};

class TFWidget_::LoadTFDialog : public QDialog {
    Q_OBJECT

  public:
    LoadTFDialog(QWidget *parent = 0);
    ~LoadTFDialog();

  private slots:
    void accept();
    void reject();

  private:
    void configureLayout();

    CustomFileDialog *_fileDialog;
    QFrame *_checkboxFrame;
    QFrame *_fileDialogFrame;
    QVBoxLayout *_mainLayout;
    QHBoxLayout *_checkboxLayout;
    QHBoxLayout *_opacityCheckboxLayout;
    QHBoxLayout *_dataBoundsCheckboxLayout;
    QVBoxLayout *_loadOptionLayout;
    QVBoxLayout *_fileDialogLayout;
    QLabel *_optionLabel;
    QTabWidget *_fileDialogContainer;
    QTabWidget *_loadOptionContainer;
    QSpacerItem *_hSpacer;
    QCheckBox *_loadOpacityMapCheckbox;
    QCheckBox *_loadDataBoundsCheckbox;

    bool _loadOpacityMap;
    bool _loadDataBounds;
};

class TFWidget_::CustomFileDialog : public QFileDialog {
    Q_OBJECT

  public:
    CustomFileDialog(QWidget *parent);

  protected:
    void done(int result);
    void accept();

  signals:
    void okClicked();
    void cancelClicked();
};
#endif //TFWIDGET_H<|MERGE_RESOLUTION|>--- conflicted
+++ resolved
@@ -65,11 +65,6 @@
         VAPoR::RenderParams *rParams,
         bool internalUpdate = false);
 
-    void fileLoadTF(
-        string varname,
-        const char *path,
-        bool savePath);
-
     void getVariableRange(
         float range[2],
         float values[2],
@@ -80,7 +75,8 @@
 
   private slots:
     void loadTF();
-    void fileSaveTF();
+    void saveTF();
+    bool selectedTFFileOk(string fileName);
 
     void autoUpdateMainHistoChecked(int state);
     void autoUpdateSecondaryHistoChecked(int state);
@@ -103,16 +99,10 @@
     void updateSecondaryMappingFrame();
 
   private:
-<<<<<<< HEAD
-    //class LoadTFDialog;
     TFWidget_::LoadTFDialog *_loadTFDialog;
 
-    void refreshMainHistoIfNecessary();
-    void refreshSecondaryHistoIfNecessary();
-=======
     void refreshMainDuplicateHistogram();
     void refreshSecondaryDuplicateHistogram();
->>>>>>> 8b8173ca
 
     void configureConstantColorControls();
     void configureSecondaryTransferFunction();
@@ -200,13 +190,19 @@
   public:
     LoadTFDialog(QWidget *parent = 0);
     ~LoadTFDialog();
+    bool GetLoadTF3OpacityMap() const;
+    bool GetLoadTF3DataRange() const;
+    string GetSelectedFile() const;
 
   private slots:
     void accept();
     void reject();
+    void setLoadOpacity();
+    void setLoadBounds();
 
   private:
     void configureLayout();
+    void connectWidgets();
 
     CustomFileDialog *_fileDialog;
     QFrame *_checkboxFrame;
@@ -226,6 +222,7 @@
 
     bool _loadOpacityMap;
     bool _loadDataBounds;
+    string _selectedFile;
 };
 
 class TFWidget_::CustomFileDialog : public QFileDialog {
