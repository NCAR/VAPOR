--- conflicted
+++ resolved
@@ -75,12 +75,9 @@
 private:
 	void collapseConstColorWidgets();
 	void showConstColorWidgets();
-<<<<<<< HEAD
 	void showWhitespaceFrame();
 	void hideWhitespaceFrame();
 	string getVariableName();
-=======
->>>>>>> c93ca396
 	void connectWidgets();
 	void updateSliders();
 	void updateAutoUpdateHistoCheckbox();
