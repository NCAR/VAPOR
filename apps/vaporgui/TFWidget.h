#ifndef TFWIDGET_H
#define TFWIDGET_H

#include "ui_TFWidgetGUI.h"
#include "EventRouter.h"
#include "RangeCombos.h"
#include "Flags.h"

namespace VAPoR {
class ControlExec;
class MapperFunction;
} // namespace VAPoR

//    V - Composition
//    # - Association
//
//     |----------------|              |--------------|
//     |    QWidget::   |     Update() | DataMgr      |
//  |--|    TFWidget    |--------------#              |
//  |  |----------------|   |          |--------------|
//  |         |             |
//  |         | 1           |
//  |  |------V---------|   |          |--------------|
//  |  |  QGLWidget::   |   | Update() | ParamsMgr    |
//  |  |  MappingFrame  |---|----------#              |
//  |  |----------------|   |          |--------------|
//  |         |             |
//  |         | 1           |
//  |  |------V---------|   |          |--------------|
//  |--# ParamsBase::   |   | Update() | RenderParams |
//     | MapperFunction |   |----------#              |
//     |------^---------|              |--------------|
//            |                              |
//            |------------------------------|
//

class TFWidget : public QWidget, public Ui_TFWidgetGUI {

    Q_OBJECT

  public:
<<<<<<< HEAD
=======
    //! Bit masks to indicate what type of variables are to be supported by
    //! a particular TFWidget instance. These flags correspond
    //! to variable names returned by methods:
    //!
    //! SCALAR : RenderParams::GetVariableName()
    //! VECTOR : RenderParams::GetFieldVariableNames()
    //! HGT    : RenderParams::GetHeightVariableName()
    //! COLOR  : RenderParams::GetColorMapVariableNames()
    //!
    enum Flags {
        // We can map our renderer's color to a secondary color variable
        COLORVAR = (1u << 0),

        // We can map the color of our renderer to a constant value
        CONSTANT = (1u << 1),
    };

>>>>>>> 233a6deb
    TFWidget(QWidget *parent = 0);

    void Reinit(TFFlags flags);

    ~TFWidget();

    QString name() const { return "TFWidget"; }
    QString includeFile() const { return "TFWidget.h"; }
    QString group() const { return tr("Transfer Function Settings Widgets"); }
    QString toolTip() const { return tr("A Transfer Function Settings Widget"); }
    QString whatsThis() const { return tr("This widget contains all widgets "
                                          "necessary for making changes to a "
                                          "Vapor Transfer Function."); }
    bool isContainer() const { return true; }
    void Update(VAPoR::DataMgr *dataMgr,
                VAPoR::ParamsMgr *paramsMgr,
                VAPoR::RenderParams *rParams);

    void fileLoadTF(string varname, const char *path,
                    bool savePath);

    void loadTF(string varname);

    void getRange(float range[2], float values[2]);
    float getOpacity();

  private slots:
    void fileSaveTF();
    void setRange();
    void setRange(double min, double max);
    void updateHisto();
    void refreshHistogram();
    void autoUpdateHistoChecked(int state);
    void colorInterpChanged(int index);
    void loadTF();
    void emitTFChange();
    void opacitySliderChanged(int value);
    void setSingleColor();
    void setUsingSingleColor(int checkState);
    void setUseWhitespace(int state);

  private:
    void collapseConstColorWidgets();
    void showConstColorWidgets();
    void showWhitespaceFrame();
    void hideWhitespaceFrame();
    string getVariableName();
    void connectWidgets();
    void updateSliders();
    void updateAutoUpdateHistoCheckbox();
    void updateColorInterpolation();
    void updateMappingFrame();
    void enableTFWidget(bool state);
    void updateConstColorWidgets();
    void checkForExternalChangesToHisto();
    bool autoUpdateHisto();
    string getCurrentVarName();
    VAPoR::MapperFunction *getCurrentMapperFunction();

    int confirmMinRangeEdit(VAPoR::MapperFunction *tf, float *range);
    int confirmMaxRangeEdit(VAPoR::MapperFunction *tf, float *range);

    std::vector<double> _minExt;
    std::vector<double> _maxExt;
    int _cLevel;
    int _refLevel;
    int _timeStep;
    string _varName;
    bool _somethingChanged;

    bool _autoUpdateHisto;
    bool _discreteColormap;
    bool _textChanged;
    float _myRGB[3];
    float _savedMapperValues[2];

    RenderEventRouter *_eventRouter;
    VAPoR::ParamsMgr *_paramsMgr;
    VAPoR::DataMgr *_dataMgr;
    VAPoR::RenderParams *_rParams;

    Combo *_minCombo;
    Combo *_maxCombo;
    RangeCombo *_rangeCombo;

    TFFlags _flags;

    static string _nDimsTag;

#ifdef VAPOR3_0_0_ALPHA
    void makeItRed(QLineEdit *edit);
    void makeItYellow(QLineEdit *edit);
    void makeItGreen(QLineEdit *edit);
    void makeItWhite(QLineEdit *edit);
#endif

  signals:
    void emitChange();
};

#endif //TFWIDGET_H<|MERGE_RESOLUTION|>--- conflicted
+++ resolved
@@ -39,26 +39,6 @@
     Q_OBJECT
 
   public:
-<<<<<<< HEAD
-=======
-    //! Bit masks to indicate what type of variables are to be supported by
-    //! a particular TFWidget instance. These flags correspond
-    //! to variable names returned by methods:
-    //!
-    //! SCALAR : RenderParams::GetVariableName()
-    //! VECTOR : RenderParams::GetFieldVariableNames()
-    //! HGT    : RenderParams::GetHeightVariableName()
-    //! COLOR  : RenderParams::GetColorMapVariableNames()
-    //!
-    enum Flags {
-        // We can map our renderer's color to a secondary color variable
-        COLORVAR = (1u << 0),
-
-        // We can map the color of our renderer to a constant value
-        CONSTANT = (1u << 1),
-    };
-
->>>>>>> 233a6deb
     TFWidget(QWidget *parent = 0);
 
     void Reinit(TFFlags flags);
