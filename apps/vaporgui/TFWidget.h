--- conflicted
+++ resolved
@@ -42,7 +42,7 @@
                                           "necessary for making changes to a "
                                           "Vapor Transfer Function."); }
     bool isContainer() const { return true; }
-    void Update(VAPoR::DataStatus *dataStatus,
+    void Update(VAPoR::DataMgr *dataMgr,
                 VAPoR::ParamsMgr *paramsMgr,
                 VAPoR::RenderParams *rParams);
 
@@ -71,14 +71,6 @@
   private:
     void getRange(float range[2], float values[2]);
     void connectWidgets();
-<<<<<<< HEAD
-    void makeItRed(QLineEdit *edit);
-    void makeItYellow(QLineEdit *edit);
-    void makeItGreen(QLineEdit *edit);
-    void makeItWhite(QLineEdit *edit);
-=======
-    size_t getCurrentTimestep(VAPoR::ParamsMgr *paramsMgr);
->>>>>>> 4e7f3753
     void updateSliders();
     void updateAutoUpdateHistoCheckbox();
     void updateColorInterpolation();
