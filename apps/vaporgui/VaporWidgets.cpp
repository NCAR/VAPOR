--- conflicted
+++ resolved
@@ -159,11 +159,7 @@
     
     _qslider = new QSlider( this );
     _qslider->setOrientation( Qt::Horizontal );
-<<<<<<< HEAD
-    /* QSlider will always have its range in integers from 0 to 100, and step size 0.01. */
-=======
     /* QSlider will always have its range in integers from 0 to 100. */
->>>>>>> 7f556eae
     _qslider->setMinimum( 0 );
     _qslider->setMaximum( 100 );
     connect( _qslider, SIGNAL( sliderReleased() ), this, SLOT( _respondQSliderReleased() ) );
