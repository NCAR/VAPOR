--- conflicted
+++ resolved
@@ -358,10 +358,7 @@
 //
 
 VGeometry::VGeometry( QWidget* parent, int dim, const std::vector<float>& range )
-<<<<<<< HEAD
-=======
          : QWidget( parent )
->>>>>>> db88f2b7
 {
     VAssert( dim == 2 || dim == 3 );
     VAssert( range.size() == dim * 2 );
