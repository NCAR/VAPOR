set (SRCS
	EventRouter.cpp
	RenderEventRouter.cpp
	RenderHolder.cpp
	ImageFrame.cpp
	ControlPointEditor.cpp
	DomainWidget.cpp
	GLWidget.cpp
	OpacityWidget.cpp
	ErrorReporter.cpp
	Histo.cpp
	ColorbarWidget.cpp
	SettingsEventRouter.cpp
	VizSelectCombo.cpp
	AnnotationEventRouter.cpp
	AnimationEventRouter.cpp
	MappingFrame.cpp
	HelloEventRouter.cpp
	NavigationEventRouter.cpp
	TwoDDataEventRouter.cpp
	WireFrameEventRouter.cpp
	RangeController.cpp
	Statistics.cpp
	Plot.cpp
	helloSubtabs.cpp
	TFWidget.cpp
	VariablesWidget.cpp
	GeometryWidget.cpp
	CopyRegionWidget.cpp
	RangeCombos.cpp
	BarbEventRouter.cpp
	BannerGUI.cpp
	AnimationParams.cpp
	GUIStateParams.cpp
	MouseModeParams.cpp
	SettingsParams.cpp
	main.cpp
	MainForm.cpp
	VizWin.cpp
	VizWinMgr.cpp
	TabManager.cpp
	TrackBall.cpp
	GLColorbarWidget.cpp
	ImageEventRouter.cpp
	ContourEventRouter.cpp
	DVREventRouter.cpp
	PlotParams.cpp
	StatisticsParams.cpp
	ContourSubtabs.cpp
	BarbSubtabs.cpp
	TransformTable.cpp
	VaporTable.cpp
	FidelityWidget.cpp
	QSliderEdit.cpp
	QRange.cpp
	QSinglePoint.cpp
	QIntValidatorWithFixup.cpp
	FileOperationChecker.cpp
	Combo.cpp
	windowsUtils.cpp

	# Need to include all files that request .ui files
	TwoDSubtabs.h
<<<<<<< HEAD
	DVRSubtabs.h
=======
	WireFrameSubtabs.h
>>>>>>> edbbb5a7
	Statistics.h
	Plot.h
	BarbSubtabs.h
	ColorbarWidget.h
	OrientationAngles.h
	TransformTable.h
	ImageSubtabs.h
	ContourSubtabs.h
	VaporTable.h
	FidelityWidget.h
	QSliderEdit.h
	QRange.h
	QSinglePoint.h

	MainForm.h
	VizWinMgr.h
	windowsUtils.h
	ErrorReporter.h
	Histo.h
	EventRouter.h
	GLWidget.h
)

set (UIS 
	animationTab.ui
	NavigationTab.ui
	boxframe.ui
	startupTab.ui
	SettingsGUI.ui
	appSettingsTab.ui
	AnnotationGUI.ui
	ControlPointEditorBase.ui
	NewRendererDialog.ui
	LeftPanel.ui
	helloLayoutSubtab.ui
	helloAppearanceSubtab.ui
	TwoDAppearanceGUI.ui
	WireFrameAppearanceGUI.ui
	BarbAppearanceGUI.ui
	BarbVariablesGUI.ui
	BarbGeometryGUI.ui
	TwoDVariablesGUI.ui
	WireFrameVariablesGUI.ui
	TwoDGeometryGUI.ui
	WireFrameGeometryGUI.ui
	VariablesWidgetGUI.ui
	HelloVariablesGUI.ui
	statsWindow.ui
	errMsg.ui
	plotWindow.ui
	firstTimeUser.ui
	TFWidgetGUI.ui
	StretchFactorTableGUI.ui
	OrientationAnglesGUI.ui
	GeometryWidgetGUI.ui
	CopyRegionWidgetGUI.ui
	ColorbarWidgetGUI.ui
	ImageAppearanceGUI.ui
	ImageGeometryGUI.ui
	ImageVariablesGUI.ui
	ContourAppearanceGUI.ui
	ContourGeometryGUI.ui
	ContourVariablesGUI.ui
	FidelityWidgetGUI.ui
	DVREventRouter.ui
	QSliderEdit.ui
	QRange.ui
	QSinglePoint.ui
)

find_package(Qt4 REQUIRED)
set (CMAKE_AUTOUIC ON) # This needs to appear before adding sources to work properly
set (CMAKE_AUTOMOC ON)
set (CMAKE_AUTORCC ON)
set (CMAKE_INCLUDE_CURRENT_DIR ON)

if (APPLE)
	set (MACOSX_BUNDLE_ICON_FILE VAPOR.icns)
	set (MACOSX_BUNDLE_ICON_FILE_PATH ${CMAKE_SOURCE_DIR}/share/images/VAPOR.icns)
	set_source_files_properties(${MACOSX_BUNDLE_ICON_FILE_PATH} PROPERTIES MACOSX_PACKAGE_LOCATION "Resources")
	add_executable (vapor MACOSX_BUNDLE ${MACOSX_BUNDLE_ICON_FILE_PATH} ${SRCS} ${UIS})
	set (INSTALL_BIN_DIR ".")
elseif (WIN32)
	set (WINDOWS_ICON_PATH "${CMAKE_SOURCE_DIR}/Images/vapor-win-icon.ico")
	configure_file (vapor.rc.in ${CMAKE_CURRENT_BINARY_DIR}/vaporgui.rc)
	add_executable (vapor WIN32 ${SRCS} ${UIS} ${CMAKE_CURRENT_BINARY_DIR}/vaporgui.rc)
else ()
	add_executable (vapor ${SRCS} ${UIS})
endif()

# target_link_libraries (vapor common vdc wasp render params m jpeg dl util GLEW tiff geotiff assimp Qt4::QtCore Qt4::QtGui Qt4::QtOpenGL)
target_link_libraries (vapor common vdc wasp render params jpeg ${GLEW} tiff geotiff assimp Qt4::QtCore Qt4::QtGui Qt4::QtOpenGL python${PYTHONVERSION})

if (APPLE)
	target_link_libraries (vapor "-framework CoreServices")
elseif (UNIX AND NOT APPLE)
	target_link_libraries (vapor quadmath)
endif ()

add_definitions (-DPYTHONVERSION="${PYTHONVERSION}")
add_definitions (-DPYTHONDIR="${PYTHONDIR}")
# add_definitions (-DPARAMS_EXPORTS)

install (
	TARGETS vapor
	DESTINATION ${INSTALL_BIN_DIR}
	COMPONENT vaporgui
	)<|MERGE_RESOLUTION|>--- conflicted
+++ resolved
@@ -61,11 +61,8 @@
 
 	# Need to include all files that request .ui files
 	TwoDSubtabs.h
-<<<<<<< HEAD
 	DVRSubtabs.h
-=======
 	WireFrameSubtabs.h
->>>>>>> edbbb5a7
 	Statistics.h
 	Plot.h
 	BarbSubtabs.h
