--- conflicted
+++ resolved
@@ -136,12 +136,8 @@
 	VolumeIsoEventRouter.h
 	VolumeSubtabs.h
 	VolumeIsoSubtabs.h
-<<<<<<< HEAD
-	SliceEventRouter.h
-=======
 	HelloEventRouter.h
     SliceEventRouter.h
->>>>>>> 20dc14fc
 	TwoDDataEventRouter.h
 
 	MainForm.h
