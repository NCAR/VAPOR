set (SRCS
	EventRouter.cpp
	RenderEventRouter.cpp
	RenderHolder.cpp
	ImageFrame.cpp
	ControlPointEditor.cpp
	DomainWidget.cpp
	GLWidget.cpp
	OpacityWidget.cpp
	ErrorReporter.cpp
	Histo.cpp
	ColorbarWidget.cpp
	SettingsEventRouter.cpp
	VizSelectCombo.cpp
	AnnotationEventRouter.cpp
	AnimationEventRouter.cpp
	MappingFrame.cpp
	HelloEventRouter.cpp
	NavigationEventRouter.cpp
	TwoDDataEventRouter.cpp
	WireFrameEventRouter.cpp
	RangeController.cpp
	Statistics.cpp
	Plot.cpp
	helloSubtabs.cpp
	TFWidget.cpp
	VariablesWidget.cpp
	GeometryWidget.cpp
	CopyRegionWidget.cpp
	RangeCombos.cpp
	BarbEventRouter.cpp
	BannerGUI.cpp
	AnimationParams.cpp
	GUIStateParams.cpp
	MouseModeParams.cpp
	SettingsParams.cpp
	main.cpp
	MainForm.cpp
	VizWin.cpp
	VizWinMgr.cpp
	TabManager.cpp
	TrackBall.cpp
	GLColorbarWidget.cpp
	ImageEventRouter.cpp
	ContourEventRouter.cpp
<<<<<<< HEAD
    SliceEventRouter.cpp
=======
	DVREventRouter.cpp
>>>>>>> e86e7b38
	PlotParams.cpp
	StatisticsParams.cpp
	ContourSubtabs.cpp
    SliceSubtabs.cpp
	BarbSubtabs.cpp
	TransformTable.cpp
	VaporTable.cpp
	FidelityWidget.cpp
	QSliderEdit.cpp
	QRange.cpp
	QSinglePoint.cpp
	QIntValidatorWithFixup.cpp
	FileOperationChecker.cpp
	Combo.cpp
	windowsUtils.cpp
	Manip.cpp

	# Need to include all files that request .ui files
	TwoDSubtabs.h
	DVRSubtabs.h
	WireFrameSubtabs.h
	Statistics.h
	Plot.h
	BarbSubtabs.h
	ColorbarWidget.h
	OrientationAngles.h
	TransformTable.h
	ImageSubtabs.h
	ContourSubtabs.h
    SliceSubtabs.h
	VaporTable.h
	FidelityWidget.h
	QSliderEdit.h
	QRange.h
	QSinglePoint.h

	MainForm.h
	VizWinMgr.h
	windowsUtils.h
	ErrorReporter.h
	Histo.h
	EventRouter.h
	GLWidget.h
)

set (UIS 
	LeftPanel.ui
	animationTab.ui
	NavigationTab.ui
	boxframe.ui
	startupTab.ui
	AnnotationGUI.ui
	SettingsGUI.ui
	appSettingsTab.ui
	NewRendererDialog.ui
	errMsg.ui
	DVRVariablesGUI.ui
	DVRAppearanceGUI.ui
	DVRGeometryGUI.ui
	DVRAnnotationGUI.ui
	helloLayoutSubtab.ui
	helloAppearanceSubtab.ui
	BarbAppearanceGUI.ui
	BarbVariablesGUI.ui
	BarbGeometryGUI.ui
	BarbAnnotationGUI.ui
	ImageAppearanceGUI.ui
	ImageGeometryGUI.ui
	ImageVariablesGUI.ui
	TwoDVariablesGUI.ui
	TwoDAppearanceGUI.ui
	TwoDGeometryGUI.ui
	TwoDAnnotationGUI.ui
	ContourVariablesGUI.ui
	ContourAppearanceGUI.ui
	ContourGeometryGUI.ui
	ContourAnnotationGUI.ui
	WireFrameVariablesGUI.ui
	WireFrameAppearanceGUI.ui
	WireFrameGeometryGUI.ui
	WireFrameAnnotationGUI.ui
    SliceVariablesGUI.ui
    SliceAppearanceGUI.ui
    SliceGeometryGUI.ui
    SliceAnnotationGUI.ui
	VariablesWidgetGUI.ui
	statsWindow.ui
	plotWindow.ui
	firstTimeUser.ui
	TFWidgetGUI.ui
	GeometryWidgetGUI.ui
	ColorbarWidgetGUI.ui
	FidelityWidgetGUI.ui
	ControlPointEditorBase.ui
	StretchFactorTableGUI.ui
	OrientationAnglesGUI.ui
	CopyRegionWidgetGUI.ui
	
	QSliderEdit.ui
	QRange.ui
	QSinglePoint.ui
)

find_package(Qt4 REQUIRED)
set (CMAKE_AUTOUIC ON) # This needs to appear before adding sources to work properly
set (CMAKE_AUTOMOC ON)
set (CMAKE_AUTORCC ON)
set (CMAKE_INCLUDE_CURRENT_DIR ON)

if (APPLE)
	set (MACOSX_BUNDLE_ICON_FILE VAPOR.icns)
	set (MACOSX_BUNDLE_ICON_FILE_PATH ${CMAKE_SOURCE_DIR}/share/images/VAPOR.icns)
	set_source_files_properties(${MACOSX_BUNDLE_ICON_FILE_PATH} PROPERTIES MACOSX_PACKAGE_LOCATION "Resources")
	add_executable (vapor MACOSX_BUNDLE ${MACOSX_BUNDLE_ICON_FILE_PATH} ${SRCS} ${UIS})
	set (INSTALL_BIN_DIR ".")
elseif (WIN32)
	set (WINDOWS_ICON_PATH "${CMAKE_SOURCE_DIR}/Images/vapor-win-icon.ico")
	configure_file (vapor.rc.in ${CMAKE_CURRENT_BINARY_DIR}/vaporgui.rc)
	add_executable (vapor WIN32 ${SRCS} ${UIS} ${CMAKE_CURRENT_BINARY_DIR}/vaporgui.rc)
else ()
	add_executable (vapor ${SRCS} ${UIS})
endif()

# target_link_libraries (vapor common vdc wasp render params m jpeg dl util GLEW tiff geotiff assimp Qt4::QtCore Qt4::QtGui Qt4::QtOpenGL)
target_link_libraries (vapor common vdc wasp render params jpeg ${GLEW} tiff geotiff assimp Qt4::QtCore Qt4::QtGui Qt4::QtOpenGL python${PYTHONVERSION})

if (APPLE)
	target_link_libraries (vapor "-framework CoreServices")
elseif (UNIX AND NOT APPLE)
	target_link_libraries (vapor quadmath)
endif ()

add_definitions (-DPYTHONVERSION="${PYTHONVERSION}")
add_definitions (-DPYTHONDIR="${PYTHONDIR}")
# add_definitions (-DPARAMS_EXPORTS)

install (
	TARGETS vapor
	DESTINATION ${INSTALL_BIN_DIR}
	COMPONENT vaporgui
	)<|MERGE_RESOLUTION|>--- conflicted
+++ resolved
@@ -43,11 +43,8 @@
 	GLColorbarWidget.cpp
 	ImageEventRouter.cpp
 	ContourEventRouter.cpp
-<<<<<<< HEAD
     SliceEventRouter.cpp
-=======
 	DVREventRouter.cpp
->>>>>>> e86e7b38
 	PlotParams.cpp
 	StatisticsParams.cpp
 	ContourSubtabs.cpp
