--- conflicted
+++ resolved
@@ -43,11 +43,8 @@
 	GLColorbarWidget.cpp
 	ImageEventRouter.cpp
 	ContourEventRouter.cpp
-<<<<<<< HEAD
     SliceEventRouter.cpp
-=======
 	DVREventRouter.cpp
->>>>>>> 15f74f9d
 	PlotParams.cpp
 	StatisticsParams.cpp
 	ContourSubtabs.cpp
