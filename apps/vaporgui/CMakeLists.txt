--- conflicted
+++ resolved
@@ -61,11 +61,8 @@
 
 	# Need to include all files that request .ui files
 	TwoDSubtabs.h
-<<<<<<< HEAD
 	DVRSubtabs.h
-=======
 	WireFrameSubtabs.h
->>>>>>> 3be24e83
 	Statistics.h
 	Plot.h
 	BarbSubtabs.h
