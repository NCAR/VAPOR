--- conflicted
+++ resolved
@@ -43,11 +43,8 @@
 	GLColorbarWidget.cpp
 	ImageEventRouter.cpp
 	ContourEventRouter.cpp
-<<<<<<< HEAD
     SliceEventRouter.cpp
-=======
 	DVREventRouter.cpp
->>>>>>> a250e2f7
 	PlotParams.cpp
 	StatisticsParams.cpp
 	ContourSubtabs.cpp
