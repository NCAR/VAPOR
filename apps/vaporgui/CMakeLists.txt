set (SRCS
	EventRouter.cpp
	RenderEventRouter.cpp
	RenderHolder.cpp
	GLWidget.cpp
	ErrorReporter.cpp
	Histo.cpp
	SettingsEventRouter.cpp
	VizSelectCombo.cpp
	AnnotationEventRouter.cpp
	AnimationEventRouter.cpp
	NavigationEventRouter.cpp
	TwoDDataEventRouter.cpp
	TwoDDataEventRouter.h
	WireFrameEventRouter.cpp
    PythonVariables.cpp
	Statistics.cpp
	Plot.cpp
	CopyRegionWidget.cpp
	RangeCombos.cpp
	BarbEventRouter.cpp
	BarbEventRouter.h
	BannerGUI.cpp
	AnimationParams.cpp
	GUIStateParams.cpp
	MouseModeParams.cpp
	SettingsParams.cpp
	main.cpp
	MainForm.cpp
	MainForm_isOpenGLContextActive.cpp
    VizWin.cpp
	VizWinMgr.cpp
	TabManager.cpp
	TrackBall.cpp
	ImageEventRouter.cpp
	ImageEventRouter.h
	ContourEventRouter.cpp
	ContourEventRouter.h
    SliceEventRouter.cpp
    SliceEventRouter.h
	PlotParams.cpp
	StatisticsParams.cpp
	TransformTable.cpp
	VaporTable.cpp
	FidelityWidget.cpp
	QSliderEdit.cpp
	QRange.cpp
	QSinglePoint.cpp
	QIntValidatorWithFixup.cpp
	FileOperationChecker.cpp
	Combo.cpp
	windowsUtils.cpp
	Manip.cpp
    FlowEventRouter.cpp
	VolumeEventRouter.cpp
	VolumeEventRouter.h
	VolumeIsoEventRouter.cpp
	VolumeIsoEventRouter.h
	ParamsMenuItems.cpp
	ParamsMenuItems.h
	TFEditor.cpp
	TFEditor.h
	TFOpacityWidget.cpp
	TFOpacityWidget.h
	TFColorWidget.cpp
	TFColorWidget.h
	QRangeSlider.cpp
	QRangeSlider.h
	TFHistogramWidget.cpp
	TFHistogramWidget.h
	TFInfoWidget.cpp
	TFInfoWidget.h
	QColorWidget.cpp
	QColorWidget.h
	TFColorInfoWidget.cpp
	TFColorInfoWidget.h
	TFOpacityInfoWidget.cpp
	TFOpacityInfoWidget.h
	TFMapWidget.cpp
	TFMapWidget.h
	TFMapGroupWidget.cpp
	TFMapGroupWidget.h
	TFHistogramInfoWidget.cpp
	TFHistogramInfoWidget.h
	TFIsoValueWidget.cpp
	TFIsoValueWidget.h
	TFIsoValueInfoWidget.cpp
	TFIsoValueInfoWidget.h
	TFUtils.cpp
	TFUtils.h
	TFMappingRangeSelector.cpp
	TFMappingRangeSelector.h
	QRangeSliderTextCombo.cpp
	QRangeSliderTextCombo.h
	QPaintUtils.cpp
	QPaintUtils.h
	VSection.cpp
	VSection.h
    VFrame.h
	VFrame.cpp
	VLineItem.cpp
	VLineItem.h
	VHBoxWidget.cpp
	VHBoxWidget.h
    VComboBox.cpp
    VComboBox.h
    VIntSpinBox.cpp
    VIntSpinBox.h
    VCheckBox.cpp
    VCheckBox.h
    VLineEdit_Deprecated.cpp
    VLineEdit_Deprecated.h
    VActions.h
    VActions.cpp
    VSlider.cpp
    VSlider.h
    VSliderEdit.cpp
    VSliderEdit.h
    VSliderEditInterface.cpp
    VSliderEditInterface.h
    VStringLineEdit.h
    VStringLineEdit.cpp
    VIntLineEdit.h
    VIntLineEdit.cpp
    VDoubleLineEdit.h
    VDoubleLineEdit.cpp
    VDoubleSliderEdit.cpp
    VDoubleSliderEdit.h
    VIntSliderEdit.cpp
    VIntSliderEdit.h
    VNumericLineEdit.cpp
    VNumericLineEdit.h
    VIntRangeMenu.cpp
    VIntRangeMenu.h
    VDoubleRangeMenu.cpp
    VDoubleRangeMenu.h
    VNumericFormatMenu.cpp
    VNumericFormatMenu.h
    VPushButton.cpp
    VPushButton.h
    QPushButtonWithDoubleClick.h
    VFileSelector.cpp
    VFileSelector.h
	V3DInput.cpp
	V3DInput.h
	VGroup.cpp
	VGroup.h
	Updateable.cpp
	Updateable.h
	POrientationSelector.cpp
	POrientationSelector.h
	PWidget.cpp
	PWidget.h
	PWidgetHLI.h
	PGroup.cpp
	PGroup.h
	PSection.cpp
	PSection.h
	PCheckbox.cpp
	PCheckbox.h
	PCheckboxHLI.h
	PDoubleInput.cpp
	PDoubleInput.h
	PDoubleInputHLI.h
	PIntegerInput.cpp
	PIntegerInput.h
	PIntegerInputHLI.h
	PDisplay.cpp
	PDisplay.h
	PDisplayHLI.h
	PLabel.cpp
	PLabel.h
	PLineItem.cpp
	PLineItem.h
	PEnumDropdown.cpp
	PEnumDropdown.h
	PEnumDropdownHLI.h
	PStringDropdown.cpp
	PStringDropdown.h
	PStringDropdownHLI.h
	PColorSelector.cpp
	PColorSelector.h
	PFileSelector.cpp
	PFileSelector.h
	PFileSelectorHLI.h
	PDynamicMixin.cpp
	PDynamicMixin.h
	PSliderEdit.cpp
	PSliderEdit.h
	PSliderEditHLI.h
	PRegionSelector.cpp
	PRegionSelector.h
	ParamsWidgetDemo.cpp
	ParamsWidgetDemo.h
	PTFEditor.cpp
	PTFEditor.h
    PFidelitySection.cpp
    PFidelitySection.h
    PTMSLODInput.h
	ModelEventRouter.cpp
	ModelEventRouter.h
	VDoubleValidator.cpp
	VDoubleValidator.h
	hide_std_error_util.cpp
	hide_std_error_util.h
	VContainer.cpp
	VContainer.h
	UWidget.cpp
	UWidget.h
	AbstractWidgetGroup.cpp
	AbstractWidgetGroup.h
	PTransformWidget.cpp
	PTransformWidget.h
	PCopyRegionWidget.cpp
	PCopyRegionWidget.h
	PSliceSampleLocationSelector.cpp
	PSliceSampleLocationSelector.h
	PAnnotationColorbarWidget.cpp
	PAnnotationColorbarWidget.h
	PStringInput.cpp
	PStringInput.h
	PWidgets.h
	PWidgetsFwd.h
	PGeometrySubtab.cpp
	PGeometrySubtab.h
	PDimensionSelector.cpp
	PDimensionSelector.h
	PVariableSelector.cpp
	PVariableSelector.h
	PShowIf.cpp
	PShowIf.h
	PWidgetWrapper.cpp
	PWidgetWrapper.h
	PButton.cpp
	PButton.h
	PFlowRakeRegionSelector.cpp
	PFlowRakeRegionSelector.h
	PMultiVarSelector.cpp
	PMultiVarSelector.h
<<<<<<< HEAD
	AppSettingsMenu.cpp
	AppSettingsMenu.h
=======
    PConstantColorWidget.cpp
    PConstantColorWidget.h
>>>>>>> f6ce396c

	# Need to include all files that request .ui files
	Statistics.h
	Plot.h
    PythonVariables.h
    TransformTable.h
    VaporTable.h 
	FidelityWidget.h
	QSliderEdit.h
	QRange.h
	QSinglePoint.h

	MainForm.h
	VizWinMgr.h
	windowsUtils.h
	ErrorReporter.h
	Histo.h
	EventRouter.h
	GLWidget.h
	VizWin.h
	Core3_2_context.h
	TrackBall.h
    Manip.h 
    NavigationEventRouter.h
	AnimationEventRouter.h
	AnimationParams.h
	AnnotationEventRouter.h
	BannerGUI.h
	FlowEventRouter.h
	Combo.h
	CopyRegionWidget.h
	FileOperationChecker.h
	GUIStateParams.h
	MouseModeParams.h
	PlotParams.h
    PythonVariablesParams.h
	QIntValidatorWithFixup.h
	RangeCombos.h
	RenderEventRouter.h
	RenderHolder.h
	SettingsEventRouter.h
	SettingsParams.h
	StatisticsParams.h
	TabManager.h
	VizSelectCombo.h
	WireFrameEventRouter.h
	Flags.h
)

set (UIS 
	LeftPanel.ui
	animationTab.ui
	NavigationTab.ui
	AnnotationGUI.ui
	SettingsGUI.ui
	appSettingsTab.ui
	NewRendererDialog.ui
	TransformTableGUI.ui
	statsWindow.ui
	plotWindow.ui
    PythonVariablesGUI.ui
	FidelityWidgetGUI.ui
	errMsg.ui
	
	QSliderEdit.ui
	QRange.ui
	QSinglePoint.ui
)

source_group (UIs FILES ${UIS})

find_package(Qt5 REQUIRED COMPONENTS Core OpenGL Widgets Gui DBus )

set (CMAKE_AUTOUIC ON) # This needs to appear before adding sources to work properly
set (CMAKE_AUTOMOC ON)
set (CMAKE_AUTORCC ON)
set (CMAKE_INCLUDE_CURRENT_DIR ON)

set (ASSIMP_LIB assimp)
set (PYTHON_LIB python${PYTHONVERSION}m)
set (TIFF_LIB tiff)

if (APPLE)
	set (SRCS ${SRCS} core_profile_attributes.mm)
	set (MACOSX_BUNDLE_GUI_IDENTIFIER Vapor3)
	set (MACOSX_BUNDLE_SHORT_VERSION_STRING ${VERSION_MAJOR}.${VERSION_MINOR}.${VERSION_MICRO}})
	set (MACOSX_BUNDLE_BUNDLE_VERSION ${VERSION_MAJOR}.${VERSION_MINOR}.${VERSION_MICRO}.${VERSION_RC})
	set (MACOSX_BUNDLE_ICON_FILE VAPOR.icns)
	set (MACOSX_BUNDLE_ICON_FILE_PATH ${CMAKE_SOURCE_DIR}/share/images/VAPOR.icns)
	set_source_files_properties(${MACOSX_BUNDLE_ICON_FILE_PATH} PROPERTIES MACOSX_PACKAGE_LOCATION "Resources")
	add_executable (vapor MACOSX_BUNDLE ${MACOSX_BUNDLE_ICON_FILE_PATH} ${SRCS} ${UIS})
	set (INSTALL_BIN_DIR ".")
elseif (WIN32)
    set (ASSIMP_LIB assimp-vc140-mt)
    set (PYTHON_LIB python${PYTHONVERSION})
    set (TIFF_LIB libtiff)

	set (WINDOWS_ICON_PATH "${CMAKE_SOURCE_DIR}/share/images/vapor-win-icon.ico")
	configure_file (vapor.rc.in ${CMAKE_CURRENT_BINARY_DIR}/vaporgui.rc)
	add_executable (vapor WIN32 ${SRCS} ${UIS} ${CMAKE_CURRENT_BINARY_DIR}/vaporgui.rc)
else ()
	add_executable (vapor ${SRCS} ${UIS})
endif()

target_link_libraries (
        vapor common vdc wasp render params jpeg ${GLEW} 
        ${TIFF_LIB} geotiff ${ASSIMP_LIB} Qt5::Widgets Qt5::OpenGL Qt5::Core Qt5::Gui Qt5::DBus 
        ${PYTHON_LIB}
)

if (APPLE)
	find_library (CORESERVICES CoreServices)
	find_library (FOUNDATION Foundation)
	find_library (COCOA Cocoa)
	# target_link_libraries (vapor "-framework CoreServices")
	target_link_libraries (vapor ${CORESERVICES} ${FOUNDATION} ${COCOA})
elseif (UNIX AND NOT APPLE)
	target_link_libraries (vapor quadmath)
endif ()

install (
	TARGETS vapor
	DESTINATION ${INSTALL_BIN_DIR}
	COMPONENT vaporgui
	)<|MERGE_RESOLUTION|>--- conflicted
+++ resolved
@@ -237,13 +237,10 @@
 	PFlowRakeRegionSelector.h
 	PMultiVarSelector.cpp
 	PMultiVarSelector.h
-<<<<<<< HEAD
 	AppSettingsMenu.cpp
 	AppSettingsMenu.h
-=======
     PConstantColorWidget.cpp
     PConstantColorWidget.h
->>>>>>> f6ce396c
 
 	# Need to include all files that request .ui files
 	Statistics.h
