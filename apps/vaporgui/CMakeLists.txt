--- conflicted
+++ resolved
@@ -239,13 +239,10 @@
 	PMultiVarSelector.h
     PConstantColorWidget.cpp
     PConstantColorWidget.h
-<<<<<<< HEAD
     PCornerSelector.cpp
     PCornerSelector.h
-=======
     RenderEventRouterGUI.cpp
     RenderEventRouterGUI.h
->>>>>>> 430a8f43
 
 	# Need to include all files that request .ui files
 	Statistics.h
