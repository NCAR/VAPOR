--- conflicted
+++ resolved
@@ -220,13 +220,9 @@
 ParamsWidgetFile::ParamsWidgetFile(const std::string &tag, const std::string &label)
 : ParamsWidget(tag, label)
 {
-<<<<<<< HEAD
+#ifndef WIN32
 //#warning _spacer is a hack. Will be refactored
-=======
-#ifndef WIN32
-#warning _spacer is a hack. Will be refactored
 #endif
->>>>>>> b426957e
     _spacer->changeSize(0, 0, QSizePolicy::Minimum, QSizePolicy::Minimum);
     
     _button = new QPushButton;
