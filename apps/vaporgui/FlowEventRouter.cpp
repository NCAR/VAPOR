#include "FlowEventRouter.h"
#include "vapor/FlowParams.h"
#include "PWidgets.h"
#include "PFlowRakeRegionSelector.h"
#include "PMultiVarSelector.h"
#include "PConstantColorWidget.h"

using namespace VAPoR;
typedef FlowParams FP;

static RenderEventRouterRegistrar<FlowEventRouter> registrar(FlowEventRouter::GetClassType());
const string                                       FlowEventRouter::SeedingTabName = "Seeding";

FlowEventRouter::FlowEventRouter(QWidget *parent, ControlExec *ce) : RenderEventRouterGUI(ce, FlowParams::GetClassType())
{
    // clang-format off

    AddVariablesSubtab(new PGroup({
        new PSection("Variable Selection", {
            new PDimensionSelector,
            new PXFieldVariableSelector,
            new PYFieldVariableSelector,
            (new PZFieldVariableSelector)->OnlyShowForDim(3),
            new PColorMapVariableSelector,
        }),
        new PFidelitySection
    }));
    
    _seedingTab =
    AddSubtab(SeedingTabName, new PGroup({
        new PSection("Flow Integration Settings", {
            new PEnumDropdown(FP::_isSteadyTag, {"Streamlines", "Pathlines"}, {true, false}, "Flow Type"),
            (new PShowIf(FP::_isSteadyTag))->Equals(true)->Then({
                new PEnumDropdown(FP::_flowDirectionTag, {"Forward", "Backward", "Bi-Directional"}, {(int)FlowDir::FORWARD, (int)FlowDir::BACKWARD, (int)FlowDir::BI_DIR}, "Flow Direction"),
<<<<<<< HEAD
                (new PIntegerInput(FP::_steadyNumOfStepsTag, "Integration Steps intermediate"))->SetRange(0, 10000)->EnableDynamicUpdate(),
=======
                (new PIntegerInput(FP::_steadyNumOfStepsTag, "Integration Steps"))->SetRange(0, 10000)->EnableDynamicUpdate(),
>>>>>>> 8cc93301
            })->Else({
                _pathlineLengthSlider = new PIntegerSliderEdit(FP::_pastNumOfTimeSteps, "Pathline Length"),
                _pathlineInjectionSlider = new PIntegerSliderEdit(FP::_seedInjInterval, "Injection Interval"),
            }),
            new PDoubleInput(FP::_velocityMultiplierTag, "Vector Field Multiplier"),
            new PCheckbox(FP::_xPeriodicTag, "X axis periodicity"),
            new PCheckbox(FP::_yPeriodicTag, "Y axis periodicity"),
            new PCheckbox(FP::_zPeriodicTag, "Z axis periodicity"),
        }),
        new PSection("Seed Distribution Settings", {
            new PEnumDropdown(FP::_seedGenModeTag, {"Gridded", "Random", "Random w/ Bias", "List of seeds"}, {(int)FlowSeedMode::UNIFORM, (int)FlowSeedMode::RANDOM, (int)FlowSeedMode::RANDOM_BIAS, (int)FlowSeedMode::LIST}, "Seed distribution type"),
            (new PShowIf(FP::_seedGenModeTag))->Equals((int)FlowSeedMode::UNIFORM)->Then({
                (new PIntegerSliderEdit(FP::_xGridNumOfSeedsTag, "X axis seeds"))->SetRange(1, 50),
                (new PIntegerSliderEdit(FP::_yGridNumOfSeedsTag, "Y axis seeds"))->SetRange(1, 50),
                (new PIntegerSliderEdit(FP::_zGridNumOfSeedsTag, "Z axis seeds"))->SetRange(1, 50),
            }),
            (new PShowIf(FP::_seedGenModeTag))->Equals((int)FlowSeedMode::RANDOM)->Then({
                (new PIntegerSliderEdit(FP::_randomNumOfSeedsTag, "Seed count"))->SetRange(1, 500),
            }),
            (new PShowIf(FP::_seedGenModeTag))->Equals((int)FlowSeedMode::RANDOM_BIAS)->Then({
                (new PIntegerSliderEdit(FP::_randomNumOfSeedsTag, "Seed count"))->SetRange(1, 500),
                (new PIntegerSliderEdit(FP::_rakeBiasStrength, "Bias weight"))->SetRange(-100, 100),
                new PVariableSelector(FP::_rakeBiasVariable)
            }),
            (new PShowIf(FP::_seedGenModeTag))->Equals((int)FlowSeedMode::LIST)->Then({
                (new PFileOpenSelector(FP::_seedInputFilenameTag, "List of seeds file"))->SetTooltip(
                    "Seed injection points within your domain may be defined in this text file with the following definition: \n"
                    "1. Each line specifies the location of one seed. \n"
                    "2. Empty lines and lines starting with a pound sign is ignored. \n"
                    "3. Seed locations are specified using comma separated X,Y,Z coordinates. \n"
                    "4. A line with less than 3 comma separated values is invalid, which also invalidates the entire file. \n"
                    "5. A line can have more than 3 comma separated values, with additional values being ignored. \n"
                    "6. X, Y, Z coordinates use the same unit of the dataset's spatial domain. \n"
                    "    Note: lat-lon coordinates may be converted to meters via a map projection. \n"
                    "Finally, the listOfSeeds.txt demo file provides a starting point to specify your own seeds."
                )
            }),
        }),
        (new PShowIf(FP::_seedGenModeTag))->Not()->Equals((int)FlowSeedMode::LIST)->Then({
            new PSection("Rake Region", {
                new PFlowRakeRegionSelector1D(0),
                new PFlowRakeRegionSelector1D(1),
                new PFlowRakeRegionSelector1D(2),
            }),
        }),
        
        new PSection("Write Flowlines to File", {
            new PFileSaveSelector(FP::_flowlineOutputFilenameTag, "Target file"),
            (new PButton("Write to file", [](ParamsBase *p){p->SetValueLong(FP::_needFlowlineOutputTag, "", true);}))->DisableUndo(),
            new PLabel("Specify variables to sample and output along the flowlines"),
            new PMultiVarSelector(FP::_flowOutputMoreVariablesTag)
        }),
    }));
    
    AddAppearanceSubtab(new PGroup({
        (new PTFEditor(RenderParams::_colorMapVariableNameTag))->ShowOpacityBasedOnParam("NULL", 1),
        new PSection("Appearance", {
            new PConstantColorWidget,
            new PEnumDropdown(FP::RenderTypeTag, {"Tubes", "Samples", "KLGWTH"}, {FP::RenderTypeStream, FP::RenderTypeSamples, FP::RenderTypeDensity}, "Render Type"),
            (new PShowIf(FP::RenderTypeTag))->Equals(FP::RenderTypeStream)->Then({
                new PCheckbox(FP::RenderGeom3DTag, "3D Geometry"),
                (new PDoubleSliderEdit(FP::RenderRadiusScalarTag, "Radius Scalar"))->SetRange(0.1, 5)->EnableDynamicUpdate(),
                new PCheckbox(FP::RenderShowStreamDirTag, "Show Stream Direction"),
                (new PSubGroup({(new PIntegerSliderEdit(FP::RenderGlyphStrideTag, "Every N Samples"))->SetRange(1, 20)->EnableDynamicUpdate()}))->ShowBasedOnParam(FP::RenderShowStreamDirTag),
            }),
            (new PShowIf(FP::RenderTypeTag))->Equals(FP::RenderTypeSamples)->Then({
                new PEnumDropdown(FP::RenderGlyphTypeTag, {"Circle", "Arrow"}, {FP::GlpyhTypeSphere, FP::GlpyhTypeArrow}, "Glyph Type"),
                new PCheckbox(FP::RenderGeom3DTag, "3D Geometry"),
                (new PDoubleSliderEdit(FP::RenderRadiusScalarTag, "Radius Scalar"))->SetRange(0.1, 5)->EnableDynamicUpdate(),
                (new PIntegerSliderEdit(FP::RenderGlyphStrideTag, "Every N Samples"))->SetRange(1, 20)->EnableDynamicUpdate(),
                new PCheckbox(FP::RenderGlyphOnlyLeadingTag, "Only Show Leading Sample"),
            }),
            (new PShowIf(FP::RenderTypeTag))->Equals(FP::RenderTypeDensity)->Then({
                new PLabel("May not render correctly with other renderers"),
                (new PDoubleSliderEdit(FP::RenderRadiusScalarTag, "Radius Scalar"))->SetRange(0.1, 5)->EnableDynamicUpdate(),
                (new PDoubleSliderEdit(FlowParams::RenderDensityFalloffTag, "Density Falloff"))->SetRange(0.5, 10)->EnableDynamicUpdate()->SetTooltip("The exponential factor at which the intensity falls off along the width of the line"),
                (new PDoubleSliderEdit(FlowParams::RenderDensityToneMappingTag, "Tone Mapping"))->SetRange(0, 1)->EnableDynamicUpdate()->SetTooltip("The overall color intensity of the line"),
                (new PCheckbox("Invert"))->SetTooltip("For rendering on light backgrounds"),
            }),
            (new PShowIf(FP::RenderTypeTag))->Not()->Equals(FP::RenderTypeSamples)->Then({
                new PCheckbox(FP::RenderFadeTailTag, "Fade Flow Tails"),
                (new PShowIf(FP::RenderFadeTailTag))->Equals(true)->Then(new PSubGroup({
                    (new PIntegerSliderEdit(FP::RenderFadeTailStartTag, "Fade Start Sample"))->SetRange(0, 100)->EnableDynamicUpdate()->SetTooltip("How far behind leading sample fade begins."),
                    (new PIntegerSliderEdit(FP::RenderFadeTailLengthTag, "Fade Over N Samples"))->SetRange(1, 100)->EnableDynamicUpdate()->SetTooltip("Number of samples from opaque to transparent."),
                    (new PIntegerSliderEdit(FP::RenderFadeTailStopTag, "Animate Steady"))->SetRange(0, 200)->EnableDynamicUpdate()->SetTooltip("Temporary solution for animating steady flow particles."),
                })),
            }),
        }),
#ifndef NDEBUG
        (new PSection("Debug", {
            new PCheckbox("old_render", "Old Render Code (Regressing Testing)")
        }))->SetTooltip("Only accessible in debug build."),
#endif
    }));

    AddGeometrySubtab(new PGeometrySubtab);
    AddAnnotationSubtab(new PAnnotationColorbarWidget);

    // clang-format on
}

void FlowEventRouter::_updateTab()
{
    RenderEventRouterGUI::_updateTab();

    int numTS = GetActiveDataMgr()->GetNumTimeSteps();
    _pathlineLengthSlider->SetRange(0, std::max(1, numTS - 1));
    _pathlineInjectionSlider->SetRange(0, numTS);
}

string FlowEventRouter::_getDescription() const { return "Computes and displays steady or unsteady flow trajectories.\n"; }<|MERGE_RESOLUTION|>--- conflicted
+++ resolved
@@ -32,11 +32,7 @@
             new PEnumDropdown(FP::_isSteadyTag, {"Streamlines", "Pathlines"}, {true, false}, "Flow Type"),
             (new PShowIf(FP::_isSteadyTag))->Equals(true)->Then({
                 new PEnumDropdown(FP::_flowDirectionTag, {"Forward", "Backward", "Bi-Directional"}, {(int)FlowDir::FORWARD, (int)FlowDir::BACKWARD, (int)FlowDir::BI_DIR}, "Flow Direction"),
-<<<<<<< HEAD
-                (new PIntegerInput(FP::_steadyNumOfStepsTag, "Integration Steps intermediate"))->SetRange(0, 10000)->EnableDynamicUpdate(),
-=======
                 (new PIntegerInput(FP::_steadyNumOfStepsTag, "Integration Steps"))->SetRange(0, 10000)->EnableDynamicUpdate(),
->>>>>>> 8cc93301
             })->Else({
                 _pathlineLengthSlider = new PIntegerSliderEdit(FP::_pastNumOfTimeSteps, "Pathline Length"),
                 _pathlineInjectionSlider = new PIntegerSliderEdit(FP::_seedInjInterval, "Injection Interval"),
