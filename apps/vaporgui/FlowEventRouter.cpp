#include "FlowEventRouter.h"
#include "vapor/FlowParams.h"
#include "PWidgets.h"
#include "PFlowRakeRegionSelector.h"
#include "PFlowIntegrationRegionSelector.h"
#include "PMultiVarSelector.h"
#include "PConstantColorWidget.h"
#include "PMetadataClasses.h"
#include "PSliderEditHLI.h"

using namespace VAPoR;
typedef FlowParams FP;

static RenderEventRouterRegistrar<FlowEventRouter> registrar(FlowEventRouter::GetClassType());
const string                                       FlowEventRouter::SeedingTabName = "Seeding";
const string                                       FlowEventRouter::IntegrationTabName = "Integration";

FlowEventRouter::FlowEventRouter(QWidget *parent, ControlExec *ce) : RenderEventRouterGUI(ce, FlowParams::GetClassType())
{
    // clang-format off

    AddVariablesSubtab(new PGroup({
        new PSection("Variable Selection", {
            new PDimensionSelector,
            new PXFieldVariableSelector,
            new PYFieldVariableSelector,
            (new PZFieldVariableSelector)->OnlyShowForDim(3),
            new PColorMapVariableSelector,
        }),
        new PFidelitySection,
        new POpenVariableMetadataWidget
    }));
    
    _seedingTab =
    AddSubtab(SeedingTabName, new PGroup({
        new PSection("Flow Integration Settings", {
            new PEnumDropdown(FP::_isSteadyTag, {"Streamlines", "Pathlines"}, {true, false}, "Flow Type"),
            (new PShowIf(FP::_isSteadyTag))->Equals(true)->Then({
                new PEnumDropdown(FP::_flowDirectionTag, {"Forward", "Backward", "Bi-Directional"}, {(int)FlowDir::FORWARD, (int)FlowDir::BACKWARD, (int)FlowDir::BI_DIR}, "Flow Direction"),
                (new PIntegerInput(FP::_steadyNumOfStepsTag, "Integration Steps"))->SetRange(0, 10000),
            })->Else({
                _pathlineLengthSlider = new PIntegerSliderEdit(FP::_pastNumOfTimeSteps, "Pathline Length"),
                _pathlineInjectionSlider = new PIntegerSliderEdit(FP::_seedInjInterval, "Injection Interval"),
            }),
            new PDoubleInput(FP::_velocityMultiplierTag, "Vector Field Multiplier"),
            new PCheckbox(FP::_xPeriodicTag, "X axis periodicity"),
            new PCheckbox(FP::_yPeriodicTag, "Y axis periodicity"),
            new PCheckbox(FP::_zPeriodicTag, "Z axis periodicity"),
        }),
        new PSection("Seed Distribution Settings", {
            new PEnumDropdown(FP::_seedGenModeTag, {"Gridded", "Random", "Random w/ Bias", "List of seeds"}, {(int)FlowSeedMode::UNIFORM, (int)FlowSeedMode::RANDOM, (int)FlowSeedMode::RANDOM_BIAS, (int)FlowSeedMode::LIST}, "Seed distribution type"),
            (new PShowIf(FP::_seedGenModeTag))->Equals((int)FlowSeedMode::UNIFORM)->Then({
                (new PIntegerSliderEdit(FP::_xGridNumOfSeedsTag, "X axis seeds"))->SetRange(1, 50),
                (new PIntegerSliderEdit(FP::_yGridNumOfSeedsTag, "Y axis seeds"))->SetRange(1, 50),
                (new PIntegerSliderEdit(FP::_zGridNumOfSeedsTag, "Z axis seeds"))->SetRange(1, 50),
            }),
            (new PShowIf(FP::_seedGenModeTag))->Equals((int)FlowSeedMode::RANDOM)->Then({
                (new PIntegerSliderEdit(FP::_randomNumOfSeedsTag, "Seed count"))->SetRange(1, 2500)
                 ->AllowUserRange(true),
            }),
            (new PShowIf(FP::_seedGenModeTag))->Equals((int)FlowSeedMode::RANDOM_BIAS)->Then({
<<<<<<< HEAD
                (new PIntegerSliderEdit(FP::_randomNumOfSeedsTag, "Seed count"))->SetRange(1, 500),
                (new PIntegerSliderEdit(FP::_rakeBiasStrength, "Bias weight"))->SetRange(-10000, 10000)
                     ->AllowUserRange(true),
=======
                (new PIntegerSliderEdit(FP::_randomNumOfSeedsTag, "Seed count"))->SetRange(1, 2500)
                ->AllowUserRange(true),
                (new PIntegerSliderEdit(FP::_rakeBiasStrength, "Bias weight"))->SetRange(-100, 100),
>>>>>>> aa29f4ca
                new PVariableSelector(FP::_rakeBiasVariable, "Bias Variable")
            }),
            (new PShowIf(FP::_seedGenModeTag))->Equals((int)FlowSeedMode::LIST)->Then({
                (new PFileOpenSelector(FP::_seedInputFilenameTag, "List of seeds file"))->SetTooltip(
                    "Seed injection points within your domain may be defined in this text file with the following definition: \n"
                    "1. Each line specifies the location of one seed. \n"
                    "2. Empty lines and lines starting with a pound sign is ignored. \n"
                    "3. Seed locations are specified using comma separated X,Y,Z coordinates. \n"
                    "4. A line with less than 3 comma separated values is invalid, which also invalidates the entire file. \n"
                    "5. A line can have more than 3 comma separated values, with additional values being ignored. \n"
                    "6. X, Y, Z coordinates use the same unit of the dataset's spatial domain. \n"
                    "    Note: lat-lon coordinates may be converted to meters via a map projection. \n"
                    "Finally, the listOfSeeds.txt demo file provides a starting point to specify your own seeds."
                )
            }),
        }),
        (new PShowIf(FP::_seedGenModeTag))->Not()->Equals((int)FlowSeedMode::LIST)->Then({
            new PSection("Rake Region", {
                new PFlowRakeRegionSelector1D(0),
                new PFlowRakeRegionSelector1D(1),
                new PFlowRakeRegionSelector1D(2),
            }),
            (new PSection("Rake Center", {
                (_xRakeCenterSlider = new PDoubleSliderEditHLI<FlowParams>("X", &FlowParams::GetXRakeCenter, &FlowParams::SetXRakeCenter))->AllowDynamicUpdate(),
                (_yRakeCenterSlider = new PDoubleSliderEditHLI<FlowParams>("Y", &FlowParams::GetYRakeCenter, &FlowParams::SetYRakeCenter))->AllowDynamicUpdate(),
                (_zRakeCenterSlider = new PDoubleSliderEditHLI<FlowParams>("Z", &FlowParams::GetZRakeCenter, &FlowParams::SetZRakeCenter))->AllowDynamicUpdate(),
            }))->SetTooltip("Controls the location of the Rake's Center.  To control\n the range of values that the Rake Center can traverse, adjust\n the Flow Renderer's Region in the Geometry tab"),
        }),
        
        new PSection("Write Flowlines to File", {
            new PFileSaveSelector(FP::_flowlineOutputFilenameTag, "Target file"),
            (new PButton("Write to file", [](ParamsBase *p){p->SetValueLong(FP::_needFlowlineOutputTag, "", true);}))->DisableUndo(),
            new PLabel("Specify variables to sample and output along the flowlines"),
            new PMultiVarSelector(FP::_flowOutputMoreVariablesTag)
        }),
    }));
    
    AddAppearanceSubtab(new PGroup({
        (new PTFEditor(RenderParams::_colorMapVariableNameTag)),
        new PSection("Appearance", {
            new PConstantColorWidget,
            new PEnumDropdown(FP::RenderTypeTag, {"Tubes", "Samples", "KLGWTH"}, {FP::RenderTypeStream, FP::RenderTypeSamples, FP::RenderTypeDensity}, "Render Type"),
            (new PShowIf(FP::RenderTypeTag))->Equals(FP::RenderTypeStream)->Then({
                new PCheckbox(FP::RenderGeom3DTag, "3D Geometry"),
                (new PDoubleSliderEdit(FP::RenderRadiusScalarTag, "Radius Scalar"))->SetRange(0.1, 5)->EnableDynamicUpdate(),
                new PCheckbox(FP::RenderShowStreamDirTag, "Show Stream Direction"),
                (new PSubGroup({(new PIntegerSliderEdit(FP::RenderGlyphStrideTag, "Every N Samples"))->SetRange(1, 20)->EnableDynamicUpdate()}))->ShowBasedOnParam(FP::RenderShowStreamDirTag),
            }),
            (new PShowIf(FP::RenderTypeTag))->Equals(FP::RenderTypeSamples)->Then({
                new PEnumDropdown(FP::RenderGlyphTypeTag, {"Circle", "Arrow"}, {FP::GlpyhTypeSphere, FP::GlpyhTypeArrow}, "Glyph Type"),
                new PCheckbox(FP::RenderGeom3DTag, "3D Geometry"),
                (new PDoubleSliderEdit(FP::RenderRadiusScalarTag, "Radius Scalar"))->SetRange(0.1, 5)->EnableDynamicUpdate(),
                (new PIntegerSliderEdit(FP::RenderGlyphStrideTag, "Every N Samples"))->SetRange(1, 20)->EnableDynamicUpdate(),
                new PCheckbox(FP::RenderGlyphOnlyLeadingTag, "Only Show Leading Sample"),
            }),
            (new PShowIf(FP::RenderTypeTag))->Equals(FP::RenderTypeDensity)->Then({
                new PLabel("May not render correctly with other renderers"),
                (new PDoubleSliderEdit(FP::RenderRadiusScalarTag, "Radius Scalar"))->SetRange(0.1, 5)->EnableDynamicUpdate(),
                (new PDoubleSliderEdit(FlowParams::RenderDensityFalloffTag, "Density Falloff"))->SetRange(0.5, 10)->EnableDynamicUpdate()->SetTooltip("The exponential factor at which the intensity falls off along the width of the line"),
                (new PDoubleSliderEdit(FlowParams::RenderDensityToneMappingTag, "Tone Mapping"))->SetRange(0, 1)->EnableDynamicUpdate()->SetTooltip("The overall color intensity of the line"),
                (new PCheckbox("Invert"))->SetTooltip("For rendering on light backgrounds"),
            }),
            (new PShowIf(FP::RenderTypeTag))->Not()->Equals(FP::RenderTypeSamples)->Then({
                new PCheckbox(FP::RenderFadeTailTag, "Fade Flow Tails"),
                (new PShowIf(FP::RenderFadeTailTag))->Equals(true)->Then(new PSubGroup({
                    (new PIntegerSliderEdit(FP::RenderFadeTailStartTag, "Fade Start Sample"))->SetRange(0, 100)->EnableDynamicUpdate()->SetTooltip("How far behind leading sample fade begins."),
                    (new PIntegerSliderEdit(FP::RenderFadeTailLengthTag, "Fade Over N Samples"))->SetRange(1, 100)->EnableDynamicUpdate()->SetTooltip("Number of samples from opaque to transparent."),
                    (new PIntegerSliderEdit(FP::RenderFadeTailStopTag, "Animate Steady"))->SetRange(0, 200)->EnableDynamicUpdate()->SetTooltip("Temporary solution for animating steady flow particles."),
                })),
            }),
        }),
#ifndef NDEBUG
        (new PSection("Debug", {
            new PCheckbox("old_render", "Old Render Code (Regressing Testing)")
        }))->SetTooltip("Only accessible in debug build."),
#endif
    }));
    
    AddSubtab(IntegrationTabName, new PGroup({
        new PSection("Integration Settings", {
            new PCheckbox(FP::_doIntegrationTag, "Integrate particle values along trajectory"),
            new PCheckbox(FP::_integrationSetAllToFinalValueTag, "Set entire stream value to integrated total"),
            (new PVariableSelector(RenderParams::_colorMapVariableNameTag, "Scalar to Integrate"))->EnableBasedOnParam(FP::_doIntegrationTag),
            (new PDoubleInput(FP::_integrationScalarTag, "Integration distance scale"))->EnableBasedOnParam(FP::_doIntegrationTag),
        }),
        (new PSection("Integration Region", {
            new PFlowIntegrationRegionSelector1D(0),
            new PFlowIntegrationRegionSelector1D(1),
            new PFlowIntegrationRegionSelector1D(2),
        }))->EnableBasedOnParam(FP::_doIntegrationTag),
    }));

    AddGeometrySubtab(new PGeometrySubtab);
    AddAnnotationSubtab(new PAnnotationColorbarWidget);

    // clang-format on
}

void FlowEventRouter::_updateTab()
{
    RenderEventRouterGUI::_updateTab();

    int numTS = GetActiveDataMgr()->GetNumTimeSteps();
    _pathlineLengthSlider->SetRange(0, std::max(1, numTS - 1));
    _pathlineInjectionSlider->SetRange(0, numTS);

    VAPoR::CoordType min, max;
    FlowParams *        fp = dynamic_cast<FlowParams *>(GetActiveParams());
    fp->GetBox()->GetExtents(min, max);
    double xCenter = fp->GetXRakeCenter();
    double yCenter = fp->GetYRakeCenter();
    double zCenter = fp->GetZRakeCenter();

    if (xCenter > max[0]) fp->SetXRakeCenter(max[0]);
    if (xCenter < min[0]) fp->SetXRakeCenter(min[0]);
    _xRakeCenterSlider->SetRange(min[0], max[0]);

    if (yCenter > max[1]) fp->SetYRakeCenter(max[1]);
    if (yCenter < min[1]) fp->SetYRakeCenter(min[1]);
    _yRakeCenterSlider->SetRange(min[1], max[1]);

    if (zCenter > max[2]) fp->SetZRakeCenter(max[2]);
    if (zCenter < min[2]) fp->SetZRakeCenter(min[2]);
    _zRakeCenterSlider->SetRange(min[2], max[2]);
}

string FlowEventRouter::_getDescription() const { return "Computes and displays steady or unsteady flow trajectories.\n"; }<|MERGE_RESOLUTION|>--- conflicted
+++ resolved
@@ -59,15 +59,10 @@
                  ->AllowUserRange(true),
             }),
             (new PShowIf(FP::_seedGenModeTag))->Equals((int)FlowSeedMode::RANDOM_BIAS)->Then({
-<<<<<<< HEAD
-                (new PIntegerSliderEdit(FP::_randomNumOfSeedsTag, "Seed count"))->SetRange(1, 500),
+                (new PIntegerSliderEdit(FP::_randomNumOfSeedsTag, "Seed count"))->SetRange(1, 2500)
+                     ->AllowUserRange(true),
                 (new PIntegerSliderEdit(FP::_rakeBiasStrength, "Bias weight"))->SetRange(-10000, 10000)
                      ->AllowUserRange(true),
-=======
-                (new PIntegerSliderEdit(FP::_randomNumOfSeedsTag, "Seed count"))->SetRange(1, 2500)
-                ->AllowUserRange(true),
-                (new PIntegerSliderEdit(FP::_rakeBiasStrength, "Bias weight"))->SetRange(-100, 100),
->>>>>>> aa29f4ca
                 new PVariableSelector(FP::_rakeBiasVariable, "Bias Variable")
             }),
             (new PShowIf(FP::_seedGenModeTag))->Equals((int)FlowSeedMode::LIST)->Then({
