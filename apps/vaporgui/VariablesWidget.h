--- conflicted
+++ resolved
@@ -47,40 +47,7 @@
 	Q_OBJECT
 
 public: 
-
-<<<<<<< HEAD
- //! Bit masks to indicate what type of variables are to be supported by
- //! a particular VariablesWidget instance. These flags correspond
- //! to variable names returned by methods:
- //!
- //! SCALAR : RenderParams::GetVariableName()
- //! VECTOR : RenderParams::GetFieldVariableNames()
- //! HGT : RenderParams::GetHeightVariableName()
- //! COLOR : RenderParams::GetColorMapVariableNames()
- //!
- enum DisplayFlags {
-	SCALAR = (1u << 0),
-	VECTOR = (1u << 1),
-	HGT = (1u << 2),
-	COLOR = (1u << 3),
- };
-
- //! Bit mask to indicate whether 2D, 3D, or 2D and 3D variables are to
- //! be supported
- //
- enum DimFlags {
-	TWOD = (1u << 0),
-	THREED = (1u << 1),
- };
-
- enum ColorFlags {
-	COLORVAR = (1u << 0),
- };
-
- VariablesWidget(QWidget* parent = 0);
-=======
  VariablesWidget(QWidget* parent);
->>>>>>> 703dba5a
 
  void Reinit(
 	VariableFlags varFlags, 
