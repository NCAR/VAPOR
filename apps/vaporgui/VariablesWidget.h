#ifndef VARIABLESWIDGET_H
#define VARIABLESWIDGET_H


#include <QObject>
#include "vapor/MyBase.h"
#include "ui_VariablesWidgetGUI.h"
#include "VaporTable.h"
#include "Flags.h"

QT_USE_NAMESPACE



namespace VAPoR {
	class RenderParams;
	class ParamsMgr;
	class DataMgr;
}

class RenderEventRouter;

//!
//! \class VariablesWidget
//! \ingroup Public_GUI
//! \brief A Widget that can be reused to provide a variable 
//! selection tab in any renderer EventRouter class
//! \author Alan Norton
//! \version 3.0
//! \date  June 2015

//!	The VariablesWidget class handles all setting and getting of state in a 
//! variables sub-tab of a renderer EventRouter.
//! Implementers of new tabs in vaporgui can insert one of these 
//! widgets as a tab in the renderer tab.
//! Implement this as follows:
//!
//! The EventRouter must provide a VariableWidget* as a member of 
//! the EventRouter.
//! It is necessary to construct the VariablesWidget in the EventRouter 
//! constructor, and add it as a tab to the EventRouter.
//!
//
class VariablesWidget : public QWidget, public Ui_VariablesWidgetGUI {

	Q_OBJECT

public: 

<<<<<<< HEAD
 //! Bit masks to indicate what type of variables are to be supported by
 //! a particular VariablesWidget instance. These flags correspond
 //! to variable names returned by methods:
 //!
 //! SCALAR : RenderParams::GetVariableName()
 //! VECTOR : RenderParams::GetFieldVariableNames()
 //! HGT : RenderParams::GetHeightVariableName()
 //! COLOR : RenderParams::GetColorMapVariableNames()
 //!
 enum DisplayFlags {
	SCALAR = (1u << 0),
	VECTOR = (1u << 1),
	HGT = (1u << 2),
	COLOR = (1u << 3),
 };

 //! Bit mask to indicate whether 2D, 3D, or 2D and 3D variables are to
 //! be supported
 //
 enum DimFlags {
	TWOD = (1u << 0),
	THREED = (1u << 1),
 };

 VariablesWidget(QWidget* parent);

 void Reinit(
	DisplayFlags dspFlags, 
=======
 VariablesWidget(QWidget* parent);

 void Reinit(
	VariableFlags variableFlags, 
>>>>>>> d7eeb686
	DimFlags dimFlags
 );

 virtual ~VariablesWidget(){}

 //! Respond to user pressing enter after changing text box.
 //! Does nothing since no text boxes.
 virtual void confirmText() {}

 virtual void Update(
	const VAPoR::DataMgr *dataMgr,
	VAPoR::ParamsMgr *paramsMgr,
	VAPoR::RenderParams *rParams
 );
 
protected slots:
 //! Respond to selecting the single (primary) variable of field 
 void setVarName(const QString&);

 //! Respond to selecting the x component variable of field 
 void setXVarName(const QString&);

 //! Respond to selecting the y component variable of field
 void setYVarName(const QString&);

 //! Respond to selecting the z component variable of field
 void setZVarName(const QString&);

 //! Respond to selecting the x component variable of seed dist field
 void setXDistVarName(const QString&);

 //! Respond to selecting the y component variable of seed dist field
 void setYDistVarName(const QString&);

 //! Respond to selecting the z component variable of seed dist field
 void setZDistVarName(const QString&);

 //! Respond to selecting the HGT variable
 void setHeightVarName(const QString&);

 //! Respond to choosing the variable dimension
 void setVariableDims(int);

 //! Respond to color-map variable changed
 void setColorMappedVariable(const QString&);

private:
 const VAPoR::DataMgr *_dataMgr;
 VAPoR::ParamsMgr *_paramsMgr;
 VAPoR::RenderParams *_rParams;
 
 void pushVarStartingWithLetter(
	std::vector<string> searchVars,
	std::vector<string> &returnVars,
	char letter
 );
	
 void setVectorVarName(const QString& name, int component);
 void collapseColorVarSettings();

 void showHideVarCombos(bool on);

 string updateVarCombo(
	QComboBox *varCombo, const vector <string> &varnames, bool doZero,
	string currentVar
 );

 void updateCombos();
 void updateScalarCombo();
 void updateVectorCombo();
 void updateColorCombo();
 void updateHeightCombo();
 void updateDimCombo();

 void setDefaultVariables();
 void setDefaultScalarVar(std::vector<string> vars);
 void setDefaultVectorVar(std::vector<string> vars);
 void setDefaultColorVar(std::vector<string> vars);

 string findVarStartingWithLetter(
	std::vector<string> searchVars,
	char letter
 );

 int _activeDim;

 VariableFlags _variableFlags;
 DimFlags _dimFlags;

};

#endif //VARIABLESWIDGET_H <|MERGE_RESOLUTION|>--- conflicted
+++ resolved
@@ -47,41 +47,10 @@
 
 public: 
 
-<<<<<<< HEAD
- //! Bit masks to indicate what type of variables are to be supported by
- //! a particular VariablesWidget instance. These flags correspond
- //! to variable names returned by methods:
- //!
- //! SCALAR : RenderParams::GetVariableName()
- //! VECTOR : RenderParams::GetFieldVariableNames()
- //! HGT : RenderParams::GetHeightVariableName()
- //! COLOR : RenderParams::GetColorMapVariableNames()
- //!
- enum DisplayFlags {
-	SCALAR = (1u << 0),
-	VECTOR = (1u << 1),
-	HGT = (1u << 2),
-	COLOR = (1u << 3),
- };
-
- //! Bit mask to indicate whether 2D, 3D, or 2D and 3D variables are to
- //! be supported
- //
- enum DimFlags {
-	TWOD = (1u << 0),
-	THREED = (1u << 1),
- };
-
- VariablesWidget(QWidget* parent);
-
- void Reinit(
-	DisplayFlags dspFlags, 
-=======
  VariablesWidget(QWidget* parent);
 
  void Reinit(
 	VariableFlags variableFlags, 
->>>>>>> d7eeb686
 	DimFlags dimFlags
  );
 
@@ -97,6 +66,8 @@
 	VAPoR::RenderParams *rParams
  );
  
+ string getNDimsTag() {return _nDimsTag;}
+
 protected slots:
  //! Respond to selecting the single (primary) variable of field 
  void setVarName(const QString&);
@@ -133,44 +104,30 @@
  VAPoR::ParamsMgr *_paramsMgr;
  VAPoR::RenderParams *_rParams;
  
- void pushVarStartingWithLetter(
-	std::vector<string> searchVars,
-	std::vector<string> &returnVars,
-	char letter
- );
 	
  void setVectorVarName(const QString& name, int component);
+ void configureDefaultColoring();
+ //void configureColorMappingToVariable(string var);
+ //void configureConstantColor(string var);
+ void configureColorWidgets(string selection);
  void collapseColorVarSettings();
 
- void showHideVarCombos(bool on);
+ void showHideVar(bool on);
 
  string updateVarCombo(
 	QComboBox *varCombo, const vector <string> &varnames, bool doZero,
 	string currentVar
  );
 
- void updateCombos();
- void updateScalarCombo();
- void updateVectorCombo();
- void updateColorCombo();
- void updateHeightCombo();
- void updateDimCombo();
+ void updateVariableCombos(VAPoR::RenderParams* params);
 
- void setDefaultVariables();
- void setDefaultScalarVar(std::vector<string> vars);
- void setDefaultVectorVar(std::vector<string> vars);
- void setDefaultColorVar(std::vector<string> vars);
+ void updateDims(VAPoR::RenderParams *rParams);
 
- string findVarStartingWithLetter(
-	std::vector<string> searchVars,
-	char letter
- );
-
- int _activeDim;
 
  VariableFlags _variableFlags;
  DimFlags _dimFlags;
 
+ static string _nDimsTag;
 };
 
 #endif //VARIABLESWIDGET_H 