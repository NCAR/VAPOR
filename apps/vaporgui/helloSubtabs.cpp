--- conflicted
+++ resolved
@@ -11,12 +11,6 @@
 	setupUi(this);
 
 	_variablesWidget->Reinit(
-<<<<<<< HEAD
-		(VariablesWidget::DisplayFlags)(VariablesWidget::SCALAR | VariablesWidget::HGT),
-		(VariablesWidget::THREED)
-	);
-=======
 	(VariableFlags)(SCALAR | HEIGHT),
 	(DimFlags)(THREED));
->>>>>>> d7eeb686
 }