#include <vapor/HelloParams.h>
#include "helloSubtabs.h"
#include "Flags.h"

using namespace VAPoR;

HelloVariablesSubtab::HelloVariablesSubtab(QWidget *parent)
    : QWidget(parent), Ui_HelloVariablesGUI() {

    setupUi(this);

    _variablesWidget->Reinit(
<<<<<<< HEAD
        (VariablesWidget::DisplayFlags)(VariablesWidget::SCALAR | VariablesWidget::HGT),
        (VariablesWidget::THREED));
=======
        (VariableFlags)(SCALAR | HEIGHT),
        (DimFlags)(THREED));
>>>>>>> c9c63ccb
}<|MERGE_RESOLUTION|>--- conflicted
+++ resolved
@@ -10,11 +10,6 @@
     setupUi(this);
 
     _variablesWidget->Reinit(
-<<<<<<< HEAD
-        (VariablesWidget::DisplayFlags)(VariablesWidget::SCALAR | VariablesWidget::HGT),
-        (VariablesWidget::THREED));
-=======
         (VariableFlags)(SCALAR | HEIGHT),
         (DimFlags)(THREED));
->>>>>>> c9c63ccb
 }