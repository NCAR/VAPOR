--- conflicted
+++ resolved
@@ -78,11 +78,7 @@
 
 #include <cmath>
 #include <iostream>
-<<<<<<< HEAD
-#include "vapor/GLManager.h"
-=======
 #include <vapor/glutil.h>
->>>>>>> 45a32f15
 #include "TrackBall.h"
 using namespace VAPoR;
 void Trackball::TrackballReset()
@@ -116,39 +112,18 @@
 
 
 
-void Trackball::TrackballSetMatrix(GLManager *glManager)
+void Trackball::TrackballSetMatrix()
 //Note perspective must be set previously in setFromFrame.
 {
-<<<<<<< HEAD
-    MatrixManager *mm = glManager->matrixManager;
-    /* Modify the current gl matrix by the trackball 
-     * rotation and translation.
-     */
-    GLdouble 	m[16];
-	/*Start with the "home" matrix:
-	Currently assuming identity??
-	*/
-	//sendGLHomeViewpoint();
-
-	mm->LoadIdentity();
-=======
     /* Modify the modelview matrix by the trackball 
      * rotation and translation.
      */
->>>>>>> 45a32f15
 
 	
 	// Ugh. Use OpenGL to do matrix manipulation, then retrieve and store
 	// results in member variable
 	//
     if (_perspective) {
-<<<<<<< HEAD
-		mm->Translate(_center[0], _center[1], _center[2]);
-	    mm->Translate(_trans[0],  _trans[1],  _trans[2]);
-	    qmatrix(_qrot, m);
-        mm->SetCurrentMatrix(mm->GetCurrentMatrix() * glm::mat4(glm::make_mat4(m)));
-		mm->Translate(-_center[0], -_center[1], -_center[2]);
-=======
 		// glTranslated(_center[0], _center[1], _center[2]);
 		double m1[16];
 		makeTransMatrix(_center, m1);
@@ -173,7 +148,6 @@
 		mmult(m2, m1, _modelViewMatrix);
 		mmult(m3, _modelViewMatrix, _modelViewMatrix);
 		mmult(m4, _modelViewMatrix, _modelViewMatrix);
->>>>>>> 45a32f15
     }
     else {
 	    double scale_factor = 1.0;
@@ -185,13 +159,6 @@
 			scale_factor = 5.0 + _trans[2];
 	    }
 
-<<<<<<< HEAD
-	    mm->Translate(_trans[0],  _trans[1],  _trans[2]);
-	    qmatrix(_qrot, m);
-	    mm->SetCurrentMatrix(mm->GetCurrentMatrix() * glm::mat4(glm::make_mat4(m)));
-		
-	    mm->Scale(scale_factor, scale_factor, scale_factor);
-=======
 	    // glTranslated(_trans[0],  _trans[1],  _trans[2]);
 		double m1[16];
 		makeTransMatrix(_center, m1);
@@ -210,7 +177,6 @@
 		mmult(m2, m1, _modelViewMatrix);
 		mmult(m3, _modelViewMatrix, _modelViewMatrix);
 
->>>>>>> 45a32f15
     }
 
 }
