//--MappingFrame.cpp -------------------------------------------------------
//
// Copyright (C) 2006 Kenny Gruchalla.  All rights reserved.
//
// A QLGWidget that provides 1D transfer function interface. This frame can
// be used to map color and/or opacity to data values.
//
// Note: The interface can map either opacity, color, or both opacity and
// color. The enabledness of these mappings needs to be set BEFORE
// initializeGL is called. Since QtDesigner does not provide a way to pass
// in constructor arguments, these are being set as properties in designer.
// If designer is not being used call setOpacityMapping and setColorMapping
// immediately after construction.
//
//----------------------------------------------------------------------------

#include <vapor/glutil.h>    // Must be included first!!!
#include <iostream>
#include <cassert>
#include <cmath>
#include <qcursor.h>
#include <QMenu>
#include <qaction.h>
#include <qcursor.h>
#include <qlabel.h>
#include <QContextMenuEvent>
#include <QMouseEvent>
#include <QToolTip>

#include "VizWinMgr.h"
#include "vapor/MapperFunction.h"
#include "OpacityWidget.h"
#include "vapor/OpacityMap.h"
#include "DomainWidget.h"
#include "GLColorbarWidget.h"
#include "ControlPointEditor.h"
#include "RenderEventRouter.h"
#include "vapor/errorcodes.h"
#include "vapor/ControlExecutive.h"
#include "MessageReporter.h"
#include "Histo.h"
#include "MainForm.h"
#include "MappingFrame.h"

#ifndef MAX
    #define MAX(a, b) ((a) > (b) ? (a) : (b))
#endif

#ifndef MIN
    #define MIN(a, b) ((a) < (b) ? (a) : (b))
#endif

using namespace VAPoR;
using namespace std;

namespace {

void oglPushState()
{
    glMatrixMode(GL_TEXTURE);
    glPushMatrix();

    glPushAttrib(GL_ALL_ATTRIB_BITS);
    glMatrixMode(GL_PROJECTION);
    glPushMatrix();

    glMatrixMode(GL_MODELVIEW);
    glPushMatrix();
}

void oglPopState()
{
    glMatrixMode(GL_MODELVIEW);
    glPopMatrix();
    glMatrixMode(GL_PROJECTION);
    glPopMatrix();
    glPopAttrib();
    glMatrixMode(GL_TEXTURE);
    glPopMatrix();
}

};    // namespace

//----------------------------------------------------------------------------
// Constructor
//----------------------------------------------------------------------------
MappingFrame::MappingFrame(QWidget *parent, const char *)
: QGLWidget(parent), _NUM_BINS(256), _mapper(NULL), _histogram(NULL), _opacityMappingEnabled(false), _colorMappingEnabled(false), _isoSliderEnabled(false), _isolineSlidersEnabled(false),
  _lastSelectedIndex(-1), navigateButton(NULL), _editButton(NULL), _eventRouter(NULL), _variableName(""), _domainSlider(new DomainWidget(this)), _isoSlider(new IsoSlider(this)),
  _colorbarWidget(new GLColorbarWidget(this, NULL)), _lastSelected(NULL), _texid(0), _texture(NULL), _updateTexture(true), _histogramScale(LINEAR), _contextMenu(NULL), _addOpacityWidgetSubMenu(NULL),
  _histogramScalingSubMenu(NULL), _compTypeSubMenu(NULL), _widgetEnabledSubMenu(NULL), _deleteOpacityWidgetAction(NULL), _addColorControlPointAction(NULL), _addOpacityControlPointAction(NULL),
  _deleteControlPointAction(NULL), _lastx(0), _lasty(0), _editMode(true), _clickedPos(0, 0), _minValueStart(0.0), _maxValueStart(1.0), _isoVal(0.0), _button(Qt::LeftButton), _minX(-0.035),
  _maxX(1.035), _minY(-0.35), _maxY(1.3), _minValue(0.0), _maxValue(1.0), _colorbarHeight(16), _domainBarHeight(16), _domainLabelHeight(10), _domainHeight(_domainBarHeight + _domainLabelHeight + 3),
<<<<<<< HEAD
  _axisRegionHeight(20), _opacityGap(4), _bottomGap(10), _dataMgr(NULL), _rParams(NULL)

=======
  _axisRegionHeight(20), _opacityGap(4), _bottomGap(10), _rParams(NULL), _dataStatus(NULL)
>>>>>>> a2940262
{
    initWidgets();
    initConnections();
    setMouseTracking(true);
}

//----------------------------------------------------------------------------
// Destructor
//----------------------------------------------------------------------------
MappingFrame::~MappingFrame()
{
    for (int i = 0; i < _isolineSliders.size(); i++) delete _isolineSliders[i];
    makeCurrent();

    //
    // Clean up GLWidgets
    //
    deleteOpacityWidgets();

    delete _domainSlider;
    _domainSlider = NULL;

    delete _colorbarWidget;
    _colorbarWidget = NULL;

    //
    // Clean up texture information
    //
    if (_texture) {
        glDeleteTextures(1, &_texid);

        delete[] _texture;
        _texture = NULL;
    }
    for (int i = 0; i < _axisTexts.size(); i++) { delete _axisTextPos[i]; }
    _axisTexts.clear();
    _axisTextPos.clear();
}

void MappingFrame::setDataStatus(DataStatus *ds) { _dataStatus = ds; }

void MappingFrame::RefreshHistogram()
{
    string var = _rParams->GetVariableName();
    size_t timestep = _paramsMgr->GetAnimationParams()->GetCurrentTimestep();

    float minRange = _rParams->MakeMapperFunc(var)->getMinMapValue();
    float maxRange = _rParams->MakeMapperFunc(var)->getMaxMapValue();
    if (!_histogram)
        _histogram = new Histo(256, minRange, maxRange);
    else
        _histogram->reset(256, minRange, maxRange);

    int            refLevel = _rParams->GetRefinementLevel();
    int            lod = _rParams->GetCompressionLevel();
    vector<string> vars;
    vars.push_back(var);

    vector<double> minExts, maxExts;
    _rParams->GetBox()->GetExtents(minExts, maxExts);

    StructuredGrid *grid;
    int             rc = _dataStatus->getGrids(timestep, vars, minExts, maxExts, &refLevel, &lod, &grid);
    if (rc) return;

    grid->SetInterpolationOrder(0);

    StructuredGrid *         rg_const = (StructuredGrid *)grid;
    StructuredGrid::Iterator itr;

    float v;
    for (itr = rg_const->begin(); itr != rg_const->end(); ++itr) {
        v = *itr;
        if (v == grid->GetMissingValue()) continue;
        _histogram->addToBin(v);
    }
    delete grid;
}

//----------------------------------------------------------------------------
// Set the underlying mapper function that this frame represents
//----------------------------------------------------------------------------
void MappingFrame::setMapperFunction(MapperFunction *mapper)
{
    deleteOpacityWidgets();

    _mapper = mapper;

    if (_mapper && _opacityMappingEnabled) {
        //
        // Create a new opacity widget for each opacity map in the mapper function
        //
        for (int i = 0; i < _mapper->getNumOpacityMaps(); i++) {
            OpacityWidget *widget = createOpacityWidget(_mapper->GetOpacityMap(i));
#ifdef DEAD
            _mapper->GetOpacityMap(i)->setMapper(_mapper);
#endif

            connect((QObject *)widget, SIGNAL(startChange(QString)), this, SIGNAL(startChange(QString)));

            connect((QObject *)widget, SIGNAL(endChange()), this, SIGNAL(endChange()));

            connect((QObject *)widget, SIGNAL(mapChanged()), this, SLOT(updateMap()));
        }

        MapperFunction::CompositionType type = _mapper->getOpacityComposition();

        _compTypeSubMenu->actions()[MapperFunction::ADDITION]->setChecked(type == MapperFunction::ADDITION);
        _compTypeSubMenu->actions()[MapperFunction::MULTIPLICATION]->setChecked(type == MapperFunction::MULTIPLICATION);
    }

    if (_colorMappingEnabled) {
        if (_mapper) {
#ifdef DEAD
            _mapper->GetColorMap()->setMapper(_mapper);
#endif
            _colorbarWidget->setColormap(_mapper->GetColorMap());
        } else
            _colorbarWidget->setColormap(NULL);
    }
}

//----------------------------------------------------------------------------
// Opacity mapping property. This property controls the enabledness of the
// opacity mapping capabilities (default = true).
//
// Note: This function should be called before initializeGL() is called.
// Ideally, it would be a flag passed in the construction, but that would
// preclude using it as custom widget in designer. Therefore, set this property
// in designer.
//----------------------------------------------------------------------------
void MappingFrame::setOpacityMapping(bool flag)
{
    if (flag == _opacityMappingEnabled) { return; }

    _opacityMappingEnabled = flag;

    if (!_opacityMappingEnabled) {
        deleteOpacityWidgets();
    } else {
        // Error condition. Can't enable opacity mapping after it has been
        // disabled.
        // assert(0);
    }
}

//----------------------------------------------------------------------------
// Opacity mapping property. This property controls the enabledness of the
// opacity mapping capabilities (default = true).
//
// Note: This function should be called before initializeGL() is called.
// Ideally, it would be a flag passed in the construction, but that would
// preclude using it as custom widget in designer. Therefore, set this property
// in designer.
//----------------------------------------------------------------------------
void MappingFrame::setColorMapping(bool flag)
{
    if (flag == _colorMappingEnabled) { return; }

    _colorMappingEnabled = flag;

    if (!_colorMappingEnabled) {
        delete _colorbarWidget;
        _colorbarWidget = NULL;
    } else {
        // Error condition. Can't enable opacity mapping after it has been
        // disabled.
        // assert(0);
    }
}

//----------------------------------------------------------------------------
// Set the variable name
//----------------------------------------------------------------------------
void MappingFrame::setVariableName(std::string name)
{
    _variableName = name;
    if (_variableName.size() > 45) _variableName.resize(45);
}

//----------------------------------------------------------------------------
// Synchronize the frame with the underlying params
//----------------------------------------------------------------------------
// void MappingFrame::updateTab()
<<<<<<< HEAD
void MappingFrame::Update(DataMgr *dataMgr, RenderParams *rParams)
{
=======
void MappingFrame::Update(DataMgr *dataMgr, ParamsMgr *paramsMgr, RenderParams *rParams)
{
    assert(dataMgr);
    assert(paramsMgr);
    assert(rParams);

>>>>>>> a2940262
    _dataMgr = dataMgr;
    _rParams = rParams;
    _paramsMgr = paramsMgr;

    string varname = _rParams->GetVariableName();

    MapperFunction *mapper;
    mapper = _rParams->GetMapperFunc(varname);
    if (!mapper) {
        mapper = _rParams->MakeMapperFunc(varname);
        assert(mapper);
    }

    setMapperFunction(mapper);

    deselectWidgets();

    _histogram = getHistogram();
    _minValue = getMinEditBound();
    _maxValue = getMaxEditBound();

    if (_isoSliderEnabled) {
        //	   _isoVal = ((ParamsIso*)params)->GetIsoValue();
        //	   _isoSlider->setIsoValue(xDataToWorld(_isoVal));
    } else if (_isolineSlidersEnabled) {
        // Synchronize sliders with isovalues
#ifdef DEAD
        vector<double> isovals = ((IsolineParams *)rParams)->GetIsovalues();
        setIsolineSliders(isovals);
        for (int i = 0; i < isovals.size(); i++) { _isolineSliders[i]->setIsoValue(xDataToWorld((float)isovals[i])); }
#endif
    }

    _domainSlider->setDomain(xDataToWorld(getMinDomainBound()), xDataToWorld(getMaxDomainBound()));

    _updateTexture = true;

    update();
}

//----------------------------------------------------------------------------
// Return a tool tip.  Slightly different for iso Selection
//----------------------------------------------------------------------------
QString MappingFrame::tipText(const QPoint &pos, bool isIso)
{
    QString text;

    if (!isEnabled()) { return "Disabled"; }

    int histo = histoValue(pos);

    float variable = xVariable(pos);
    float yopacity = yVariable(pos);
    float opacity = getOpacityData(variable);

    float hf = 0.0, sf = 0.0, vf = 0.0;
    int   hue = 0, sat = 0, val = 0;

    if (_mapper && _colorMappingEnabled) {
        _mapper->hsvValue(variable, &hf, &sf, &vf);

        hue = (int)(hf * 359.99f);
        sat = (int)(sf * 255.99f);
        val = (int)(vf * 255.99f);
    }

    text = _variableName.c_str();
    text += QString(": %1;\n").arg(variable, 0, 'g', 4);

    if (_opacityMappingEnabled && !isIso) {
        text += QString("Opacity: %1; ").arg(opacity, 0, 'g', 4);
        text += QString("Y-Coord: %1;\n").arg(yopacity, 0, 'g', 4);
    }

    if (_colorMappingEnabled) { text += QString("Color(HSV): %1 %2 %3\n").arg(hue, 3).arg(sat, 3).arg(val, 3); }

    if (histo >= 0) { text += QString("Histogram: %1").arg(histo); }

    return text;
}

//----------------------------------------------------------------------------
// Return the index value of the histogram at the window position.
//----------------------------------------------------------------------------
int MappingFrame::histoValue(const QPoint &p)
{
    if (!_histogram) { return -1; }

    QPoint pos = mapFromParent(p);

    float x = xWorldToData(xViewToWorld(pos.x()));
    if (_histogram->getMaxData() <= _histogram->getMinData()) return 0;
    float ind = (x - _histogram->getMinData()) / (_histogram->getMaxData() - _histogram->getMinData());

    if (ind < 0.f || ind >= 1.f) { return 0; }

    int index = (int)(ind * 255.999f);

    return _histogram->getBinSize(index);
}

//----------------------------------------------------------------------------
// Map the window position to x
//----------------------------------------------------------------------------
float MappingFrame::xVariable(const QPoint &pos) { return xWorldToData(xViewToWorld(pos.x())); }

//----------------------------------------------------------------------------
// Map the window position to y
//----------------------------------------------------------------------------
float MappingFrame::yVariable(const QPoint &pos) { return yWorldToData(yViewToWorld(height() - pos.y())); }

//----------------------------------------------------------------------------
// Set the scaling type of the histogram.
//----------------------------------------------------------------------------
void MappingFrame::setHistogramScale(QAction *act)
{
    _histogramScale = act->data().toInt();

    _updateTexture = true;

    _histogramScalingSubMenu->actions()[BOOLEAN]->setChecked(_histogramScale == BOOLEAN);
    _histogramScalingSubMenu->actions()[LINEAR]->setChecked(_histogramScale == LINEAR);
    _histogramScalingSubMenu->actions()[LOG]->setChecked(_histogramScale == LOG);

    updateGL();
}

//----------------------------------------------------------------------------
// Set the composition type of the transfer function
//----------------------------------------------------------------------------
void MappingFrame::setCompositionType(QAction *act)
{
    emit startChange("Opacity composition type changed");
    int  type = act->data().toInt();
    _compTypeSubMenu->actions()[MapperFunction::MULTIPLICATION]->setChecked(type == MapperFunction::MULTIPLICATION);
    _compTypeSubMenu->actions()[MapperFunction::ADDITION]->setChecked(type == MapperFunction::ADDITION);

    _mapper->setOpacityComposition((MapperFunction::CompositionType)type);

    emit endChange();

    updateGL();
}

//----------------------------------------------------------------------------
// Enable/disable TF widget
//----------------------------------------------------------------------------
void MappingFrame::setWidgetEnabled(QAction *act)
{
    OpacityWidget *opacWidget = dynamic_cast<OpacityWidget *>(_lastSelected);
    int            enabled = act->data().toInt();
    if (opacWidget) {
        if (enabled) {
            emit startChange("Opacity widget enabled");
        } else {
            emit startChange("Opacity widget disabled");
        }

        _widgetEnabledSubMenu->actions()[ENABLED]->setChecked(enabled == ENABLED);
        _widgetEnabledSubMenu->actions()[DISABLED]->setChecked(enabled == DISABLED);

        opacWidget->enable(enabled == ENABLED);

        emit endChange();

        updateGL();
    }
}

//----------------------------------------------------------------------------
// Enable/disable the edit mode. When edit mode is disabled, mouse clicks
// will scale and pan the mapping space. When edit mode is enabled, mouse
// clicks operate on the GLWidgets.
//----------------------------------------------------------------------------
void MappingFrame::setEditMode(bool flag)
{
    _editMode = flag;

    if (_editMode) {
        setCursor(QCursor(Qt::ArrowCursor));
    } else {
        setCursor(QCursor(Qt::SizeAllCursor));
    }
    navigateButton->setChecked(!flag);
}

//----------------------------------------------------------------------------
// Fit the mapping space to the current domain.
//----------------------------------------------------------------------------
void MappingFrame::fitToView()
{
    RenderParams *myParams = GetActiveParams();
    if (!myParams) return;
    // Make sure it's current active params:

    emit startChange("Mapping window fit-to-view");

    _minValue = getMinDomainBound();
    _maxValue = getMaxDomainBound();

    setMinEditBound(_minValue);
    setMaxEditBound(_maxValue);

    _domainSlider->setDomain(xDataToWorld(_minValue), xDataToWorld(_maxValue));
    if (_colorbarWidget) _colorbarWidget->setDirty();

#ifdef DEAD
    _eventRouter->setEditorDirty();
#endif
    updateGL();
}

//----------------------------------------------------------------------------
// Force a redraw in the vizualization window.
//----------------------------------------------------------------------------
void MappingFrame::updateMap()
{
    _colorbarWidget->setDirty();
    emit mappingChanged();
}

//----------------------------------------------------------------------------
//
//----------------------------------------------------------------------------
void MappingFrame::newHsv(int h, int s, int v)
{
    if (_colorbarWidget) {
        _colorbarWidget->newHsv(h, s, v);

        emit mappingChanged();

        updateGL();
    }
}

//----------------------------------------------------------------------------
// Returns true if the selected color control points and opacity control
// points can be bound. False otherwise.
//
// Control points can be bound iff exactly one color control and exactly one
// opacity control point are selected.
//----------------------------------------------------------------------------
bool MappingFrame::canBind()
{
    if (_selectedWidgets.size() == 2 && _selectedWidgets.find(_colorbarWidget) != _selectedWidgets.end() && _colorbarWidget->selectedPoints().size() == 1) {
        set<GLWidget *>::iterator iter;

        for (iter = _selectedWidgets.begin(); iter != _selectedWidgets.end(); iter++) {
            OpacityWidget *owidget = dynamic_cast<OpacityWidget *>(*iter);

            if (owidget) { return (owidget->selectedPoints().size() == 1); }
        }
    }

    return false;
}

//----------------------------------------------------------------------------
// Set the selected color control point to the value of the selected opacity
// control point.
//----------------------------------------------------------------------------
void MappingFrame::bindColorToOpacity()
{
    map<int, OpacityWidget *>::iterator iter;

    for (iter = _opacityWidgets.begin(); iter != _opacityWidgets.end(); iter++) {
        OpacityWidget *owidget = (*iter).second;

        if (owidget->selected()) {
            int         oIndex = owidget->selectedControlPoint();
            OpacityMap *omap = owidget->opacityMap();

            int       cIndex = _colorbarWidget->selectedControlPoint();
            ColorMap *cmap = _colorbarWidget->colormap();

            cmap->controlPointValue(cIndex, omap->controlPointValue(oIndex));

            updateGL();

            return;
        }
    }
}

//----------------------------------------------------------------------------
// Set the selected opacity control point to the data value of the selected
// color control point.
//----------------------------------------------------------------------------
void MappingFrame::bindOpacityToColor()
{
    map<int, OpacityWidget *>::iterator iter;

    for (iter = _opacityWidgets.begin(); iter != _opacityWidgets.end(); iter++) {
        OpacityWidget *owidget = (*iter).second;

        if (owidget->selected()) {
            int         oIndex = owidget->selectedControlPoint();
            OpacityMap *omap = owidget->opacityMap();

            int       cIndex = _colorbarWidget->selectedControlPoint();
            ColorMap *cmap = _colorbarWidget->colormap();

            omap->controlPointValue(oIndex, cmap->controlPointValue(cIndex));

            updateGL();

            return;
        }
    }
}

//----------------------------------------------------------------------------
// Initialize the frame's contents
//----------------------------------------------------------------------------
void MappingFrame::initWidgets()
{
    //
    // Create the 2D histogram texture
    //
    _texture = new unsigned char[_NUM_BINS * _NUM_BINS];

    //
    // Create the context sensitive menu
    //
    _contextMenu = new QMenu(this);

    _addOpacityWidgetSubMenu = new QMenu(_contextMenu);
    QAction *act = _addOpacityWidgetSubMenu->addAction("Control Points");
    act->setData(OpacityMap::CONTROL_POINT);
    act = _addOpacityWidgetSubMenu->addAction("Gaussian");
    act->setData(OpacityMap::GAUSSIAN);
    act = _addOpacityWidgetSubMenu->addAction("Inverted Gaussian");
    act->setData(OpacityMap::INVERTED_GAUSSIAN);

    _histogramScalingSubMenu = new QMenu(_contextMenu);

    QAction *histact = _histogramScalingSubMenu->addAction("Boolean");
    histact->setData(BOOLEAN);
    histact->setCheckable(true);
    histact->setChecked(false);

    histact = _histogramScalingSubMenu->addAction("Linear");
    histact->setData(LINEAR);
    histact->setCheckable(true);
    histact->setChecked(true);

    histact = _histogramScalingSubMenu->addAction("Log");
    histact->setData(LOG);
    histact->setCheckable(true);
    histact->setChecked(false);

    _compTypeSubMenu = new QMenu(_contextMenu);

    QAction *addact = _compTypeSubMenu->addAction("Addition");
    addact->setCheckable(true);
    addact->setChecked(true);
    addact->setData(MapperFunction::ADDITION);

    QAction *multact = _compTypeSubMenu->addAction("Multiplication");
    multact->setCheckable(true);
    multact->setChecked(false);
    multact->setData(MapperFunction::MULTIPLICATION);

    _widgetEnabledSubMenu = new QMenu(_contextMenu);

    QAction *widEnabled = _widgetEnabledSubMenu->addAction("Enabled");
    widEnabled->setCheckable(true);
    widEnabled->setChecked(true);

    QAction *widDisabled = _widgetEnabledSubMenu->addAction("Disabled");
    widDisabled->setCheckable(true);
    widDisabled->setChecked(false);

    _deleteOpacityWidgetAction = new QAction(this);
    _deleteOpacityWidgetAction->setText("Delete Opacity Widget");

    _addColorControlPointAction = new QAction(this);
    _addColorControlPointAction->setText("New Color Control Point");

    _addOpacityControlPointAction = new QAction(this);
    _addOpacityControlPointAction->setText("New Opacity Control Point");

    _editControlPointAction = new QAction(this);
    _editControlPointAction->setText("Edit Control Point");

    _deleteControlPointAction = new QAction(this);
    _deleteControlPointAction->setText("Delete Control Point");
}

//----------------------------------------------------------------------------
//
//----------------------------------------------------------------------------
void MappingFrame::initConnections()
{
    connect(_addOpacityControlPointAction, SIGNAL(triggered()), this, SLOT(addOpacityControlPoint()));

    connect(_addColorControlPointAction, SIGNAL(triggered()), this, SLOT(addColorControlPoint()));

    connect(_editControlPointAction, SIGNAL(triggered()), this, SLOT(editControlPoint()));

    connect(_deleteControlPointAction, SIGNAL(triggered()), this, SLOT(deleteControlPoint()));

    connect(_addOpacityWidgetSubMenu, SIGNAL(triggered(QAction *)), this, SLOT(addOpacityWidget(QAction *)));

    connect(_histogramScalingSubMenu, SIGNAL(triggered(QAction *)), this, SLOT(setHistogramScale(QAction *)));

    connect(_compTypeSubMenu, SIGNAL(triggered(QAction *)), this, SLOT(setCompositionType(QAction *)));

    connect(_widgetEnabledSubMenu, SIGNAL(triggered(QAction *)), this, SLOT(setWidgetEnabled(QAction *)));

    connect(_deleteOpacityWidgetAction, SIGNAL(triggered()), this, SLOT(deleteOpacityWidget()));

    connect(_colorbarWidget, SIGNAL(mapChanged()), this, SLOT(updateMap()));

    connect(_colorbarWidget, SIGNAL(sendRgb(QRgb)), this, SIGNAL(sendRgb(QRgb)));
}

//----------------------------------------------------------------------------
// Remove all the opacity widgets
//----------------------------------------------------------------------------
void MappingFrame::deleteOpacityWidgets()
{
    makeCurrent();
    deselectWidgets();

    map<int, OpacityWidget *>::iterator iter;

    for (iter = _opacityWidgets.begin(); iter != _opacityWidgets.end(); iter++) {
        delete (*iter).second;
        (*iter).second = NULL;
    }

    _opacityWidgets.clear();
}

//-----------------------------------------------------------------------------
// Set up the OpenGL view port, matrix mode, etc.
//----------------------------------------------------------------------------
void MappingFrame::resizeGL(int width, int height)
{
    printOpenGLErrorMsg("MappingFrameResizeEvent");

    resize();
    /*
  // Update the size of the drawing rectangle
  //
  glViewport( 0, 0, (GLint)width, (GLint)height );

  glMatrixMode(GL_PROJECTION);
  glLoadIdentity();
  glMatrixMode(GL_MODELVIEW);
  */
    qglClearColor(QColor(0, 0, 0));

    printOpenGLErrorMsg("MappingFrameResizeEvent");
}

//----------------------------------------------------------------------------
// Draw the frame's contents
//----------------------------------------------------------------------------
void MappingFrame::paintGL()
{
    // On Mac Qt invokes paintGL when frame frame buffer isn't ready :-(
    //
    if (!FrameBufferReady()) { return; }

    if (!_mapper) return;
    resize();
    int rc = printOpenGLErrorMsg("MappingFrame::paintGL");
    if (rc < 0) {
        MessageReporter::postCurrentMsgs();
        return;
    }

    oglPushState();

    glDisable(GL_LIGHT0);
    glDisable(GL_LIGHTING);

    glViewport((GLint)_minX, (GLint)_minY, (GLsizei)width(), (GLsizei)height());
    glMatrixMode(GL_PROJECTION);
    glLoadIdentity();
    glOrtho(_minX, _maxX, _minY, _maxY, -1.0, 1.0);
    glMatrixMode(GL_MODELVIEW);

    qglClearColor(palette().color(QPalette::Background));

    glClear(GL_COLOR_BUFFER_BIT | GL_DEPTH_BUFFER_BIT);

    glColor3f(0.0, 0.0, 0.0);
    glBegin(GL_QUADS);
    {
        glVertex2f(_minX, _minY);
        glVertex2f(_minX, _maxY);
        glVertex2f(_maxX, _maxY);
        glVertex2f(_maxX, _minY);
    }
    glEnd();

    //
    // Draw Histogram
    //
    if (_histogram) {
        glDisable(GL_LIGHT0);
        glDisable(GL_LIGHTING);
        glEnable(GL_TEXTURE_2D);
        glBindTexture(GL_TEXTURE_2D, _texid);

        if (_updateTexture) { updateTexture(); }

        glColor3f(0.0, 0.784, 0.784);

        glBegin(GL_QUADS);
        {
            glTexCoord2f(0.0f, 0.0f);
            glVertex2f(xDataToWorld(_histogram->getMinData()), 0.0);

            glTexCoord2f(0.0f, 1.0f);
            glVertex2f(xDataToWorld(_histogram->getMinData()), 1.0);

            glTexCoord2f(1.0f, 1.0f);
            glVertex2f(xDataToWorld(_histogram->getMaxData()), 1.0);

            glTexCoord2f(1.0f, 0.0f);
            glVertex2f(xDataToWorld(_histogram->getMaxData()), 0.0);
        }
        glEnd();

        glDisable(GL_TEXTURE_2D);
    }

    //  glEnable(GL_LIGHTING);
    //  glEnable(GL_LIGHT0);

    //
    // Draw Opacity Widgets
    //
    rc = drawOpacityWidgets();
    if (rc < 0) {
        MessageReporter::postCurrentMsgs();
        oglPopState();
        return;
    }

    //
    // Draw the opacity curve
    //
    rc = drawOpacityCurve();
    if (rc < 0) {
        MessageReporter::postCurrentMsgs();
        oglPopState();
        return;
    }

    //
    // Draw Domain Slider
    //
    rc = drawDomainSlider();
    if (rc < 0) {
        MessageReporter::postCurrentMsgs();
        oglPopState();
        return;
    }

    if (_isoSliderEnabled) rc = drawIsoSlider();
    if (rc < 0) {
        MessageReporter::postCurrentMsgs();
        oglPopState();
        return;
    }

    if (_isolineSlidersEnabled) rc = drawIsolineSliders();
    if (rc < 0) {
        MessageReporter::postCurrentMsgs();
        oglPopState();
        return;
    }
    //
    // Draw Domain Variable Name.  Cannot be performed in drawDomainSlider,
    // because
    // qglWidget::renderText() has the side-effect of recording a hit when we
    // select points
    //

    if (_variableName != "") {
        // allow for 4 pixels per character in name:
        int wx = (width() - _variableName.size() * 8) / 2;
        qglColor(Qt::red);
        renderText(wx, _domainLabelHeight + 15, QString::fromStdString(_variableName), QFont("Arial", 10, 5, false));
    }

    glDisable(GL_LIGHT0);
    glDisable(GL_LIGHTING);

    //
    // Draw the colorbar
    //
    rc = drawColorbar();
    if (rc < 0) {
        MessageReporter::postCurrentMsgs();
        oglPopState();
        return;
    }

    //
    // Draw axis region background
    //
    QColor color = parentWidget()->palette().color(QPalette::Background);
    glColor3f(color.red() / 255.0, color.green() / 255.0, color.blue() / 255.0);

    float unitPerPixel = 1.0 / (height() - totalFixedHeight());
    float maxY = _minY + (unitPerPixel * _axisRegionHeight);

    glBegin(GL_QUADS);
    {
        glVertex2f(_minX, _minY);
        glVertex2f(_minX, maxY);
        glVertex2f(_maxX, maxY);
        glVertex2f(_maxX, _minY);
    }
    glEnd();

    //
    // Update Axis Labels
    //
    updateAxisLabels();

    //
    // If the MappingFrame widget is disabled, gray it out.
    //
    if (!isEnabled() && !_isoSliderEnabled && !_isolineSlidersEnabled) {
        glEnable(GL_BLEND);
        glBlendFunc(GL_SRC_ALPHA, GL_ONE_MINUS_SRC_ALPHA);

        glColor4f(0.5, 0.5, 0.5, 0.35);

        glBegin(GL_QUADS);
        {
            glVertex3f(_minX, maxY, 0.9);
            glVertex3f(_minX, _maxY, 0.9);
            glVertex3f(_maxX, _maxY, 0.9);
            glVertex3f(_maxX, maxY, 0.9);
        }
        glEnd();

        glDisable(GL_BLEND);
    }

    swapBuffers();
    glFlush();

    oglPopState();

    printOpenGLErrorMsg("MappingFrame::paintGL");
}

//----------------------------------------------------------------------------
// Set up the OpenGL rendering state
//----------------------------------------------------------------------------
void MappingFrame::initializeGL()
{
    MyBase::SetDiagMsg("MappingFrame::initializeGL()");
    printOpenGLErrorMsg("MappingFrame");
    setAutoBufferSwap(false);
    qglClearColor(QColor(0, 0, 0));

    glShadeModel(GL_SMOOTH);

    //
    // Initialize the histogram texture
    //
    glGenTextures(1, &_texid);
    glBindTexture(GL_TEXTURE_2D, _texid);

    glPixelStorei(GL_UNPACK_ALIGNMENT, 1);
    glTexParameteri(GL_TEXTURE_2D, GL_TEXTURE_MAG_FILTER, GL_NEAREST);
    glTexParameteri(GL_TEXTURE_2D, GL_TEXTURE_MIN_FILTER, GL_NEAREST);
    glTexParameteri(GL_TEXTURE_2D, GL_TEXTURE_WRAP_S, GL_CLAMP_TO_EDGE);
    glTexParameteri(GL_TEXTURE_2D, GL_TEXTURE_WRAP_T, GL_CLAMP_TO_EDGE);

    //
    // Enable lighting for opacity widget handles
    //
    static float ambient[] = {0.2, 0.2, 0.2, 1.0};
    static float diffuse[] = {1.0, 1.0, 1.0, 1.0};
    static float specular[] = {0.0, 0.0, 0.0, 0.0};
    static float lightpos[] = {0.0, 1.0, 5000000.0};

    glLightfv(GL_LIGHT0, GL_AMBIENT, ambient);
    glLightfv(GL_LIGHT0, GL_DIFFUSE, diffuse);
    glLightfv(GL_LIGHT0, GL_SPECULAR, specular);
    glLightfv(GL_LIGHT0, GL_POSITION, lightpos);

    glEnable(GL_LIGHT0);
    glEnable(GL_LIGHTING);
    glEnable(GL_COLOR_MATERIAL);
    glColorMaterial(GL_FRONT_AND_BACK, GL_AMBIENT_AND_DIFFUSE);

    glMateriali(GL_FRONT_AND_BACK, GL_SHININESS, 128);
    glMaterialfv(GL_FRONT_AND_BACK, GL_SPECULAR, specular);

    glEnable(GL_DEPTH_TEST);
    glDepthFunc(GL_LEQUAL);
    glDisable(GL_CULL_FACE);

    if (_colorMappingEnabled) { _colorbarWidget->initializeGL(); }
    printOpenGLErrorMsg("MappingFrame");
}

//----------------------------------------------------------------------------
// Draw the opacity curve
//----------------------------------------------------------------------------
int MappingFrame::drawOpacityCurve()
{
    if (_mapper && _opacityMappingEnabled) {
        float step = (_maxValue - _minValue) / (_NUM_BINS - 1);

        glColor3f(0.0, 1.0, 0.0);

        glDisable(GL_LIGHT0);
        glDisable(GL_LIGHTING);
        glEnable(GL_BLEND);
        glBlendFunc(GL_SRC_ALPHA, GL_ONE_MINUS_SRC_ALPHA);
        glEnable(GL_LINE_SMOOTH);

        glBegin(GL_LINE_STRIP);
        {
            for (int i = 0; i < _NUM_BINS; i++) {
                if (_minValue + i * step >= getMinDomainBound() && _minValue + i * step <= getMaxDomainBound()) {
                    // Normalize data values between 0 and 1
                    float nv = i * step / (_maxValue - _minValue);
                    float opacity = getOpacityData(xWorldToData(nv));

                    glVertex3f((float)i / (_NUM_BINS - 1), opacity, 0.0);
                }
            }
        }
        glEnd();

        glDisable(GL_LINE_SMOOTH);
        glDisable(GL_BLEND);
        //    glEnable(GL_LIGHT0);
        //   glEnable(GL_LIGHTING);
    }
    int rc = printOpenGLErrorMsg("DrawOpacityCurve");
    if (rc < 0) return -1;
    return 0;
}

//----------------------------------------------------------------------------
// Draw the opacity widgets
//----------------------------------------------------------------------------
int MappingFrame::drawOpacityWidgets()
{
    if (_opacityMappingEnabled) {
        map<int, OpacityWidget *>::iterator iter;

        glPushName(OPACITY_WIDGETS);

        for (iter = _opacityWidgets.begin(); iter != _opacityWidgets.end(); iter++) {
            int rc = (*iter).second->paintGL();
            if (rc < 0) {
                glPopName();
                return -1;
            }
        }

        glPopName();    // OPACITY_WIDGETS
    }

    return 0;
}

//----------------------------------------------------------------------------
// Draw the domain slider
//----------------------------------------------------------------------------
int MappingFrame::drawDomainSlider()
{
    glPushName(DOMAIN_WIDGET);

    int rc = _domainSlider->paintGL();

    glPopName();
    return rc;
}
//----------------------------------------------------------------------------
// Draw the iso slider
//----------------------------------------------------------------------------
int MappingFrame::drawIsoSlider()
{
    glPushName(ISO_WIDGET);

    int rc = _isoSlider->paintGL();

    glPopName();
    return rc;
}
//----------------------------------------------------------------------------
// Draw all the isoline sliders
//----------------------------------------------------------------------------
int MappingFrame::drawIsolineSliders()
{
    for (int i = 0; i < _isolineSliders.size(); i++) {
        int sliderName = (int)(ISO_WIDGET) + i + 1;
        glPushName(sliderName);

        int rc = _isolineSliders[i]->paintGL();
        glPopName();
        if (rc < 0) return rc;
    }
    return 0;
}
//----------------------------------------------------------------------------
// Draw the colorbar
//----------------------------------------------------------------------------
int MappingFrame::drawColorbar()
{
    int rc = 0;
    if (_colorMappingEnabled && _colorbarWidget) {
        glPushName(COLORBAR_WIDGET);

        rc = _colorbarWidget->paintGL();

        glPopName();
    }
    return rc;
}

//----------------------------------------------------------------------------
// Rebuild the histogram texture
//----------------------------------------------------------------------------
void MappingFrame::updateTexture()
{
    if (!_histogram && _mapper) return;

    float stretch;
    stretch = GetActiveParams()->GetHistoStretch();

    for (int x = 0; x < _NUM_BINS; x++) {
        float binValue = 0.0;

        //
        // Find the histogram value based on the current scaling
        // type.
        //
        switch (_histogramScale) {
        case LINEAR: {
            binValue = MIN(1.0, (stretch * _histogram->getBinSize(x) / _histogram->getMaxBinSize()));
            break;
        }

        case LOG: {
            binValue = logf(stretch * _histogram->getBinSize(x)) / logf(_histogram->getMaxBinSize());
            break;
        }

        default:    // BOOLEAN
        {
            binValue = _histogram->getBinSize(x) ? 1.0 : 0.0;
        }
        }

        int histoHeight = (int)(_NUM_BINS * binValue);

        for (int y = 0; y < _NUM_BINS; y++) {
            int index = x + y * _NUM_BINS;

            if (y < histoHeight) {
                _texture[index] = 255;
            } else {
                _texture[index] = 0;
            }
        }
    }

    glTexImage2D(GL_TEXTURE_2D, 0, GL_LUMINANCE, 256, 256, 0, GL_LUMINANCE, GL_UNSIGNED_BYTE, _texture);

    _updateTexture = false;
}

//----------------------------------------------------------------------------
//
//----------------------------------------------------------------------------
void MappingFrame::updateAxisLabels()
{
    int x;
    int y = height() - 10;

    list<float> ticks;

    // Eliminate axis text and points
    for (int i = 0; i < _axisTexts.size(); i++) { delete _axisTextPos[i]; }
    _axisTexts.clear();
    _axisTextPos.clear();

    OpacityWidget *opacWidget = dynamic_cast<OpacityWidget *>(_lastSelected);

    if (opacWidget) {
        list<float> points = opacWidget->selectedPoints();

        if (points.size()) {
            list<float>::iterator iter;

            for (iter = points.begin(); iter != points.end(); iter++) {
                x = (int)xWorldToView(xDataToWorld(*iter));
                addAxisLabel(x, y, QString("%1").arg(*iter));

                ticks.push_back(*iter);
            }
        } else {
            float mind = opacWidget->opacityMap()->minValue();
            float maxd = opacWidget->opacityMap()->maxValue();

            x = (int)xWorldToView(xDataToWorld(mind));
            addAxisLabel(x, y, QString("%1").arg(mind));

            x = (int)xWorldToView(xDataToWorld(maxd));
            addAxisLabel(x, y, QString("%1").arg(maxd));

            ticks.push_back(mind);
            ticks.push_back(maxd);
        }
    }

    else if (_colorbarWidget == _lastSelected && _lastSelected) {
        list<float>           points = _colorbarWidget->selectedPoints();
        list<float>::iterator iter;

        for (iter = points.begin(); iter != points.end(); iter++) {
            x = (int)xWorldToView(xDataToWorld(*iter));
            addAxisLabel(x, y, QString("%1").arg(*iter));

            ticks.push_back(*iter);
        }
    }

    else if (_domainSlider) {
        float mind = _domainSlider->minValue();
        float maxd = _domainSlider->maxValue();

        x = (int)xWorldToView(mind);
        addAxisLabel(x, y, QString("%1").arg(xWorldToData(mind)));

        x = (int)xWorldToView(maxd);
        addAxisLabel(x, y, QString("%1").arg(xWorldToData(maxd)));

        ticks.push_back(xWorldToData(mind));
        ticks.push_back(xWorldToData(maxd));
    }

    if (_isoSlider && _isoSliderEnabled) {
        float isoval = (_isoSlider->minValue() + _isoSlider->maxValue()) * 0.5;

        x = int(xWorldToView(isoval));
        addAxisLabel(x, y, QString("%1").arg(xWorldToData(isoval)));
    }
    if (_isolineSlidersEnabled) {
        for (int i = 0; i < _isolineSliders.size(); i++) {
            float isoval = (_isolineSliders[i]->minValue() + _isolineSliders[i]->maxValue()) * 0.5;
            x = int(xWorldToView(isoval));
            addAxisLabel(x, y - 13, QString("%1").arg(xWorldToData(isoval)));
        }
    }

    //
    // Draw ticks
    //
    glColor4f(1.0, 1.0, 1.0, 1.0);

    float                 unitPerPixel = 1.0 / (float)(height() - totalFixedHeight());
    float                 y0 = _minY + unitPerPixel * _axisRegionHeight;
    float                 y1 = y0 + unitPerPixel * _bottomGap;
    list<float>::iterator iter;

    glBegin(GL_LINES);
    {
        for (iter = ticks.begin(); iter != ticks.end(); iter++) {
            glVertex3f(xDataToWorld(*iter), y0, 0.05);
            glVertex3f(xDataToWorld(*iter), y1, 0.05);
        }
    }
    glEnd();

    //
    // Draw axis labels
    //
    qglColor(Qt::black);
    for (int i = 0; i < _axisTexts.size(); i++) {
        QPoint *pt = _axisTextPos[i];
        renderText(pt->x(), pt->y(), _axisTexts[i], QFont("Arial", 10, 5, false));
    }
}

//----------------------------------------------------------------------------
//
//----------------------------------------------------------------------------
void MappingFrame::addAxisLabel(int x, int y, const QString &text)
{
    int xpos = x - text.length() * 3;
    if (xpos < 0) xpos = 0;
    QPoint *pos = new QPoint(xpos, y + 5);
    _axisTextPos.push_back(pos);
    _axisTexts.push_back(text);
}

//----------------------------------------------------------------------------
// Select the GLWidget(s) at the given position
//----------------------------------------------------------------------------
void MappingFrame::select(int x, int y, Qt::KeyboardModifiers state)
{
    const int     length = 128;
    static GLuint selectionBuffer[length];

    GLint hits;
    GLint viewport[4];

    makeCurrent();

    glInitNames();
    glPushName(0);
    glViewport(0, 0, width(), height());
    //
    // Setup selection buffer
    //
    glSelectBuffer(length, selectionBuffer);

    glGetIntegerv(GL_VIEWPORT, viewport);

    glMatrixMode(GL_PROJECTION);
    glPushMatrix();

    glRenderMode(GL_SELECT);

    //
    // Establish new clipping volume as the unit cube around the
    // mouse position.
    //
    glLoadIdentity();
    gluPickMatrix(x, viewport[3] - y, 4, 4, viewport);
    glOrtho(_minX, _maxX, _minY, _maxY, -1.0, 1.0);
    glMatrixMode(GL_MODELVIEW);

    //
    // Render widgets
    //
    glClear(GL_COLOR_BUFFER_BIT | GL_DEPTH_BUFFER_BIT);
    drawOpacityWidgets();
    drawDomainSlider();
    if (_isoSliderEnabled) drawIsoSlider();
    if (_isolineSlidersEnabled) drawIsolineSliders();
    drawColorbar();

    //
    // Restore projection matrix
    //
    glMatrixMode(GL_PROJECTION);
    glPopMatrix();
    glMatrixMode(GL_MODELVIEW);

    //
    // Collect hits
    //
    hits = glRenderMode(GL_RENDER);

    if (hits) {
        select(hits, selectionBuffer, state);
    } else {
        deselectWidgets();
    }
    glPopName();
}

//----------------------------------------------------------------------------
// Parse the GL selection buffer
//----------------------------------------------------------------------------
void MappingFrame::select(int hits, GLuint *selectionBuffer, Qt::KeyboardModifiers state)
{
    if (!(state & (Qt::ShiftModifier | Qt::ControlModifier))) { deselectWidgets(); }

    int offset = 0;
    int hitOffset = 0;
    int maxCount = 0;
    _lastSelectedIndex = -1;

    //
    // Find the hit with the maximum count
    //
    for (int h = 0; h < hits; h++) {
        int count = selectionBuffer[offset];

        if (count > maxCount) {
            maxCount = count;
            hitOffset = offset;
        }

        offset += count + 3;
    }

    //
    // Select the leaf object of the hit with the maximum count
    //
    if (selectionBuffer[hitOffset + 3] == OPACITY_WIDGETS) {
        _lastSelected = _opacityWidgets[selectionBuffer[hitOffset + 4]];
    } else if (selectionBuffer[hitOffset + 3] == DOMAIN_WIDGET) {
        deselectWidgets();

        _lastSelected = _domainSlider;
    } else if (selectionBuffer[hitOffset + 3] == ISO_WIDGET) {
        deselectWidgets();

        _lastSelected = _isoSlider;
    } else if ((int)selectionBuffer[hitOffset + 3] > (int)ISO_WIDGET)    // must have selected one of the isoline widgets
    {
        deselectWidgets();
        int selectedIndex = (int)selectionBuffer[hitOffset + 3] - (int)ISO_WIDGET - 1;
        _lastSelected = _isolineSliders[selectedIndex];
        _lastSelectedIndex = selectedIndex;
    } else if (selectionBuffer[hitOffset + 3] == COLORBAR_WIDGET) {
        _lastSelected = _colorbarWidget;

        if (maxCount < 2) {
            //
            // Clicked on the colorbar, but not on a control point. Deselect.
            //
            deselectWidgets();

            return;
        }
    }

    assert(_lastSelected);

    _lastSelected->select(selectionBuffer[hitOffset + maxCount + 2], state);

    //
    // Depending on the state of _lastSelected and the button modifiers,
    // the GLWidget::select(...) call may have selected or deselected
    // _lastSelected. We'll respond accordingly.
    //
    if (_lastSelected->selected()) {
        _selectedWidgets.insert(_lastSelected);
    } else {
        _selectedWidgets.erase(_lastSelected);
        _lastSelected = NULL;
    }

    updateGL();

    emit canBindControlPoints(canBind());
}

//----------------------------------------------------------------------------
// Deselect all selected widgets
//----------------------------------------------------------------------------
void MappingFrame::deselectWidgets()
{
    if (_lastSelected) {
        _lastSelected->deselect();
        _lastSelected = NULL;
        _lastSelectedIndex = -1;
    }

    set<GLWidget *>::iterator iter;

    for (iter = _selectedWidgets.begin(); iter != _selectedWidgets.end(); iter++) { (*iter)->deselect(); }

    _selectedWidgets.clear();
}

//----------------------------------------------------------------------------
// Return the sum of all the fixed height areas of the mapping frame (i.e.,
// all the areas/widgets of the frame that fixed and do not scale relative
// to the size of the frame).
//----------------------------------------------------------------------------
int MappingFrame::totalFixedHeight()
{
    int total = _domainHeight + _axisRegionHeight + _bottomGap;

    if (_colorMappingEnabled) { total += _colorbarHeight; }

    if (_opacityMappingEnabled) { total += 2 * _opacityGap; }

    return total;
}

//----------------------------------------------------------------------------
// Handle resize events. This method adjusts the gl coordinates of the
// glwidgets, so that, the domain widget and colorbar widget maintain
// a fixed size.
//
//       _minX                           _maxX
//         |                               |
//         *-------------------------------* - _maxY (calculated)
//         *                               *
//         *        Domain Widget          *    fixed height
//         *                               *
//         * - - - - - - - - - - - - - - - * - 1.0
//         *                               *
//         *                               *
//         *                               *
//         *      Histogram/Opacity        *
//         *                               *    variabled height
//         *                               *
//         *                               *
//         *                               *
//         * - - - - - - - - - - - - - - - * - 0.0
//         *                               *
//         *       Colorbar Widget         *     fixed height
//         *                               *
//         * - - - - - - - - - - - - - - - * - (calculated)
//         *                               *
//         *       Annotation Space        *     fixed height
//         *                               *
//         *-------------------------------* - _maxY (calculated)
//
//
//
//----------------------------------------------------------------------------
void MappingFrame::resize()
{
    //
    // View to world coordinates factor
    //

    float unitPerPixel = 1.0 / (float)(height() - totalFixedHeight());

    // Provide extra space at bottom for 2 rows of annotation with isolines.
    if (_isolineSlidersEnabled) _axisRegionHeight = 30;
    //
    // Determine the new y extents
    //
    _minY = -unitPerPixel * (_axisRegionHeight + _bottomGap);

    if (_colorMappingEnabled) { _minY += -unitPerPixel * (_colorbarHeight); }

    if (_opacityMappingEnabled) { _minY += -unitPerPixel * (_opacityGap); }

    _maxY = 1.0 + unitPerPixel * (_domainHeight + _opacityGap);

    float domainWidth = unitPerPixel * _domainBarHeight;

    _domainSlider->setGeometry(_minX, _maxX, _maxY - domainWidth, _maxY);

    float bGap = unitPerPixel * _bottomGap;

    if (_colorbarWidget) {
        float cbWidth = unitPerPixel * _colorbarHeight;

        if (!_opacityMappingEnabled) { bGap *= 0.5; }

        _colorbarWidget->setGeometry(_minX, _maxX, -(bGap + cbWidth), -bGap);
    }

    float ogap = unitPerPixel * _opacityGap;

    map<int, OpacityWidget *>::iterator iter;

    for (iter = _opacityWidgets.begin(); iter != _opacityWidgets.end(); iter++) {
        OpacityWidget *widget = (*iter).second;

        if (_colorMappingEnabled) {
            widget->setGeometry(_minX, _maxX, 0.0 - ogap, 1.0 + ogap);
        } else {
            widget->setGeometry(_minX, _maxX, 0.0 - ogap - bGap, 1.0 + ogap);
        }
    }
}

//----------------------------------------------------------------------------
// Handle mouse press events
//----------------------------------------------------------------------------
void MappingFrame::mousePressEvent(QMouseEvent *event)
{
    _paramsMgr->BeginSaveStateGroup("MappingFrame mousePressEvent");
    select(event->x(), event->y(), event->modifiers());

    _lastx = xViewToWorld(event->x());
    _lasty = yViewToWorld(height() - event->y());

    _clickedPos = event->pos();
    _minValueStart = _minValue;
    _maxValueStart = _maxValue;

    _button = event->buttons();

    if (_editMode && (_button == Qt::LeftButton || _button == Qt::MidButton)) {
        if (_lastSelected) {
            if (_lastSelected != _domainSlider) {
                if (_lastSelected == _colorbarWidget) {
                    emit startChange("Colormap edit");
                } else if (_lastSelected == _isoSlider) {
                    emit startChange("Iso slider move");
                } else if (dynamic_cast<IsoSlider *>(_lastSelected))    // check if an isolineSlider was picked...
                {
                    emit startChange("Isoline slider move");
                } else {
                    emit startChange("Opacity map edit");
                }
            } else
                emit startChange("Domain slider move");
        }

    } else if (!_editMode && (_button == Qt::LeftButton)) {
        emit startChange("Mapping window zoom/pan");
    }

    cout << "MappingFrame mousePressEvent" << endl;

    updateGL();
}

//----------------------------------------------------------------------------
// Handle mouse release events
//----------------------------------------------------------------------------
void MappingFrame::mouseReleaseEvent(QMouseEvent *event)
{
    _button = event->button();

    if (_editMode && (_button == Qt::LeftButton || _button == Qt::MidButton)) {
        if (_lastSelected == _domainSlider) {
            setDomain();
        } else if (_lastSelected == _isoSlider) {
            setIsoSlider();
        } else if (dynamic_cast<IsoSlider *>(_lastSelected) && _lastSelectedIndex >= 0)    // check if an isolineSlider was picked...
        {
            setIsolineSlider(_lastSelectedIndex);
        } else if (_lastSelected) {
            emit endChange();
        }
    } else if (!_editMode && _button == Qt::LeftButton) {
        setMinEditBound(_minValue);
        setMaxEditBound(_maxValue);

        _domainSlider->setDomain(xDataToWorld(getMinDomainBound()), xDataToWorld(getMaxDomainBound()));

        updateGL();

        emit endChange();
        emit updateParams();
    }

    _paramsMgr->EndSaveStateGroup();
}

//----------------------------------------------------------------------------
// Handle mouse double-click events
//----------------------------------------------------------------------------
void MappingFrame::mouseDoubleClickEvent(QMouseEvent * /* event*/) { editControlPoint(); }

//----------------------------------------------------------------------------
// Handle mouse movement events
//----------------------------------------------------------------------------
void MappingFrame::mouseMoveEvent(QMouseEvent *event)
{
    if (event->buttons() == Qt::NoButton) {
        bool isIso = (_isoSliderEnabled || _isolineSlidersEnabled);
        QToolTip::showText(event->globalPos(), tipText(event->pos(), isIso));
        return;
    }
    set<GLWidget *>::iterator iter;

    if (_editMode && _selectedWidgets.size()) {
        float x = xViewToWorld(event->x());
        float y = yViewToWorld(height() - event->y());

        float dx = x - _lastx;
        float dy = y - _lasty;

        _lastx = x;
        _lasty = y;

        if (_button == Qt::LeftButton && _editMode) {
            for (iter = _selectedWidgets.begin(); iter != _selectedWidgets.end(); iter++) { (*iter)->drag(dx, dy); }
        }
        if (_button == Qt::MidButton) {
            for (iter = _selectedWidgets.begin(); iter != _selectedWidgets.end(); iter++) { (*iter)->move(dx, dy); }
        }

        parentWidget()->repaint();
    } else if (_button == Qt::LeftButton && !_editMode) {
        float zoomRatio = pow(2.f, (float)(event->y() - _clickedPos.y()) / height());

        // Determine the horizontal pan as a fraction of edit window width:
        float horizFraction = (float)(event->x() - _clickedPos.x()) / (float)(width());

        // The zoom starts at the original drag start; i.e. that point won't move
        float startXMapped = ((float)_clickedPos.x() / (float)(width())) * (_maxValueStart - _minValueStart) + _minValueStart;

        float minv = startXMapped - (startXMapped - _minValueStart) * zoomRatio;
        float maxv = startXMapped + (_maxValueStart - startXMapped) * zoomRatio;

        _minValue = minv - horizFraction * (maxv - minv);
        _maxValue = maxv - horizFraction * (maxv - minv);
        if (_colorbarWidget) _colorbarWidget->setDirty();
    }

    updateGL();
}

//----------------------------------------------------------------------------
// Handle context menu events
//----------------------------------------------------------------------------
void MappingFrame::contextMenuEvent(QContextMenuEvent * /*event*/)
{
    if (_mapper == NULL) { return; }

    OpacityWidget *opacWidget = dynamic_cast<OpacityWidget *>(_lastSelected);

    _contextPoint = QCursor::pos();

    _contextMenu->clear();

    //
    // Opacity widget context
    //
    if (opacWidget) {
        if (opacWidget->controlPointSelected()) {
            _contextMenu->addAction(_editControlPointAction);
            _contextMenu->addAction(_deleteControlPointAction);
            _contextMenu->addSeparator();
        }
        _widgetEnabledSubMenu->actions()[ENABLED]->setEnabled(opacWidget->enabled());
        _widgetEnabledSubMenu->actions()[DISABLED]->setEnabled(!opacWidget->enabled());

        QAction *ac = _contextMenu->addMenu(_widgetEnabledSubMenu);
        ac->setText("Opacity Contribution");
        _contextMenu->addAction(_deleteOpacityWidgetAction);

        _contextMenu->addSeparator();

        if (_colorbarWidget) { _contextMenu->addAction(_addColorControlPointAction); }
    }

    //
    // Colorbar context
    else if (_colorbarWidget && _lastSelected == _colorbarWidget) {
        if (_colorbarWidget->controlPointSelected()) {
            _contextMenu->addAction(_editControlPointAction);
            _contextMenu->addAction(_deleteControlPointAction);
        } else {
            _contextMenu->addAction(_addColorControlPointAction);
        }
    }

    //
    // General context
    //
    else {
        if (_opacityMappingEnabled) {
            QAction *act = _contextMenu->addMenu(_addOpacityWidgetSubMenu);
            act->setText("New Opacity Widget");
        }

        _contextMenu->addSeparator();

        if (_colorMappingEnabled) { _contextMenu->addAction(_addColorControlPointAction); }
    }

    //
    // Determine if the context point is within the bounds of a ControlPoint
    // widget.
    //
    QPoint pos = mapFromGlobal(_contextPoint);
    float  x = xWorldToData(xViewToWorld(pos.x()));

    map<int, OpacityWidget *>::iterator iter;

    for (iter = _opacityWidgets.begin(); iter != _opacityWidgets.end(); iter++) {
        OpacityMap *omap = (*iter).second->opacityMap();

        if (omap->GetType() == OpacityMap::CONTROL_POINT && x >= omap->minValue() && x <= omap->maxValue()) {
            _contextMenu->addAction(_addOpacityControlPointAction);
            break;
        }
    }

    _contextMenu->addSeparator();
    QAction *menAct = _contextMenu->addMenu(_histogramScalingSubMenu);
    menAct->setText("Histogram Scaling");

    if (_mapper->getNumOpacityMaps() > 1) {
        QAction *compAct = _contextMenu->addMenu(_compTypeSubMenu);
        compAct->setText("Opacity Composition");
    }

    _contextMenu->exec(_contextPoint);
}

//----------------------------------------------------------------------------
// Transform the x position in the data (model) space into the opengl world
// space
//----------------------------------------------------------------------------
float MappingFrame::xDataToWorld(float x)
{
    float minVal = _minValue;
    float maxVal = _maxValue;

    if (maxVal == minVal) return (0.0);
    return (x - minVal) / (maxVal - minVal);
}

//----------------------------------------------------------------------------
// Transform the x position in the opengl world space into the data (model)
// space
//----------------------------------------------------------------------------
float MappingFrame::xWorldToData(float x)
{
    float minVal = _minValue;
    float maxVal = _maxValue;

    return minVal + (x * (maxVal - minVal));
}

//----------------------------------------------------------------------------
// Transform the x position in view space to the x position in world space
//----------------------------------------------------------------------------
float MappingFrame::xViewToWorld(float x)
{
    if (_maxX <= _minX) return 0.f;
    return _minX + ((x / (float)width()) * (_maxX - _minX));
}

//----------------------------------------------------------------------------
// Transform the x position in world space to the x position in view space
//----------------------------------------------------------------------------
float MappingFrame::xWorldToView(float x)
{
    if (_maxX <= _minX) return 0.f;
    return width() * (x - _minX) / (_maxX - _minX);
}

//----------------------------------------------------------------------------
// Transform the y position in the data (model) space into the opengl world
// space
//----------------------------------------------------------------------------
float MappingFrame::yDataToWorld(float y) { return y; }

//----------------------------------------------------------------------------
// Transform the y position in the opengl world space into the data (model)
// space
//----------------------------------------------------------------------------
float MappingFrame::yWorldToData(float y)
{
    if (y < 0.0) return 0.0;
    if (y > 1.0) return 1.0;

    return y;
}

//----------------------------------------------------------------------------
// Transform the y position in view space to the y position in world space
//----------------------------------------------------------------------------
float MappingFrame::yViewToWorld(float y)
{
    assert(height() != 0);
    return _minY + ((y / (float)height()) * (_maxY - _minY));
}

//----------------------------------------------------------------------------
// Transform the y position in world space to the y position in view space
//----------------------------------------------------------------------------
float MappingFrame::yWorldToView(float y)
{
    if (_maxY <= _minY) return 0.f;
    return height() * (y - _minY) / (_maxY - _minY);
}

//----------------------------------------------------------------------------
// Return the minimum edit bound
//----------------------------------------------------------------------------
float MappingFrame::getMinEditBound()
{
    if (!_mapper) return (0.0);

    return _mapper->getMinMapValue();
}

//----------------------------------------------------------------------------
// Return the maximum edit bound
//----------------------------------------------------------------------------
float MappingFrame::getMaxEditBound()
{
    if (!_mapper) return (1.0);

    return _mapper->getMaxMapValue();
}

//----------------------------------------------------------------------------
// Set the minimum edit bound
//----------------------------------------------------------------------------
void MappingFrame::setMinEditBound(float val)
{
    if (!_mapper) return;

    _mapper->setMinMapValue(val);
}

//----------------------------------------------------------------------------
// Set the maximum edit bound
//----------------------------------------------------------------------------
void MappingFrame::setMaxEditBound(float val)
{
    if (!_mapper) return;

    _mapper->setMaxMapValue(val);
}

//----------------------------------------------------------------------------
// Return the minimum domain bound
//----------------------------------------------------------------------------
float MappingFrame::getMinDomainBound()
{
    if (!_mapper) return (0.0);

    return _mapper->getMinMapValue();
}

//----------------------------------------------------------------------------
// Return the maximum domain bound
//----------------------------------------------------------------------------
float MappingFrame::getMaxDomainBound()
{
    if (!_mapper) return (1.0);

    return _mapper->getMaxMapValue();
}

//----------------------------------------------------------------------------
// Return the opacity value at the given position
//----------------------------------------------------------------------------
float MappingFrame::getOpacityData(float value)
{
    if (_mapper) { return _mapper->getOpacityValueData(value); }

    return 0.0;
}

//----------------------------------------------------------------------------
// Return the params
//----------------------------------------------------------------------------
RenderParams *MappingFrame::GetActiveParams()
{
    assert(_rParams);
    return (_rParams);
}

//----------------------------------------------------------------------------
// Return the histogram
//----------------------------------------------------------------------------
Histo *MappingFrame::getHistogram()
{
    bool mustGet = _rParams->IsEnabled();
    if (_histogram && !mustGet) return _histogram;
    if (!mustGet) return 0;
    string          varname = _rParams->GetVariableName();
    MapperFunction *mapFunc = _rParams->MakeMapperFunc(varname);
    if (!mapFunc) return 0;
    if (_histogram) delete _histogram;

    _histogram = new Histo(256, mapFunc->getMinMapValue(), mapFunc->getMaxMapValue());
    RefreshHistogram();
    return _histogram;
}

//----------------------------------------------------------------------------
// Add a new opacity widget
//----------------------------------------------------------------------------
void MappingFrame::addOpacityWidget(QAction *act)
{
    if (_mapper) {
        emit startChange("Opacity widget creation");

        OpacityMap::Type t = (OpacityMap::Type)(act->data().toInt());
        OpacityWidget *  widget = createOpacityWidget(_mapper->createOpacityMap(t));

        connect((QObject *)widget, SIGNAL(startChange(QString)), this, SIGNAL(startChange(QString)));
        connect((QObject *)widget, SIGNAL(endChange()), this, SIGNAL(endChange()));

        connect((QObject *)widget, SIGNAL(mapChanged()), this, SLOT(updateMap()));

        emit endChange();
    }
}

//----------------------------------------------------------------------------
// Add a new color control point
//----------------------------------------------------------------------------
void MappingFrame::addColorControlPoint()
{
    QPoint  pos = mapFromGlobal(_contextPoint);
    GLfloat wx = pos.x();

    float x = xWorldToData(xViewToWorld(wx));

    if (_mapper) {
        ColorMap *colormap = _mapper->GetColorMap();

        if (colormap && (x >= colormap->minValue() && x <= colormap->maxValue())) {
            emit startChange("Add color control point");

            colormap->addControlPointAt(x);

            emit endChange();

            updateGL();
        }
    }
}

//----------------------------------------------------------------------------
//
//----------------------------------------------------------------------------
void MappingFrame::addOpacityControlPoint()
{
    OpacityWidget *opacWidget = dynamic_cast<OpacityWidget *>(_lastSelected);
    QPoint         pos = mapFromGlobal(_contextPoint);

    float x = xWorldToData(xViewToWorld(pos.x()));
    float y = yWorldToData(yViewToWorld(height() - pos.y()));

    emit startChange("Opacity control point addition");

    if (opacWidget) {
        opacWidget->opacityMap()->addControlPoint(x, y);
    } else {
        map<int, OpacityWidget *>::iterator iter;

        for (iter = _opacityWidgets.begin(); iter != _opacityWidgets.end(); iter++) {
            OpacityMap *omap = (*iter).second->opacityMap();

            if (omap->GetType() == OpacityMap::CONTROL_POINT && x >= omap->minValue() && x <= omap->maxValue()) {
                omap->addControlPoint(x, y);
                break;
            }
        }
    }

    emit endChange();

    updateGL();
}

//----------------------------------------------------------------------------
// Delete selected control points in either the opacity widget or colorbar
//----------------------------------------------------------------------------
void MappingFrame::deleteControlPoint()
{
    makeCurrent();

    OpacityWidget *opacWidget = dynamic_cast<OpacityWidget *>(_lastSelected);

    //
    // Opacity widget
    //
    if (opacWidget) {
        startChange("Opacity control point deletion");

        opacWidget->deleteSelectedControlPoint();

        emit endChange();
    }

    //
    // Colorbar widget
    //
    else if (_lastSelected == _colorbarWidget) {
        startChange("Color control point deletion");

        _colorbarWidget->deleteSelectedControlPoint();

        emit endChange();
    }

    updateGL();
}

//----------------------------------------------------------------------------
// Edit the selected control point
//----------------------------------------------------------------------------
void MappingFrame::editControlPoint()
{
    OpacityWidget *opacWidget = dynamic_cast<OpacityWidget *>(_lastSelected);

    //
    // Opacity widget
    //
    if (opacWidget && opacWidget->controlPointSelected()) {
        ControlPointEditor editor(this, opacWidget->opacityMap(), opacWidget->selectedControlPoint());
        emit               startChange("Opacity Control Point Edit");
        editor.exec();
        emit endChange();
        updateMap();
        updateGL();
    }

    //
    // Colorbar
    //
    else if (_colorbarWidget && _lastSelected == _colorbarWidget && _colorbarWidget->controlPointSelected()) {
        ControlPointEditor editor(this, _colorbarWidget->colormap(), _colorbarWidget->selectedControlPoint());

        emit startChange("Color Control Point Edit");
        editor.exec();
        emit endChange();

        _colorbarWidget->setDirty();

        updateMap();
        updateGL();
    }
}

//----------------------------------------------------------------------------
//
//----------------------------------------------------------------------------
OpacityWidget *MappingFrame::createOpacityWidget(OpacityMap *omap)
{
    OpacityWidget *widget = new OpacityWidget(this, omap);

    _opacityWidgets[widget->id()] = widget;

    float unitPerPixel = 1.0 / (float)(height() - totalFixedHeight());
    float gap = 5.0 * unitPerPixel;

    widget->setGeometry(_minX, _maxX, 0.0 - gap, 1.0 + gap);

    return widget;
}

//----------------------------------------------------------------------------
// Delete the selected opacity widget
//----------------------------------------------------------------------------
void MappingFrame::deleteOpacityWidget()
{
    makeCurrent();

    OpacityWidget *opacWidget = dynamic_cast<OpacityWidget *>(_lastSelected);

    if (opacWidget) {
        _selectedWidgets.erase(_lastSelected);
        _lastSelected = NULL;

        emit startChange("Opacity widget deletion");

        _opacityWidgets.erase(opacWidget->id());

        _mapper->DeleteOpacityMap(opacWidget->opacityMap());

        delete _lastSelected;
        _lastSelected = NULL;

        emit endChange();
    }
}

//----------------------------------------------------------------------------
// Handle domain widget interactions.
//----------------------------------------------------------------------------
void MappingFrame::setDomain()
{
    float min = xWorldToData(_domainSlider->minValue());
    float max = xWorldToData(_domainSlider->maxValue());

    if (_mapper) {
        if (_opacityMappingEnabled || _colorMappingEnabled) {
            emit startChange("Mapping window boundary change");

            _mapper->setMinMaxMapValue(min, max);

            emit endChange();
        }

#ifdef DEAD
        if (!_isoSliderEnabled && !_isolineSlidersEnabled) { _eventRouter->UpdateMapBounds(); }
#endif

        updateGL();
    } else {
        _domainSlider->setDomain(xDataToWorld(_minValue), xDataToWorld(_maxValue));
    }
}

//----------------------------------------------------------------------------
// Deal with iso slider movement
//----------------------------------------------------------------------------
void MappingFrame::setIsoSlider()
{
    if (!_mapper) return;
    /* Only used by isovalues
  float min = xWorldToData(_isoSlider->minValue());
  float max = xWorldToData(_isoSlider->maxValue());

  emit startChange("Slide Isovalue slider");
  RenderParams *params = _mapper->GetActiveParams();
  ParamsIso* iParams = (ParamsIso*)params;
  iParams->SetIsoValue((0.5*(max+min)));
  */
    emit endChange();

    updateGL();
}
//----------------------------------------------------------------------------
// Deal with isoline slider movement
//----------------------------------------------------------------------------
void MappingFrame::setIsolineSlider(int index)
{
#ifdef DEAD
    if (!_mapper) return;
    IsoSlider *iSlider = _isolineSliders[index];
    float      min = xWorldToData(iSlider->minValue());
    float      max = xWorldToData(iSlider->maxValue());

    emit           startChange("Slide Isoline value slider");
    IsolineParams *iParams = (IsolineParams *)GetActiveParams();
    vector<double> isovals = iParams->GetIsovalues();
    isovals[index] = (0.5 * (max + min));
    iParams->SetIsovalues(isovals);

    emit endChange();

    updateGL();
#endif
}
void MappingFrame::paintEvent(QPaintEvent *event)
{
    printOpenGLErrorMsg("MappingFramePaintEvent");

    QGLWidget::paintEvent(event);
    printOpenGLErrorMsg("MappingFramePaintEvent");
}
void MappingFrame::updateGL()
{
    QGLWidget::updateGL();
    return;
}

void MappingFrame::setIsolineSliders(const vector<double> &sliderVals)
{
    // delete unused sliders
    if (sliderVals.size() < _isolineSliders.size()) {
        for (int i = sliderVals.size(); i < _isolineSliders.size(); i++) { delete _isolineSliders[i]; }
        _isolineSliders.resize(sliderVals.size());
    } else if (sliderVals.size() > _isolineSliders.size()) {
        // create new ones:
        for (int i = _isolineSliders.size(); i < sliderVals.size(); i++) _isolineSliders.push_back(new IsoSlider(this));
    }
    // set the isovalues
    for (int i = 0; i < _isolineSliders.size(); i++) { _isolineSliders[i]->setIsoValue(xDataToWorld(sliderVals[i])); }
}

void MappingFrame::hookup(RenderEventRouter *evRouter, QPushButton *updateHistoButton, QSlider *opacityScaleSlider)
{
    _eventRouter = evRouter;
    connect(updateHistoButton, SIGNAL(clicked()), this, SLOT(updateHisto()));
}

void MappingFrame::updateHisto()
{
    fitToView();
    updateMap();
}

void MappingFrame::setNavigateMode(bool mode)
{
    setEditMode(!mode);
    _editButton->setChecked(!mode);
}

#ifdef DEAD
void MappingFrame::refreshHisto()
{
    VizWin *vizWin = VizWinMgr::getInstance()->getActiveVizWin();
    if (!vizWin) return;
    RenderParams *rParams = GetActiveParams();
    if (!rParams) return;

    _eventRouter->RefreshHistogram();
    _eventRouter->setEditorDirty();
}
#endif

void MappingFrame::fitToData()
{
    RenderParams *rParams = GetActiveParams();

    GUIStateParams *p = MainForm::getInstance()->GetStateParams();
    string          vizName = p->GetActiveVizName();

<<<<<<< HEAD
    AnimationParams *aParams = MainForm::getInstance()->GetAnimationParams();
    size_t           ts = aParams->GetCurrentTimestep();

    float range[2];
#ifdef DEAD
    if (rParams->UseAuxVariable()) {
        range[0] = 0.;
        range[1] = 1.;
    } else {
#endif
        vector<double> minExts, maxExts;
#ifdef DEAD
        rParams->GetBox()->GetExtents(minExts, maxExts, ts);
#endif
        rParams->GetBox()->GetExtents(minExts, maxExts);
        StructuredGrid *rGrid = _dataMgr->GetVariable(ts, rParams->GetVariableName(), rParams->GetRefinementLevel(), rParams->GetCompressionLevel(), minExts, maxExts);
        rGrid->GetRange(range);
        if (range[1] < range[0]) {    // no data
            range[1] = 1.f;
            range[0] = 0.f;
        }
#ifdef DEAD
=======
    // Get bounds from DataStatus:
    size_t ts = _paramsMgr->GetAnimationParams()->GetCurrentTimestep();

    float          range[2];
    vector<double> minExts, maxExts;
    rParams->GetBox()->GetExtents(minExts, maxExts);
    StructuredGrid *rGrid = _dataMgr->GetVariable(ts, rParams->GetVariableName(), rParams->GetRefinementLevel(), rParams->GetCompressionLevel(), minExts, maxExts);
    rGrid->GetRange(range);
    if (range[1] < range[0]) {    // no data
        range[1] = 1.f;
        range[0] = 0.f;
>>>>>>> a2940262
    }
    _mapper->setMinMaxMapValue(range[0], range[1]);
    _eventRouter->updateTab();
}<|MERGE_RESOLUTION|>--- conflicted
+++ resolved
@@ -27,19 +27,17 @@
 #include <QMouseEvent>
 #include <QToolTip>
 
-#include "VizWinMgr.h"
-#include "vapor/MapperFunction.h"
+#include <vapor/ControlExecutive.h>
+#include <vapor/DataMgrUtils.h>
+#include <vapor/MapperFunction.h>
+#include <vapor/OpacityMap.h>
 #include "OpacityWidget.h"
-#include "vapor/OpacityMap.h"
 #include "DomainWidget.h"
 #include "GLColorbarWidget.h"
 #include "ControlPointEditor.h"
 #include "RenderEventRouter.h"
-#include "vapor/errorcodes.h"
-#include "vapor/ControlExecutive.h"
 #include "MessageReporter.h"
 #include "Histo.h"
-#include "MainForm.h"
 #include "MappingFrame.h"
 
 #ifndef MAX
@@ -91,12 +89,7 @@
   _histogramScalingSubMenu(NULL), _compTypeSubMenu(NULL), _widgetEnabledSubMenu(NULL), _deleteOpacityWidgetAction(NULL), _addColorControlPointAction(NULL), _addOpacityControlPointAction(NULL),
   _deleteControlPointAction(NULL), _lastx(0), _lasty(0), _editMode(true), _clickedPos(0, 0), _minValueStart(0.0), _maxValueStart(1.0), _isoVal(0.0), _button(Qt::LeftButton), _minX(-0.035),
   _maxX(1.035), _minY(-0.35), _maxY(1.3), _minValue(0.0), _maxValue(1.0), _colorbarHeight(16), _domainBarHeight(16), _domainLabelHeight(10), _domainHeight(_domainBarHeight + _domainLabelHeight + 3),
-<<<<<<< HEAD
   _axisRegionHeight(20), _opacityGap(4), _bottomGap(10), _dataMgr(NULL), _rParams(NULL)
-
-=======
-  _axisRegionHeight(20), _opacityGap(4), _bottomGap(10), _rParams(NULL), _dataStatus(NULL)
->>>>>>> a2940262
 {
     initWidgets();
     initConnections();
@@ -136,12 +129,10 @@
     _axisTextPos.clear();
 }
 
-void MappingFrame::setDataStatus(DataStatus *ds) { _dataStatus = ds; }
-
 void MappingFrame::RefreshHistogram()
 {
     string var = _rParams->GetVariableName();
-    size_t timestep = _paramsMgr->GetAnimationParams()->GetCurrentTimestep();
+    size_t ts = _rParams->GetCurrentTimestep();
 
     float minRange = _rParams->MakeMapperFunc(var)->getMinMapValue();
     float maxRange = _rParams->MakeMapperFunc(var)->getMaxMapValue();
@@ -150,16 +141,15 @@
     else
         _histogram->reset(256, minRange, maxRange);
 
-    int            refLevel = _rParams->GetRefinementLevel();
-    int            lod = _rParams->GetCompressionLevel();
-    vector<string> vars;
-    vars.push_back(var);
+    int refLevel = _rParams->GetRefinementLevel();
+    int lod = _rParams->GetCompressionLevel();
 
     vector<double> minExts, maxExts;
     _rParams->GetBox()->GetExtents(minExts, maxExts);
 
     StructuredGrid *grid;
-    int             rc = _dataStatus->getGrids(timestep, vars, minExts, maxExts, &refLevel, &lod, &grid);
+
+    int rc = DataMgrUtils::GetGrids(_dataMgr, ts, var, minExts, maxExts, true, &refLevel, &lod, &grid);
     if (rc) return;
 
     grid->SetInterpolationOrder(0);
@@ -281,17 +271,12 @@
 // Synchronize the frame with the underlying params
 //----------------------------------------------------------------------------
 // void MappingFrame::updateTab()
-<<<<<<< HEAD
-void MappingFrame::Update(DataMgr *dataMgr, RenderParams *rParams)
-{
-=======
 void MappingFrame::Update(DataMgr *dataMgr, ParamsMgr *paramsMgr, RenderParams *rParams)
 {
     assert(dataMgr);
     assert(paramsMgr);
     assert(rParams);
 
->>>>>>> a2940262
     _dataMgr = dataMgr;
     _rParams = rParams;
     _paramsMgr = paramsMgr;
@@ -483,8 +468,6 @@
 //----------------------------------------------------------------------------
 void MappingFrame::fitToView()
 {
-    RenderParams *myParams = GetActiveParams();
-    if (!myParams) return;
     // Make sure it's current active params:
 
     emit startChange("Mapping window fit-to-view");
@@ -2164,10 +2147,6 @@
             emit endChange();
         }
 
-#ifdef DEAD
-        if (!_isoSliderEnabled && !_isolineSlidersEnabled) { _eventRouter->UpdateMapBounds(); }
-#endif
-
         updateGL();
     } else {
         _domainSlider->setDomain(xDataToWorld(_minValue), xDataToWorld(_maxValue));
@@ -2260,62 +2239,18 @@
     _editButton->setChecked(!mode);
 }
 
-#ifdef DEAD
-void MappingFrame::refreshHisto()
-{
-    VizWin *vizWin = VizWinMgr::getInstance()->getActiveVizWin();
-    if (!vizWin) return;
-    RenderParams *rParams = GetActiveParams();
-    if (!rParams) return;
-
-    _eventRouter->RefreshHistogram();
-    _eventRouter->setEditorDirty();
-}
-#endif
-
 void MappingFrame::fitToData()
 {
-    RenderParams *rParams = GetActiveParams();
-
-    GUIStateParams *p = MainForm::getInstance()->GetStateParams();
-    string          vizName = p->GetActiveVizName();
-
-<<<<<<< HEAD
-    AnimationParams *aParams = MainForm::getInstance()->GetAnimationParams();
-    size_t           ts = aParams->GetCurrentTimestep();
-
-    float range[2];
-#ifdef DEAD
-    if (rParams->UseAuxVariable()) {
-        range[0] = 0.;
-        range[1] = 1.;
-    } else {
-#endif
-        vector<double> minExts, maxExts;
-#ifdef DEAD
-        rParams->GetBox()->GetExtents(minExts, maxExts, ts);
-#endif
-        rParams->GetBox()->GetExtents(minExts, maxExts);
-        StructuredGrid *rGrid = _dataMgr->GetVariable(ts, rParams->GetVariableName(), rParams->GetRefinementLevel(), rParams->GetCompressionLevel(), minExts, maxExts);
-        rGrid->GetRange(range);
-        if (range[1] < range[0]) {    // no data
-            range[1] = 1.f;
-            range[0] = 0.f;
-        }
-#ifdef DEAD
-=======
-    // Get bounds from DataStatus:
-    size_t ts = _paramsMgr->GetAnimationParams()->GetCurrentTimestep();
+    size_t ts = _rParams->GetCurrentTimestep();
 
     float          range[2];
     vector<double> minExts, maxExts;
-    rParams->GetBox()->GetExtents(minExts, maxExts);
-    StructuredGrid *rGrid = _dataMgr->GetVariable(ts, rParams->GetVariableName(), rParams->GetRefinementLevel(), rParams->GetCompressionLevel(), minExts, maxExts);
+    _rParams->GetBox()->GetExtents(minExts, maxExts);
+    StructuredGrid *rGrid = _dataMgr->GetVariable(ts, _rParams->GetVariableName(), _rParams->GetRefinementLevel(), _rParams->GetCompressionLevel(), minExts, maxExts);
     rGrid->GetRange(range);
     if (range[1] < range[0]) {    // no data
         range[1] = 1.f;
         range[0] = 0.f;
->>>>>>> a2940262
     }
     _mapper->setMinMaxMapValue(range[0], range[1]);
     _eventRouter->updateTab();
