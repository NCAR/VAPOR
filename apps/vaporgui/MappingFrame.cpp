//--MappingFrame.cpp -------------------------------------------------------
//
// Copyright (C) 2006 Kenny Gruchalla.  All rights reserved.
//
// A QLGWidget that provides 1D transfer function interface. This frame can
// be used to map color and/or opacity to data values.
// 
// Note: The interface can map either opacity, color, or both opacity and 
// color. The enabledness of these mappings needs to be set BEFORE 
// initializeGL is called. Since QtDesigner does not provide a way to pass
// in constructor arguments, these are being set as properties in designer.
// If designer is not being used call setOpacityMapping and setColorMapping
// immediately after construction. 
//
//----------------------------------------------------------------------------

#include <vapor/glutil.h>	// Must be included first!!!
#include <iostream>
#include <cassert>
#include <cmath>
#include <qcursor.h>
#include <QMenu>
#include <qaction.h>
#include <qcursor.h>
#include <qlabel.h>
#include <QContextMenuEvent>
#include <QMouseEvent>
#include <QToolTip>

#include <vapor/ControlExecutive.h>
#include <vapor/DataMgrUtils.h>
#include <vapor/MapperFunction.h>
#include <vapor/OpacityMap.h>
#include <vapor/ContourParams.h>
#include <vapor/IsoSurfaceParams.h>
#include "OpacityWidget.h"
#include "DomainWidget.h"
#include "GLColorbarWidget.h"
#include "ControlPointEditor.h"
#include "ErrorReporter.h"
#include "Histo.h"
#include "MappingFrame.h"

#ifndef MAX
#define MAX(a,b)        ((a) > (b) ? (a) : (b))
#endif

#ifndef MIN
#define MIN(a,b)        ((a) < (b) ? (a) : (b))
#endif

using namespace VAPoR;
using namespace std;

namespace {


void oglPushState() {
	glPushAttrib(GL_ALL_ATTRIB_BITS);

	glMatrixMode(GL_TEXTURE);
	glPushMatrix();

	glMatrixMode(GL_PROJECTION);
	glPushMatrix();

	glMatrixMode(GL_MODELVIEW);
	glPushMatrix();
}

void oglPopState() {
  glPopAttrib();

  glMatrixMode(GL_PROJECTION);
  glPopMatrix();

  glMatrixMode(GL_TEXTURE);
  glPopMatrix();

  glMatrixMode(GL_MODELVIEW);
  glPopMatrix();
}

};

//----------------------------------------------------------------------------
// Constructor
//----------------------------------------------------------------------------
MappingFrame::MappingFrame(QWidget* parent)
  : QGLWidget(parent),
    _NUM_BINS(256),
    _mapper(NULL),
    _histogram(NULL),
    _opacityMappingEnabled(false),
    _colorMappingEnabled(false),
	_isoSliderEnabled(false),
	_isolineSlidersEnabled(false),
	_lastSelectedIndex(-1),
	navigateButton(NULL),
	_editButton(NULL),
    _variableName(""),
    _domainSlider(new DomainWidget(this)),
	_contourRangeSlider(new ContourRangeSlider(this)),
	_isoSlider(new IsoSlider(this)),
    _colorbarWidget(new GLColorbarWidget(this, NULL)),
    _lastSelected(NULL),
    _texid(0),
    _texture(NULL),
    _updateTexture(true),
    _histogramScale(LINEAR),
    _contextMenu(NULL),
    _addOpacityWidgetSubMenu(NULL),
    _histogramScalingSubMenu(NULL),
    _compTypeSubMenu(NULL),
    _widgetEnabledSubMenu(NULL),
    _deleteOpacityWidgetAction(NULL),
    _addColorControlPointAction(NULL),
    _addOpacityControlPointAction(NULL),
    _deleteControlPointAction(NULL),
    _lastx(0),
    _lasty(0),
    _editMode(true),
    _clickedPos(0,0),
    _minValueStart(0.0),
    _maxValueStart(1.0),
	_isoVal(0.0),
    _button(Qt::LeftButton),
    _minX(-0.035),
    _maxX(1.035),
    _minY(-0.35),
    _maxY(1.3),
    _minValue(0.0),
    _maxValue(1.0),
    _colorbarHeight(16),
    _domainBarHeight(16),
    _domainLabelHeight(10),
    _domainHeight(_domainBarHeight + _domainLabelHeight + 3),
    _axisRegionHeight(20),
    _opacityGap(4),
    _bottomGap(10),
	_dataMgr(NULL),
	_rParams(NULL),
	_mousePressFlag(false),
	_initialized(false)
{
  initWidgets();
  initConnections();
  setMouseTracking(true);
}

//----------------------------------------------------------------------------
// Destructor
//----------------------------------------------------------------------------
MappingFrame::~MappingFrame()
{
	for (int i = 0; i<_isolineSliders.size(); i++) delete _isolineSliders[i];
  makeCurrent();

  //
  // Clean up GLWidgets
  //
  deleteOpacityWidgets();

  delete _domainSlider;
  _domainSlider = NULL;

  delete _contourRangeSlider;
  _contourRangeSlider = NULL;

  delete _colorbarWidget;
  _colorbarWidget = NULL;

  //
  // Clean up texture information
  //
  if (_texture)
  {
    glDeleteTextures(1, &_texid);

    delete [] _texture;
    _texture = NULL;
  }
  for (int i = 0; i<_axisTexts.size(); i++){
	  delete _axisTextPos[i];
  }
  _axisTexts.clear();
  _axisTextPos.clear();
}

bool MappingFrame::skipRefreshHistogram() const {
	bool skip = true;
	if (_histogram==NULL) return false;

	size_t ts = _rParams->GetCurrentTimestep();	
	if (ts != _histogram->getTimestepOfUpdate()) {
		skip = false;
	}

	string varName = _rParams->GetColorMapVariableName();
	if (varName != _histogram->getVarnameOfUpdate()) {
		skip = false;
	}
	
	return skip;
}

string MappingFrame::getActiveRendererName() const {
    GUIStateParams *p = 
	(GUIStateParams*)_paramsMgr->GetParams(GUIStateParams::GetClassType());
	string activeViz = p->GetActiveVizName();
	string activeRenderClass, activeRenderInst;
	p->GetActiveRenderer(
		activeViz, activeRenderClass, activeRenderInst
	);
	return activeRenderInst;
}

void MappingFrame::RefreshHistogram(bool force) 
{
    string rendererName = getActiveRendererName();
    _histogram = _histogramMap[rendererName];

    if (!force && skipRefreshHistogram()) 
            return;

    string var;
    var = _rParams->GetColorMapVariableName();
    MapperFunction* mf = _rParams->GetMapperFunc(var);

    float minRange = mf->getMinMapValue();
    float maxRange = mf->getMaxMapValue();
    size_t ts = _rParams->GetCurrentTimestep(); 

    if (_histogram) 
        delete _histogram;
    _histogram = new Histo(256, minRange, maxRange, var, ts);

    populateHistogram();
    
    _histogramMap[rendererName] = _histogram;
}

void MappingFrame::populateHistogram() {
	string var = _rParams->GetColorMapVariableName();
	size_t ts = _rParams->GetCurrentTimestep();	
	int refLevel = _rParams->GetRefinementLevel();
	int lod = _rParams->GetCompressionLevel();

	vector<double> minExts, maxExts;
	_rParams->GetBox()->GetExtents(minExts, maxExts);

	Grid* grid;

	int rc = DataMgrUtils::GetGrids(
		_dataMgr, ts, var, minExts, maxExts, true,
		&refLevel, &lod, &grid
	);
	if (rc < 0) {
		MSG_ERR("Couldn't get data for Histogram");
		return;
	}

	float v;
	Grid::Iterator itr;
	Grid::Iterator enditr = grid->end();
	for (itr = grid->begin(minExts, maxExts); itr!=enditr; ++itr){
		v = *itr;
		if (v==grid->GetMissingValue()) continue;
		_histogram->addToBin(v);
	}
	delete grid;
}

//----------------------------------------------------------------------------
// Set the underlying mapper function that this frame represents
//----------------------------------------------------------------------------
void MappingFrame::updateMapperFunction(MapperFunction *mapper)
{
  assert(mapper);
  deleteOpacityWidgets();
 
  _mapper = mapper;
  
  if (_opacityMappingEnabled)
  {
    //
    // Create a new opacity widget for each opacity map in the mapper function
    //
    for(int i=0; i<_mapper->getNumOpacityMaps(); i++)
    {
		
      OpacityWidget *widget = createOpacityWidget(_mapper->GetOpacityMap(i));
#ifdef	VAPOR3_0_0_ALPHA
      _mapper->GetOpacityMap(i)->setMapper(_mapper);
#endif

      connect((QObject*)widget, SIGNAL(startChange(QString)),
              this, SIGNAL(startChange(QString)));

      connect((QObject*)widget, SIGNAL(endChange()),
              this, SIGNAL(endChange()));

      connect((QObject*)widget, SIGNAL(mapChanged()),
              this, SLOT(updateMap()));
    }

    MapperFunction::CompositionType type = _mapper->getOpacityComposition();
	
	_compTypeSubMenu->actions()[MapperFunction::ADDITION]->setChecked(type==MapperFunction::ADDITION);
	_compTypeSubMenu->actions()[MapperFunction::MULTIPLICATION]->setChecked(type==MapperFunction::MULTIPLICATION);
   
  }

  if (_colorMappingEnabled)
  {
	  _colorbarWidget->setColormap(_mapper->GetColorMap());
  }
  
}


//----------------------------------------------------------------------------
// Opacity mapping property. This property controls the enabledness of the
// opacity mapping capabilities (default = true). 
//
// Note: This function should be called before initializeGL() is called. 
// Ideally, it would be a flag passed in the construction, but that would 
// preclude using it as custom widget in designer. Therefore, set this property
// in designer.
//----------------------------------------------------------------------------
void MappingFrame::setOpacityMapping(bool flag)
{
  if (flag == _opacityMappingEnabled)
  {
    return;
  }

  _opacityMappingEnabled = flag;

  if (!_opacityMappingEnabled)
  {
    deleteOpacityWidgets();
  }
  else
  {
    // Error condition. Can't enable opacity mapping after it has been
    // disabled. 
    //assert(0);
  }
}

//----------------------------------------------------------------------------
// Opacity mapping property. This property controls the enabledness of the
// opacity mapping capabilities (default = true). 
//
// Note: This function should be called before initializeGL() is called. 
// Ideally, it would be a flag passed in the construction, but that would 
// preclude using it as custom widget in designer. Therefore, set this property
// in designer. 
//----------------------------------------------------------------------------
void MappingFrame::setColorMapping(bool flag)
{
  if (flag == _colorMappingEnabled)
  {
    return;
  }

  _colorMappingEnabled = flag;

  if (!_colorMappingEnabled)
  {
    delete _colorbarWidget;
    _colorbarWidget = NULL;
  }
  else
  {
    // Error condition. Can't enable opacity mapping after it has been
    // disabled. 
    //assert(0);
  }    
}

//----------------------------------------------------------------------------
// Set the variable name
//----------------------------------------------------------------------------
void MappingFrame::setVariableName(std::string name)
{
  _variableName = name;
  if (_variableName.size()> 45)
	  _variableName.resize(45);

}

//----------------------------------------------------------------------------
// Synchronize the frame with the underlying params
//----------------------------------------------------------------------------
//void MappingFrame::updateTab()
void MappingFrame::Update(DataMgr *dataMgr,
						ParamsMgr *paramsMgr,
						RenderParams *rParams)
{
	assert(dataMgr);
	assert(paramsMgr);
	assert(rParams);
	
	_dataMgr = dataMgr;
	_rParams = rParams;
	_paramsMgr = paramsMgr;

	//string varname;

    if (_colorMappingEnabled)
	    _variableName = _rParams->GetColorMapVariableName();
    else
        _variableName = _rParams->GetVariableName();
    cout << this << " " << _variableName << endl;

	if (_variableName.empty()) return;

	MapperFunction *mapper;
	mapper = _rParams->GetMapperFunc(_variableName);
	assert(mapper);

	updateMapperFunction(mapper);

	deselectWidgets();

	if (_initialized == false) {
		_initialized = true;
		RefreshHistogram();
	}

	_minValue = getMinEditBound();
	_maxValue = getMaxEditBound();

	if (_isoSliderEnabled) {
		//	   _isoVal = ((ParamsIso*)params)->GetIsoValue();
		//	   _isoSlider->setIsoValue(xDataToWorld(_isoVal));
	}
	else if (_isolineSlidersEnabled){
		//Synchronize sliders with isovalues
<<<<<<< HEAD
		vector<double> isovals = ((ContourParams*) rParams)->GetContourValues(_variableName);
=======
		vector<double> isovals;
		ContourParams* cp;
		IsoSurfaceParams* ip;
		cp = dynamic_cast<ContourParams*>(rParams);
		if (cp == NULL) {
			ip = dynamic_cast<IsoSurfaceParams*>(rParams);
			assert(ip);
		 	isovals = ip->GetIsoValues();
		}
		else {
			isovals = cp->GetContourValues(varname);
		}

>>>>>>> 52ddd4f6
		setIsolineSliders(isovals);
		
		int size = isovals.size();
		double start = xDataToWorld(isovals[0]);
		double end = xDataToWorld(isovals[size-1]);
		_contourRangeSlider->setDomain(start, end);
	}

	_domainSlider->setDomain(xDataToWorld(getMinDomainBound()), 
	xDataToWorld(getMaxDomainBound()));

	_updateTexture = true;
}

//----------------------------------------------------------------------------
// Return a tool tip.  Slightly different for iso Selection
//----------------------------------------------------------------------------
QString MappingFrame::tipText(const QPoint &pos, bool isIso)
{
  QString text;

  if (!isEnabled())
  {
    return "Disabled";
  }

  int histo = histoValue(pos);
      
  float variable = xVariable(pos);
  float yopacity = yVariable(pos);
  float opacity  = getOpacityData(variable);
      
  float hf = 0.0,sf = 0.0,vf = 0.0;
  int hue =0, sat=0, val=0;
  
  if (_mapper  && _colorMappingEnabled)
  {
    _mapper->hsvValue(variable, &hf, &sf, &vf);
 
      
	  hue = (int)(hf*359.99f);
	  sat = (int)(sf*255.99f);
	  val = (int)(vf*255.99f);
  }
  
  text  = _variableName.c_str();
  text += QString(": %1;\n").arg(variable, 0, 'g', 4);
  
  if (_opacityMappingEnabled && !isIso)
  {
    text += QString("Opacity: %1; ").arg(opacity, 0, 'g', 4);
    text += QString("Y-Coord: %1;\n").arg(yopacity, 0, 'g', 4);
  }
  
  if (_colorMappingEnabled)
  {
    text += QString("Color(HSV): %1 %2 %3\n")
      .arg(hue, 3)
      .arg(sat, 3)
      .arg(val, 3);
  }
  
  if (histo >= 0)
  {
    text += QString("Histogram: %1").arg(histo);
  }

  return text;
}

//----------------------------------------------------------------------------
// Return the index value of the histogram at the window position.
//----------------------------------------------------------------------------
int MappingFrame::histoValue(const QPoint &p)
{
  assert(_histogram);
  
  QPoint pos = mapFromParent(p);
 
  float x = xWorldToData(xViewToWorld(pos.x()));
  if (_histogram->getMaxData() <= _histogram->getMinData()) 
    return 0;
  float ind = (x - _histogram->getMinData())
    / (_histogram->getMaxData() - _histogram->getMinData());

  if (ind < 0.f || ind >= 1.f)
  {
    return 0;
  }

  int index = (int)(ind*255.999f);

  return _histogram->getBinSize(index); 
}

//----------------------------------------------------------------------------
// Map the window position to x
//----------------------------------------------------------------------------
float MappingFrame::xVariable(const QPoint &pos)
{
  return xWorldToData(xViewToWorld(pos.x()));
}

//----------------------------------------------------------------------------
// Map the window position to y
//----------------------------------------------------------------------------
float MappingFrame::yVariable(const QPoint &pos)
{
  return yWorldToData(yViewToWorld(height() - pos.y()));
}

//----------------------------------------------------------------------------
// Set the scaling type of the histogram.
//----------------------------------------------------------------------------
void MappingFrame::setHistogramScale(QAction* act)
{
  _histogramScale = act->data().toInt();

  _updateTexture = true;

  _histogramScalingSubMenu->actions()[BOOLEAN]->setChecked(_histogramScale==BOOLEAN);
  _histogramScalingSubMenu->actions()[LINEAR]->setChecked(_histogramScale==LINEAR);
  _histogramScalingSubMenu->actions()[LOG]->setChecked(_histogramScale==LOG);

  updateGL();
}

//----------------------------------------------------------------------------
// Set the composition type of the transfer function
//----------------------------------------------------------------------------
void MappingFrame::setCompositionType(QAction* act)
{
  emit startChange("Opacity composition type changed");
	int type = act->data().toInt();
  _compTypeSubMenu->actions()[MapperFunction::MULTIPLICATION]->setChecked(type==MapperFunction::MULTIPLICATION);
  _compTypeSubMenu->actions()[MapperFunction::ADDITION]->setChecked(type==MapperFunction::ADDITION);
  
  _mapper->setOpacityComposition((MapperFunction::CompositionType)type);

  emit endChange();

  updateGL();
}

//----------------------------------------------------------------------------
// Enable/disable TF widget
//----------------------------------------------------------------------------
void MappingFrame::setWidgetEnabled(QAction* act)
{
  OpacityWidget *opacWidget = dynamic_cast<OpacityWidget*>(_lastSelected);
  int enabled = act->data().toInt();
  if (opacWidget)
  {
    if (enabled)
    {
      emit startChange("Opacity widget enabled");
    }
    else
    {
      emit startChange("Opacity widget disabled");
    }

    _widgetEnabledSubMenu->actions()[ENABLED]->setChecked(enabled==ENABLED);
	_widgetEnabledSubMenu->actions()[DISABLED]->setChecked(enabled==DISABLED);
   
    opacWidget->enable(enabled==ENABLED);

    emit endChange();

    updateGL();
  }
}


//----------------------------------------------------------------------------
// Enable/disable the edit mode. When edit mode is disabled, mouse clicks
// will scale and pan the mapping space. When edit mode is enabled, mouse 
// clicks operate on the GLWidgets. 
//----------------------------------------------------------------------------
void MappingFrame::setEditMode(bool flag)
{
  _editMode = flag;

  if (_editMode)
  {
    setCursor(QCursor(Qt::ArrowCursor));
  }
  else
  {
    setCursor(QCursor(Qt::SizeAllCursor));
  }
  navigateButton->setChecked(!flag);
}
  
//----------------------------------------------------------------------------
// Fit the mapping space to the current domain.
//----------------------------------------------------------------------------
void MappingFrame::fitToView()
{
  //Make sure it's current active params:

  emit startChange("Mapping window fit-to-view");
  
  _minValue = getMinDomainBound();
  _maxValue = getMaxDomainBound();
  
  setMinEditBound(_minValue);
  setMaxEditBound(_maxValue);
 
  _domainSlider->setDomain(xDataToWorld(_minValue), xDataToWorld(_maxValue));
  if(_colorbarWidget) _colorbarWidget->setDirty();
 
  updateGL();
}

//----------------------------------------------------------------------------
// Force a redraw in the vizualization window.
//----------------------------------------------------------------------------
void MappingFrame::updateMap()
{
  _colorbarWidget->setDirty();
  emit mappingChanged();
}

//----------------------------------------------------------------------------
//
//----------------------------------------------------------------------------
void MappingFrame::newHsv(int h, int s, int v)
{
  if (_colorbarWidget)
  {
    _colorbarWidget->newHsv(h, s, v);

    emit mappingChanged();

    updateGL();
  }
}

//----------------------------------------------------------------------------
// Returns true if the selected color control points and opacity control 
// points can be bound. False otherwise. 
//
// Control points can be bound iff exactly one color control and exactly one 
// opacity control point are selected.
//----------------------------------------------------------------------------
bool MappingFrame::canBind()
{
  if (_selectedWidgets.size() == 2 && 
      _selectedWidgets.find(_colorbarWidget) != _selectedWidgets.end() &&
      _colorbarWidget->selectedPoints().size() == 1)
  {
    set<GLWidget*>::iterator iter;

    for (iter = _selectedWidgets.begin(); iter!=_selectedWidgets.end(); iter++)
    {
      OpacityWidget *owidget = dynamic_cast<OpacityWidget*>(*iter);

      if (owidget)
      {
        return (owidget->selectedPoints().size() == 1);
      }
    }
  }

  return false;
}

//----------------------------------------------------------------------------
// Set the selected color control point to the value of the selected opacity
// control point. 
//----------------------------------------------------------------------------
void MappingFrame::bindColorToOpacity()
{
  map<int, OpacityWidget*>::iterator iter;

  for (iter = _opacityWidgets.begin(); iter != _opacityWidgets.end(); iter++)
  {
    OpacityWidget *owidget = (*iter).second;

    if (owidget->selected())
    {
      int oIndex = owidget->selectedControlPoint();
      OpacityMap *omap = owidget->opacityMap();

      int cIndex = _colorbarWidget->selectedControlPoint();
      ColorMap   *cmap = _colorbarWidget->colormap();
      
      cmap->controlPointValue(cIndex, omap->controlPointValue(oIndex));

      updateGL();

      return;
    }
  }  
}

//----------------------------------------------------------------------------
// Set the selected opacity control point to the data value of the selected
// color control point. 
//----------------------------------------------------------------------------
void MappingFrame::bindOpacityToColor()
{
  map<int, OpacityWidget*>::iterator iter;

  for (iter = _opacityWidgets.begin(); iter != _opacityWidgets.end(); iter++)
  {
    OpacityWidget *owidget = (*iter).second;

    if (owidget->selected())
    {
      int oIndex = owidget->selectedControlPoint();
      OpacityMap *omap = owidget->opacityMap();

      int cIndex = _colorbarWidget->selectedControlPoint();
      ColorMap   *cmap = _colorbarWidget->colormap();
      
      omap->controlPointValue(oIndex, cmap->controlPointValue(cIndex));

      updateGL();

      return;
    }
  }  
}

//----------------------------------------------------------------------------
// Initialize the frame's contents
//----------------------------------------------------------------------------
void MappingFrame::initWidgets()
{
  //
  // Create the 2D histogram texture
  //
  _texture = new unsigned char[_NUM_BINS*_NUM_BINS];

  //
  // Create the context sensitive menu
  //
  _contextMenu = new QMenu(this);

  _addOpacityWidgetSubMenu = new QMenu(_contextMenu);
  QAction* act = _addOpacityWidgetSubMenu->addAction("Control Points");    
  act->setData(OpacityMap::CONTROL_POINT);
  act = _addOpacityWidgetSubMenu->addAction("Gaussian");
  act->setData(OpacityMap::GAUSSIAN);
  act = _addOpacityWidgetSubMenu->addAction("Inverted Gaussian");
  act->setData(OpacityMap::INVERTED_GAUSSIAN);
                                       

  _histogramScalingSubMenu = new QMenu(_contextMenu);
  
  QAction* histact = _histogramScalingSubMenu->addAction("Boolean");
  histact->setData(BOOLEAN);
  histact->setCheckable(true);
  histact->setChecked(false);

  histact = _histogramScalingSubMenu->addAction("Linear");
  histact->setData(LINEAR);
  histact->setCheckable(true);
  histact->setChecked(true);
 
  histact = _histogramScalingSubMenu->addAction("Log");
  histact->setData(LOG);
  histact->setCheckable(true);
  histact->setChecked(false);

  _compTypeSubMenu = new QMenu(_contextMenu);
  
  QAction* addact = _compTypeSubMenu->addAction("Addition");
  addact->setCheckable(true);
  addact->setChecked(true);
  addact->setData(MapperFunction::ADDITION);

  QAction* multact = _compTypeSubMenu->addAction("Multiplication");
  multact->setCheckable(true);
  multact->setChecked(false);
  multact->setData(MapperFunction::MULTIPLICATION);
                              
 

  _widgetEnabledSubMenu = new QMenu(_contextMenu);

  QAction* widEnabled = _widgetEnabledSubMenu->addAction("Enabled");
  widEnabled->setCheckable(true);
  widEnabled->setChecked(true);

  QAction* widDisabled = _widgetEnabledSubMenu->addAction("Disabled");
  widDisabled->setCheckable(true);
  widDisabled->setChecked(false);
 

  _deleteOpacityWidgetAction = new QAction(this);
  _deleteOpacityWidgetAction->setText("Delete Opacity Widget");

  _addColorControlPointAction = new QAction(this);
  _addColorControlPointAction->setText("New Color Control Point");

  _addOpacityControlPointAction = new QAction(this);
  _addOpacityControlPointAction->setText("New Opacity Control Point");

  _editControlPointAction = new QAction(this);
  _editControlPointAction->setText("Edit Control Point");

  _deleteControlPointAction = new QAction(this);
  _deleteControlPointAction->setText("Delete Control Point");

 
}


//----------------------------------------------------------------------------
//
//----------------------------------------------------------------------------
void MappingFrame::initConnections()
{
  connect(_addOpacityControlPointAction, SIGNAL(triggered()), 
          this, SLOT(addOpacityControlPoint()));

  connect(_addColorControlPointAction, SIGNAL(triggered()), 
          this, SLOT(addColorControlPoint()));

  connect(_editControlPointAction, SIGNAL(triggered()), 
          this, SLOT(editControlPoint()));

  connect(_deleteControlPointAction, SIGNAL(triggered()), 
          this, SLOT(deleteControlPoint()));

  connect(_addOpacityWidgetSubMenu, SIGNAL(triggered(QAction*)),
          this, SLOT(addOpacityWidget(QAction*)));

  connect(_histogramScalingSubMenu, SIGNAL(triggered(QAction*)),
          this, SLOT(setHistogramScale(QAction*)));

  connect(_compTypeSubMenu, SIGNAL(triggered(QAction*)),
          this, SLOT(setCompositionType(QAction*)));

  connect(_widgetEnabledSubMenu, SIGNAL(triggered(QAction*)),
          this, SLOT(setWidgetEnabled(QAction*)));

  connect(_deleteOpacityWidgetAction, SIGNAL(triggered()), 
          this, SLOT(deleteOpacityWidget()));

  connect(_colorbarWidget, SIGNAL(mapChanged()), this, SLOT(updateMap()));

  connect(_colorbarWidget, SIGNAL(sendRgb(QRgb)), this, SIGNAL(sendRgb(QRgb)));
}

//----------------------------------------------------------------------------
// Remove all the opacity widgets
//----------------------------------------------------------------------------
void MappingFrame::deleteOpacityWidgets()
{
  makeCurrent();
  deselectWidgets();

  map<int, OpacityWidget*>::iterator iter;

  for (iter = _opacityWidgets.begin(); iter != _opacityWidgets.end(); iter++)
  {
    delete (*iter).second;
    (*iter).second = NULL;
  }

  _opacityWidgets.clear();
}

void MappingFrame::resizeGL(int width, int height)
{
}
	
//----------------------------------------------------------------------------
// Draw the frame's contents
//----------------------------------------------------------------------------
void MappingFrame::paintGL() {

  // On Mac Qt invokes paintGL when frame frame buffer isn't ready :-(
  //
  if (! FrameBufferReady()) {
    return;
  }

  if (!_mapper) return;

  resize();

  int rc = printOpenGLErrorMsg("MappingFrame::paintGL");
  if (rc < 0){
      MSG_ERR("MappingFrame::paintGL");
	  return;
  }

  oglPushState();

  glDisable(GL_LIGHT0);
  glDisable(GL_LIGHTING);

  glViewport( (GLint) _minX, (GLint) _minY, (GLsizei)width(),(GLsizei)height());
  glMatrixMode(GL_PROJECTION);
  glLoadIdentity();
  glOrtho(_minX, _maxX, _minY, _maxY, -1.0, 1.0);

  glMatrixMode(GL_MODELVIEW);
  glLoadIdentity();

  qglClearColor(palette().color(QPalette::Background));

  glClear(GL_COLOR_BUFFER_BIT | GL_DEPTH_BUFFER_BIT);

  // Why is this needed?
  //
  glColor3f(0.0, 0.0, 0.0);
  glBegin(GL_QUADS);
  {
    glVertex2f(_minX, _minY);
    glVertex2f(_minX, _maxY);
    glVertex2f(_maxX, _maxY);
    glVertex2f(_maxX, _minY); 
  }
  glEnd();

  // Draw histogram
  //
  rc = drawHistogram();
  if (rc < 0) {
      MSG_ERR("MappingFrame");
	  oglPopState();
	  return;
  }

  //
  // Draw Opacity Widgets
  //
  rc = drawOpacityWidgets();
  if (rc < 0) {
      MSG_ERR("MappingFrame");
	  oglPopState();
	  return;
  }

  //
  // Draw the opacity curve
  //
  rc = drawOpacityCurve();
  if (rc < 0) {
      oglPopState();
      MSG_ERR("MappingFrame");
	  return;
  }

  //
  // Draw Domain Slider
  //
  rc = drawDomainSlider();
  if (rc < 0) {
      MSG_ERR("MappingFrame");
      oglPopState();
	  return;
  }

  if(_isoSliderEnabled) rc = drawIsoSlider();
  if (rc < 0) {
      MSG_ERR("MappingFrame");
      oglPopState();
	  return;
  }

  if(_isolineSlidersEnabled) rc = drawIsolineSliders();
  if (rc < 0) {
      MSG_ERR("MappingFrame");
      oglPopState();
	  return;
  }
  //
  // Draw Domain Variable Name.  Cannot be performed in drawDomainSlider, 
  // because
  // qglWidget::renderText() has the side-effect of recording a hit when we
  // select points
  //

  //_variableName = _rParams->GetColorMapVariableName();
  if (_variableName != "" ){
		//allow for 4 pixels per character in name:
		int wx = (width() - _variableName.size()*8)/2;
		qglColor(Qt::red);
		renderText(wx, _domainLabelHeight+15, QString::fromStdString(_variableName), QFont("Arial",10,5,false));
  }
  
  glDisable(GL_LIGHT0);
  glDisable(GL_LIGHTING);
	
  //
  // Draw the colorbar
  //
  rc = drawColorbar();
  if (rc < 0) {
      MSG_ERR("MappingFrame");
      oglPopState();
	  return;
  }

  //
  // Draw axis region background
  //
  QColor color = parentWidget()->palette().color(QPalette::Background);
  glColor3f(color.red()/255.0, color.green()/255.0, color.blue()/255.0);

  float unitPerPixel = 1.0/(height()-totalFixedHeight());
  float maxY = _minY + (unitPerPixel * _axisRegionHeight);

  glBegin(GL_QUADS);
  {
    glVertex2f(_minX, _minY);
    glVertex2f(_minX, maxY);
    glVertex2f(_maxX, maxY);
    glVertex2f(_maxX, _minY); 
  }
  glEnd();

  //
  // Update Axis Labels
  //
  updateAxisLabels();

  //
  // If the MappingFrame widget is disabled, gray it out. 
  //
  if (!isEnabled() && !_isoSliderEnabled  &&!_isolineSlidersEnabled)
  {
    glEnable(GL_BLEND);
    glBlendFunc(GL_SRC_ALPHA, GL_ONE_MINUS_SRC_ALPHA);

    glColor4f(0.5, 0.5, 0.5, 0.35);
    
    glBegin(GL_QUADS);
    {
      glVertex3f(_minX, maxY, 0.9);
      glVertex3f(_minX, _maxY, 0.9);
      glVertex3f(_maxX, _maxY, 0.9);
      glVertex3f(_maxX, maxY, 0.9); 
    }
    glEnd();

    glDisable(GL_BLEND);
  }
  
  swapBuffers();
  glFlush();

  oglPopState();

  printOpenGLErrorMsg("MappingFrame::paintGL");
}

//----------------------------------------------------------------------------
// Set up the OpenGL rendering state
//----------------------------------------------------------------------------
void MappingFrame::initializeGL()
{
 
  MyBase::SetDiagMsg("MappingFrame::initializeGL()");
  printOpenGLErrorMsg("MappingFrame");
  setAutoBufferSwap(false);
  qglClearColor(QColor(0,0,0)); 

  //
  // Initialize the histogram texture
  //
  glGenTextures(1, &_texid);
  glBindTexture(GL_TEXTURE_2D, _texid);

  glPixelStorei(GL_UNPACK_ALIGNMENT, 1);
  glTexParameteri(GL_TEXTURE_2D, GL_TEXTURE_MAG_FILTER, GL_NEAREST);
  glTexParameteri(GL_TEXTURE_2D, GL_TEXTURE_MIN_FILTER, GL_NEAREST);
  glTexParameteri(GL_TEXTURE_2D, GL_TEXTURE_WRAP_S, GL_CLAMP_TO_EDGE);
  glTexParameteri(GL_TEXTURE_2D, GL_TEXTURE_WRAP_T, GL_CLAMP_TO_EDGE);

  if (_colorMappingEnabled)
  {
    _colorbarWidget->initializeGL();
  }
  printOpenGLErrorMsg("MappingFrame");
}

//----------------------------------------------------------------------------
// Draw the histogram
//----------------------------------------------------------------------------
int MappingFrame::drawHistogram() {

  //
  // Draw Histogram
  //
    glDisable(GL_LIGHT0);
    glDisable(GL_LIGHTING);
    glEnable(GL_TEXTURE_2D);
    glBindTexture(GL_TEXTURE_2D, _texid);
	glTexParameteri(GL_TEXTURE_2D, GL_TEXTURE_MAG_FILTER, GL_NEAREST);
	glTexParameteri(GL_TEXTURE_2D, GL_TEXTURE_MIN_FILTER, GL_NEAREST);

    if (_updateTexture)
    {
      updateTexture();
    }
	
    
    glColor3f(0.0, 0.784, 0.784);

	glBegin(GL_QUADS);
    {
      glTexCoord2f(0.0f, 0.0f);
      glVertex2f(xDataToWorld(_histogram->getMinData()), 0.0);
      
      glTexCoord2f(0.0f, 1.0f);
      glVertex2f(xDataToWorld(_histogram->getMinData()), 1.0);
      
      glTexCoord2f(1.0f, 1.0f);
      glVertex2f(xDataToWorld(_histogram->getMaxData()), 1.0);
      
      glTexCoord2f(1.0f, 0.0f); 
      glVertex2f(xDataToWorld(_histogram->getMaxData()), 0.0); 
    }
	glEnd();

    glDisable(GL_TEXTURE_2D);

  return(printOpenGLErrorMsg("MappingFrame::paintGL"));
}

//----------------------------------------------------------------------------
// Draw the opacity curve
//----------------------------------------------------------------------------
int MappingFrame::drawOpacityCurve()
{
  if (_mapper && _opacityMappingEnabled)
  {
    float step = (_maxValue - _minValue)/(_NUM_BINS-1);
    
    glColor3f(0.0, 1.0, 0.0);
    
    glDisable(GL_LIGHT0);
    glDisable(GL_LIGHTING);
    glEnable(GL_BLEND);
    glBlendFunc(GL_SRC_ALPHA, GL_ONE_MINUS_SRC_ALPHA);
    glEnable(GL_LINE_SMOOTH);

    glBegin(GL_LINE_STRIP);
    {
      for (int i=0; i<_NUM_BINS; i++)
      {
        if (_minValue + i*step >= getMinDomainBound() &&
            _minValue + i*step <= getMaxDomainBound())
        {
		  //Normalize data values between 0 and 1
		  float nv = i*step/(_maxValue - _minValue);
          float opacity = getOpacityData(xWorldToData(nv));
          
          glVertex3f((float)i/(_NUM_BINS-1), opacity, 0.0);
        }
      }
    }
    glEnd();

    glDisable(GL_LINE_SMOOTH);
    glDisable(GL_BLEND);
  }
  int rc = printOpenGLErrorMsg("DrawOpacityCurve");
  if (rc < 0) return -1;
  return 0;
}

//----------------------------------------------------------------------------
// Draw the opacity widgets
//----------------------------------------------------------------------------
int MappingFrame::drawOpacityWidgets()
{
  if (_opacityMappingEnabled)
  {
    map<int, OpacityWidget*>::iterator iter;
    
    glPushName(OPACITY_WIDGETS);
    
    for (iter = _opacityWidgets.begin(); iter != _opacityWidgets.end(); iter++)
    {
      int rc = (*iter).second->paintGL();
	  if (rc < 0) {
		  glPopName();
		  return -1;
	  }
	
    }
    
    glPopName(); // OPACITY_WIDGETS
  }
  
  return 0;
}

//----------------------------------------------------------------------------
// Draw the domain slider
//----------------------------------------------------------------------------
int MappingFrame::drawDomainSlider()
{
  glPushName(DOMAIN_WIDGET);

  int rc = _domainSlider->paintGL();

  if (_isolineSlidersEnabled) {
  	rc = _contourRangeSlider->paintGL();
  }
  
  glPopName();
  return rc;
  
}
//----------------------------------------------------------------------------
// Draw the iso slider
//----------------------------------------------------------------------------
int MappingFrame::drawIsoSlider()
{
	
	glPushName(ISO_WIDGET);
  
	int rc = _isoSlider->paintGL();
  
	glPopName();
	return rc;
}
//----------------------------------------------------------------------------
// Draw all the isoline sliders
//----------------------------------------------------------------------------
int MappingFrame::drawIsolineSliders()
{
	for (int i = 0; i<_isolineSliders.size(); i++){
		int sliderName = (int)(ISO_WIDGET) + i + 1;
		glPushName(sliderName);
  
		int rc = _isolineSliders[i]->paintGL();
		glPopName();
		if (rc < 0) return rc;
	}
	return 0;
}
//----------------------------------------------------------------------------
// Draw the colorbar
//----------------------------------------------------------------------------
int MappingFrame::drawColorbar()
{
  int rc = 0;
  if (_colorMappingEnabled && _colorbarWidget)
  {
    glPushName(COLORBAR_WIDGET);

    rc = _colorbarWidget->paintGL(); 

    glPopName();
  }
  return rc;
}

//----------------------------------------------------------------------------
// Rebuild the histogram texture
//----------------------------------------------------------------------------
void MappingFrame::updateTexture()
{
	float stretch;
	stretch = _rParams->GetHistoStretch();



	for (int x=0; x<_NUM_BINS; x++)
	{
		float binValue = 0.0;

		//
		// Find the histogram value based on the current scaling
		// type.
		//
		switch (_histogramScale) {
		case LINEAR:
		{
			binValue = MIN(1.0, (stretch * _histogram->getBinSize(x) / 
			   _histogram->getMaxBinSize()));
			break;
		}

		case LOG:
		{
			binValue = logf(stretch * _histogram->getBinSize(x)) / 
			logf(_histogram->getMaxBinSize());
			break;
		}

		default: // BOOLEAN
		{
			binValue = _histogram->getBinSize(x) ? 1.0 : 0.0;
		}
		}

		int histoHeight = (int)(_NUM_BINS * binValue);

		for (int y=0; y<_NUM_BINS; y++)
		{
			int index = x + y*_NUM_BINS;

			if (y < histoHeight)
			{
				_texture[index] = 255;
			}
			else
			{
				_texture[index] = 0;
			}
		}
	}

	glTexImage2D(GL_TEXTURE_2D, 0, GL_LUMINANCE, 256, 256, 0, GL_LUMINANCE, 
	GL_UNSIGNED_BYTE, _texture);

	_updateTexture = false;
}

//----------------------------------------------------------------------------
//
//----------------------------------------------------------------------------
void MappingFrame::updateAxisLabels()
{
  int x;
  int y = height()-10;

  list<float> ticks;

  // Eliminate axis text and points
  for (int i = 0; i<_axisTexts.size(); i++){
	  delete _axisTextPos[i];
  }
  _axisTexts.clear();
  _axisTextPos.clear();


  OpacityWidget *opacWidget = dynamic_cast<OpacityWidget*>(_lastSelected);

  if (opacWidget)
  {
    list<float> points = opacWidget->selectedPoints();

    if (points.size())
    {
      list<float>::iterator iter;

      for (iter=points.begin(); iter!=points.end(); iter++)
      {
        x = (int)xWorldToView(xDataToWorld(*iter));
        addAxisLabel(x, y, QString("%1").arg(*iter));

        ticks.push_back(*iter);
      }
    }
    else
    {
      float mind = opacWidget->opacityMap()->minValue();
      float maxd = opacWidget->opacityMap()->maxValue();
      
      x = (int)xWorldToView(xDataToWorld(mind));
      addAxisLabel(x, y, QString("%1").arg(mind));

      x = (int)xWorldToView(xDataToWorld(maxd));
      addAxisLabel(x, y, QString("%1").arg(maxd));

      ticks.push_back(mind);
      ticks.push_back(maxd);
    }
  }

  else if (_colorbarWidget == _lastSelected && _lastSelected)
  {
    list<float> points = _colorbarWidget->selectedPoints();
    list<float>::iterator iter;

    for (iter=points.begin(); iter!=points.end(); iter++)
    {
      x = (int)xWorldToView(xDataToWorld(*iter));
      addAxisLabel(x, y, QString("%1").arg(*iter));

      ticks.push_back(*iter);
    }
  }

  else if (_domainSlider)
  {
    float mind = _domainSlider->minValue();
    float maxd = _domainSlider->maxValue();
   
    x = (int)xWorldToView(mind);
    addAxisLabel(x, y, QString("%1").arg(xWorldToData(mind)));
    
    x = (int)xWorldToView(maxd);
    addAxisLabel(x, y, QString("%1").arg(xWorldToData(maxd)));

    ticks.push_back(xWorldToData(mind));
    ticks.push_back(xWorldToData(maxd));
  }

  if (_isoSlider && _isoSliderEnabled) 
  {
	  float isoval = (_isoSlider->minValue()+_isoSlider->maxValue())*0.5;

	  x = int(xWorldToView(isoval));
	  addAxisLabel(x,y,QString("%1").arg(xWorldToData(isoval)));
  }
  if (_isolineSlidersEnabled){
	  for (int i = 0; i<_isolineSliders.size(); i++){
		  float isoval = (_isolineSliders[i]->minValue() + _isolineSliders[i]->maxValue())*0.5;
		  x = int(xWorldToView(isoval));
		  addAxisLabel(x,y-13,QString("%1").arg(xWorldToData(isoval)));
	  }
  }


  //
  // Draw ticks
  //
  glColor4f(1.0, 1.0, 1.0, 1.0);

  float unitPerPixel = 1.0 / (float)(height()-totalFixedHeight());
  float y0 = _minY + unitPerPixel * _axisRegionHeight;
  float y1 = y0 + unitPerPixel * _bottomGap;
  list<float>::iterator iter;

  glBegin(GL_LINES);
  {
    for (iter=ticks.begin(); iter!=ticks.end(); iter++)
    {
      glVertex3f(xDataToWorld(*iter), y0, 0.05);
      glVertex3f(xDataToWorld(*iter), y1, 0.05);
    }
  }
  glEnd();

  //
  // Draw axis labels
  //
  qglColor(Qt::black);
  if (!_isolineSlidersEnabled) {
	  for (int i = 0; i<_axisTexts.size(); i++){
			
			QPoint* pt = _axisTextPos[i];
			renderText(pt->x(),pt->y(), _axisTexts[i], QFont("Arial",10,5,false));
	  }
  }
}

//----------------------------------------------------------------------------
//
//----------------------------------------------------------------------------
void MappingFrame::addAxisLabel(int x, int y, const QString &text)
{
	
	int xpos = x - text.length()*3;
	if (xpos < 0) xpos = 0;
	QPoint* pos = new QPoint(xpos,y+5);
	_axisTextPos.push_back(pos);
	_axisTexts.push_back(text);
	
}


//----------------------------------------------------------------------------
// Select the GLWidget(s) at the given position
//----------------------------------------------------------------------------
void MappingFrame::select(int x, int y, Qt::KeyboardModifiers state)
{
  const int length = 128;
  static GLuint selectionBuffer[length];

  GLint hits;
  GLint viewport[4];

  makeCurrent();

  glInitNames();
  glPushName(0);
  glViewport(0,0,width(),height());
  //
  // Setup selection buffer
  //
  glSelectBuffer(length, selectionBuffer);

  glGetIntegerv(GL_VIEWPORT, viewport);

  glMatrixMode(GL_PROJECTION);
  glPushMatrix();

  glRenderMode(GL_SELECT);

  //
  // Establish new clipping volume as the unit cube around the 
  // mouse position.
  //
  glLoadIdentity();
  gluPickMatrix(x, viewport[3] - y, 4,4, viewport);
  glOrtho(_minX, _maxX, _minY, _maxY, -1.0, 1.0);
  glMatrixMode(GL_MODELVIEW);

  //
  // Render widgets
  //
  glClear(GL_COLOR_BUFFER_BIT | GL_DEPTH_BUFFER_BIT);
  drawOpacityWidgets();
  drawDomainSlider();
  if(_isoSliderEnabled) drawIsoSlider();
  if(_isolineSlidersEnabled) drawIsolineSliders();
  drawColorbar();

  //
  // Restore projection matrix
  //
  glMatrixMode(GL_PROJECTION);
  glPopMatrix();
  glMatrixMode(GL_MODELVIEW);
  
  //
  // Collect hits
  //
  hits = glRenderMode(GL_RENDER);

  if (hits)
  {
    select(hits, selectionBuffer, state);
  }
  else
  {
    deselectWidgets();
  }
  glPopName();
}

//----------------------------------------------------------------------------
// Parse the GL selection buffer
//----------------------------------------------------------------------------
void MappingFrame::select(int hits, GLuint *selectionBuffer, Qt::KeyboardModifiers state)
{
  if (!(state & (Qt::ShiftModifier|Qt::ControlModifier)))
  {
    deselectWidgets();
  }

  int offset = 0;
  int hitOffset = 0;
  int maxCount = 0;
  _lastSelectedIndex = -1;

  //
  // Find the hit with the maximum count
  //
  for (int h=0; h < hits; h++)
  {
    int count = selectionBuffer[offset];

    if (count > maxCount)
    {
      maxCount = count;
      hitOffset = offset;
    }

    offset += count+3;  
  }

  //
  // Select the leaf object of the hit with the maximum count
  //
  if (selectionBuffer[hitOffset+3] == OPACITY_WIDGETS)
  {
    _lastSelected = _opacityWidgets[ selectionBuffer[hitOffset+4] ];
  }
  else if (selectionBuffer[hitOffset+3] == DOMAIN_WIDGET)
  {
    deselectWidgets();

    _lastSelected = _domainSlider;
  }
  else if (selectionBuffer[hitOffset+3] == ISO_WIDGET)
  {
    deselectWidgets();

    _lastSelected = _isoSlider;
  }
  else if ((int)selectionBuffer[hitOffset+3] > (int)ISO_WIDGET)  //must have selected one of the isoline widgets
  {
	deselectWidgets();
	//return;
	int selectedIndex = (int)selectionBuffer[hitOffset+3] - (int)ISO_WIDGET - 1;
    _lastSelected = _isolineSliders[selectedIndex];
	_lastSelectedIndex = selectedIndex;
  }
  else if (selectionBuffer[hitOffset+3] == COLORBAR_WIDGET)
  {
    _lastSelected = _colorbarWidget;
    
    if (maxCount < 2)
    {
      //
      // Clicked on the colorbar, but not on a control point. Deselect.
      //
      deselectWidgets();

      return;
    }
  }

  assert(_lastSelected);

  _lastSelected->select(selectionBuffer[hitOffset+maxCount+2], state);

  //
  // Depending on the state of _lastSelected and the button modifiers,
  // the GLWidget::select(...) call may have selected or deselected 
  // _lastSelected. We'll respond accordingly.
  //
  if (_lastSelected->selected())
  {
    _selectedWidgets.insert(_lastSelected);
  }
  else
  {
    _selectedWidgets.erase(_lastSelected);
    _lastSelected = NULL;
  }

  updateGL();

  emit canBindControlPoints(canBind());
}

//----------------------------------------------------------------------------
// Deselect all selected widgets
//----------------------------------------------------------------------------
void MappingFrame::deselectWidgets()
{
  if(_lastSelected)
  {
    _lastSelected->deselect();
    _lastSelected = NULL;
	_lastSelectedIndex = -1;
  }

  set<GLWidget*>::iterator iter;

  for (iter=_selectedWidgets.begin(); iter!=_selectedWidgets.end(); iter++)
  {
    (*iter)->deselect();
  }

  _selectedWidgets.clear();
}

//----------------------------------------------------------------------------
// Return the sum of all the fixed height areas of the mapping frame (i.e.,
// all the areas/widgets of the frame that fixed and do not scale relative
// to the size of the frame).
//----------------------------------------------------------------------------
int MappingFrame::totalFixedHeight()
{
  int total = _domainHeight + _axisRegionHeight + _bottomGap;

  if (_colorMappingEnabled)
  {
    total += _colorbarHeight;
  }

  if (_opacityMappingEnabled)
  {
    total += 2 * _opacityGap;
  }
 
  return total;
}


//----------------------------------------------------------------------------
// Handle resize events. This method adjusts the gl coordinates of the 
// glwidgets, so that, the domain widget and colorbar widget maintain
// a fixed size. 
//
//       _minX                           _maxX
//         |                               |
//         *-------------------------------* - _maxY (calculated)
//         *                               *
//         *        Domain Widget          *    fixed height
//         *                               *
//         * - - - - - - - - - - - - - - - * - 1.0
//         *                               *
//         *                               *
//         *                               *
//         *      Histogram/Opacity        *
//         *                               *    variabled height
//         *                               *
//         *                               *
//         *                               *
//         * - - - - - - - - - - - - - - - * - 0.0
//         *                               *
//         *       Colorbar Widget         *     fixed height
//         *                               *
//         * - - - - - - - - - - - - - - - * - (calculated)
//         *                               *
//         *       Annotation Space        *     fixed height
//         *                               *
//         *-------------------------------* - _maxY (calculated)
//
//
//
//----------------------------------------------------------------------------
void MappingFrame::resize()
{
  //
  // View to world coordinates factor
  //

  float unitPerPixel = 1.0 / (float)(height()-totalFixedHeight());

  //Provide extra space at bottom for 2 rows of annotation with isolines.
  if (_isolineSlidersEnabled) _axisRegionHeight = 30;
  //
  // Determine the new y extents
  //
  _minY = - unitPerPixel * (_axisRegionHeight + _bottomGap);

  if (_colorMappingEnabled)
  {
    _minY += - unitPerPixel * (_colorbarHeight);
  }

  if (_opacityMappingEnabled)
  {
    _minY += - unitPerPixel * (_opacityGap);
  }

  _maxY = 1.0 + unitPerPixel * (_domainHeight + _opacityGap);


  float domainWidth = unitPerPixel * _domainBarHeight;

  _domainSlider->setGeometry(_minX, _maxX, _maxY-domainWidth, _maxY);

  if (_isolineSlidersEnabled){
    _contourRangeSlider->setGeometry(_minX, _maxX, _maxY-2*domainWidth-.05, _maxY-2*domainWidth);
  }

  float bGap   = unitPerPixel * _bottomGap;

  if (_colorbarWidget)
  {
    float cbWidth = unitPerPixel * _colorbarHeight;

    if (!_opacityMappingEnabled)
    {
      bGap *= 0.5;
    }

    _colorbarWidget->setGeometry(_minX, _maxX, -(bGap+cbWidth), -bGap);
  }

  float ogap = unitPerPixel * _opacityGap;
  
  map<int, OpacityWidget*>::iterator iter;
  
  for (iter = _opacityWidgets.begin(); iter != _opacityWidgets.end(); iter++)
  {
    OpacityWidget *widget = (*iter).second;

    if (_colorMappingEnabled)
    {
      widget->setGeometry(_minX, _maxX, 0.0-ogap, 1.0+ogap);
    }
    else
    {
      widget->setGeometry(_minX, _maxX, 0.0-ogap-bGap, 1.0+ogap);
    }
  }       
}


//----------------------------------------------------------------------------
// Handle mouse press events
//----------------------------------------------------------------------------
void MappingFrame::mousePressEvent(QMouseEvent *event)
{
  select(event->x(), event->y(), event->modifiers());

  _lastx = xViewToWorld(event->x());
  _lasty = yViewToWorld(height() - event->y());

  _clickedPos = event->pos();
  _minValueStart = _minValue;
  _maxValueStart = _maxValue;

  _button = event->buttons();

  if (_editMode && (_button == Qt::LeftButton || _button == Qt::MidButton))
  {
    _paramsMgr->BeginSaveStateGroup("Transfer Function Editor edit");
	_mousePressFlag = true;
    if (_lastSelected)
    {
      if (_lastSelected != _domainSlider)
      {
        if (_lastSelected == _colorbarWidget)
        {
          emit startChange("Colormap edit");
        }
		else if (_lastSelected == _isoSlider) 
		{
		  emit startChange("Iso slider move");
		}
		else if (dynamic_cast<IsoSlider*>(_lastSelected)) //check if an isolineSlider was picked...
		{
		  emit startChange("Isoline slider move");
		}
		else
		{
          emit startChange("Opacity map edit");
        }
      } 
      else {
        emit startChange("Domain slider move");
      }
    }
    
  } 
  else if (!_editMode && (_button == Qt::LeftButton))
    _paramsMgr->BeginSaveStateGroup("Transfer Function Editor edit");
	_mousePressFlag = true;
	{
		emit startChange("Mapping window zoom/pan");
	}

  updateGL();
}

//----------------------------------------------------------------------------
// Handle mouse release events
//----------------------------------------------------------------------------
void MappingFrame::mouseReleaseEvent(QMouseEvent *event)
{
  _button = event->button();

  if (_editMode &&(_button == Qt::LeftButton || _button == Qt::MidButton))
  {
    if (_lastSelected == _domainSlider)
    {
      setDomain();
    }
	else if (_lastSelected == _isoSlider)
    {
	  setIsoSlider();
	}
	else if (dynamic_cast<IsoSlider*>(_lastSelected)  && _lastSelectedIndex >= 0) //check if an isolineSlider was picked...
	{
	  setIsolineSlider(_lastSelectedIndex);
	}
    else if (_lastSelected)
    {
      emit endChange();
    }
  } 
  else if (!_editMode && _button == Qt::LeftButton) 
  {
    setMinEditBound(_minValue);
    setMaxEditBound(_maxValue);

    _domainSlider->setDomain(xDataToWorld(getMinDomainBound()), 
                             xDataToWorld(getMaxDomainBound()));

    updateGL();

	emit endChange();
	emit updateParams();
  }

  if (_mousePressFlag) {
    _paramsMgr->EndSaveStateGroup();
    _mousePressFlag = false;
  }
}

//----------------------------------------------------------------------------
// Handle mouse double-click events
//----------------------------------------------------------------------------
void MappingFrame::mouseDoubleClickEvent(QMouseEvent* /* event*/)
{
  editControlPoint();
}

//----------------------------------------------------------------------------
// Handle mouse movement events
//----------------------------------------------------------------------------
void MappingFrame::mouseMoveEvent(QMouseEvent* event)
{
	if (event->buttons()== Qt::NoButton){
		bool isIso =  (_isoSliderEnabled ||_isolineSlidersEnabled);
		QToolTip::showText(event->globalPos(), tipText(event->pos(), isIso));
		return;
	}
	set<GLWidget*>::iterator iter;

	if (_editMode && _selectedWidgets.size())
	{
		float x = xViewToWorld(event->x());
		float y = yViewToWorld(height() - event->y());

		float dx = x - _lastx;
		float dy = y - _lasty;

		_lastx = x;
		_lasty = y;

		if (_button == Qt::LeftButton && _editMode)
		{
		  for (iter=_selectedWidgets.begin(); iter!=_selectedWidgets.end(); iter++)
		  {
			(*iter)->drag(dx, dy);
		  }
		}
		if (_button == Qt::MidButton)
		{
		  for (iter=_selectedWidgets.begin(); iter!=_selectedWidgets.end(); iter++)
		  {
			(*iter)->move(dx, dy);
		  }
		}

		parentWidget()->repaint();
	}
	else if (_button == Qt::LeftButton && !_editMode)
	{
		float zoomRatio = pow(2.f, (float)(event->y()-_clickedPos.y())/height());

		//Determine the horizontal pan as a fraction of edit window width:
		float horizFraction = (float)(event->x()-_clickedPos.x())/(float)(width());

		//The zoom starts at the original drag start; i.e. that point won't move
		float startXMapped = 
		  ((float)_clickedPos.x()/(float)(width())) * 
		  (_maxValueStart-_minValueStart) + _minValueStart;

		float minv = startXMapped - (startXMapped - _minValueStart) * zoomRatio;
		float maxv= startXMapped + (_maxValueStart - startXMapped) * zoomRatio;

		_minValue = minv - horizFraction*(maxv - minv);
		_maxValue = maxv - horizFraction*(maxv - minv);
		if(_colorbarWidget) _colorbarWidget->setDirty();
	}

	updateGL();
  
}

//----------------------------------------------------------------------------
// Handle context menu events
//----------------------------------------------------------------------------
void MappingFrame::contextMenuEvent(QContextMenuEvent* /*event*/)
{
  if (_mapper == NULL)
  {
    return;
  }
  _paramsMgr->BeginSaveStateGroup("Transfer Function Editor edit");

  OpacityWidget *opacWidget = dynamic_cast<OpacityWidget*>(_lastSelected);

  _contextPoint = QCursor::pos();

  _contextMenu->clear();

  //
  // Opacity widget context
  //
  if (opacWidget)
  {
    if(opacWidget->controlPointSelected())
    {
		_contextMenu->addAction(_editControlPointAction);
		_contextMenu->addAction(_deleteControlPointAction);
		_contextMenu->addSeparator();
    }
	_widgetEnabledSubMenu->actions()[ENABLED]->setEnabled(opacWidget->enabled());
	_widgetEnabledSubMenu->actions()[DISABLED]->setEnabled(!opacWidget->enabled());

    QAction* ac = _contextMenu->addMenu(_widgetEnabledSubMenu);
	ac->setText("Opacity Contribution");
	_contextMenu->addAction(_deleteOpacityWidgetAction);

    _contextMenu->addSeparator();

    if (_colorbarWidget)
    {
	  _contextMenu->addAction(_addColorControlPointAction);
    }
  }
  
  //
  // Colorbar context
  else if (_colorbarWidget && _lastSelected == _colorbarWidget)
  {
    if(_colorbarWidget->controlPointSelected())
    {
		_contextMenu->addAction(_editControlPointAction);
		_contextMenu->addAction(_deleteControlPointAction);
    }
    else
    {
		_contextMenu->addAction(_addColorControlPointAction);
    }    
  }

  //
  // General context
  //
  else
  {
    if (_opacityMappingEnabled)
    {
      QAction* act = _contextMenu->addMenu(_addOpacityWidgetSubMenu);
	  act->setText("New Opacity Widget");
    }

    _contextMenu->addSeparator();

    if (_colorMappingEnabled)
    {
      _contextMenu->addAction(_addColorControlPointAction);
    }
  }

  //
  // Determine if the context point is within the bounds of a ControlPoint
  // widget. 
  //
  QPoint pos = mapFromGlobal(_contextPoint);
  float x = xWorldToData(xViewToWorld(pos.x()));

  map<int, OpacityWidget*>::iterator iter;
  
  for (iter = _opacityWidgets.begin(); iter != _opacityWidgets.end(); iter++)
  {
    OpacityMap *omap = (*iter).second->opacityMap();

    if (omap->GetType() == OpacityMap::CONTROL_POINT && 
        x >= omap->minValue() &&
        x <= omap->maxValue())
    {
      _contextMenu->addAction(_addOpacityControlPointAction);      
      break;
    } 
  }

  _contextMenu->addSeparator();
  QAction* menAct = _contextMenu->addMenu(_histogramScalingSubMenu);
  menAct->setText("Histogram Scaling");

  if (_mapper->getNumOpacityMaps() > 1)
  {
	  QAction* compAct= _contextMenu->addMenu(_compTypeSubMenu);
	  compAct->setText("Opacity Composition");
  }

  _contextMenu->exec(_contextPoint);
  _paramsMgr->EndSaveStateGroup();
}

//----------------------------------------------------------------------------
// Transform the x position in the data (model) space into the opengl world 
// space
//----------------------------------------------------------------------------
float MappingFrame::xDataToWorld(float x)
{
  float minVal = _minValue;
  float maxVal = _maxValue;

  if (maxVal == minVal) return(0.0);
  return (x - minVal) / (maxVal - minVal);
}

//----------------------------------------------------------------------------
// Transform the x position in the opengl world space into the data (model) 
// space
//----------------------------------------------------------------------------
float MappingFrame::xWorldToData(float x)
{
  float minVal = _minValue;
  float maxVal = _maxValue;

  return minVal + (x * (maxVal - minVal));
}

//----------------------------------------------------------------------------
// Transform the x position in view space to the x position in world space
//----------------------------------------------------------------------------
float MappingFrame::xViewToWorld(float x)
{
  if (_maxX <= _minX) return 0.f;
  return _minX + ((x / (float)width()) * (_maxX - _minX)); 
}

//----------------------------------------------------------------------------
// Transform the x position in world space to the x position in view space
//----------------------------------------------------------------------------
float MappingFrame::xWorldToView(float x)
{
  if (_maxX <= _minX) return 0.f;
  return width() * (x - _minX) / (_maxX - _minX);
}

//----------------------------------------------------------------------------
// Transform the y position in the data (model) space into the opengl world 
// space
//----------------------------------------------------------------------------
float MappingFrame::yDataToWorld(float y)
{
  return y;
}

//----------------------------------------------------------------------------
// Transform the y position in the opengl world space into the data (model) 
// space
//----------------------------------------------------------------------------
float MappingFrame::yWorldToData(float y)
{
  if (y < 0.0) return 0.0;
  if (y > 1.0) return 1.0;

  return y;
}

//----------------------------------------------------------------------------
// Transform the y position in view space to the y position in world space
//----------------------------------------------------------------------------
float MappingFrame::yViewToWorld(float y)
{
  assert(height() != 0);
  return _minY + ((y / (float)height()) * (_maxY - _minY)); 
}

//----------------------------------------------------------------------------
// Transform the y position in world space to the y position in view space
//----------------------------------------------------------------------------
float MappingFrame::yWorldToView(float y)
{
  if (_maxY <= _minY) return 0.f;
  return height() * (y - _minY) / (_maxY - _minY);
}

//----------------------------------------------------------------------------
// Return the minimum edit bound
//----------------------------------------------------------------------------
float MappingFrame::getMinEditBound()
{
	if (! _mapper) return(0.0);

	return _mapper->getMinMapValue();
}

//----------------------------------------------------------------------------
// Return the maximum edit bound
//----------------------------------------------------------------------------
float MappingFrame::getMaxEditBound()
{
	if (! _mapper) return(1.0);

	return _mapper->getMaxMapValue();
}

//----------------------------------------------------------------------------
// Set the minimum edit bound
//----------------------------------------------------------------------------
void MappingFrame::setMinEditBound(float val)
{
	if (! _mapper) return;

    _mapper->setMinMapValue(val);
}

//----------------------------------------------------------------------------
// Set the maximum edit bound
//----------------------------------------------------------------------------
void MappingFrame::setMaxEditBound(float val)
{
	if (! _mapper) return;

    _mapper->setMaxMapValue(val);
}

//----------------------------------------------------------------------------
// Return the minimum domain bound
//----------------------------------------------------------------------------
float MappingFrame::getMinDomainBound()
{
	if (! _mapper) return(0.0);

	return _mapper->getMinMapValue();
}


//----------------------------------------------------------------------------
// Return the maximum domain bound
//----------------------------------------------------------------------------
float MappingFrame::getMaxDomainBound()
{
	if (! _mapper) return(1.0);

	return _mapper->getMaxMapValue();
}

//----------------------------------------------------------------------------
// Return the opacity value at the given position
//----------------------------------------------------------------------------
float MappingFrame::getOpacityData(float value)
{
  if (_mapper)
  {
    return _mapper->getOpacityValueData(value);
  }

  return 0.0;
}


//----------------------------------------------------------------------------
// Return the histogram
//----------------------------------------------------------------------------
Histo* MappingFrame::getHistogram() {
	//string varname;
	//varname = _rParams->GetColorMapVariableName();
	//MapperFunction* mapFunc = _rParams->GetMapperFunc(varname);
	//assert(mapFunc);

	//if (skipRefreshHistogram(mapFunc)) {	
	if (skipRefreshHistogram()) {	
	    RefreshHistogram();
	}

	string rendererName = _rParams->GetName();
	return _histogramMap[rendererName];
}

//----------------------------------------------------------------------------
// Add a new opacity widget
//----------------------------------------------------------------------------
void MappingFrame::addOpacityWidget(QAction* act)
{
  if (_mapper)
  {
    emit startChange("Opacity widget creation");

    OpacityMap::Type t    = (OpacityMap::Type)(act->data().toInt());
    OpacityWidget *widget = createOpacityWidget(_mapper->createOpacityMap(t));
    
    connect((QObject*)widget, SIGNAL(startChange(QString)),
            this, SIGNAL(startChange(QString)));
    connect((QObject*)widget, SIGNAL(endChange()),
            this, SIGNAL(endChange()));

    connect((QObject*)widget, SIGNAL(mapChanged()),
            this, SLOT(updateMap()));

    emit endChange();
  }
}

//----------------------------------------------------------------------------
// Add a new color control point
//----------------------------------------------------------------------------
void MappingFrame::addColorControlPoint()
{
  QPoint pos = mapFromGlobal(_contextPoint);
  GLfloat wx = pos.x();

  float x = xWorldToData(xViewToWorld(wx));

  if (_mapper)
  {
    ColorMap *colormap = _mapper->GetColorMap();

    if (colormap && (x >= colormap->minValue() && x <= colormap->maxValue()))
    {
      emit startChange("Add color control point");
      
      colormap->addControlPointAt(x);
      
      emit endChange();
      
      updateGL();
    }
  }
}

//----------------------------------------------------------------------------
//
//----------------------------------------------------------------------------
void MappingFrame::addOpacityControlPoint()
{
  OpacityWidget *opacWidget = dynamic_cast<OpacityWidget*>(_lastSelected);
  QPoint pos = mapFromGlobal(_contextPoint);

  float x = xWorldToData(xViewToWorld(pos.x()));
  float y = yWorldToData(yViewToWorld(height() - pos.y()));

  emit startChange("Opacity control point addition");

  if (opacWidget)
  {
    opacWidget->opacityMap()->addControlPoint(x, y);
  }
  else
  {
    map<int, OpacityWidget*>::iterator iter;
    
    for (iter = _opacityWidgets.begin(); iter != _opacityWidgets.end(); iter++)
    {
      OpacityMap *omap = (*iter).second->opacityMap();
      
      if (omap->GetType() == OpacityMap::CONTROL_POINT && 
          x >= omap->minValue() &&
          x <= omap->maxValue())
      {
        omap->addControlPoint(x,y);
        break;
      } 
    }
  }

  emit endChange();

  updateGL();
}

//----------------------------------------------------------------------------
// Delete selected control points in either the opacity widget or colorbar
//----------------------------------------------------------------------------
void MappingFrame::deleteControlPoint()
{
  makeCurrent();

  OpacityWidget *opacWidget = dynamic_cast<OpacityWidget*>(_lastSelected);

  //
  // Opacity widget
  //
  if (opacWidget)
  {
    startChange("Opacity control point deletion");

    opacWidget->deleteSelectedControlPoint();

    emit endChange();
  }

  //
  // Colorbar widget
  //
  else if (_lastSelected == _colorbarWidget)
  {
    startChange("Color control point deletion");

    _colorbarWidget->deleteSelectedControlPoint();

    emit endChange();
  }    

  updateGL();
}

//----------------------------------------------------------------------------
// Edit the selected control point
//----------------------------------------------------------------------------
void MappingFrame::editControlPoint()
{
  OpacityWidget *opacWidget = dynamic_cast<OpacityWidget*>(_lastSelected);

  //
  // Opacity widget
  //
  if (opacWidget && opacWidget->controlPointSelected())
  {
    ControlPointEditor editor(this, 
                              opacWidget->opacityMap(), 
                              opacWidget->selectedControlPoint());
	emit startChange("Opacity Control Point Edit");
    editor.exec();
	emit endChange();
    updateMap();
    updateGL();
  }

  //
  // Colorbar
  //
  else if (_colorbarWidget && _lastSelected == _colorbarWidget && 
           _colorbarWidget->controlPointSelected())
  {
    ControlPointEditor editor(this, 
                              _colorbarWidget->colormap(), 
                              _colorbarWidget->selectedControlPoint());

    emit startChange("Color Control Point Edit");
    editor.exec();
	emit endChange();

    _colorbarWidget->setDirty();
    
    updateMap();
    updateGL();
  }
}

//----------------------------------------------------------------------------
//
//----------------------------------------------------------------------------
OpacityWidget* MappingFrame::createOpacityWidget(OpacityMap *omap)
{
  OpacityWidget *widget = new OpacityWidget(this, omap);

  _opacityWidgets[widget->id()] = widget;

  float unitPerPixel = 1.0 / (float)(height()-totalFixedHeight());
  float gap = 5.0 * unitPerPixel;

  widget->setGeometry(_minX, _maxX, 0.0-gap, 1.0+gap);

  return widget;
}

//----------------------------------------------------------------------------
// Delete the selected opacity widget
//----------------------------------------------------------------------------
void MappingFrame::deleteOpacityWidget()
{
  makeCurrent();

  OpacityWidget *opacWidget = dynamic_cast<OpacityWidget*>(_lastSelected);

  if (opacWidget)
  {
    _selectedWidgets.erase(_lastSelected);
    _lastSelected = NULL;

    emit startChange("Opacity widget deletion");

    _opacityWidgets.erase(opacWidget->id());

    _mapper->DeleteOpacityMap(opacWidget->opacityMap());

    delete _lastSelected;
    _lastSelected = NULL;

    emit endChange();
  }
}

//----------------------------------------------------------------------------
// Handle domain widget interactions.
//----------------------------------------------------------------------------
void MappingFrame::setDomain()
{
  float min = xWorldToData(_domainSlider->minValue());
  float max = xWorldToData(_domainSlider->maxValue());

  if (_mapper)
  {
	  if (_opacityMappingEnabled || _colorMappingEnabled) {
    
	  emit startChange("Mapping window boundary change");

      _mapper->setMinMaxMapValue(min,max);
    
	  emit endChange();
	 }

    updateGL();
  }
  else
  {
    _domainSlider->setDomain(xDataToWorld(_minValue),
                             xDataToWorld(_maxValue));
  }
}

//----------------------------------------------------------------------------
// Deal with iso slider movement
//----------------------------------------------------------------------------
void MappingFrame::setIsoSlider()
{
  if (!_mapper) return;
  /* Only used by isovalues
  float min = xWorldToData(_isoSlider->minValue());
  float max = xWorldToData(_isoSlider->maxValue());
  
  emit startChange("Slide Isovalue slider");
  RenderParams *params = _mapper->GetActiveParams();
  ParamsIso* iParams = (ParamsIso*)params;
  iParams->SetIsoValue((0.5*(max+min)));
  */
  emit endChange();

  updateGL();
  
}
//----------------------------------------------------------------------------
// Deal with isoline slider movement
//----------------------------------------------------------------------------
void MappingFrame::setIsolineSlider(int index)
{
  if (!_mapper) return;
  IsoSlider* iSlider = _isolineSliders[index];
  float min = xWorldToData(iSlider->minValue());
  float max = xWorldToData(iSlider->maxValue());
  
  emit startChange("Slide Isoline value slider");
  IsoSurfaceParams* iParams = dynamic_cast<IsoSurfaceParams*>(_rParams);
  if (iParams == NULL) return;
  vector<double> isovals = iParams->GetIsoValues();
  isovals[index] = (0.5*(max+min));
  iParams->SetIsoValues(isovals);
  
  emit endChange();

  updateGL();
}

void MappingFrame::setIsolineSliders(const vector<double>& sliderVals){
	//delete unused sliders
	if (sliderVals.size() < _isolineSliders.size()){
		for (int i = sliderVals.size(); i< _isolineSliders.size();i++) {
			delete _isolineSliders[i];
		}
		_isolineSliders.resize(sliderVals.size());
	} else if (sliderVals.size() > _isolineSliders.size()){
		//create new ones:
		for (int i = _isolineSliders.size(); i<sliderVals.size(); i++)
			_isolineSliders.push_back(new IsoSlider(this));
	}
	//set the isovalues
	for (int i = 0; i< _isolineSliders.size(); i++){ 
		_isolineSliders[i]->setIsoValue(xDataToWorld(sliderVals[i]));
	}
}

void MappingFrame::updateHisto() {
	fitToView();
	updateMap();
}

void MappingFrame::setNavigateMode(bool mode){
	setEditMode(!mode); 
	_editButton->setChecked(!mode);
}<|MERGE_RESOLUTION|>--- conflicted
+++ resolved
@@ -439,9 +439,6 @@
 	}
 	else if (_isolineSlidersEnabled){
 		//Synchronize sliders with isovalues
-<<<<<<< HEAD
-		vector<double> isovals = ((ContourParams*) rParams)->GetContourValues(_variableName);
-=======
 		vector<double> isovals;
 		ContourParams* cp;
 		IsoSurfaceParams* ip;
@@ -455,7 +452,6 @@
 			isovals = cp->GetContourValues(varname);
 		}
 
->>>>>>> 52ddd4f6
 		setIsolineSliders(isovals);
 		
 		int size = isovals.size();
