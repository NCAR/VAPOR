//--MappingFrame.cpp -------------------------------------------------------
//
// Copyright (C) 2006 Kenny Gruchalla.  All rights reserved.
//
// A QLGWidget that provides 1D transfer function interface. This frame can
// be used to map color and/or opacity to data values.
//
// Note: The interface can map either opacity, color, or both opacity and
// color. The enabledness of these mappings needs to be set BEFORE
// initializeGL is called. Since QtDesigner does not provide a way to pass
// in constructor arguments, these are being set as properties in designer.
// If designer is not being used call setOpacityMapping and setColorMapping
// immediately after construction.
//
//----------------------------------------------------------------------------

#include <vapor/glutil.h>    // Must be included first!!!
#include <iostream>
#include <cassert>
#include <cmath>
#include <qcursor.h>
#include <QMenu>
#include <qaction.h>
#include <qcursor.h>
#include <qlabel.h>
#include <QContextMenuEvent>
#include <QMouseEvent>
#include <QToolTip>

#include <vapor/ControlExecutive.h>
#include <vapor/DataMgrUtils.h>
#include <vapor/MapperFunction.h>
#include <vapor/OpacityMap.h>
#include <vapor/ContourParams.h>
#include "OpacityWidget.h"
#include "DomainWidget.h"
#include "GLColorbarWidget.h"
#include "ControlPointEditor.h"
#include "ErrorReporter.h"
#include "Histo.h"
#include "MappingFrame.h"

#ifndef MAX
    #define MAX(a, b) ((a) > (b) ? (a) : (b))
#endif

#ifndef MIN
    #define MIN(a, b) ((a) < (b) ? (a) : (b))
#endif

using namespace VAPoR;
using namespace std;

namespace {

void oglPushState()
{
    glPushAttrib(GL_ALL_ATTRIB_BITS);

    glMatrixMode(GL_TEXTURE);
    glPushMatrix();

    glMatrixMode(GL_PROJECTION);
    glPushMatrix();

    glMatrixMode(GL_MODELVIEW);
    glPushMatrix();
}

void oglPopState()
{
    glPopAttrib();

    glMatrixMode(GL_PROJECTION);
    glPopMatrix();

    glMatrixMode(GL_TEXTURE);
    glPopMatrix();

    glMatrixMode(GL_MODELVIEW);
    glPopMatrix();
}

};    // namespace

//----------------------------------------------------------------------------
// Constructor
//----------------------------------------------------------------------------
MappingFrame::MappingFrame(QWidget *parent)
: QGLWidget(parent), _NUM_BINS(256), _mapper(NULL), _histogram(NULL), _opacityMappingEnabled(false), _colorMappingEnabled(false), _isoSliderEnabled(false), _isolineSlidersEnabled(false),
  _lastSelectedIndex(-1), navigateButton(NULL), _editButton(NULL), _variableName(""), _domainSlider(new DomainWidget(this)), _isoSlider(new IsoSlider(this)),
  _colorbarWidget(new GLColorbarWidget(this, NULL)), _lastSelected(NULL), _texid(0), _texture(NULL), _updateTexture(true), _histogramScale(LINEAR), _contextMenu(NULL), _addOpacityWidgetSubMenu(NULL),
  _histogramScalingSubMenu(NULL), _compTypeSubMenu(NULL), _widgetEnabledSubMenu(NULL), _deleteOpacityWidgetAction(NULL), _addColorControlPointAction(NULL), _addOpacityControlPointAction(NULL),
  _deleteControlPointAction(NULL), _lastx(0), _lasty(0), _editMode(true), _clickedPos(0, 0), _minValueStart(0.0), _maxValueStart(1.0), _isoVal(0.0), _button(Qt::LeftButton), _minX(-0.035),
  _maxX(1.035), _minY(-0.35), _maxY(1.3), _minValue(0.0), _maxValue(1.0), _colorbarHeight(16), _domainBarHeight(16), _domainLabelHeight(10), _domainHeight(_domainBarHeight + _domainLabelHeight + 3),
  _axisRegionHeight(20), _opacityGap(4), _bottomGap(10), _dataMgr(NULL), _rParams(NULL)
{
    initWidgets();
    initConnections();
    setMouseTracking(true);
}

//----------------------------------------------------------------------------
// Destructor
//----------------------------------------------------------------------------
MappingFrame::~MappingFrame()
{
    for (int i = 0; i < _isolineSliders.size(); i++) delete _isolineSliders[i];
    makeCurrent();

    //
    // Clean up GLWidgets
    //
    deleteOpacityWidgets();

    delete _domainSlider;
    _domainSlider = NULL;

    delete _colorbarWidget;
    _colorbarWidget = NULL;

    //
    // Clean up texture information
    //
    if (_texture) {
        glDeleteTextures(1, &_texid);

        delete[] _texture;
        _texture = NULL;
    }
    for (int i = 0; i < _axisTexts.size(); i++) { delete _axisTextPos[i]; }
    _axisTexts.clear();
    _axisTextPos.clear();
}

void MappingFrame::RefreshHistogram()
{
    string var = _rParams->GetColorMapVariableName();
    if (var == "" || var == "Constant") { var = _rParams->GetVariableName(); }
    size_t ts = _rParams->GetCurrentTimestep();

    float minRange = _rParams->GetMapperFunc(var)->getMinMapValue();
    float maxRange = _rParams->GetMapperFunc(var)->getMaxMapValue();

    _histogram->reset(256, minRange, maxRange);

    int refLevel = _rParams->GetRefinementLevel();
    int lod = _rParams->GetCompressionLevel();

    vector<double> minExts, maxExts;
    _rParams->GetBox()->GetExtents(minExts, maxExts);

    Grid *grid;

    int rc = DataMgrUtils::GetGrids(_dataMgr, ts, var, minExts, maxExts, true, &refLevel, &lod, &grid);
    if (rc < 0) {
        MSG_ERR("Couldn't get data for Histogram");
        return;
    }

    float          v;
    Grid::Iterator itr;
    Grid::Iterator enditr = grid->end();
    for (itr = grid->begin(minExts, maxExts); itr != enditr; ++itr) {
        v = *itr;
        if (v == grid->GetMissingValue()) continue;
        _histogram->addToBin(v);
    }
    delete grid;
}

//----------------------------------------------------------------------------
// Set the underlying mapper function that this frame represents
//----------------------------------------------------------------------------
void MappingFrame::updateMapperFunction(MapperFunction *mapper)
{
    assert(mapper);
    deleteOpacityWidgets();

    _mapper = mapper;

    if (_opacityMappingEnabled) {
        //
        // Create a new opacity widget for each opacity map in the mapper function
        //
        for (int i = 0; i < _mapper->getNumOpacityMaps(); i++) {
            OpacityWidget *widget = createOpacityWidget(_mapper->GetOpacityMap(i));
#ifdef DEAD
            _mapper->GetOpacityMap(i)->setMapper(_mapper);
#endif

            connect((QObject *)widget, SIGNAL(startChange(QString)), this, SIGNAL(startChange(QString)));

            connect((QObject *)widget, SIGNAL(endChange()), this, SIGNAL(endChange()));

            connect((QObject *)widget, SIGNAL(mapChanged()), this, SLOT(updateMap()));
        }

        MapperFunction::CompositionType type = _mapper->getOpacityComposition();

        _compTypeSubMenu->actions()[MapperFunction::ADDITION]->setChecked(type == MapperFunction::ADDITION);
        _compTypeSubMenu->actions()[MapperFunction::MULTIPLICATION]->setChecked(type == MapperFunction::MULTIPLICATION);
    }

    if (_colorMappingEnabled) { _colorbarWidget->setColormap(_mapper->GetColorMap()); }
}

//----------------------------------------------------------------------------
// Opacity mapping property. This property controls the enabledness of the
// opacity mapping capabilities (default = true).
//
// Note: This function should be called before initializeGL() is called.
// Ideally, it would be a flag passed in the construction, but that would
// preclude using it as custom widget in designer. Therefore, set this property
// in designer.
//----------------------------------------------------------------------------
void MappingFrame::setOpacityMapping(bool flag)
{
    if (flag == _opacityMappingEnabled) { return; }

    _opacityMappingEnabled = flag;

    if (!_opacityMappingEnabled) {
        deleteOpacityWidgets();
    } else {
        // Error condition. Can't enable opacity mapping after it has been
        // disabled.
        // assert(0);
    }
}

//----------------------------------------------------------------------------
// Opacity mapping property. This property controls the enabledness of the
// opacity mapping capabilities (default = true).
//
// Note: This function should be called before initializeGL() is called.
// Ideally, it would be a flag passed in the construction, but that would
// preclude using it as custom widget in designer. Therefore, set this property
// in designer.
//----------------------------------------------------------------------------
void MappingFrame::setColorMapping(bool flag)
{
    if (flag == _colorMappingEnabled) { return; }

    _colorMappingEnabled = flag;

    if (!_colorMappingEnabled) {
        delete _colorbarWidget;
        _colorbarWidget = NULL;
    } else {
        // Error condition. Can't enable opacity mapping after it has been
        // disabled.
        // assert(0);
    }
}

//----------------------------------------------------------------------------
// Set the variable name
//----------------------------------------------------------------------------
void MappingFrame::setVariableName(std::string name)
{
    _variableName = name;
    if (_variableName.size() > 45) _variableName.resize(45);
}

//----------------------------------------------------------------------------
// Synchronize the frame with the underlying params
//----------------------------------------------------------------------------
// void MappingFrame::updateTab()
void MappingFrame::Update(DataMgr *dataMgr, ParamsMgr *paramsMgr, RenderParams *rParams)
{
    assert(dataMgr);
    assert(paramsMgr);
    assert(rParams);

    _dataMgr = dataMgr;
    _rParams = rParams;
    _paramsMgr = paramsMgr;

    string varname = _rParams->GetColorMapVariableName();
<<<<<<< HEAD
    if (varname == "" || varname == "Constant") { varname = _rParams->GetVariableName(); }
    if (varname.empty() || varname == "Constant") return;
=======
    if (varname == "") { varname = _rParams->GetVariableName(); }

    if (varname.empty()) return;
>>>>>>> 78bf27e6

    MapperFunction *mapper;
    mapper = _rParams->GetMapperFunc(varname);
    assert(mapper);

    updateMapperFunction(mapper);

    deselectWidgets();

    _histogram = getHistogram();
    _minValue = getMinEditBound();
    _maxValue = getMaxEditBound();

    if (_isoSliderEnabled) {
        //	   _isoVal = ((ParamsIso*)params)->GetIsoValue();
        //	   _isoSlider->setIsoValue(xDataToWorld(_isoVal));
    } else if (_isolineSlidersEnabled) {
        // Synchronize sliders with isovalues
        vector<double> isovals = ((ContourParams *)rParams)->GetContourValues(varname);
        setIsolineSliders(isovals);
    }

    _domainSlider->setDomain(xDataToWorld(getMinDomainBound()), xDataToWorld(getMaxDomainBound()));

    _updateTexture = true;
}

//----------------------------------------------------------------------------
// Return a tool tip.  Slightly different for iso Selection
//----------------------------------------------------------------------------
QString MappingFrame::tipText(const QPoint &pos, bool isIso)
{
    QString text;

    if (!isEnabled()) { return "Disabled"; }

    int histo = histoValue(pos);

    float variable = xVariable(pos);
    float yopacity = yVariable(pos);
    float opacity = getOpacityData(variable);

    float hf = 0.0, sf = 0.0, vf = 0.0;
    int   hue = 0, sat = 0, val = 0;

    if (_mapper && _colorMappingEnabled) {
        _mapper->hsvValue(variable, &hf, &sf, &vf);

        hue = (int)(hf * 359.99f);
        sat = (int)(sf * 255.99f);
        val = (int)(vf * 255.99f);
    }

    text = _variableName.c_str();
    text += QString(": %1;\n").arg(variable, 0, 'g', 4);

    if (_opacityMappingEnabled && !isIso) {
        text += QString("Opacity: %1; ").arg(opacity, 0, 'g', 4);
        text += QString("Y-Coord: %1;\n").arg(yopacity, 0, 'g', 4);
    }

    if (_colorMappingEnabled) { text += QString("Color(HSV): %1 %2 %3\n").arg(hue, 3).arg(sat, 3).arg(val, 3); }

    if (histo >= 0) { text += QString("Histogram: %1").arg(histo); }

    return text;
}

//----------------------------------------------------------------------------
// Return the index value of the histogram at the window position.
//----------------------------------------------------------------------------
int MappingFrame::histoValue(const QPoint &p)
{
    assert(_histogram);

    QPoint pos = mapFromParent(p);

    float x = xWorldToData(xViewToWorld(pos.x()));
    if (_histogram->getMaxData() <= _histogram->getMinData()) return 0;
    float ind = (x - _histogram->getMinData()) / (_histogram->getMaxData() - _histogram->getMinData());

    if (ind < 0.f || ind >= 1.f) { return 0; }

    int index = (int)(ind * 255.999f);

    return _histogram->getBinSize(index);
}

//----------------------------------------------------------------------------
// Map the window position to x
//----------------------------------------------------------------------------
float MappingFrame::xVariable(const QPoint &pos) { return xWorldToData(xViewToWorld(pos.x())); }

//----------------------------------------------------------------------------
// Map the window position to y
//----------------------------------------------------------------------------
float MappingFrame::yVariable(const QPoint &pos) { return yWorldToData(yViewToWorld(height() - pos.y())); }

//----------------------------------------------------------------------------
// Set the scaling type of the histogram.
//----------------------------------------------------------------------------
void MappingFrame::setHistogramScale(QAction *act)
{
    _histogramScale = act->data().toInt();

    _updateTexture = true;

    _histogramScalingSubMenu->actions()[BOOLEAN]->setChecked(_histogramScale == BOOLEAN);
    _histogramScalingSubMenu->actions()[LINEAR]->setChecked(_histogramScale == LINEAR);
    _histogramScalingSubMenu->actions()[LOG]->setChecked(_histogramScale == LOG);

    updateGL();
}

//----------------------------------------------------------------------------
// Set the composition type of the transfer function
//----------------------------------------------------------------------------
void MappingFrame::setCompositionType(QAction *act)
{
    emit startChange("Opacity composition type changed");
    int  type = act->data().toInt();
    _compTypeSubMenu->actions()[MapperFunction::MULTIPLICATION]->setChecked(type == MapperFunction::MULTIPLICATION);
    _compTypeSubMenu->actions()[MapperFunction::ADDITION]->setChecked(type == MapperFunction::ADDITION);

    _mapper->setOpacityComposition((MapperFunction::CompositionType)type);

    emit endChange();

    updateGL();
}

//----------------------------------------------------------------------------
// Enable/disable TF widget
//----------------------------------------------------------------------------
void MappingFrame::setWidgetEnabled(QAction *act)
{
    OpacityWidget *opacWidget = dynamic_cast<OpacityWidget *>(_lastSelected);
    int            enabled = act->data().toInt();
    if (opacWidget) {
        if (enabled) {
            emit startChange("Opacity widget enabled");
        } else {
            emit startChange("Opacity widget disabled");
        }

        _widgetEnabledSubMenu->actions()[ENABLED]->setChecked(enabled == ENABLED);
        _widgetEnabledSubMenu->actions()[DISABLED]->setChecked(enabled == DISABLED);

        opacWidget->enable(enabled == ENABLED);

        emit endChange();

        updateGL();
    }
}

//----------------------------------------------------------------------------
// Enable/disable the edit mode. When edit mode is disabled, mouse clicks
// will scale and pan the mapping space. When edit mode is enabled, mouse
// clicks operate on the GLWidgets.
//----------------------------------------------------------------------------
void MappingFrame::setEditMode(bool flag)
{
    _editMode = flag;

    if (_editMode) {
        setCursor(QCursor(Qt::ArrowCursor));
    } else {
        setCursor(QCursor(Qt::SizeAllCursor));
    }
    navigateButton->setChecked(!flag);
}

//----------------------------------------------------------------------------
// Fit the mapping space to the current domain.
//----------------------------------------------------------------------------
void MappingFrame::fitToView()
{
    // Make sure it's current active params:

    emit startChange("Mapping window fit-to-view");

    _minValue = getMinDomainBound();
    _maxValue = getMaxDomainBound();

    setMinEditBound(_minValue);
    setMaxEditBound(_maxValue);

    _domainSlider->setDomain(xDataToWorld(_minValue), xDataToWorld(_maxValue));
    if (_colorbarWidget) _colorbarWidget->setDirty();

    updateGL();
}

//----------------------------------------------------------------------------
// Force a redraw in the vizualization window.
//----------------------------------------------------------------------------
void MappingFrame::updateMap()
{
    _colorbarWidget->setDirty();
    emit mappingChanged();
}

//----------------------------------------------------------------------------
//
//----------------------------------------------------------------------------
void MappingFrame::newHsv(int h, int s, int v)
{
    if (_colorbarWidget) {
        _colorbarWidget->newHsv(h, s, v);

        emit mappingChanged();

        updateGL();
    }
}

//----------------------------------------------------------------------------
// Returns true if the selected color control points and opacity control
// points can be bound. False otherwise.
//
// Control points can be bound iff exactly one color control and exactly one
// opacity control point are selected.
//----------------------------------------------------------------------------
bool MappingFrame::canBind()
{
    if (_selectedWidgets.size() == 2 && _selectedWidgets.find(_colorbarWidget) != _selectedWidgets.end() && _colorbarWidget->selectedPoints().size() == 1) {
        set<GLWidget *>::iterator iter;

        for (iter = _selectedWidgets.begin(); iter != _selectedWidgets.end(); iter++) {
            OpacityWidget *owidget = dynamic_cast<OpacityWidget *>(*iter);

            if (owidget) { return (owidget->selectedPoints().size() == 1); }
        }
    }

    return false;
}

//----------------------------------------------------------------------------
// Set the selected color control point to the value of the selected opacity
// control point.
//----------------------------------------------------------------------------
void MappingFrame::bindColorToOpacity()
{
    map<int, OpacityWidget *>::iterator iter;

    for (iter = _opacityWidgets.begin(); iter != _opacityWidgets.end(); iter++) {
        OpacityWidget *owidget = (*iter).second;

        if (owidget->selected()) {
            int         oIndex = owidget->selectedControlPoint();
            OpacityMap *omap = owidget->opacityMap();

            int       cIndex = _colorbarWidget->selectedControlPoint();
            ColorMap *cmap = _colorbarWidget->colormap();

            cmap->controlPointValue(cIndex, omap->controlPointValue(oIndex));

            updateGL();

            return;
        }
    }
}

//----------------------------------------------------------------------------
// Set the selected opacity control point to the data value of the selected
// color control point.
//----------------------------------------------------------------------------
void MappingFrame::bindOpacityToColor()
{
    map<int, OpacityWidget *>::iterator iter;

    for (iter = _opacityWidgets.begin(); iter != _opacityWidgets.end(); iter++) {
        OpacityWidget *owidget = (*iter).second;

        if (owidget->selected()) {
            int         oIndex = owidget->selectedControlPoint();
            OpacityMap *omap = owidget->opacityMap();

            int       cIndex = _colorbarWidget->selectedControlPoint();
            ColorMap *cmap = _colorbarWidget->colormap();

            omap->controlPointValue(oIndex, cmap->controlPointValue(cIndex));

            updateGL();

            return;
        }
    }
}

//----------------------------------------------------------------------------
// Initialize the frame's contents
//----------------------------------------------------------------------------
void MappingFrame::initWidgets()
{
    //
    // Create the 2D histogram texture
    //
    _texture = new unsigned char[_NUM_BINS * _NUM_BINS];

    //
    // Create the context sensitive menu
    //
    _contextMenu = new QMenu(this);

    _addOpacityWidgetSubMenu = new QMenu(_contextMenu);
    QAction *act = _addOpacityWidgetSubMenu->addAction("Control Points");
    act->setData(OpacityMap::CONTROL_POINT);
    act = _addOpacityWidgetSubMenu->addAction("Gaussian");
    act->setData(OpacityMap::GAUSSIAN);
    act = _addOpacityWidgetSubMenu->addAction("Inverted Gaussian");
    act->setData(OpacityMap::INVERTED_GAUSSIAN);

    _histogramScalingSubMenu = new QMenu(_contextMenu);

    QAction *histact = _histogramScalingSubMenu->addAction("Boolean");
    histact->setData(BOOLEAN);
    histact->setCheckable(true);
    histact->setChecked(false);

    histact = _histogramScalingSubMenu->addAction("Linear");
    histact->setData(LINEAR);
    histact->setCheckable(true);
    histact->setChecked(true);

    histact = _histogramScalingSubMenu->addAction("Log");
    histact->setData(LOG);
    histact->setCheckable(true);
    histact->setChecked(false);

    _compTypeSubMenu = new QMenu(_contextMenu);

    QAction *addact = _compTypeSubMenu->addAction("Addition");
    addact->setCheckable(true);
    addact->setChecked(true);
    addact->setData(MapperFunction::ADDITION);

    QAction *multact = _compTypeSubMenu->addAction("Multiplication");
    multact->setCheckable(true);
    multact->setChecked(false);
    multact->setData(MapperFunction::MULTIPLICATION);

    _widgetEnabledSubMenu = new QMenu(_contextMenu);

    QAction *widEnabled = _widgetEnabledSubMenu->addAction("Enabled");
    widEnabled->setCheckable(true);
    widEnabled->setChecked(true);

    QAction *widDisabled = _widgetEnabledSubMenu->addAction("Disabled");
    widDisabled->setCheckable(true);
    widDisabled->setChecked(false);

    _deleteOpacityWidgetAction = new QAction(this);
    _deleteOpacityWidgetAction->setText("Delete Opacity Widget");

    _addColorControlPointAction = new QAction(this);
    _addColorControlPointAction->setText("New Color Control Point");

    _addOpacityControlPointAction = new QAction(this);
    _addOpacityControlPointAction->setText("New Opacity Control Point");

    _editControlPointAction = new QAction(this);
    _editControlPointAction->setText("Edit Control Point");

    _deleteControlPointAction = new QAction(this);
    _deleteControlPointAction->setText("Delete Control Point");
}

//----------------------------------------------------------------------------
//
//----------------------------------------------------------------------------
void MappingFrame::initConnections()
{
    connect(_addOpacityControlPointAction, SIGNAL(triggered()), this, SLOT(addOpacityControlPoint()));

    connect(_addColorControlPointAction, SIGNAL(triggered()), this, SLOT(addColorControlPoint()));

    connect(_editControlPointAction, SIGNAL(triggered()), this, SLOT(editControlPoint()));

    connect(_deleteControlPointAction, SIGNAL(triggered()), this, SLOT(deleteControlPoint()));

    connect(_addOpacityWidgetSubMenu, SIGNAL(triggered(QAction *)), this, SLOT(addOpacityWidget(QAction *)));

    connect(_histogramScalingSubMenu, SIGNAL(triggered(QAction *)), this, SLOT(setHistogramScale(QAction *)));

    connect(_compTypeSubMenu, SIGNAL(triggered(QAction *)), this, SLOT(setCompositionType(QAction *)));

    connect(_widgetEnabledSubMenu, SIGNAL(triggered(QAction *)), this, SLOT(setWidgetEnabled(QAction *)));

    connect(_deleteOpacityWidgetAction, SIGNAL(triggered()), this, SLOT(deleteOpacityWidget()));

    connect(_colorbarWidget, SIGNAL(mapChanged()), this, SLOT(updateMap()));

    connect(_colorbarWidget, SIGNAL(sendRgb(QRgb)), this, SIGNAL(sendRgb(QRgb)));
}

//----------------------------------------------------------------------------
// Remove all the opacity widgets
//----------------------------------------------------------------------------
void MappingFrame::deleteOpacityWidgets()
{
    makeCurrent();
    deselectWidgets();

    map<int, OpacityWidget *>::iterator iter;

    for (iter = _opacityWidgets.begin(); iter != _opacityWidgets.end(); iter++) {
        delete (*iter).second;
        (*iter).second = NULL;
    }

    _opacityWidgets.clear();
}

void MappingFrame::resizeGL(int width, int height) {}

//----------------------------------------------------------------------------
// Draw the frame's contents
//----------------------------------------------------------------------------
void MappingFrame::paintGL()
{
    // On Mac Qt invokes paintGL when frame frame buffer isn't ready :-(
    //
    if (!FrameBufferReady()) { return; }

    if (!_mapper) return;

    resize();

    int rc = printOpenGLErrorMsg("MappingFrame::paintGL");
    if (rc < 0) {
        MSG_ERR("MappingFrame::paintGL");
        return;
    }

    oglPushState();

    glDisable(GL_LIGHT0);
    glDisable(GL_LIGHTING);

    glViewport((GLint)_minX, (GLint)_minY, (GLsizei)width(), (GLsizei)height());
    glMatrixMode(GL_PROJECTION);
    glLoadIdentity();
    glOrtho(_minX, _maxX, _minY, _maxY, -1.0, 1.0);

    glMatrixMode(GL_MODELVIEW);
    glLoadIdentity();

    qglClearColor(palette().color(QPalette::Background));

    glClear(GL_COLOR_BUFFER_BIT | GL_DEPTH_BUFFER_BIT);

    // Why is this needed?
    //
    glColor3f(0.0, 0.0, 0.0);
    glBegin(GL_QUADS);
    {
        glVertex2f(_minX, _minY);
        glVertex2f(_minX, _maxY);
        glVertex2f(_maxX, _maxY);
        glVertex2f(_maxX, _minY);
    }
    glEnd();

    // Draw histogram
    //
    rc = drawHistogram();
    if (rc < 0) {
        MSG_ERR("MappingFrame");
        oglPopState();
        return;
    }

    //
    // Draw Opacity Widgets
    //
    rc = drawOpacityWidgets();
    if (rc < 0) {
        MSG_ERR("MappingFrame");
        oglPopState();
        return;
    }

    //
    // Draw the opacity curve
    //
    rc = drawOpacityCurve();
    if (rc < 0) {
        oglPopState();
        MSG_ERR("MappingFrame");
        return;
    }

    //
    // Draw Domain Slider
    //
    rc = drawDomainSlider();
    if (rc < 0) {
        MSG_ERR("MappingFrame");
        oglPopState();
        return;
    }

    if (_isoSliderEnabled) rc = drawIsoSlider();
    if (rc < 0) {
        MSG_ERR("MappingFrame");
        oglPopState();
        return;
    }

    if (_isolineSlidersEnabled) rc = drawIsolineSliders();
    if (rc < 0) {
        MSG_ERR("MappingFrame");
        oglPopState();
        return;
    }
    //
    // Draw Domain Variable Name.  Cannot be performed in drawDomainSlider,
    // because
    // qglWidget::renderText() has the side-effect of recording a hit when we
    // select points
    //

    if (_variableName != "") {
        // allow for 4 pixels per character in name:
        int wx = (width() - _variableName.size() * 8) / 2;
        qglColor(Qt::red);
        renderText(wx, _domainLabelHeight + 15, QString::fromStdString(_variableName), QFont("Arial", 10, 5, false));
    }

    glDisable(GL_LIGHT0);
    glDisable(GL_LIGHTING);

    //
    // Draw the colorbar
    //
    rc = drawColorbar();
    if (rc < 0) {
        MSG_ERR("MappingFrame");
        oglPopState();
        return;
    }

    //
    // Draw axis region background
    //
    QColor color = parentWidget()->palette().color(QPalette::Background);
    glColor3f(color.red() / 255.0, color.green() / 255.0, color.blue() / 255.0);

    float unitPerPixel = 1.0 / (height() - totalFixedHeight());
    float maxY = _minY + (unitPerPixel * _axisRegionHeight);

    glBegin(GL_QUADS);
    {
        glVertex2f(_minX, _minY);
        glVertex2f(_minX, maxY);
        glVertex2f(_maxX, maxY);
        glVertex2f(_maxX, _minY);
    }
    glEnd();

    //
    // Update Axis Labels
    //
    updateAxisLabels();

    //
    // If the MappingFrame widget is disabled, gray it out.
    //
    if (!isEnabled() && !_isoSliderEnabled && !_isolineSlidersEnabled) {
        glEnable(GL_BLEND);
        glBlendFunc(GL_SRC_ALPHA, GL_ONE_MINUS_SRC_ALPHA);

        glColor4f(0.5, 0.5, 0.5, 0.35);

        glBegin(GL_QUADS);
        {
            glVertex3f(_minX, maxY, 0.9);
            glVertex3f(_minX, _maxY, 0.9);
            glVertex3f(_maxX, _maxY, 0.9);
            glVertex3f(_maxX, maxY, 0.9);
        }
        glEnd();

        glDisable(GL_BLEND);
    }

    swapBuffers();
    glFlush();

    oglPopState();

    printOpenGLErrorMsg("MappingFrame::paintGL");
}

//----------------------------------------------------------------------------
// Set up the OpenGL rendering state
//----------------------------------------------------------------------------
void MappingFrame::initializeGL()
{
    MyBase::SetDiagMsg("MappingFrame::initializeGL()");
    printOpenGLErrorMsg("MappingFrame");
    setAutoBufferSwap(false);
    qglClearColor(QColor(0, 0, 0));

    //
    // Initialize the histogram texture
    //
    glGenTextures(1, &_texid);
    glBindTexture(GL_TEXTURE_2D, _texid);

    glPixelStorei(GL_UNPACK_ALIGNMENT, 1);
    glTexParameteri(GL_TEXTURE_2D, GL_TEXTURE_MAG_FILTER, GL_NEAREST);
    glTexParameteri(GL_TEXTURE_2D, GL_TEXTURE_MIN_FILTER, GL_NEAREST);
    glTexParameteri(GL_TEXTURE_2D, GL_TEXTURE_WRAP_S, GL_CLAMP_TO_EDGE);
    glTexParameteri(GL_TEXTURE_2D, GL_TEXTURE_WRAP_T, GL_CLAMP_TO_EDGE);

    if (_colorMappingEnabled) { _colorbarWidget->initializeGL(); }
    printOpenGLErrorMsg("MappingFrame");
}

//----------------------------------------------------------------------------
// Draw the histogram
//----------------------------------------------------------------------------
int MappingFrame::drawHistogram()
{
    //
    // Draw Histogram
    //
    glDisable(GL_LIGHT0);
    glDisable(GL_LIGHTING);
    glEnable(GL_TEXTURE_2D);
    glBindTexture(GL_TEXTURE_2D, _texid);

    if (_updateTexture) { updateTexture(); }

    glColor3f(0.0, 0.784, 0.784);

    glBegin(GL_QUADS);
    {
        glTexCoord2f(0.0f, 0.0f);
        glVertex2f(xDataToWorld(_histogram->getMinData()), 0.0);

        glTexCoord2f(0.0f, 1.0f);
        glVertex2f(xDataToWorld(_histogram->getMinData()), 1.0);

        glTexCoord2f(1.0f, 1.0f);
        glVertex2f(xDataToWorld(_histogram->getMaxData()), 1.0);

        glTexCoord2f(1.0f, 0.0f);
        glVertex2f(xDataToWorld(_histogram->getMaxData()), 0.0);
    }
    glEnd();

    glDisable(GL_TEXTURE_2D);

    return (printOpenGLErrorMsg("MappingFrame::paintGL"));
}

//----------------------------------------------------------------------------
// Draw the opacity curve
//----------------------------------------------------------------------------
int MappingFrame::drawOpacityCurve()
{
    if (_mapper && _opacityMappingEnabled) {
        float step = (_maxValue - _minValue) / (_NUM_BINS - 1);

        glColor3f(0.0, 1.0, 0.0);

        glDisable(GL_LIGHT0);
        glDisable(GL_LIGHTING);
        glEnable(GL_BLEND);
        glBlendFunc(GL_SRC_ALPHA, GL_ONE_MINUS_SRC_ALPHA);
        glEnable(GL_LINE_SMOOTH);

        glBegin(GL_LINE_STRIP);
        {
            for (int i = 0; i < _NUM_BINS; i++) {
                if (_minValue + i * step >= getMinDomainBound() && _minValue + i * step <= getMaxDomainBound()) {
                    // Normalize data values between 0 and 1
                    float nv = i * step / (_maxValue - _minValue);
                    float opacity = getOpacityData(xWorldToData(nv));

                    glVertex3f((float)i / (_NUM_BINS - 1), opacity, 0.0);
                }
            }
        }
        glEnd();

        glDisable(GL_LINE_SMOOTH);
        glDisable(GL_BLEND);
    }
    int rc = printOpenGLErrorMsg("DrawOpacityCurve");
    if (rc < 0) return -1;
    return 0;
}

//----------------------------------------------------------------------------
// Draw the opacity widgets
//----------------------------------------------------------------------------
int MappingFrame::drawOpacityWidgets()
{
    if (_opacityMappingEnabled) {
        map<int, OpacityWidget *>::iterator iter;

        glPushName(OPACITY_WIDGETS);

        for (iter = _opacityWidgets.begin(); iter != _opacityWidgets.end(); iter++) {
            int rc = (*iter).second->paintGL();
            if (rc < 0) {
                glPopName();
                return -1;
            }
        }

        glPopName();    // OPACITY_WIDGETS
    }

    return 0;
}

//----------------------------------------------------------------------------
// Draw the domain slider
//----------------------------------------------------------------------------
int MappingFrame::drawDomainSlider()
{
    glPushName(DOMAIN_WIDGET);

    int rc = _domainSlider->paintGL();

    glPopName();
    return rc;
}
//----------------------------------------------------------------------------
// Draw the iso slider
//----------------------------------------------------------------------------
int MappingFrame::drawIsoSlider()
{
    glPushName(ISO_WIDGET);

    int rc = _isoSlider->paintGL();

    glPopName();
    return rc;
}
//----------------------------------------------------------------------------
// Draw all the isoline sliders
//----------------------------------------------------------------------------
int MappingFrame::drawIsolineSliders()
{
    for (int i = 0; i < _isolineSliders.size(); i++) {
        int sliderName = (int)(ISO_WIDGET) + i + 1;
        glPushName(sliderName);

        int rc = _isolineSliders[i]->paintGL();
        glPopName();
        if (rc < 0) return rc;
    }
    return 0;
}
//----------------------------------------------------------------------------
// Draw the colorbar
//----------------------------------------------------------------------------
int MappingFrame::drawColorbar()
{
    int rc = 0;
    if (_colorMappingEnabled && _colorbarWidget) {
        glPushName(COLORBAR_WIDGET);

        rc = _colorbarWidget->paintGL();

        glPopName();
    }
    return rc;
}

//----------------------------------------------------------------------------
// Rebuild the histogram texture
//----------------------------------------------------------------------------
void MappingFrame::updateTexture()
{
    float stretch;
    stretch = _rParams->GetHistoStretch();

    for (int x = 0; x < _NUM_BINS; x++) {
        float binValue = 0.0;

        //
        // Find the histogram value based on the current scaling
        // type.
        //
        switch (_histogramScale) {
        case LINEAR: {
            binValue = MIN(1.0, (stretch * _histogram->getBinSize(x) / _histogram->getMaxBinSize()));
            break;
        }

        case LOG: {
            binValue = logf(stretch * _histogram->getBinSize(x)) / logf(_histogram->getMaxBinSize());
            break;
        }

        default:    // BOOLEAN
        {
            binValue = _histogram->getBinSize(x) ? 1.0 : 0.0;
        }
        }

        int histoHeight = (int)(_NUM_BINS * binValue);

        for (int y = 0; y < _NUM_BINS; y++) {
            int index = x + y * _NUM_BINS;

            if (y < histoHeight) {
                _texture[index] = 255;
            } else {
                _texture[index] = 0;
            }
        }
    }

    glTexImage2D(GL_TEXTURE_2D, 0, GL_LUMINANCE, 256, 256, 0, GL_LUMINANCE, GL_UNSIGNED_BYTE, _texture);

    _updateTexture = false;
}

//----------------------------------------------------------------------------
//
//----------------------------------------------------------------------------
void MappingFrame::updateAxisLabels()
{
    int x;
    int y = height() - 10;

    list<float> ticks;

    // Eliminate axis text and points
    for (int i = 0; i < _axisTexts.size(); i++) { delete _axisTextPos[i]; }
    _axisTexts.clear();
    _axisTextPos.clear();

    OpacityWidget *opacWidget = dynamic_cast<OpacityWidget *>(_lastSelected);

    if (opacWidget) {
        list<float> points = opacWidget->selectedPoints();

        if (points.size()) {
            list<float>::iterator iter;

            for (iter = points.begin(); iter != points.end(); iter++) {
                x = (int)xWorldToView(xDataToWorld(*iter));
                addAxisLabel(x, y, QString("%1").arg(*iter));

                ticks.push_back(*iter);
            }
        } else {
            float mind = opacWidget->opacityMap()->minValue();
            float maxd = opacWidget->opacityMap()->maxValue();

            x = (int)xWorldToView(xDataToWorld(mind));
            addAxisLabel(x, y, QString("%1").arg(mind));

            x = (int)xWorldToView(xDataToWorld(maxd));
            addAxisLabel(x, y, QString("%1").arg(maxd));

            ticks.push_back(mind);
            ticks.push_back(maxd);
        }
    }

    else if (_colorbarWidget == _lastSelected && _lastSelected) {
        list<float>           points = _colorbarWidget->selectedPoints();
        list<float>::iterator iter;

        for (iter = points.begin(); iter != points.end(); iter++) {
            x = (int)xWorldToView(xDataToWorld(*iter));
            addAxisLabel(x, y, QString("%1").arg(*iter));

            ticks.push_back(*iter);
        }
    }

    else if (_domainSlider) {
        float mind = _domainSlider->minValue();
        float maxd = _domainSlider->maxValue();

        x = (int)xWorldToView(mind);
        addAxisLabel(x, y, QString("%1").arg(xWorldToData(mind)));

        x = (int)xWorldToView(maxd);
        addAxisLabel(x, y, QString("%1").arg(xWorldToData(maxd)));

        ticks.push_back(xWorldToData(mind));
        ticks.push_back(xWorldToData(maxd));
    }

    if (_isoSlider && _isoSliderEnabled) {
        float isoval = (_isoSlider->minValue() + _isoSlider->maxValue()) * 0.5;

        x = int(xWorldToView(isoval));
        addAxisLabel(x, y, QString("%1").arg(xWorldToData(isoval)));
    }
    if (_isolineSlidersEnabled) {
        for (int i = 0; i < _isolineSliders.size(); i++) {
            float isoval = (_isolineSliders[i]->minValue() + _isolineSliders[i]->maxValue()) * 0.5;
            x = int(xWorldToView(isoval));
            addAxisLabel(x, y - 13, QString("%1").arg(xWorldToData(isoval)));
        }
    }

    //
    // Draw ticks
    //
    glColor4f(1.0, 1.0, 1.0, 1.0);

    float                 unitPerPixel = 1.0 / (float)(height() - totalFixedHeight());
    float                 y0 = _minY + unitPerPixel * _axisRegionHeight;
    float                 y1 = y0 + unitPerPixel * _bottomGap;
    list<float>::iterator iter;

    glBegin(GL_LINES);
    {
        for (iter = ticks.begin(); iter != ticks.end(); iter++) {
            glVertex3f(xDataToWorld(*iter), y0, 0.05);
            glVertex3f(xDataToWorld(*iter), y1, 0.05);
        }
    }
    glEnd();

    //
    // Draw axis labels
    //
    qglColor(Qt::black);
    if (!_isolineSlidersEnabled) {
        for (int i = 0; i < _axisTexts.size(); i++) {
            QPoint *pt = _axisTextPos[i];
            renderText(pt->x(), pt->y(), _axisTexts[i], QFont("Arial", 10, 5, false));
        }
    }
}

//----------------------------------------------------------------------------
//
//----------------------------------------------------------------------------
void MappingFrame::addAxisLabel(int x, int y, const QString &text)
{
    int xpos = x - text.length() * 3;
    if (xpos < 0) xpos = 0;
    QPoint *pos = new QPoint(xpos, y + 5);
    _axisTextPos.push_back(pos);
    _axisTexts.push_back(text);
}

//----------------------------------------------------------------------------
// Select the GLWidget(s) at the given position
//----------------------------------------------------------------------------
void MappingFrame::select(int x, int y, Qt::KeyboardModifiers state)
{
    const int     length = 128;
    static GLuint selectionBuffer[length];

    GLint hits;
    GLint viewport[4];

    makeCurrent();

    glInitNames();
    glPushName(0);
    glViewport(0, 0, width(), height());
    //
    // Setup selection buffer
    //
    glSelectBuffer(length, selectionBuffer);

    glGetIntegerv(GL_VIEWPORT, viewport);

    glMatrixMode(GL_PROJECTION);
    glPushMatrix();

    glRenderMode(GL_SELECT);

    //
    // Establish new clipping volume as the unit cube around the
    // mouse position.
    //
    glLoadIdentity();
    gluPickMatrix(x, viewport[3] - y, 4, 4, viewport);
    glOrtho(_minX, _maxX, _minY, _maxY, -1.0, 1.0);
    glMatrixMode(GL_MODELVIEW);

    //
    // Render widgets
    //
    glClear(GL_COLOR_BUFFER_BIT | GL_DEPTH_BUFFER_BIT);
    drawOpacityWidgets();
    drawDomainSlider();
    if (_isoSliderEnabled) drawIsoSlider();
    if (_isolineSlidersEnabled) drawIsolineSliders();
    drawColorbar();

    //
    // Restore projection matrix
    //
    glMatrixMode(GL_PROJECTION);
    glPopMatrix();
    glMatrixMode(GL_MODELVIEW);

    //
    // Collect hits
    //
    hits = glRenderMode(GL_RENDER);

    if (hits) {
        select(hits, selectionBuffer, state);
    } else {
        deselectWidgets();
    }
    glPopName();
}

//----------------------------------------------------------------------------
// Parse the GL selection buffer
//----------------------------------------------------------------------------
void MappingFrame::select(int hits, GLuint *selectionBuffer, Qt::KeyboardModifiers state)
{
    if (!(state & (Qt::ShiftModifier | Qt::ControlModifier))) { deselectWidgets(); }

    int offset = 0;
    int hitOffset = 0;
    int maxCount = 0;
    _lastSelectedIndex = -1;

    //
    // Find the hit with the maximum count
    //
    for (int h = 0; h < hits; h++) {
        int count = selectionBuffer[offset];

        if (count > maxCount) {
            maxCount = count;
            hitOffset = offset;
        }

        offset += count + 3;
    }

    //
    // Select the leaf object of the hit with the maximum count
    //
    if (selectionBuffer[hitOffset + 3] == OPACITY_WIDGETS) {
        _lastSelected = _opacityWidgets[selectionBuffer[hitOffset + 4]];
    } else if (selectionBuffer[hitOffset + 3] == DOMAIN_WIDGET) {
        deselectWidgets();

        _lastSelected = _domainSlider;
    } else if (selectionBuffer[hitOffset + 3] == ISO_WIDGET) {
        deselectWidgets();

        _lastSelected = _isoSlider;
    } else if ((int)selectionBuffer[hitOffset + 3] > (int)ISO_WIDGET)    // must have selected one of the isoline widgets
    {
        deselectWidgets();
        return;
        int selectedIndex = (int)selectionBuffer[hitOffset + 3] - (int)ISO_WIDGET - 1;
        _lastSelected = _isolineSliders[selectedIndex];
        _lastSelectedIndex = selectedIndex;
    } else if (selectionBuffer[hitOffset + 3] == COLORBAR_WIDGET) {
        _lastSelected = _colorbarWidget;

        if (maxCount < 2) {
            //
            // Clicked on the colorbar, but not on a control point. Deselect.
            //
            deselectWidgets();

            return;
        }
    }

    assert(_lastSelected);

    _lastSelected->select(selectionBuffer[hitOffset + maxCount + 2], state);

    //
    // Depending on the state of _lastSelected and the button modifiers,
    // the GLWidget::select(...) call may have selected or deselected
    // _lastSelected. We'll respond accordingly.
    //
    if (_lastSelected->selected()) {
        _selectedWidgets.insert(_lastSelected);
    } else {
        _selectedWidgets.erase(_lastSelected);
        _lastSelected = NULL;
    }

    updateGL();

    emit canBindControlPoints(canBind());
}

//----------------------------------------------------------------------------
// Deselect all selected widgets
//----------------------------------------------------------------------------
void MappingFrame::deselectWidgets()
{
    if (_lastSelected) {
        _lastSelected->deselect();
        _lastSelected = NULL;
        _lastSelectedIndex = -1;
    }

    set<GLWidget *>::iterator iter;

    for (iter = _selectedWidgets.begin(); iter != _selectedWidgets.end(); iter++) { (*iter)->deselect(); }

    _selectedWidgets.clear();
}

//----------------------------------------------------------------------------
// Return the sum of all the fixed height areas of the mapping frame (i.e.,
// all the areas/widgets of the frame that fixed and do not scale relative
// to the size of the frame).
//----------------------------------------------------------------------------
int MappingFrame::totalFixedHeight()
{
    int total = _domainHeight + _axisRegionHeight + _bottomGap;

    if (_colorMappingEnabled) { total += _colorbarHeight; }

    if (_opacityMappingEnabled) { total += 2 * _opacityGap; }

    return total;
}

//----------------------------------------------------------------------------
// Handle resize events. This method adjusts the gl coordinates of the
// glwidgets, so that, the domain widget and colorbar widget maintain
// a fixed size.
//
//       _minX                           _maxX
//         |                               |
//         *-------------------------------* - _maxY (calculated)
//         *                               *
//         *        Domain Widget          *    fixed height
//         *                               *
//         * - - - - - - - - - - - - - - - * - 1.0
//         *                               *
//         *                               *
//         *                               *
//         *      Histogram/Opacity        *
//         *                               *    variabled height
//         *                               *
//         *                               *
//         *                               *
//         * - - - - - - - - - - - - - - - * - 0.0
//         *                               *
//         *       Colorbar Widget         *     fixed height
//         *                               *
//         * - - - - - - - - - - - - - - - * - (calculated)
//         *                               *
//         *       Annotation Space        *     fixed height
//         *                               *
//         *-------------------------------* - _maxY (calculated)
//
//
//
//----------------------------------------------------------------------------
void MappingFrame::resize()
{
    //
    // View to world coordinates factor
    //

    float unitPerPixel = 1.0 / (float)(height() - totalFixedHeight());

    // Provide extra space at bottom for 2 rows of annotation with isolines.
    if (_isolineSlidersEnabled) _axisRegionHeight = 30;
    //
    // Determine the new y extents
    //
    _minY = -unitPerPixel * (_axisRegionHeight + _bottomGap);

    if (_colorMappingEnabled) { _minY += -unitPerPixel * (_colorbarHeight); }

    if (_opacityMappingEnabled) { _minY += -unitPerPixel * (_opacityGap); }

    _maxY = 1.0 + unitPerPixel * (_domainHeight + _opacityGap);

    float domainWidth = unitPerPixel * _domainBarHeight;

    _domainSlider->setGeometry(_minX, _maxX, _maxY - domainWidth, _maxY);

    float bGap = unitPerPixel * _bottomGap;

    if (_colorbarWidget) {
        float cbWidth = unitPerPixel * _colorbarHeight;

        if (!_opacityMappingEnabled) { bGap *= 0.5; }

        _colorbarWidget->setGeometry(_minX, _maxX, -(bGap + cbWidth), -bGap);
    }

    float ogap = unitPerPixel * _opacityGap;

    map<int, OpacityWidget *>::iterator iter;

    for (iter = _opacityWidgets.begin(); iter != _opacityWidgets.end(); iter++) {
        OpacityWidget *widget = (*iter).second;

        if (_colorMappingEnabled) {
            widget->setGeometry(_minX, _maxX, 0.0 - ogap, 1.0 + ogap);
        } else {
            widget->setGeometry(_minX, _maxX, 0.0 - ogap - bGap, 1.0 + ogap);
        }
    }
}

//----------------------------------------------------------------------------
// Handle mouse press events
//----------------------------------------------------------------------------
void MappingFrame::mousePressEvent(QMouseEvent *event)
{
    _paramsMgr->BeginSaveStateGroup("MappingFrame mousePressEvent");
    select(event->x(), event->y(), event->modifiers());

    _lastx = xViewToWorld(event->x());
    _lasty = yViewToWorld(height() - event->y());

    _clickedPos = event->pos();
    _minValueStart = _minValue;
    _maxValueStart = _maxValue;

    _button = event->buttons();

    if (_editMode && (_button == Qt::LeftButton || _button == Qt::MidButton)) {
        if (_lastSelected) {
            if (_lastSelected != _domainSlider) {
                if (_lastSelected == _colorbarWidget) {
                    emit startChange("Colormap edit");
                } else if (_lastSelected == _isoSlider) {
                    emit startChange("Iso slider move");
                } else if (dynamic_cast<IsoSlider *>(_lastSelected))    // check if an isolineSlider was picked...
                {
                    emit startChange("Isoline slider move");
                } else {
                    emit startChange("Opacity map edit");
                }
            } else
                emit startChange("Domain slider move");
        }

    } else if (!_editMode && (_button == Qt::LeftButton)) {
        emit startChange("Mapping window zoom/pan");
    }

    updateGL();
}

//----------------------------------------------------------------------------
// Handle mouse release events
//----------------------------------------------------------------------------
void MappingFrame::mouseReleaseEvent(QMouseEvent *event)
{
    _button = event->button();

    if (_editMode && (_button == Qt::LeftButton || _button == Qt::MidButton)) {
        if (_lastSelected == _domainSlider) {
            setDomain();
        } else if (_lastSelected == _isoSlider) {
            setIsoSlider();
        } else if (dynamic_cast<IsoSlider *>(_lastSelected) && _lastSelectedIndex >= 0)    // check if an isolineSlider was picked...
        {
            setIsolineSlider(_lastSelectedIndex);
        } else if (_lastSelected) {
            emit endChange();
        }
    } else if (!_editMode && _button == Qt::LeftButton) {
        setMinEditBound(_minValue);
        setMaxEditBound(_maxValue);

        _domainSlider->setDomain(xDataToWorld(getMinDomainBound()), xDataToWorld(getMaxDomainBound()));

        updateGL();

        emit endChange();
        emit updateParams();
    }

    _paramsMgr->EndSaveStateGroup();
}

//----------------------------------------------------------------------------
// Handle mouse double-click events
//----------------------------------------------------------------------------
void MappingFrame::mouseDoubleClickEvent(QMouseEvent * /* event*/) { editControlPoint(); }

//----------------------------------------------------------------------------
// Handle mouse movement events
//----------------------------------------------------------------------------
void MappingFrame::mouseMoveEvent(QMouseEvent *event)
{
    if (event->buttons() == Qt::NoButton) {
        bool isIso = (_isoSliderEnabled || _isolineSlidersEnabled);
        QToolTip::showText(event->globalPos(), tipText(event->pos(), isIso));
        return;
    }
    set<GLWidget *>::iterator iter;

    if (_editMode && _selectedWidgets.size()) {
        float x = xViewToWorld(event->x());
        float y = yViewToWorld(height() - event->y());

        float dx = x - _lastx;
        float dy = y - _lasty;

        _lastx = x;
        _lasty = y;

        if (_button == Qt::LeftButton && _editMode) {
            for (iter = _selectedWidgets.begin(); iter != _selectedWidgets.end(); iter++) { (*iter)->drag(dx, dy); }
        }
        if (_button == Qt::MidButton) {
            for (iter = _selectedWidgets.begin(); iter != _selectedWidgets.end(); iter++) { (*iter)->move(dx, dy); }
        }

        parentWidget()->repaint();
    } else if (_button == Qt::LeftButton && !_editMode) {
        float zoomRatio = pow(2.f, (float)(event->y() - _clickedPos.y()) / height());

        // Determine the horizontal pan as a fraction of edit window width:
        float horizFraction = (float)(event->x() - _clickedPos.x()) / (float)(width());

        // The zoom starts at the original drag start; i.e. that point won't move
        float startXMapped = ((float)_clickedPos.x() / (float)(width())) * (_maxValueStart - _minValueStart) + _minValueStart;

        float minv = startXMapped - (startXMapped - _minValueStart) * zoomRatio;
        float maxv = startXMapped + (_maxValueStart - startXMapped) * zoomRatio;

        _minValue = minv - horizFraction * (maxv - minv);
        _maxValue = maxv - horizFraction * (maxv - minv);
        if (_colorbarWidget) _colorbarWidget->setDirty();
    }

    updateGL();
}

//----------------------------------------------------------------------------
// Handle context menu events
//----------------------------------------------------------------------------
void MappingFrame::contextMenuEvent(QContextMenuEvent * /*event*/)
{
    if (_mapper == NULL) { return; }

    OpacityWidget *opacWidget = dynamic_cast<OpacityWidget *>(_lastSelected);

    _contextPoint = QCursor::pos();

    _contextMenu->clear();

    //
    // Opacity widget context
    //
    if (opacWidget) {
        if (opacWidget->controlPointSelected()) {
            _contextMenu->addAction(_editControlPointAction);
            _contextMenu->addAction(_deleteControlPointAction);
            _contextMenu->addSeparator();
        }
        _widgetEnabledSubMenu->actions()[ENABLED]->setEnabled(opacWidget->enabled());
        _widgetEnabledSubMenu->actions()[DISABLED]->setEnabled(!opacWidget->enabled());

        QAction *ac = _contextMenu->addMenu(_widgetEnabledSubMenu);
        ac->setText("Opacity Contribution");
        _contextMenu->addAction(_deleteOpacityWidgetAction);

        _contextMenu->addSeparator();

        if (_colorbarWidget) { _contextMenu->addAction(_addColorControlPointAction); }
    }

    //
    // Colorbar context
    else if (_colorbarWidget && _lastSelected == _colorbarWidget) {
        if (_colorbarWidget->controlPointSelected()) {
            _contextMenu->addAction(_editControlPointAction);
            _contextMenu->addAction(_deleteControlPointAction);
        } else {
            _contextMenu->addAction(_addColorControlPointAction);
        }
    }

    //
    // General context
    //
    else {
        if (_opacityMappingEnabled) {
            QAction *act = _contextMenu->addMenu(_addOpacityWidgetSubMenu);
            act->setText("New Opacity Widget");
        }

        _contextMenu->addSeparator();

        if (_colorMappingEnabled) { _contextMenu->addAction(_addColorControlPointAction); }
    }

    //
    // Determine if the context point is within the bounds of a ControlPoint
    // widget.
    //
    QPoint pos = mapFromGlobal(_contextPoint);
    float  x = xWorldToData(xViewToWorld(pos.x()));

    map<int, OpacityWidget *>::iterator iter;

    for (iter = _opacityWidgets.begin(); iter != _opacityWidgets.end(); iter++) {
        OpacityMap *omap = (*iter).second->opacityMap();

        if (omap->GetType() == OpacityMap::CONTROL_POINT && x >= omap->minValue() && x <= omap->maxValue()) {
            _contextMenu->addAction(_addOpacityControlPointAction);
            break;
        }
    }

    _contextMenu->addSeparator();
    QAction *menAct = _contextMenu->addMenu(_histogramScalingSubMenu);
    menAct->setText("Histogram Scaling");

    if (_mapper->getNumOpacityMaps() > 1) {
        QAction *compAct = _contextMenu->addMenu(_compTypeSubMenu);
        compAct->setText("Opacity Composition");
    }

    _contextMenu->exec(_contextPoint);
}

//----------------------------------------------------------------------------
// Transform the x position in the data (model) space into the opengl world
// space
//----------------------------------------------------------------------------
float MappingFrame::xDataToWorld(float x)
{
    float minVal = _minValue;
    float maxVal = _maxValue;

    if (maxVal == minVal) return (0.0);
    return (x - minVal) / (maxVal - minVal);
}

//----------------------------------------------------------------------------
// Transform the x position in the opengl world space into the data (model)
// space
//----------------------------------------------------------------------------
float MappingFrame::xWorldToData(float x)
{
    float minVal = _minValue;
    float maxVal = _maxValue;

    return minVal + (x * (maxVal - minVal));
}

//----------------------------------------------------------------------------
// Transform the x position in view space to the x position in world space
//----------------------------------------------------------------------------
float MappingFrame::xViewToWorld(float x)
{
    if (_maxX <= _minX) return 0.f;
    return _minX + ((x / (float)width()) * (_maxX - _minX));
}

//----------------------------------------------------------------------------
// Transform the x position in world space to the x position in view space
//----------------------------------------------------------------------------
float MappingFrame::xWorldToView(float x)
{
    if (_maxX <= _minX) return 0.f;
    return width() * (x - _minX) / (_maxX - _minX);
}

//----------------------------------------------------------------------------
// Transform the y position in the data (model) space into the opengl world
// space
//----------------------------------------------------------------------------
float MappingFrame::yDataToWorld(float y) { return y; }

//----------------------------------------------------------------------------
// Transform the y position in the opengl world space into the data (model)
// space
//----------------------------------------------------------------------------
float MappingFrame::yWorldToData(float y)
{
    if (y < 0.0) return 0.0;
    if (y > 1.0) return 1.0;

    return y;
}

//----------------------------------------------------------------------------
// Transform the y position in view space to the y position in world space
//----------------------------------------------------------------------------
float MappingFrame::yViewToWorld(float y)
{
    assert(height() != 0);
    return _minY + ((y / (float)height()) * (_maxY - _minY));
}

//----------------------------------------------------------------------------
// Transform the y position in world space to the y position in view space
//----------------------------------------------------------------------------
float MappingFrame::yWorldToView(float y)
{
    if (_maxY <= _minY) return 0.f;
    return height() * (y - _minY) / (_maxY - _minY);
}

//----------------------------------------------------------------------------
// Return the minimum edit bound
//----------------------------------------------------------------------------
float MappingFrame::getMinEditBound()
{
    if (!_mapper) return (0.0);

    return _mapper->getMinMapValue();
}

//----------------------------------------------------------------------------
// Return the maximum edit bound
//----------------------------------------------------------------------------
float MappingFrame::getMaxEditBound()
{
    if (!_mapper) return (1.0);

    return _mapper->getMaxMapValue();
}

//----------------------------------------------------------------------------
// Set the minimum edit bound
//----------------------------------------------------------------------------
void MappingFrame::setMinEditBound(float val)
{
    if (!_mapper) return;

    _mapper->setMinMapValue(val);
}

//----------------------------------------------------------------------------
// Set the maximum edit bound
//----------------------------------------------------------------------------
void MappingFrame::setMaxEditBound(float val)
{
    if (!_mapper) return;

    _mapper->setMaxMapValue(val);
}

//----------------------------------------------------------------------------
// Return the minimum domain bound
//----------------------------------------------------------------------------
float MappingFrame::getMinDomainBound()
{
    if (!_mapper) return (0.0);

    return _mapper->getMinMapValue();
}

//----------------------------------------------------------------------------
// Return the maximum domain bound
//----------------------------------------------------------------------------
float MappingFrame::getMaxDomainBound()
{
    if (!_mapper) return (1.0);

    return _mapper->getMaxMapValue();
}

//----------------------------------------------------------------------------
// Return the opacity value at the given position
//----------------------------------------------------------------------------
float MappingFrame::getOpacityData(float value)
{
    if (_mapper) { return _mapper->getOpacityValueData(value); }

    return 0.0;
}

//----------------------------------------------------------------------------
// Return the histogram
//----------------------------------------------------------------------------
Histo *MappingFrame::getHistogram()
{
    string varname = _rParams->GetColorMapVariableName();
    if (varname == "" | varname == "Constant") { varname = _rParams->GetVariableName(); }
    //	string varname = _rParams->GetVariableName();

    MapperFunction *mapFunc = _rParams->GetMapperFunc(varname);
    assert(mapFunc);

    if (_histogram) delete _histogram;

    _histogram = new Histo(256, mapFunc->getMinMapValue(), mapFunc->getMaxMapValue());

    RefreshHistogram();
    return _histogram;
}

//----------------------------------------------------------------------------
// Add a new opacity widget
//----------------------------------------------------------------------------
void MappingFrame::addOpacityWidget(QAction *act)
{
    if (_mapper) {
        emit startChange("Opacity widget creation");

        OpacityMap::Type t = (OpacityMap::Type)(act->data().toInt());
        OpacityWidget *  widget = createOpacityWidget(_mapper->createOpacityMap(t));

        connect((QObject *)widget, SIGNAL(startChange(QString)), this, SIGNAL(startChange(QString)));
        connect((QObject *)widget, SIGNAL(endChange()), this, SIGNAL(endChange()));

        connect((QObject *)widget, SIGNAL(mapChanged()), this, SLOT(updateMap()));

        emit endChange();
    }
}

//----------------------------------------------------------------------------
// Add a new color control point
//----------------------------------------------------------------------------
void MappingFrame::addColorControlPoint()
{
    QPoint  pos = mapFromGlobal(_contextPoint);
    GLfloat wx = pos.x();

    float x = xWorldToData(xViewToWorld(wx));

    if (_mapper) {
        ColorMap *colormap = _mapper->GetColorMap();

        if (colormap && (x >= colormap->minValue() && x <= colormap->maxValue())) {
            emit startChange("Add color control point");

            colormap->addControlPointAt(x);

            emit endChange();

            updateGL();
        }
    }
}

//----------------------------------------------------------------------------
//
//----------------------------------------------------------------------------
void MappingFrame::addOpacityControlPoint()
{
    OpacityWidget *opacWidget = dynamic_cast<OpacityWidget *>(_lastSelected);
    QPoint         pos = mapFromGlobal(_contextPoint);

    float x = xWorldToData(xViewToWorld(pos.x()));
    float y = yWorldToData(yViewToWorld(height() - pos.y()));

    emit startChange("Opacity control point addition");

    if (opacWidget) {
        opacWidget->opacityMap()->addControlPoint(x, y);
    } else {
        map<int, OpacityWidget *>::iterator iter;

        for (iter = _opacityWidgets.begin(); iter != _opacityWidgets.end(); iter++) {
            OpacityMap *omap = (*iter).second->opacityMap();

            if (omap->GetType() == OpacityMap::CONTROL_POINT && x >= omap->minValue() && x <= omap->maxValue()) {
                omap->addControlPoint(x, y);
                break;
            }
        }
    }

    emit endChange();

    updateGL();
}

//----------------------------------------------------------------------------
// Delete selected control points in either the opacity widget or colorbar
//----------------------------------------------------------------------------
void MappingFrame::deleteControlPoint()
{
    makeCurrent();

    OpacityWidget *opacWidget = dynamic_cast<OpacityWidget *>(_lastSelected);

    //
    // Opacity widget
    //
    if (opacWidget) {
        startChange("Opacity control point deletion");

        opacWidget->deleteSelectedControlPoint();

        emit endChange();
    }

    //
    // Colorbar widget
    //
    else if (_lastSelected == _colorbarWidget) {
        startChange("Color control point deletion");

        _colorbarWidget->deleteSelectedControlPoint();

        emit endChange();
    }

    updateGL();
}

//----------------------------------------------------------------------------
// Edit the selected control point
//----------------------------------------------------------------------------
void MappingFrame::editControlPoint()
{
    OpacityWidget *opacWidget = dynamic_cast<OpacityWidget *>(_lastSelected);

    //
    // Opacity widget
    //
    if (opacWidget && opacWidget->controlPointSelected()) {
        ControlPointEditor editor(this, opacWidget->opacityMap(), opacWidget->selectedControlPoint());
        emit               startChange("Opacity Control Point Edit");
        editor.exec();
        emit endChange();
        updateMap();
        updateGL();
    }

    //
    // Colorbar
    //
    else if (_colorbarWidget && _lastSelected == _colorbarWidget && _colorbarWidget->controlPointSelected()) {
        ControlPointEditor editor(this, _colorbarWidget->colormap(), _colorbarWidget->selectedControlPoint());

        emit startChange("Color Control Point Edit");
        editor.exec();
        emit endChange();

        _colorbarWidget->setDirty();

        updateMap();
        updateGL();
    }
}

//----------------------------------------------------------------------------
//
//----------------------------------------------------------------------------
OpacityWidget *MappingFrame::createOpacityWidget(OpacityMap *omap)
{
    OpacityWidget *widget = new OpacityWidget(this, omap);

    _opacityWidgets[widget->id()] = widget;

    float unitPerPixel = 1.0 / (float)(height() - totalFixedHeight());
    float gap = 5.0 * unitPerPixel;

    widget->setGeometry(_minX, _maxX, 0.0 - gap, 1.0 + gap);

    return widget;
}

//----------------------------------------------------------------------------
// Delete the selected opacity widget
//----------------------------------------------------------------------------
void MappingFrame::deleteOpacityWidget()
{
    makeCurrent();

    OpacityWidget *opacWidget = dynamic_cast<OpacityWidget *>(_lastSelected);

    if (opacWidget) {
        _selectedWidgets.erase(_lastSelected);
        _lastSelected = NULL;

        emit startChange("Opacity widget deletion");

        _opacityWidgets.erase(opacWidget->id());

        _mapper->DeleteOpacityMap(opacWidget->opacityMap());

        delete _lastSelected;
        _lastSelected = NULL;

        emit endChange();
    }
}

//----------------------------------------------------------------------------
// Handle domain widget interactions.
//----------------------------------------------------------------------------
void MappingFrame::setDomain()
{
    float min = xWorldToData(_domainSlider->minValue());
    float max = xWorldToData(_domainSlider->maxValue());

    if (_mapper) {
        if (_opacityMappingEnabled || _colorMappingEnabled) {
            emit startChange("Mapping window boundary change");

            _mapper->setMinMaxMapValue(min, max);

            emit endChange();
        }

        updateGL();
    } else {
        _domainSlider->setDomain(xDataToWorld(_minValue), xDataToWorld(_maxValue));
    }
}

//----------------------------------------------------------------------------
// Deal with iso slider movement
//----------------------------------------------------------------------------
void MappingFrame::setIsoSlider()
{
    if (!_mapper) return;
    /* Only used by isovalues
  float min = xWorldToData(_isoSlider->minValue());
  float max = xWorldToData(_isoSlider->maxValue());

  emit startChange("Slide Isovalue slider");
  RenderParams *params = _mapper->GetActiveParams();
  ParamsIso* iParams = (ParamsIso*)params;
  iParams->SetIsoValue((0.5*(max+min)));
  */
    emit endChange();

    updateGL();
}
//----------------------------------------------------------------------------
// Deal with isoline slider movement
//----------------------------------------------------------------------------
void MappingFrame::setIsolineSlider(int index)
{
#ifdef DEAD
    if (!_mapper) return;
    IsoSlider *iSlider = _isolineSliders[index];
    float      min = xWorldToData(iSlider->minValue());
    float      max = xWorldToData(iSlider->maxValue());

    emit           startChange("Slide Isoline value slider");
    IsolineParams *iParams = (IsolineParams *)GetActiveParams();
    vector<double> isovals = iParams->GetIsovalues();
    isovals[index] = (0.5 * (max + min));
    iParams->SetIsovalues(isovals);

    emit endChange();

    updateGL();
#endif
}

void MappingFrame::setIsolineSliders(const vector<double> &sliderVals)
{
    // delete unused sliders
    if (sliderVals.size() < _isolineSliders.size()) {
        for (int i = sliderVals.size(); i < _isolineSliders.size(); i++) { delete _isolineSliders[i]; }
        _isolineSliders.resize(sliderVals.size());
    } else if (sliderVals.size() > _isolineSliders.size()) {
        // create new ones:
        for (int i = _isolineSliders.size(); i < sliderVals.size(); i++) _isolineSliders.push_back(new IsoSlider(this));
    }
    // set the isovalues
    for (int i = 0; i < _isolineSliders.size(); i++) { _isolineSliders[i]->setIsoValue(xDataToWorld(sliderVals[i])); }
}

void MappingFrame::updateHisto()
{
    fitToView();
    updateMap();
}

void MappingFrame::setNavigateMode(bool mode)
{
    setEditMode(!mode);
    _editButton->setChecked(!mode);
}<|MERGE_RESOLUTION|>--- conflicted
+++ resolved
@@ -278,14 +278,9 @@
     _paramsMgr = paramsMgr;
 
     string varname = _rParams->GetColorMapVariableName();
-<<<<<<< HEAD
     if (varname == "" || varname == "Constant") { varname = _rParams->GetVariableName(); }
-    if (varname.empty() || varname == "Constant") return;
-=======
-    if (varname == "") { varname = _rParams->GetVariableName(); }
 
     if (varname.empty()) return;
->>>>>>> 78bf27e6
 
     MapperFunction *mapper;
     mapper = _rParams->GetMapperFunc(varname);
