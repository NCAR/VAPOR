//--MappingFrame.cpp -------------------------------------------------------
//
// Copyright (C) 2006 Kenny Gruchalla.  All rights reserved.
//
// A QLGWidget that provides 1D transfer function interface. This frame can
// be used to map color and/or opacity to data values.
// 
// Note: The interface can map either opacity, color, or both opacity and 
// color. The enabledness of these mappings needs to be set BEFORE 
// initializeGL is called. Since QtDesigner does not provide a way to pass
// in constructor arguments, these are being set as properties in designer.
// If designer is not being used call setOpacityMapping and setColorMapping
// immediately after construction. 
//
//----------------------------------------------------------------------------

#include <vapor/glutil.h>	// Must be included first!!!
#include <iostream>
#include <cassert>
#include <cmath>
#include <qcursor.h>
#include <QMenu>
#include <qaction.h>
#include <qcursor.h>
#include <qlabel.h>
#include <QContextMenuEvent>
#include <QMouseEvent>
#include <QToolTip>

#include <vapor/ControlExecutive.h>
#include <vapor/DataMgrUtils.h>
#include <vapor/MapperFunction.h>
#include <vapor/OpacityMap.h>
#include <vapor/ContourParams.h>
#include <vapor/IsoSurfaceParams.h>
#include "OpacityWidget.h"
#include "DomainWidget.h"
#include "GLColorbarWidget.h"
#include "ControlPointEditor.h"
#include "ErrorReporter.h"
#include "Histo.h"
#include "MappingFrame.h"

#ifndef MAX
#define MAX(a,b)        ((a) > (b) ? (a) : (b))
#endif

#ifndef MIN
#define MIN(a,b)        ((a) < (b) ? (a) : (b))
#endif

using namespace VAPoR;
using namespace std;

namespace {


void oglPushState() {
	glPushAttrib(GL_ALL_ATTRIB_BITS);

	glMatrixMode(GL_TEXTURE);
	glPushMatrix();

	glMatrixMode(GL_PROJECTION);
	glPushMatrix();

	glMatrixMode(GL_MODELVIEW);
	glPushMatrix();
}

void oglPopState() {
  glPopAttrib();

  glMatrixMode(GL_PROJECTION);
  glPopMatrix();

  glMatrixMode(GL_TEXTURE);
  glPopMatrix();

  glMatrixMode(GL_MODELVIEW);
  glPopMatrix();
}

};

//----------------------------------------------------------------------------
// Constructor
//----------------------------------------------------------------------------
MappingFrame::MappingFrame(QWidget* parent)
  : QGLWidget(parent),
    _NUM_BINS(256),
    _mapper(NULL),
    _histogram(NULL),
    _opacityMappingEnabled(false),
    _colorMappingEnabled(false),
	_isoSliderEnabled(false),
	_isolineSlidersEnabled(false),
	_lastSelectedIndex(-1),
	navigateButton(NULL),
	_editButton(NULL),
    _variableName(""),
    _domainSlider(new DomainWidget(this)),
	_contourRangeSlider(new ContourRangeSlider(this)),
	_isoSlider(new IsoSlider(this)),
    _colorbarWidget(new GLColorbarWidget(this, NULL)),
    _lastSelected(NULL),
    _texid(0),
    _texture(NULL),
    _updateTexture(true),
    _histogramScale(LINEAR),
    _contextMenu(NULL),
    _addOpacityWidgetSubMenu(NULL),
    _histogramScalingSubMenu(NULL),
    _compTypeSubMenu(NULL),
    _widgetEnabledSubMenu(NULL),
    _deleteOpacityWidgetAction(NULL),
    _addColorControlPointAction(NULL),
    _addOpacityControlPointAction(NULL),
    _deleteControlPointAction(NULL),
    _lastx(0),
    _lasty(0),
    _editMode(true),
    _clickedPos(0,0),
    _minValueStart(0.0),
    _maxValueStart(1.0),
	_isoVal(0.0),
    _button(Qt::LeftButton),
    _minX(-0.035),
    _maxX(1.035),
    _minY(-0.35),
    _maxY(1.3),
    _minValue(0.0),
    _maxValue(1.0),
    _colorbarHeight(16),
    _domainBarHeight(16),
    _domainLabelHeight(10),
    _domainHeight(_domainBarHeight + _domainLabelHeight + 3),
    _axisRegionHeight(20),
    _opacityGap(4),
    _bottomGap(10),
	_dataMgr(NULL),
	_rParams(NULL),
	_mousePressFlag(false),
	_initialized(false)
{
    cout << "MappingFrame::MappingFrame()" << endl;
  initWidgets();
  initConnections();
  setMouseTracking(true);
}

//----------------------------------------------------------------------------
// Destructor
//----------------------------------------------------------------------------
MappingFrame::~MappingFrame()
{
    cout << "MappingFrame::~MappingFrame()" << endl;
	for (int i = 0; i<_isolineSliders.size(); i++) delete _isolineSliders[i];
  makeCurrent();

  //
  // Clean up GLWidgets
  //
  deleteOpacityWidgets();

  delete _domainSlider;
  _domainSlider = NULL;

  delete _contourRangeSlider;
  _contourRangeSlider = NULL;

  delete _colorbarWidget;
  _colorbarWidget = NULL;

  //
  // Clean up texture information
  //
  if (_texture)
  {
    glDeleteTextures(1, &_texid);

    delete [] _texture;
    _texture = NULL;
  }
  for (int i = 0; i<_axisTexts.size(); i++){
	  delete _axisTextPos[i];
  }
  _axisTexts.clear();
  _axisTextPos.clear();
}

bool MappingFrame::skipRefreshHistogram() const {
	bool skip = true;
	if (_histogram==NULL) return false;

	size_t ts = _rParams->GetCurrentTimestep();	
	if (ts != _histogram->getTimestepOfUpdate()) {
		skip = false;
	}

	//string varName = _rParams->GetColorMapVariableName();
	if (_variableName != _histogram->getVarnameOfUpdate()) {
		skip = false;
	}
	return skip;
}

string MappingFrame::getActiveRendererName() const {
    GUIStateParams *p = 
	(GUIStateParams*)_paramsMgr->GetParams(GUIStateParams::GetClassType());
	string activeViz = p->GetActiveVizName();
	string activeRenderClass, activeRenderInst;
	p->GetActiveRenderer(
		activeViz, activeRenderClass, activeRenderInst
	);
	return activeRenderInst;
}

void MappingFrame::RefreshHistogram() 
{
    string rendererName = getActiveRendererName();
    _histogram = _histogramMap[rendererName];

    MapperFunction* mf = _rParams->GetMapperFunc(_variableName);

    float minRange = mf->getMinMapValue();
    float maxRange = mf->getMaxMapValue();
    size_t ts = _rParams->GetCurrentTimestep(); 

    if (_histogram) 
        delete _histogram;

    _histogram = new Histo(256, minRange, maxRange, _variableName, ts);

    populateHistogram();
    
    _histogramMap[rendererName] = _histogram;
}

void MappingFrame::populateHistogram() {
	//string var = _rParams->GetColorMapVariableName();
	size_t ts = _rParams->GetCurrentTimestep();	
	int refLevel = _rParams->GetRefinementLevel();
	int lod = _rParams->GetCompressionLevel();

	vector<double> minExts, maxExts;
	_rParams->GetBox()->GetExtents(minExts, maxExts);

	Grid* grid;

	int rc = DataMgrUtils::GetGrids(
		_dataMgr, ts, _variableName, minExts, maxExts, true,
		&refLevel, &lod, &grid
	);
	if (rc < 0) {
		MSG_ERR("Couldn't get data for Histogram");
		return;
	}

	float v;
	Grid::Iterator itr;
	Grid::Iterator enditr = grid->end();
	for (itr = grid->begin(minExts, maxExts); itr!=enditr; ++itr){
		v = *itr;
		if (v==grid->GetMissingValue()) continue;
		_histogram->addToBin(v);
	}
	delete grid;
}

//----------------------------------------------------------------------------
// Set the underlying mapper function that this frame represents
//----------------------------------------------------------------------------
void MappingFrame::updateMapperFunction(MapperFunction *mapper)
{
  assert(mapper);
  deleteOpacityWidgets();
 
  _mapper = mapper;
  
  if (_opacityMappingEnabled)
  {
    //
    // Create a new opacity widget for each opacity map in the mapper function
    //
    for(int i=0; i<_mapper->getNumOpacityMaps(); i++)
    {
		
      OpacityWidget *widget = createOpacityWidget(_mapper->GetOpacityMap(i));
#ifdef	VAPOR3_0_0_ALPHA
      _mapper->GetOpacityMap(i)->setMapper(_mapper);
#endif

      connect((QObject*)widget, SIGNAL(startChange(QString)),
              this, SIGNAL(startChange(QString)));

      connect((QObject*)widget, SIGNAL(endChange()),
              this, SIGNAL(endChange()));

      connect((QObject*)widget, SIGNAL(mapChanged()),
              this, SLOT(updateMap()));
    }

    MapperFunction::CompositionType type = _mapper->getOpacityComposition();
	
	_compTypeSubMenu->actions()[MapperFunction::ADDITION]->setChecked(type==MapperFunction::ADDITION);
	_compTypeSubMenu->actions()[MapperFunction::MULTIPLICATION]->setChecked(type==MapperFunction::MULTIPLICATION);
   
  }

  if (_colorMappingEnabled)
  {
	  _colorbarWidget->setColormap(_mapper->GetColorMap());
  }
  
}


//----------------------------------------------------------------------------
// Opacity mapping property. This property controls the enabledness of the
// opacity mapping capabilities (default = true). 
//
// Note: This function should be called before initializeGL() is called. 
// Ideally, it would be a flag passed in the construction, but that would 
// preclude using it as custom widget in designer. Therefore, set this property
// in designer.
//----------------------------------------------------------------------------
void MappingFrame::setOpacityMapping(bool flag)
{
  if (flag == _opacityMappingEnabled)
  {
    return;
  }

  _opacityMappingEnabled = flag;

  if (!_opacityMappingEnabled)
  {
    deleteOpacityWidgets();
  }
  else
  {
    // Error condition. Can't enable opacity mapping after it has been
    // disabled. 
    //assert(0);
  }
}

//----------------------------------------------------------------------------
// Opacity mapping property. This property controls the enabledness of the
// opacity mapping capabilities (default = true). 
//
// Note: This function should be called before initializeGL() is called. 
// Ideally, it would be a flag passed in the construction, but that would 
// preclude using it as custom widget in designer. Therefore, set this property
// in designer. 
//----------------------------------------------------------------------------
void MappingFrame::setColorMapping(bool flag)
{
  if (flag == _colorMappingEnabled)
  {
    return;
  }

  _colorMappingEnabled = flag;

  if (!_colorMappingEnabled)
  {
    delete _colorbarWidget;
    _colorbarWidget = NULL;
  }
  else
  {
    // Error condition. Can't enable opacity mapping after it has been
    // disabled. 
    //assert(0);
  }    
}

//----------------------------------------------------------------------------
// Synchronize the frame with the underlying params
//----------------------------------------------------------------------------
//void MappingFrame::updateTab()
void MappingFrame::Update(DataMgr *dataMgr,
						ParamsMgr *paramsMgr,
						RenderParams *rParams)
{
	assert(dataMgr);
	assert(paramsMgr);
	assert(rParams);
	
	_dataMgr = dataMgr;
	_rParams = rParams;
	_paramsMgr = paramsMgr;

	//string varname;

	string variableName;
    if (_colorMappingEnabled)
	    variableName = _rParams->GetColorMapVariableName();
    else
        variableName = _rParams->GetVariableName();

	if (variableName.empty()) return;

	MapperFunction *mapper;
	mapper = _rParams->GetMapperFunc(_variableName);
	assert(mapper);

	updateMapperFunction(mapper);

	deselectWidgets();

	// We always refresh the histogram if either
	// 1) We are uninitialized
	// 2) The variable changed
	if ((_initialized == false) ||
		(variableName != _variableName)) {
		_initialized = true;
		_variableName = variableName;
		RefreshHistogram();
	}

	_minValue = getMinEditBound();
	_maxValue = getMaxEditBound();

	if (_isoSliderEnabled) {
		//	   _isoVal = ((ParamsIso*)params)->GetIsoValue();
		//	   _isoSlider->setIsoValue(xDataToWorld(_isoVal));
	}
	else if (_isolineSlidersEnabled){
		//Synchronize sliders with isovalues
		vector<double> isovals;
		ContourParams* cp;
		IsoSurfaceParams* ip;

		// This should probably be rethought
		// Maybe we need an IsoParams base class?
		cp = dynamic_cast<ContourParams*>(rParams);
		if (cp == NULL) {
			ip = dynamic_cast<IsoSurfaceParams*>(rParams);
			assert(ip);
		 	isovals = ip->GetIsoValues();
			//std::vector<bool>enabled = ip->GetEnabledIsoValueFlags();
		    //int size = enabled.size();
		    //for (int i=size-1; i>=0; i--) {
		    //    if (!enabled[i])
		    //        isovals.erase(isovals.begin()+i);
		    //}
		}
		else {
			isovals = cp->GetContourValues(_variableName);
		}

		setIsolineSliders(isovals);
		
		int size = isovals.size();
		double start = xDataToWorld(isovals[0]);
		double end = xDataToWorld(isovals[size-1]);
		_contourRangeSlider->setDomain(start, end);
	}

	_domainSlider->setDomain(
		xDataToWorld(getMinDomainBound()), 
		xDataToWorld(getMaxDomainBound())
	);

	_updateTexture = true;
}

//----------------------------------------------------------------------------
// Return a tool tip.  Slightly different for iso Selection
//----------------------------------------------------------------------------
QString MappingFrame::tipText(const QPoint &pos, bool isIso)
{
  QString text;

  if (!isEnabled())
  {
    return "Disabled";
  }

  int histo = histoValue(pos);
      
  float variable = xVariable(pos);
  float yopacity = yVariable(pos);
  float opacity  = getOpacityData(variable);
      
  float hf = 0.0,sf = 0.0,vf = 0.0;
  int hue =0, sat=0, val=0;
  
  if (_mapper  && _colorMappingEnabled)
  {
    _mapper->hsvValue(variable, &hf, &sf, &vf);
 
      
	  hue = (int)(hf*359.99f);
	  sat = (int)(sf*255.99f);
	  val = (int)(vf*255.99f);
  }
  
  text  = _variableName.c_str();
  text += QString(": %1;\n").arg(variable, 0, 'g', 4);
  
  if (_opacityMappingEnabled && !isIso)
  {
    text += QString("Opacity: %1; ").arg(opacity, 0, 'g', 4);
    text += QString("Y-Coord: %1;\n").arg(yopacity, 0, 'g', 4);
  }
  
  if (_colorMappingEnabled)
  {
    text += QString("Color(HSV): %1 %2 %3\n")
      .arg(hue, 3)
      .arg(sat, 3)
      .arg(val, 3);
  }
  
  if (histo >= 0)
  {
    text += QString("Histogram: %1").arg(histo);
  }

  return text;
}

//----------------------------------------------------------------------------
// Return the index value of the histogram at the window position.
//----------------------------------------------------------------------------
int MappingFrame::histoValue(const QPoint &p)
{
  assert(_histogram);
  
  QPoint pos = mapFromParent(p);
 
  float x = xWorldToData(xViewToWorld(pos.x()));
  if (_histogram->getMaxData() <= _histogram->getMinData()) 
    return 0;
  float ind = (x - _histogram->getMinData())
    / (_histogram->getMaxData() - _histogram->getMinData());

  if (ind < 0.f || ind >= 1.f)
  {
    return 0;
  }

  int index = (int)(ind*255.999f);

  return _histogram->getBinSize(index); 
}

//----------------------------------------------------------------------------
// Map the window position to x
//----------------------------------------------------------------------------
float MappingFrame::xVariable(const QPoint &pos)
{
  return xWorldToData(xViewToWorld(pos.x()));
}

//----------------------------------------------------------------------------
// Map the window position to y
//----------------------------------------------------------------------------
float MappingFrame::yVariable(const QPoint &pos)
{
  return yWorldToData(yViewToWorld(height() - pos.y()));
}

//----------------------------------------------------------------------------
// Set the scaling type of the histogram.
//----------------------------------------------------------------------------
void MappingFrame::setHistogramScale(QAction* act)
{
  _histogramScale = act->data().toInt();

  _updateTexture = true;

  _histogramScalingSubMenu->actions()[BOOLEAN]->setChecked(_histogramScale==BOOLEAN);
  _histogramScalingSubMenu->actions()[LINEAR]->setChecked(_histogramScale==LINEAR);
  _histogramScalingSubMenu->actions()[LOG]->setChecked(_histogramScale==LOG);

  updateGL();
}

//----------------------------------------------------------------------------
// Set the composition type of the transfer function
//----------------------------------------------------------------------------
void MappingFrame::setCompositionType(QAction* act)
{
  emit startChange("Opacity composition type changed");
	int type = act->data().toInt();
  _compTypeSubMenu->actions()[MapperFunction::MULTIPLICATION]->setChecked(type==MapperFunction::MULTIPLICATION);
  _compTypeSubMenu->actions()[MapperFunction::ADDITION]->setChecked(type==MapperFunction::ADDITION);
  
  _mapper->setOpacityComposition((MapperFunction::CompositionType)type);

  emit endChange();

  updateGL();
}

//----------------------------------------------------------------------------
// Enable/disable TF widget
//----------------------------------------------------------------------------
void MappingFrame::setWidgetEnabled(QAction* act)
{
  OpacityWidget *opacWidget = dynamic_cast<OpacityWidget*>(_lastSelected);
  int enabled = act->data().toInt();
  if (opacWidget)
  {
    if (enabled)
    {
      emit startChange("Opacity widget enabled");
    }
    else
    {
      emit startChange("Opacity widget disabled");
    }

    _widgetEnabledSubMenu->actions()[ENABLED]->setChecked(enabled==ENABLED);
	_widgetEnabledSubMenu->actions()[DISABLED]->setChecked(enabled==DISABLED);
   
    opacWidget->enable(enabled==ENABLED);

    emit endChange();

    updateGL();
  }
}


//----------------------------------------------------------------------------
// Enable/disable the edit mode. When edit mode is disabled, mouse clicks
// will scale and pan the mapping space. When edit mode is enabled, mouse 
// clicks operate on the GLWidgets. 
//----------------------------------------------------------------------------
void MappingFrame::setEditMode(bool flag)
{
  _editMode = flag;

  if (_editMode)
  {
    setCursor(QCursor(Qt::ArrowCursor));
  }
  else
  {
    setCursor(QCursor(Qt::SizeAllCursor));
  }
  navigateButton->setChecked(!flag);
}
  
//----------------------------------------------------------------------------
// Fit the mapping space to the current domain.
//----------------------------------------------------------------------------
void MappingFrame::fitViewToDataRange()
{
  //Make sure it's current active params:

  emit startChange("Mapping window fit-to-view");
  
  _minValue = getMinDomainBound();
  _maxValue = getMaxDomainBound();
  
  setMinEditBound(_minValue);
  setMaxEditBound(_maxValue);
 
  _domainSlider->setDomain(
		xDataToWorld(_minValue), 
		xDataToWorld(_maxValue)
  );

  if(_colorbarWidget) _colorbarWidget->setDirty();
 
  updateGL();
}

//----------------------------------------------------------------------------
// Force a redraw in the vizualization window.
//----------------------------------------------------------------------------
void MappingFrame::updateMap()
{
  if (_colorbarWidget) {
    _colorbarWidget->setDirty();
  }
  emit mappingChanged();
}

//----------------------------------------------------------------------------
//
//----------------------------------------------------------------------------
void MappingFrame::newHsv(int h, int s, int v)
{
  if (_colorbarWidget)
  {
    _colorbarWidget->newHsv(h, s, v);

    emit mappingChanged();

    updateGL();
  }
}

//----------------------------------------------------------------------------
// Returns true if the selected color control points and opacity control 
// points can be bound. False otherwise. 
//
// Control points can be bound iff exactly one color control and exactly one 
// opacity control point are selected.
//----------------------------------------------------------------------------
bool MappingFrame::canBind()
{
  if (_selectedWidgets.size() == 2 && 
      _selectedWidgets.find(_colorbarWidget) != _selectedWidgets.end() &&
      _colorbarWidget->selectedPoints().size() == 1)
  {
    set<GLWidget*>::iterator iter;

    for (iter = _selectedWidgets.begin(); iter!=_selectedWidgets.end(); iter++)
    {
      OpacityWidget *owidget = dynamic_cast<OpacityWidget*>(*iter);

      if (owidget)
      {
        return (owidget->selectedPoints().size() == 1);
      }
    }
  }

  return false;
}

//----------------------------------------------------------------------------
// Set the selected color control point to the value of the selected opacity
// control point. 
//----------------------------------------------------------------------------
void MappingFrame::bindColorToOpacity()
{
  map<int, OpacityWidget*>::iterator iter;

  for (iter = _opacityWidgets.begin(); iter != _opacityWidgets.end(); iter++)
  {
    OpacityWidget *owidget = (*iter).second;

    if (owidget->selected())
    {
      int oIndex = owidget->selectedControlPoint();
      OpacityMap *omap = owidget->opacityMap();

      int cIndex = _colorbarWidget->selectedControlPoint();
      ColorMap   *cmap = _colorbarWidget->colormap();
      
      cmap->controlPointValue(cIndex, omap->controlPointValue(oIndex));

      updateGL();

      return;
    }
  }  
}

//----------------------------------------------------------------------------
// Set the selected opacity control point to the data value of the selected
// color control point. 
//----------------------------------------------------------------------------
void MappingFrame::bindOpacityToColor()
{
  map<int, OpacityWidget*>::iterator iter;

  for (iter = _opacityWidgets.begin(); iter != _opacityWidgets.end(); iter++)
  {
    OpacityWidget *owidget = (*iter).second;

    if (owidget->selected())
    {
      int oIndex = owidget->selectedControlPoint();
      OpacityMap *omap = owidget->opacityMap();

      int cIndex = _colorbarWidget->selectedControlPoint();
      ColorMap   *cmap = _colorbarWidget->colormap();
      
      omap->controlPointValue(oIndex, cmap->controlPointValue(cIndex));

      updateGL();

      return;
    }
  }  
}

//----------------------------------------------------------------------------
// Initialize the frame's contents
//----------------------------------------------------------------------------
void MappingFrame::initWidgets()
{
  //
  // Create the 2D histogram texture
  //
  _texture = new unsigned char[_NUM_BINS*_NUM_BINS];

  //
  // Create the context sensitive menu
  //
  _contextMenu = new QMenu(this);

  _addOpacityWidgetSubMenu = new QMenu(_contextMenu);
  QAction* act = _addOpacityWidgetSubMenu->addAction("Control Points");    
  act->setData(OpacityMap::CONTROL_POINT);
  act = _addOpacityWidgetSubMenu->addAction("Gaussian");
  act->setData(OpacityMap::GAUSSIAN);
  act = _addOpacityWidgetSubMenu->addAction("Inverted Gaussian");
  act->setData(OpacityMap::INVERTED_GAUSSIAN);
                                       

  _histogramScalingSubMenu = new QMenu(_contextMenu);
  
  QAction* histact = _histogramScalingSubMenu->addAction("Boolean");
  histact->setData(BOOLEAN);
  histact->setCheckable(true);
  histact->setChecked(false);

  histact = _histogramScalingSubMenu->addAction("Linear");
  histact->setData(LINEAR);
  histact->setCheckable(true);
  histact->setChecked(true);
 
  histact = _histogramScalingSubMenu->addAction("Log");
  histact->setData(LOG);
  histact->setCheckable(true);
  histact->setChecked(false);

  _compTypeSubMenu = new QMenu(_contextMenu);
  
  QAction* addact = _compTypeSubMenu->addAction("Addition");
  addact->setCheckable(true);
  addact->setChecked(true);
  addact->setData(MapperFunction::ADDITION);

  QAction* multact = _compTypeSubMenu->addAction("Multiplication");
  multact->setCheckable(true);
  multact->setChecked(false);
  multact->setData(MapperFunction::MULTIPLICATION);
                              
 

  _widgetEnabledSubMenu = new QMenu(_contextMenu);

  QAction* widEnabled = _widgetEnabledSubMenu->addAction("Enabled");
  widEnabled->setCheckable(true);
  widEnabled->setChecked(true);

  QAction* widDisabled = _widgetEnabledSubMenu->addAction("Disabled");
  widDisabled->setCheckable(true);
  widDisabled->setChecked(false);
 

  _deleteOpacityWidgetAction = new QAction(this);
  _deleteOpacityWidgetAction->setText("Delete Opacity Widget");

  _addColorControlPointAction = new QAction(this);
  _addColorControlPointAction->setText("New Color Control Point");

  _addOpacityControlPointAction = new QAction(this);
  _addOpacityControlPointAction->setText("New Opacity Control Point");

  _editControlPointAction = new QAction(this);
  _editControlPointAction->setText("Edit Control Point");

  _deleteControlPointAction = new QAction(this);
  _deleteControlPointAction->setText("Delete Control Point");

 
}


//----------------------------------------------------------------------------
//
//----------------------------------------------------------------------------
void MappingFrame::initConnections()
{
  connect(_addOpacityControlPointAction, SIGNAL(triggered()), 
          this, SLOT(addOpacityControlPoint()));

  connect(_addColorControlPointAction, SIGNAL(triggered()), 
          this, SLOT(addColorControlPoint()));

  connect(_editControlPointAction, SIGNAL(triggered()), 
          this, SLOT(editControlPoint()));

  connect(_deleteControlPointAction, SIGNAL(triggered()), 
          this, SLOT(deleteControlPoint()));

  connect(_addOpacityWidgetSubMenu, SIGNAL(triggered(QAction*)),
          this, SLOT(addOpacityWidget(QAction*)));

  connect(_histogramScalingSubMenu, SIGNAL(triggered(QAction*)),
          this, SLOT(setHistogramScale(QAction*)));

  connect(_compTypeSubMenu, SIGNAL(triggered(QAction*)),
          this, SLOT(setCompositionType(QAction*)));

  connect(_widgetEnabledSubMenu, SIGNAL(triggered(QAction*)),
          this, SLOT(setWidgetEnabled(QAction*)));

  connect(_deleteOpacityWidgetAction, SIGNAL(triggered()), 
          this, SLOT(deleteOpacityWidget()));

  connect(_colorbarWidget, SIGNAL(mapChanged()), this, SLOT(updateMap()));

  connect(_colorbarWidget, SIGNAL(sendRgb(QRgb)), this, SIGNAL(sendRgb(QRgb)));
}

//----------------------------------------------------------------------------
// Remove all the opacity widgets
//----------------------------------------------------------------------------
void MappingFrame::deleteOpacityWidgets()
{
  makeCurrent();
  deselectWidgets();

  map<int, OpacityWidget*>::iterator iter;

  for (iter = _opacityWidgets.begin(); iter != _opacityWidgets.end(); iter++)
  {
    delete (*iter).second;
    (*iter).second = NULL;
  }

  _opacityWidgets.clear();
}

void MappingFrame::resizeGL(int width, int height)
{
}
	
//----------------------------------------------------------------------------
// Draw the frame's contents
//----------------------------------------------------------------------------
void MappingFrame::paintGL() {
<<<<<<< HEAD
=======
    cout << "MappingFrame::paintGL()" << endl;
>>>>>>> 8f4ead1a
  // On Mac Qt invokes paintGL when frame frame buffer isn't ready :-(
  //
  if (! FrameBufferReady()) {
    return;
  }

  if (!_mapper) {
	return;
  }

  resize();

  int rc = printOpenGLErrorMsg("MappingFrame::paintGL");
  if (rc < 0){
      MSG_ERR("MappingFrame::paintGL");
	  return;
  }

  oglPushState();

  glDisable(GL_LIGHT0);
  glDisable(GL_LIGHTING);

  glViewport( (GLint) _minX, (GLint) _minY, (GLsizei)width(),(GLsizei)height());
  glMatrixMode(GL_PROJECTION);
  glLoadIdentity();
  glOrtho(_minX, _maxX, _minY, _maxY, -1.0, 1.0);

  glMatrixMode(GL_MODELVIEW);
  glLoadIdentity();

  qglClearColor(palette().color(QPalette::Background));

  glClear(GL_COLOR_BUFFER_BIT | GL_DEPTH_BUFFER_BIT);

  // Why is this needed?
  //
  glColor3f(0.0, 0.0, 0.0);
  glBegin(GL_QUADS);
  {
    glVertex2f(_minX, _minY);
    glVertex2f(_minX, _maxY);
    glVertex2f(_maxX, _maxY);
    glVertex2f(_maxX, _minY); 
  }
  glEnd();

  // Draw histogram
  //
  rc = drawHistogram();
  if (rc < 0) {
      MSG_ERR("MappingFrame");
	  oglPopState();
	  return;
  }

  //
  // Draw Opacity Widgets
  //
  rc = drawOpacityWidgets();
  if (rc < 0) {
      MSG_ERR("MappingFrame");
	  oglPopState();
	  return;
  }

  //
  // Draw the opacity curve
  //
  rc = drawOpacityCurve();
  if (rc < 0) {
      oglPopState();
      MSG_ERR("MappingFrame");
	  return;
  }

  //
  // Draw Domain Slider
  //
  rc = drawDomainSlider();
  if (rc < 0) {
      MSG_ERR("MappingFrame");
      oglPopState();
	  return;
  }

  if(_isoSliderEnabled) rc = drawIsoSlider();
  if (rc < 0) {
      MSG_ERR("MappingFrame");
      oglPopState();
	  return;
  }

  if(_isolineSlidersEnabled) rc = drawIsolineSliders();
  if (rc < 0) {
      MSG_ERR("MappingFrame");
      oglPopState();
	  return;
  }
  //
  // Draw Domain Variable Name.  Cannot be performed in drawDomainSlider, 
  // because
  // qglWidget::renderText() has the side-effect of recording a hit when we
  // select points
  //

<<<<<<< HEAD
  //_variableName = _rParams->GetColorMapVariableName();
=======
  _variableName = _rParams->GetColorMapVariableName();
  _variableName = ".           .    .";
>>>>>>> 8f4ead1a
  if (_variableName != "" ){
		//allow for 4 pixels per character in name:
		int wx = (width() - _variableName.size()*8)/2;
		qglColor(Qt::red);
		renderText(wx, _domainLabelHeight+15, QString::fromStdString(_variableName), QFont("Arial",10,5,false));
  }
  
  glDisable(GL_LIGHT0);
  glDisable(GL_LIGHTING);
	
  //
  // Draw the colorbar
  //
  rc = drawColorbar();
  if (rc < 0) {
      MSG_ERR("MappingFrame");
      oglPopState();
	  return;
  }

  //
  // Draw axis region background
  //
  QColor color = parentWidget()->palette().color(QPalette::Background);
  glColor3f(color.red()/255.0, color.green()/255.0, color.blue()/255.0);

  float unitPerPixel = 1.0/(height()-totalFixedHeight());
  float maxY = _minY + (unitPerPixel * _axisRegionHeight);

  glBegin(GL_QUADS);
  {
    glVertex2f(_minX, _minY);
    glVertex2f(_minX, maxY);
    glVertex2f(_maxX, maxY);
    glVertex2f(_maxX, _minY); 
  }
  glEnd();

  //
  // Update Axis Labels
  //
  updateAxisLabels();

  //
  // If the MappingFrame widget is disabled, gray it out. 
  //
  if (!isEnabled() && !_isoSliderEnabled  &&!_isolineSlidersEnabled)
  {
    glEnable(GL_BLEND);
    glBlendFunc(GL_SRC_ALPHA, GL_ONE_MINUS_SRC_ALPHA);

    glColor4f(0.5, 0.5, 0.5, 0.35);
    
    glBegin(GL_QUADS);
    {
      glVertex3f(_minX, maxY, 0.9);
      glVertex3f(_minX, _maxY, 0.9);
      glVertex3f(_maxX, _maxY, 0.9);
      glVertex3f(_maxX, maxY, 0.9); 
    }
    glEnd();

    glDisable(GL_BLEND);
  }
  
  swapBuffers();
  glFlush();

  oglPopState();

  printOpenGLErrorMsg("MappingFrame::paintGL");
}

//----------------------------------------------------------------------------
// Set up the OpenGL rendering state
//----------------------------------------------------------------------------
void MappingFrame::initializeGL()
{
    cout << "MappingFrame::initializeGL()" << endl; 
  MyBase::SetDiagMsg("MappingFrame::initializeGL()");
  printOpenGLErrorMsg("MappingFrame");
  setAutoBufferSwap(false);
  qglClearColor(QColor(0,0,0)); 

  //
  // Initialize the histogram texture
  //
  glActiveTexture(GL_TEXTURE0);
  glGenTextures(1, &_texid);
  glBindTexture(GL_TEXTURE_2D, _texid);

  glPixelStorei(GL_UNPACK_ALIGNMENT, 1);
  glTexParameteri(GL_TEXTURE_2D, GL_TEXTURE_MAG_FILTER, GL_NEAREST);
  glTexParameteri(GL_TEXTURE_2D, GL_TEXTURE_MIN_FILTER, GL_NEAREST);
  glTexParameteri(GL_TEXTURE_2D, GL_TEXTURE_WRAP_S, GL_CLAMP_TO_EDGE);
  glTexParameteri(GL_TEXTURE_2D, GL_TEXTURE_WRAP_T, GL_CLAMP_TO_EDGE);

  if (_colorMappingEnabled)
  {
    _colorbarWidget->initializeGL();
  }
  printOpenGLErrorMsg("MappingFrame");
}

//----------------------------------------------------------------------------
// Draw the histogram
//----------------------------------------------------------------------------
int MappingFrame::drawHistogram() {

  //
  // Draw Histogram
  //
    glDisable(GL_LIGHT0);
    glDisable(GL_LIGHTING);
    glEnable(GL_TEXTURE_2D);
    glBindTexture(GL_TEXTURE_2D, _texid);
	glTexParameteri(GL_TEXTURE_2D, GL_TEXTURE_MAG_FILTER, GL_NEAREST);
	glTexParameteri(GL_TEXTURE_2D, GL_TEXTURE_MIN_FILTER, GL_NEAREST);

    if (_updateTexture)
    {
      updateTexture();
    }
	
    
    glColor3f(0.0, 0.784, 0.784);

	glBegin(GL_QUADS);
    {
      glTexCoord2f(0.0f, 0.0f);
      glVertex2f(xDataToWorld(_histogram->getMinData()), 0.0);
      
      glTexCoord2f(0.0f, 1.0f);
      glVertex2f(xDataToWorld(_histogram->getMinData()), 1.0);
      
      glTexCoord2f(1.0f, 1.0f);
      glVertex2f(xDataToWorld(_histogram->getMaxData()), 1.0);
      
      glTexCoord2f(1.0f, 0.0f); 
      glVertex2f(xDataToWorld(_histogram->getMaxData()), 0.0); 
    }
	glEnd();

    glDisable(GL_TEXTURE_2D);

  return(printOpenGLErrorMsg("MappingFrame::paintGL"));
}

//----------------------------------------------------------------------------
// Draw the opacity curve
//----------------------------------------------------------------------------
int MappingFrame::drawOpacityCurve()
{
  if (_mapper && _opacityMappingEnabled)
  {
    float step = (_maxValue - _minValue)/(_NUM_BINS-1);
    
    glColor3f(0.0, 1.0, 0.0);
    
    glDisable(GL_LIGHT0);
    glDisable(GL_LIGHTING);
    glEnable(GL_BLEND);
    glBlendFunc(GL_SRC_ALPHA, GL_ONE_MINUS_SRC_ALPHA);
    glEnable(GL_LINE_SMOOTH);

    glBegin(GL_LINE_STRIP);
    {
      for (int i=0; i<_NUM_BINS; i++)
      {
        if (_minValue + i*step >= getMinDomainBound() &&
            _minValue + i*step <= getMaxDomainBound())
        {
		  //Normalize data values between 0 and 1
		  float nv = i*step/(_maxValue - _minValue);
          float opacity = getOpacityData(xWorldToData(nv));
          
          glVertex3f((float)i/(_NUM_BINS-1), opacity, 0.0);
        }
      }
    }
    glEnd();

    glDisable(GL_LINE_SMOOTH);
    glDisable(GL_BLEND);
  }
  int rc = printOpenGLErrorMsg("DrawOpacityCurve");
  if (rc < 0) return -1;
  return 0;
}

//----------------------------------------------------------------------------
// Draw the opacity widgets
//----------------------------------------------------------------------------
int MappingFrame::drawOpacityWidgets()
{
  if (_opacityMappingEnabled)
  {
    map<int, OpacityWidget*>::iterator iter;
    
    glPushName(OPACITY_WIDGETS);
    
    for (iter = _opacityWidgets.begin(); iter != _opacityWidgets.end(); iter++)
    {
      int rc = (*iter).second->paintGL();
	  if (rc < 0) {
		  glPopName();
		  return -1;
	  }
	
    }
    
    glPopName(); // OPACITY_WIDGETS
  }
  
  return 0;
}

//----------------------------------------------------------------------------
// Draw the domain slider
//----------------------------------------------------------------------------
int MappingFrame::drawDomainSlider()
{
  glPushName(DOMAIN_WIDGET);

  int rc = _domainSlider->paintGL();

  glPopName();
  return rc;
  
}
//----------------------------------------------------------------------------
// Draw the iso slider
//----------------------------------------------------------------------------
int MappingFrame::drawIsoSlider()
{
	
	glPushName(ISO_WIDGET);
  
	int rc = _isoSlider->paintGL();
  
	glPopName();
	return rc;
}
//----------------------------------------------------------------------------
// Draw all the isoline sliders
//----------------------------------------------------------------------------
int MappingFrame::drawIsolineSliders()
{
	//std::vector<bool> enabledIsoValues(true, _isolineSliders.size());
	std::vector<bool> enabledIsoValues(_isolineSliders.size(), true);
	IsoSurfaceParams* ip = dynamic_cast<IsoSurfaceParams*>(_rParams);
	if (ip != NULL) {
		enabledIsoValues = ip->GetEnabledIsoValueFlags();
    }

	for (int i = 0; i<_isolineSliders.size(); i++){
		if (enabledIsoValues[i]==true) {
			int sliderName = (int)(ISO_WIDGET) + i + 1;
			glPushName(sliderName);  
			int rc = _isolineSliders[i]->paintGL();
			glPopName();
			if (rc < 0) return rc;
		}
	}
	return 0;
}
//----------------------------------------------------------------------------
// Draw the colorbar
//----------------------------------------------------------------------------
int MappingFrame::drawColorbar()
{
  int rc = 0;
  if (_colorMappingEnabled && _colorbarWidget)
  {
    glPushName(COLORBAR_WIDGET);

    rc = _colorbarWidget->paintGL(); 

    glPopName();
  }
  return rc;
}

//----------------------------------------------------------------------------
// Rebuild the histogram texture
//----------------------------------------------------------------------------
void MappingFrame::updateTexture()
{
	float stretch;
	stretch = _rParams->GetHistoStretch();



	for (int x=0; x<_NUM_BINS; x++)
	{
		float binValue = 0.0;

		//
		// Find the histogram value based on the current scaling
		// type.
		//
		switch (_histogramScale) {
		case LINEAR:
		{
			binValue = MIN(1.0, (stretch * _histogram->getBinSize(x) / 
			   _histogram->getMaxBinSize()));
			break;
		}

		case LOG:
		{
			binValue = logf(stretch * _histogram->getBinSize(x)) / 
			logf(_histogram->getMaxBinSize());
			break;
		}

		default: // BOOLEAN
		{
			binValue = _histogram->getBinSize(x) ? 1.0 : 0.0;
		}
		}

		int histoHeight = (int)(_NUM_BINS * binValue);

		for (int y=0; y<_NUM_BINS; y++)
		{
			int index = x + y*_NUM_BINS;

			if (y < histoHeight)
			{
				_texture[index] = 255;
			}
			else
			{
				_texture[index] = 0;
			}
		}
	}

	glTexImage2D(GL_TEXTURE_2D, 0, GL_LUMINANCE, 256, 256, 0, GL_LUMINANCE, 
	GL_UNSIGNED_BYTE, _texture);

	_updateTexture = false;
}

//----------------------------------------------------------------------------
//
//----------------------------------------------------------------------------
void MappingFrame::updateAxisLabels()
{
  int x;
  int y = height()-10;

  list<float> ticks;

  // Eliminate axis text and points
  for (int i = 0; i<_axisTexts.size(); i++){
	  delete _axisTextPos[i];
  }
  _axisTexts.clear();
  _axisTextPos.clear();


  OpacityWidget *opacWidget = dynamic_cast<OpacityWidget*>(_lastSelected);

  if (opacWidget)
  {
    list<float> points = opacWidget->selectedPoints();

    if (points.size())
    {
      list<float>::iterator iter;

      for (iter=points.begin(); iter!=points.end(); iter++)
      {
        x = (int)xWorldToView(xDataToWorld(*iter));
        addAxisLabel(x, y, QString("%1").arg(*iter));

        ticks.push_back(*iter);
      }
    }
    else
    {
      float mind = opacWidget->opacityMap()->minValue();
      float maxd = opacWidget->opacityMap()->maxValue();
      
      x = (int)xWorldToView(xDataToWorld(mind));
      addAxisLabel(x, y, QString("%1").arg(mind));

      x = (int)xWorldToView(xDataToWorld(maxd));
      addAxisLabel(x, y, QString("%1").arg(maxd));

      ticks.push_back(mind);
      ticks.push_back(maxd);
    }
  }

  else if (_colorbarWidget == _lastSelected && _lastSelected)
  {
    list<float> points = _colorbarWidget->selectedPoints();
    list<float>::iterator iter;

    for (iter=points.begin(); iter!=points.end(); iter++)
    {
      x = (int)xWorldToView(xDataToWorld(*iter));
      addAxisLabel(x, y, QString("%1").arg(*iter));

      ticks.push_back(*iter);
    }
  }

  else if (_domainSlider)
  {
    float mind = _domainSlider->minValue();
    float maxd = _domainSlider->maxValue();
   
    x = (int)xWorldToView(mind);
    addAxisLabel(x, y, QString("%1").arg(xWorldToData(mind)));
    
    x = (int)xWorldToView(maxd);
    addAxisLabel(x, y, QString("%1").arg(xWorldToData(maxd)));

    ticks.push_back(xWorldToData(mind));
    ticks.push_back(xWorldToData(maxd));
  }

  if (_isoSlider && _isoSliderEnabled) 
  {
	  float isoval = (_isoSlider->minValue()+_isoSlider->maxValue())*0.5;

	  x = int(xWorldToView(isoval));
	  addAxisLabel(x,y,QString("%1").arg(xWorldToData(isoval)));
  }
  if (_isolineSlidersEnabled){
	  for (int i = 0; i<_isolineSliders.size(); i++){
		  float isoval = (_isolineSliders[i]->minValue() + _isolineSliders[i]->maxValue())*0.5;
		  x = int(xWorldToView(isoval));
		  addAxisLabel(x,y-13,QString("%1").arg(xWorldToData(isoval)));
	  }
  }


  //
  // Draw ticks
  //
  glColor4f(1.0, 1.0, 1.0, 1.0);

  float unitPerPixel = 1.0 / (float)(height()-totalFixedHeight());
  float y0 = _minY + unitPerPixel * _axisRegionHeight;
  float y1 = y0 + unitPerPixel * _bottomGap;
  list<float>::iterator iter;

  glBegin(GL_LINES);
  {
    for (iter=ticks.begin(); iter!=ticks.end(); iter++)
    {
      glVertex3f(xDataToWorld(*iter), y0, 0.05);
      glVertex3f(xDataToWorld(*iter), y1, 0.05);
    }
  }
  glEnd();

  //
  // Draw axis labels
  //
  qglColor(Qt::black);
  if (!_isolineSlidersEnabled) {
	  for (int i = 0; i<_axisTexts.size(); i++){
			
			QPoint* pt = _axisTextPos[i];
			renderText(pt->x(),pt->y(), _axisTexts[i], QFont("Arial",10,5,false));
	  }
  }
}

//----------------------------------------------------------------------------
//
//----------------------------------------------------------------------------
void MappingFrame::addAxisLabel(int x, int y, const QString &text)
{
	
	int xpos = x - text.length()*3;
	if (xpos < 0) xpos = 0;
	QPoint* pos = new QPoint(xpos,y+5);
	_axisTextPos.push_back(pos);
	_axisTexts.push_back(text);
	
}


//----------------------------------------------------------------------------
// Select the GLWidget(s) at the given position
//----------------------------------------------------------------------------
void MappingFrame::select(int x, int y, Qt::KeyboardModifiers state)
{
  const int length = 128;
  static GLuint selectionBuffer[length];

  GLint hits;
  GLint viewport[4];

  makeCurrent();

  glInitNames();
  glPushName(0);
  glViewport(0,0,width(),height());
  //
  // Setup selection buffer
  //
  glSelectBuffer(length, selectionBuffer);

  glGetIntegerv(GL_VIEWPORT, viewport);

  glMatrixMode(GL_PROJECTION);
  glPushMatrix();

  glRenderMode(GL_SELECT);

  //
  // Establish new clipping volume as the unit cube around the 
  // mouse position.
  //
  glLoadIdentity();
  gluPickMatrix(x, viewport[3] - y, 4,4, viewport);
  glOrtho(_minX, _maxX, _minY, _maxY, -1.0, 1.0);
  glMatrixMode(GL_MODELVIEW);

  //
  // Render widgets
  //
  glClear(GL_COLOR_BUFFER_BIT | GL_DEPTH_BUFFER_BIT);
  drawOpacityWidgets();
  drawDomainSlider();
  if(_isoSliderEnabled) drawIsoSlider();
  if(_isolineSlidersEnabled) drawIsolineSliders();
  drawColorbar();

  //
  // Restore projection matrix
  //
  glMatrixMode(GL_PROJECTION);
  glPopMatrix();
  glMatrixMode(GL_MODELVIEW);
  
  //
  // Collect hits
  //
  hits = glRenderMode(GL_RENDER);

  if (hits)
  {
    select(hits, selectionBuffer, state);
  }
  else
  {
    deselectWidgets();
  }
  glPopName();
}

//----------------------------------------------------------------------------
// Parse the GL selection buffer
//----------------------------------------------------------------------------
void MappingFrame::select(int hits, GLuint *selectionBuffer, Qt::KeyboardModifiers state)
{
  if (!(state & (Qt::ShiftModifier|Qt::ControlModifier)))
  {
    deselectWidgets();
  }

  int offset = 0;
  int hitOffset = 0;
  int maxCount = 0;
  _lastSelectedIndex = -1;

  //
  // Find the hit with the maximum count
  //
  for (int h=0; h < hits; h++)
  {
    int count = selectionBuffer[offset];

    if (count > maxCount)
    {
      maxCount = count;
      hitOffset = offset;
    }

    offset += count+3;  
  }

  //
  // Select the leaf object of the hit with the maximum count
  //
  if (selectionBuffer[hitOffset+3] == OPACITY_WIDGETS)
  {
    _lastSelected = _opacityWidgets[ selectionBuffer[hitOffset+4] ];
  }
  else if (selectionBuffer[hitOffset+3] == DOMAIN_WIDGET)
  {
    deselectWidgets();

    _lastSelected = _domainSlider;
  }
  else if (selectionBuffer[hitOffset+3] == ISO_WIDGET)
  {
    deselectWidgets();

    _lastSelected = _isoSlider;
  }
  else if ((int)selectionBuffer[hitOffset+3] > (int)ISO_WIDGET)  //must have selected one of the isoline widgets
  {
	deselectWidgets();
	//return;
	int selectedIndex = (int)selectionBuffer[hitOffset+3] - (int)ISO_WIDGET - 1;
    _lastSelected = _isolineSliders[selectedIndex];
	_lastSelectedIndex = selectedIndex;
  }
  else if (selectionBuffer[hitOffset+3] == COLORBAR_WIDGET)
  {
    _lastSelected = _colorbarWidget;
    
    if (maxCount < 2)
    {
      //
      // Clicked on the colorbar, but not on a control point. Deselect.
      //
      deselectWidgets();

      return;
    }
  }

  assert(_lastSelected);

  _lastSelected->select(selectionBuffer[hitOffset+maxCount+2], state);

  //
  // Depending on the state of _lastSelected and the button modifiers,
  // the GLWidget::select(...) call may have selected or deselected 
  // _lastSelected. We'll respond accordingly.
  //
  if (_lastSelected->selected())
  {
    _selectedWidgets.insert(_lastSelected);
  }
  else
  {
    _selectedWidgets.erase(_lastSelected);
    _lastSelected = NULL;
  }

  updateGL();

  emit canBindControlPoints(canBind());
}

//----------------------------------------------------------------------------
// Deselect all selected widgets
//----------------------------------------------------------------------------
void MappingFrame::deselectWidgets()
{
  if(_lastSelected)
  {
    _lastSelected->deselect();
    _lastSelected = NULL;
	_lastSelectedIndex = -1;
  }

  set<GLWidget*>::iterator iter;

  for (iter=_selectedWidgets.begin(); iter!=_selectedWidgets.end(); iter++)
  {
    (*iter)->deselect();
  }

  _selectedWidgets.clear();
}

//----------------------------------------------------------------------------
// Return the sum of all the fixed height areas of the mapping frame (i.e.,
// all the areas/widgets of the frame that fixed and do not scale relative
// to the size of the frame).
//----------------------------------------------------------------------------
int MappingFrame::totalFixedHeight()
{
  int total = _domainHeight + _axisRegionHeight + _bottomGap;

  if (_colorMappingEnabled)
  {
    total += _colorbarHeight;
  }

  if (_opacityMappingEnabled)
  {
    total += 2 * _opacityGap;
  }
 
  return total;
}


//----------------------------------------------------------------------------
// Handle resize events. This method adjusts the gl coordinates of the 
// glwidgets, so that, the domain widget and colorbar widget maintain
// a fixed size. 
//
//       _minX                           _maxX
//         |                               |
//         *-------------------------------* - _maxY (calculated)
//         *                               *
//         *        Domain Widget          *    fixed height
//         *                               *
//         * - - - - - - - - - - - - - - - * - 1.0
//         *                               *
//         *                               *
//         *                               *
//         *      Histogram/Opacity        *
//         *                               *    variabled height
//         *                               *
//         *                               *
//         *                               *
//         * - - - - - - - - - - - - - - - * - 0.0
//         *                               *
//         *       Colorbar Widget         *     fixed height
//         *                               *
//         * - - - - - - - - - - - - - - - * - (calculated)
//         *                               *
//         *       Annotation Space        *     fixed height
//         *                               *
//         *-------------------------------* - _maxY (calculated)
//
//
//
//----------------------------------------------------------------------------
void MappingFrame::resize()
{
  //
  // View to world coordinates factor
  //

  float unitPerPixel = 1.0 / (float)(height()-totalFixedHeight());

  //Provide extra space at bottom for 2 rows of annotation with isolines.
  if (_isolineSlidersEnabled) _axisRegionHeight = 30;
  //
  // Determine the new y extents
  //
  _minY = - unitPerPixel * (_axisRegionHeight + _bottomGap);

  if (_colorMappingEnabled)
  {
    _minY += - unitPerPixel * (_colorbarHeight);
  }

  if (_opacityMappingEnabled)
  {
    _minY += - unitPerPixel * (_opacityGap);
  }

  _maxY = 1.0 + unitPerPixel * (_domainHeight + _opacityGap);


  float domainWidth = unitPerPixel * _domainBarHeight;

  _domainSlider->setGeometry(_minX, _maxX, _maxY-domainWidth, _maxY);

  if (_isolineSlidersEnabled){
    _contourRangeSlider->setGeometry(_minX, _maxX, _maxY-2*domainWidth-.05, _maxY-2*domainWidth);
  }

  float bGap   = unitPerPixel * _bottomGap;

  if (_colorbarWidget)
  {
    float cbWidth = unitPerPixel * _colorbarHeight;

    if (!_opacityMappingEnabled)
    {
      bGap *= 0.5;
    }

    _colorbarWidget->setGeometry(_minX, _maxX, -(bGap+cbWidth), -bGap);
  }

  float ogap = unitPerPixel * _opacityGap;
  
  map<int, OpacityWidget*>::iterator iter;
  
  for (iter = _opacityWidgets.begin(); iter != _opacityWidgets.end(); iter++)
  {
    OpacityWidget *widget = (*iter).second;

    if (_colorMappingEnabled)
    {
      widget->setGeometry(_minX, _maxX, 0.0-ogap, 1.0+ogap);
    }
    else
    {
      widget->setGeometry(_minX, _maxX, 0.0-ogap-bGap, 1.0+ogap);
    }
  }       
}


//----------------------------------------------------------------------------
// Handle mouse press events
//----------------------------------------------------------------------------
void MappingFrame::mousePressEvent(QMouseEvent *event)
{
  select(event->x(), event->y(), event->modifiers());

  _lastx = xViewToWorld(event->x());
  _lasty = yViewToWorld(height() - event->y());

  _clickedPos = event->pos();
  _minValueStart = _minValue;
  _maxValueStart = _maxValue;

  _button = event->buttons();

  if (_editMode && (_button == Qt::LeftButton || _button == Qt::MidButton))
  {
    _paramsMgr->BeginSaveStateGroup("Transfer Function Editor edit");
	_mousePressFlag = true;
    if (_lastSelected)
    {
      if (_lastSelected != _domainSlider)
      {
        if (_lastSelected == _colorbarWidget)
        {
          emit startChange("Colormap edit");
        }
		else if (_lastSelected == _isoSlider) 
		{
		  emit startChange("Iso slider move");
		}
		else if (dynamic_cast<IsoSlider*>(_lastSelected)) //check if an isolineSlider was picked...
		{
		  emit startChange("Isoline slider move");
		}
		else
		{
          emit startChange("Opacity map edit");
        }
      } 
      else {
        emit startChange("Domain slider move");
      }
    }
    
  } 
  else if (!_editMode && (_button == Qt::LeftButton))
    _paramsMgr->BeginSaveStateGroup("Transfer Function Editor edit");
	_mousePressFlag = true;
	{
		emit startChange("Mapping window zoom/pan");
	}

  updateGL();
}

//----------------------------------------------------------------------------
// Handle mouse release events
//----------------------------------------------------------------------------
void MappingFrame::mouseReleaseEvent(QMouseEvent *event)
{
  _button = event->button();

  if (_editMode &&(_button == Qt::LeftButton || _button == Qt::MidButton))
  {
    if (_lastSelected == _domainSlider)
    {
      setDomain();
    }
	else if (_lastSelected == _isoSlider)
    {
	  setIsoSlider();
	}
	else if (dynamic_cast<IsoSlider*>(_lastSelected)  && _lastSelectedIndex >= 0) //check if an isolineSlider was picked...
	{
	  setIsolineSlider(_lastSelectedIndex);
	}
    else if (_lastSelected)
    {
      emit endChange();
    }
  } 
  else if (!_editMode && _button == Qt::LeftButton) 
  {
    setMinEditBound(_minValue);
    setMaxEditBound(_maxValue);

    _domainSlider->setDomain(xDataToWorld(getMinDomainBound()), 
                             xDataToWorld(getMaxDomainBound()));

    updateGL();

	emit endChange();
	emit updateParams();
  }

  if (_mousePressFlag) {
    _paramsMgr->EndSaveStateGroup();
    _mousePressFlag = false;
  }
}

//----------------------------------------------------------------------------
// Handle mouse double-click events
//----------------------------------------------------------------------------
void MappingFrame::mouseDoubleClickEvent(QMouseEvent* /* event*/)
{
  editControlPoint();
}

//----------------------------------------------------------------------------
// Handle mouse movement events
//----------------------------------------------------------------------------
void MappingFrame::mouseMoveEvent(QMouseEvent* event)
{
	if (event->buttons()== Qt::NoButton){
		bool isIso =  (_isoSliderEnabled ||_isolineSlidersEnabled);
		QToolTip::showText(event->globalPos(), tipText(event->pos(), isIso));
		return;
	}
	set<GLWidget*>::iterator iter;

	if (_editMode && _selectedWidgets.size())
	{
		float x = xViewToWorld(event->x());
		float y = yViewToWorld(height() - event->y());

		float dx = x - _lastx;
		float dy = y - _lasty;

		_lastx = x;
		_lasty = y;

		if (_button == Qt::LeftButton && _editMode)
		{
		  for (iter=_selectedWidgets.begin(); iter!=_selectedWidgets.end(); iter++)
		  {
			(*iter)->drag(dx, dy);
		  }
		}
		if (_button == Qt::MidButton)
		{
		  for (iter=_selectedWidgets.begin(); iter!=_selectedWidgets.end(); iter++)
		  {
			(*iter)->move(dx, dy);
		  }
		}

		parentWidget()->repaint();
	}
	else if (_button == Qt::LeftButton && !_editMode)
	{
		float zoomRatio = pow(2.f, (float)(event->y()-_clickedPos.y())/height());

		//Determine the horizontal pan as a fraction of edit window width:
		float horizFraction = (float)(event->x()-_clickedPos.x())/(float)(width());

		//The zoom starts at the original drag start; i.e. that point won't move
		float startXMapped = 
		  ((float)_clickedPos.x()/(float)(width())) * 
		  (_maxValueStart-_minValueStart) + _minValueStart;

		float minv = startXMapped - (startXMapped - _minValueStart) * zoomRatio;
		float maxv= startXMapped + (_maxValueStart - startXMapped) * zoomRatio;

		_minValue = minv - horizFraction*(maxv - minv);
		_maxValue = maxv - horizFraction*(maxv - minv);
		if(_colorbarWidget) _colorbarWidget->setDirty();
	}

	updateGL();
  
}

//----------------------------------------------------------------------------
// Handle context menu events
//----------------------------------------------------------------------------
void MappingFrame::contextMenuEvent(QContextMenuEvent* /*event*/)
{
  if (_mapper == NULL)
  {
    return;
  }
  _paramsMgr->BeginSaveStateGroup("Transfer Function Editor edit");

  OpacityWidget *opacWidget = dynamic_cast<OpacityWidget*>(_lastSelected);

  _contextPoint = QCursor::pos();

  _contextMenu->clear();

  //
  // Opacity widget context
  //
  if (opacWidget)
  {
    if(opacWidget->controlPointSelected())
    {
		_contextMenu->addAction(_editControlPointAction);
		_contextMenu->addAction(_deleteControlPointAction);
		_contextMenu->addSeparator();
    }
	_widgetEnabledSubMenu->actions()[ENABLED]->setEnabled(opacWidget->enabled());
	_widgetEnabledSubMenu->actions()[DISABLED]->setEnabled(!opacWidget->enabled());

    QAction* ac = _contextMenu->addMenu(_widgetEnabledSubMenu);
	ac->setText("Opacity Contribution");
	_contextMenu->addAction(_deleteOpacityWidgetAction);

    _contextMenu->addSeparator();

    if (_colorbarWidget)
    {
	  _contextMenu->addAction(_addColorControlPointAction);
    }
  }
  
  //
  // Colorbar context
  else if (_colorbarWidget && _lastSelected == _colorbarWidget)
  {
    if(_colorbarWidget->controlPointSelected())
    {
		_contextMenu->addAction(_editControlPointAction);
		_contextMenu->addAction(_deleteControlPointAction);
    }
    else
    {
		_contextMenu->addAction(_addColorControlPointAction);
    }    
  }

  //
  // General context
  //
  else
  {
    if (_opacityMappingEnabled)
    {
      QAction* act = _contextMenu->addMenu(_addOpacityWidgetSubMenu);
	  act->setText("New Opacity Widget");
    }

    _contextMenu->addSeparator();

    if (_colorMappingEnabled)
    {
      _contextMenu->addAction(_addColorControlPointAction);
    }
  }

  //
  // Determine if the context point is within the bounds of a ControlPoint
  // widget. 
  //
  QPoint pos = mapFromGlobal(_contextPoint);
  float x = xWorldToData(xViewToWorld(pos.x()));

  map<int, OpacityWidget*>::iterator iter;
  
  for (iter = _opacityWidgets.begin(); iter != _opacityWidgets.end(); iter++)
  {
    OpacityMap *omap = (*iter).second->opacityMap();

    if (omap->GetType() == OpacityMap::CONTROL_POINT && 
        x >= omap->minValue() &&
        x <= omap->maxValue())
    {
      _contextMenu->addAction(_addOpacityControlPointAction);      
      break;
    } 
  }

  _contextMenu->addSeparator();
  QAction* menAct = _contextMenu->addMenu(_histogramScalingSubMenu);
  menAct->setText("Histogram Scaling");

  if (_mapper->getNumOpacityMaps() > 1)
  {
	  QAction* compAct= _contextMenu->addMenu(_compTypeSubMenu);
	  compAct->setText("Opacity Composition");
  }

  _contextMenu->exec(_contextPoint);
  _paramsMgr->EndSaveStateGroup();
}

//----------------------------------------------------------------------------
// Transform the x position in the data (model) space into the opengl world 
// space
//----------------------------------------------------------------------------
float MappingFrame::xDataToWorld(float x)
{
  float minVal = _minValue;
  float maxVal = _maxValue;

  if (maxVal == minVal) return(0.0);
  return (x - minVal) / (maxVal - minVal);
}

//----------------------------------------------------------------------------
// Transform the x position in the opengl world space into the data (model) 
// space
//----------------------------------------------------------------------------
float MappingFrame::xWorldToData(float x)
{
  float minVal = _minValue;
  float maxVal = _maxValue;

  return minVal + (x * (maxVal - minVal));
}

//----------------------------------------------------------------------------
// Transform the x position in view space to the x position in world space
//----------------------------------------------------------------------------
float MappingFrame::xViewToWorld(float x)
{
  if (_maxX <= _minX) return 0.f;
  return _minX + ((x / (float)width()) * (_maxX - _minX)); 
}

//----------------------------------------------------------------------------
// Transform the x position in world space to the x position in view space
//----------------------------------------------------------------------------
float MappingFrame::xWorldToView(float x)
{
  if (_maxX <= _minX) return 0.f;
  return width() * (x - _minX) / (_maxX - _minX);
}

//----------------------------------------------------------------------------
// Transform the y position in the data (model) space into the opengl world 
// space
//----------------------------------------------------------------------------
float MappingFrame::yDataToWorld(float y)
{
  return y;
}

//----------------------------------------------------------------------------
// Transform the y position in the opengl world space into the data (model) 
// space
//----------------------------------------------------------------------------
float MappingFrame::yWorldToData(float y)
{
  if (y < 0.0) return 0.0;
  if (y > 1.0) return 1.0;

  return y;
}

//----------------------------------------------------------------------------
// Transform the y position in view space to the y position in world space
//----------------------------------------------------------------------------
float MappingFrame::yViewToWorld(float y)
{
  assert(height() != 0);
  return _minY + ((y / (float)height()) * (_maxY - _minY)); 
}

//----------------------------------------------------------------------------
// Transform the y position in world space to the y position in view space
//----------------------------------------------------------------------------
float MappingFrame::yWorldToView(float y)
{
  if (_maxY <= _minY) return 0.f;
  return height() * (y - _minY) / (_maxY - _minY);
}

//----------------------------------------------------------------------------
// Return the minimum edit bound
//----------------------------------------------------------------------------
float MappingFrame::getMinEditBound()
{
	if (! _mapper) return(0.0);

	return _mapper->getMinMapValue();
}

//----------------------------------------------------------------------------
// Return the maximum edit bound
//----------------------------------------------------------------------------
float MappingFrame::getMaxEditBound()
{
	if (! _mapper) return(1.0);

	return _mapper->getMaxMapValue();
}

//----------------------------------------------------------------------------
// Set the minimum edit bound
//----------------------------------------------------------------------------
void MappingFrame::setMinEditBound(float val)
{
	if (! _mapper) return;

    _mapper->setMinMapValue(val);
}

//----------------------------------------------------------------------------
// Set the maximum edit bound
//----------------------------------------------------------------------------
void MappingFrame::setMaxEditBound(float val)
{
	if (! _mapper) return;

    _mapper->setMaxMapValue(val);
}

//----------------------------------------------------------------------------
// Return the minimum domain bound
//----------------------------------------------------------------------------
float MappingFrame::getMinDomainBound()
{
	if (! _mapper) return(0.0);

	return _mapper->getMinMapValue();
}


//----------------------------------------------------------------------------
// Return the maximum domain bound
//----------------------------------------------------------------------------
float MappingFrame::getMaxDomainBound()
{
	if (! _mapper) return(1.0);

	return _mapper->getMaxMapValue();
}

//----------------------------------------------------------------------------
// Return the opacity value at the given position
//----------------------------------------------------------------------------
float MappingFrame::getOpacityData(float value)
{
  if (_mapper)
  {
    return _mapper->getOpacityValueData(value);
  }

  return 0.0;
}

//----------------------------------------------------------------------------
// Add a new opacity widget
//----------------------------------------------------------------------------
void MappingFrame::addOpacityWidget(QAction* act)
{
  if (_mapper)
  {
    emit startChange("Opacity widget creation");

    OpacityMap::Type t    = (OpacityMap::Type)(act->data().toInt());
    OpacityWidget *widget = createOpacityWidget(_mapper->createOpacityMap(t));
    
    connect((QObject*)widget, SIGNAL(startChange(QString)),
            this, SIGNAL(startChange(QString)));
    connect((QObject*)widget, SIGNAL(endChange()),
            this, SIGNAL(endChange()));

    connect((QObject*)widget, SIGNAL(mapChanged()),
            this, SLOT(updateMap()));

    emit endChange();
  }
}

//----------------------------------------------------------------------------
// Add a new color control point
//----------------------------------------------------------------------------
void MappingFrame::addColorControlPoint()
{
  QPoint pos = mapFromGlobal(_contextPoint);
  GLfloat wx = pos.x();

  float x = xWorldToData(xViewToWorld(wx));

  if (_mapper)
  {
    ColorMap *colormap = _mapper->GetColorMap();

    if (colormap && (x >= colormap->minValue() && x <= colormap->maxValue()))
    {
      emit startChange("Add color control point");
      
      colormap->addControlPointAt(x);
      
      emit endChange();
      
      updateGL();
    }
  }
}

//----------------------------------------------------------------------------
//
//----------------------------------------------------------------------------
void MappingFrame::addOpacityControlPoint()
{
  OpacityWidget *opacWidget = dynamic_cast<OpacityWidget*>(_lastSelected);
  QPoint pos = mapFromGlobal(_contextPoint);

  float x = xWorldToData(xViewToWorld(pos.x()));
  float y = yWorldToData(yViewToWorld(height() - pos.y()));

  emit startChange("Opacity control point addition");

  if (opacWidget)
  {
    opacWidget->opacityMap()->addControlPoint(x, y);
  }
  else
  {
    map<int, OpacityWidget*>::iterator iter;
    
    for (iter = _opacityWidgets.begin(); iter != _opacityWidgets.end(); iter++)
    {
      OpacityMap *omap = (*iter).second->opacityMap();
      
      if (omap->GetType() == OpacityMap::CONTROL_POINT && 
          x >= omap->minValue() &&
          x <= omap->maxValue())
      {
        omap->addControlPoint(x,y);
        break;
      } 
    }
  }

  emit endChange();

  updateGL();
}

//----------------------------------------------------------------------------
// Delete selected control points in either the opacity widget or colorbar
//----------------------------------------------------------------------------
void MappingFrame::deleteControlPoint()
{
  makeCurrent();

  OpacityWidget *opacWidget = dynamic_cast<OpacityWidget*>(_lastSelected);

  //
  // Opacity widget
  //
  if (opacWidget)
  {
    startChange("Opacity control point deletion");

    opacWidget->deleteSelectedControlPoint();

    emit endChange();
  }

  //
  // Colorbar widget
  //
  else if (_lastSelected == _colorbarWidget)
  {
    startChange("Color control point deletion");

    _colorbarWidget->deleteSelectedControlPoint();

    emit endChange();
  }    

  updateGL();
}

//----------------------------------------------------------------------------
// Edit the selected control point
//----------------------------------------------------------------------------
void MappingFrame::editControlPoint()
{
  OpacityWidget *opacWidget = dynamic_cast<OpacityWidget*>(_lastSelected);

  //
  // Opacity widget
  //
  if (opacWidget && opacWidget->controlPointSelected())
  {
    ControlPointEditor editor(this, 
                              opacWidget->opacityMap(), 
                              opacWidget->selectedControlPoint());
	emit startChange("Opacity Control Point Edit");
    editor.exec();
	emit endChange();
    updateMap();
    updateGL();
  }

  //
  // Colorbar
  //
  else if (_colorbarWidget && _lastSelected == _colorbarWidget && 
           _colorbarWidget->controlPointSelected())
  {
    ControlPointEditor editor(this, 
                              _colorbarWidget->colormap(), 
                              _colorbarWidget->selectedControlPoint());

    emit startChange("Color Control Point Edit");
    editor.exec();
	emit endChange();

    _colorbarWidget->setDirty();
    
    updateMap();
    updateGL();
  }
}

//----------------------------------------------------------------------------
//
//----------------------------------------------------------------------------
OpacityWidget* MappingFrame::createOpacityWidget(OpacityMap *omap)
{
  OpacityWidget *widget = new OpacityWidget(this, omap);

  _opacityWidgets[widget->id()] = widget;

  float unitPerPixel = 1.0 / (float)(height()-totalFixedHeight());
  float gap = 5.0 * unitPerPixel;

  widget->setGeometry(_minX, _maxX, 0.0-gap, 1.0+gap);

  return widget;
}

//----------------------------------------------------------------------------
// Delete the selected opacity widget
//----------------------------------------------------------------------------
void MappingFrame::deleteOpacityWidget()
{
  makeCurrent();

  OpacityWidget *opacWidget = dynamic_cast<OpacityWidget*>(_lastSelected);

  if (opacWidget)
  {
    _selectedWidgets.erase(_lastSelected);
    _lastSelected = NULL;

    emit startChange("Opacity widget deletion");

    _opacityWidgets.erase(opacWidget->id());

    _mapper->DeleteOpacityMap(opacWidget->opacityMap());

    delete _lastSelected;
    _lastSelected = NULL;

    emit endChange();
  }
}

//----------------------------------------------------------------------------
// Handle domain widget interactions.
//----------------------------------------------------------------------------
void MappingFrame::setDomain()
{
  float min = xWorldToData(_domainSlider->minValue());
  float max = xWorldToData(_domainSlider->maxValue());

  if (_mapper)
  {
	  //if (_opacityMappingEnabled || _colorMappingEnabled) {
    
	  emit startChange("Mapping window boundary change");

      _mapper->setMinMaxMapValue(min,max);
    
	  emit endChange();
	 //}

    updateGL();
  }
  else
  {
    _domainSlider->setDomain(xDataToWorld(_minValue),
                             xDataToWorld(_maxValue));
  }
}

//----------------------------------------------------------------------------
// Deal with iso slider movement
//----------------------------------------------------------------------------
void MappingFrame::setIsoSlider()
{
  if (!_mapper) return;
  /* Only used by isovalues
  float min = xWorldToData(_isoSlider->minValue());
  float max = xWorldToData(_isoSlider->maxValue());
  
  emit startChange("Slide Isovalue slider");
  RenderParams *params = _mapper->GetActiveParams();
  ParamsIso* iParams = (ParamsIso*)params;
  iParams->SetIsoValue((0.5*(max+min)));
  */
  emit endChange();

  updateGL();
  
}
//----------------------------------------------------------------------------
// Deal with isoline slider movement
//----------------------------------------------------------------------------
void MappingFrame::setIsolineSlider(int index)
{
  if (!_mapper) return;
  IsoSlider* iSlider = _isolineSliders[index];
  float min = xWorldToData(iSlider->minValue());
  float max = xWorldToData(iSlider->maxValue());
  
  emit startChange("Slide Isoline value slider");
  IsoSurfaceParams* iParams = dynamic_cast<IsoSurfaceParams*>(_rParams);

  // If _rParams is not an IsoSurfaceParams, then it's a ContourParams.
  // Therefore, we ignore the user's change to the isoline, an force a
  // redrawing of the MappingFrame through calls to Update() and updateGL().
  // I wish there were a cleaner way to do this, with fewer dynamic casts.
  if (iParams == NULL) {
	Update(_dataMgr, _paramsMgr, _rParams);
	updateGL();
	return;
  }

  vector<double> isovals = iParams->GetIsoValues();
  isovals[index] = (0.5*(max+min));
  iParams->SetIsoValues(isovals);
  
  emit endChange();

  updateGL();
}

void MappingFrame::setIsolineSliders(const vector<double>& sliderVals){
	//delete unused sliders
	if (sliderVals.size() < _isolineSliders.size()){
		for (int i = sliderVals.size(); i< _isolineSliders.size();i++) {
			delete _isolineSliders[i];
		}
		_isolineSliders.resize(sliderVals.size());
	} else if (sliderVals.size() > _isolineSliders.size()){
		//create new ones:
		for (int i = _isolineSliders.size(); i<sliderVals.size(); i++)
			_isolineSliders.push_back(new IsoSlider(this));
	}
	//set the isovalues
	for (int i = 0; i< _isolineSliders.size(); i++){
		_isolineSliders[i]->setIsoValue(xDataToWorld(sliderVals[i]));
	}
}

void MappingFrame::updateHisto() {
	fitViewToDataRange();
	updateMap();
}

void MappingFrame::setNavigateMode(bool mode){
	setEditMode(!mode); 
	_editButton->setChecked(!mode);
}<|MERGE_RESOLUTION|>--- conflicted
+++ resolved
@@ -935,10 +935,6 @@
 // Draw the frame's contents
 //----------------------------------------------------------------------------
 void MappingFrame::paintGL() {
-<<<<<<< HEAD
-=======
-    cout << "MappingFrame::paintGL()" << endl;
->>>>>>> 8f4ead1a
   // On Mac Qt invokes paintGL when frame frame buffer isn't ready :-(
   //
   if (! FrameBufferReady()) {
@@ -1045,12 +1041,7 @@
   // select points
   //
 
-<<<<<<< HEAD
-  //_variableName = _rParams->GetColorMapVariableName();
-=======
   _variableName = _rParams->GetColorMapVariableName();
-  _variableName = ".           .    .";
->>>>>>> 8f4ead1a
   if (_variableName != "" ){
 		//allow for 4 pixels per character in name:
 		int wx = (width() - _variableName.size()*8)/2;
