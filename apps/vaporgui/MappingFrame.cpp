--- conflicted
+++ resolved
@@ -935,10 +935,6 @@
 // Draw the frame's contents
 //----------------------------------------------------------------------------
 void MappingFrame::paintGL() {
-<<<<<<< HEAD
-=======
-    cout << "MappingFrame::paintGL()" << endl;
->>>>>>> 51e5c3b7
   // On Mac Qt invokes paintGL when frame frame buffer isn't ready :-(
   //
   if (! FrameBufferReady()) {
@@ -1045,12 +1041,7 @@
   // select points
   //
 
-<<<<<<< HEAD
-  //_variableName = _rParams->GetColorMapVariableName();
-=======
   _variableName = _rParams->GetColorMapVariableName();
-  _variableName = ".           .    .";
->>>>>>> 51e5c3b7
   if (_variableName != "" ){
 		//allow for 4 pixels per character in name:
 		int wx = (width() - _variableName.size()*8)/2;
