//																	  *
//		   Copyright (C)  2016										*
//	 University Corporation for Atmospheric Research				  *
//		   All Rights Reserved										*
//																	  *
//************************************************************************/
//
//  File:	   Statistics.cpp
//
//  Author:	 Scott Pearse
//		  National Center for Atmospheric Research
//		  PO 3000, Boulder, Colorado
//
//  Date:	   August 2016
//
//  Description:	Implements the Statistics class.
//
#ifdef WIN32
    #pragma warning(disable : 4100)
#endif
#include "vapor/glutil.h"    // Must be included first!!!
#include "Statistics.h"

#include <QFileDialog>
#include <QMouseEvent>
#include <fstream>
#include <iostream>
#include <sstream>
#include <cmath>
#include <cassert>
#include <cstdio>
#include <algorithm>
#include <vapor/MyBase.h>
//#include "regionparams.h"

using namespace Wasp;
using namespace VAPoR;
using namespace std;

Statistics::Statistics(QWidget *parent) : QDialog(parent), Ui_StatsWindow()
{
    _errMsg = NULL;
    _initialized = 0;
    _slidersInitialized = false;
    _regionInitialized = false;

    _xRange = NULL;
    _xMinSlider = NULL;
    _xMaxSlider = NULL;
    _xMinLineEdit = NULL;
    _xMaxLineEdit = NULL;
    _xSinglePointSlider = NULL;
    _xSinglePointLineEdit = NULL;
    _xCenterSlider = NULL;
    _xSizeSlider = NULL;
    _xCenterLineEdit = NULL;
    _xSizeLineEdit = NULL;
    _xMinCell = NULL;
    _xMaxCell = NULL;
    _minXMinLabel = NULL;
    _minXMaxLabel = NULL;
    _maxXMinLabel = NULL;
    _maxXMaxLabel = NULL;
    _centerXMinLabel = NULL;
    _centerXMaxLabel = NULL;
    _sizeXMinLabel = NULL;
    _sizeXMaxLabel = NULL;
    _spXMinLabel = NULL;
    _spXMaxLabel = NULL;

    _yRange = NULL;
    _yMinSlider = NULL;
    _yMaxSlider = NULL;
    _yMinLineEdit = NULL;
    _yMaxLineEdit = NULL;
    _ySinglePointSlider = NULL;
    _ySinglePointLineEdit = NULL;
    _yCenterSlider = NULL;
    _ySizeSlider = NULL;
    _yCenterLineEdit = NULL;
    _ySizeLineEdit = NULL;
    _yMinCell = NULL;
    _yMaxCell = NULL;
    _minYMinLabel = NULL;
    _minYMaxLabel = NULL;
    _maxYMinLabel = NULL;
    _maxYMaxLabel = NULL;
    _centerYMinLabel = NULL;
    _centerYMaxLabel = NULL;
    _sizeYMinLabel = NULL;
    _sizeYMaxLabel = NULL;
    _spYMinLabel = NULL;
    _spYMaxLabel = NULL;

    _zRange = NULL;
    _zMinSlider = NULL;
    _zMaxSlider = NULL;
    _zMinLineEdit = NULL;
    _zMaxLineEdit = NULL;
    _zSinglePointSlider = NULL;
    _zSinglePointLineEdit = NULL;
    _zCenterSlider = NULL;
    _zSizeSlider = NULL;
    _zCenterLineEdit = NULL;
    _zSizeLineEdit = NULL;
    _zMinCell = NULL;
    _zMaxCell = NULL;
    _minZMinLabel = NULL;
    _minZMaxLabel = NULL;
    _maxZMinLabel = NULL;
    _maxZMaxLabel = NULL;
    _centerZMinLabel = NULL;
    _centerZMaxLabel = NULL;
    _sizeZMinLabel = NULL;
    _sizeZMaxLabel = NULL;
    _spZMinLabel = NULL;
    _spZMaxLabel = NULL;

    _controlExec = NULL;
    _dataStatus = NULL;
    _dm = NULL;
    _rGrid = NULL;

    _fullExtents.push_back(0.f);
    _fullExtents.push_back(0.f);
    _fullExtents.push_back(0.f);
    _fullExtents.push_back(0.f);
    _fullExtents.push_back(0.f);
    _fullExtents.push_back(0.f);

    setupUi(this);
    setWindowTitle("Statistics");
    adjustTables();
    minXSlider->installEventFilter(this);
    minXEdit->installEventFilter(this);
    maxXSlider->installEventFilter(this);
    maxXEdit->installEventFilter(this);
    minYSlider->installEventFilter(this);
    minYEdit->installEventFilter(this);
    maxYSlider->installEventFilter(this);
    maxYEdit->installEventFilter(this);
    minZSlider->installEventFilter(this);
    minZEdit->installEventFilter(this);
    maxZSlider->installEventFilter(this);
    maxZEdit->installEventFilter(this);
    RegionTable->setSelectionMode(QAbstractItemView::ExtendedSelection);
    RegionTable->setMouseTracking(true);
    RegionTable->viewport()->installEventFilter(this);
}

Statistics::~Statistics()
{
    if (_errMsg) delete _errMsg;

    // Each Range will delete all of its observers
    //
    if (_xRange) delete _xRange;
    if (_yRange) delete _yRange;
    if (_zRange) delete _zRange;

#ifdef DEAD
    if (_zRange) delete _zRange;
    if (_zMinSlider) delete _zMinSlider;
    if (_zMaxSlider) delete _zMaxSlider;
    if (_zMinLineEdit) delete _zMinLineEdit;
    if (_zMaxLineEdit) delete _zMaxLineEdit;
    if (_zCenterSlider) delete _zCenterSlider;
    if (_zCenterLineEdit) delete _zCenterLineEdit;
    if (_zSizeSlider) delete _zSizeSlider;
    if (_zSizeLineEdit) delete _zSizeLineEdit;
    if (_zSinglePointSlider) delete _zSinglePointSlider;
    if (_zSinglePointLineEdit) delete _zSinglePointLineEdit;

    if (_yRange) delete _yRange;
    if (_yMinSlider) delete _yMinSlider;
    if (_yMaxSlider) delete _yMaxSlider;
    if (_yMinLineEdit) delete _yMinLineEdit;
    if (_yMaxLineEdit) delete _yMaxLineEdit;
    if (_yCenterSlider) delete _yCenterSlider;
    if (_yCenterLineEdit) delete _yCenterLineEdit;
    if (_ySizeSlider) delete _ySizeSlider;
    if (_ySizeLineEdit) delete _ySizeLineEdit;
    if (_ySinglePointSlider) delete _ySinglePointSlider;
    if (_ySinglePointLineEdit) delete _ySinglePointLineEdit;
    if (_xRange) delete _xRange;

    if (_xMinSlider) delete _xMinSlider;
    if (_xMaxSlider) delete _xMaxSlider;
    if (_xMinLineEdit) delete _xMinLineEdit;
    if (_xMaxLineEdit) delete _xMaxLineEdit;
    if (_xCenterSlider) delete _xCenterSlider;
    if (_xCenterLineEdit) delete _xCenterLineEdit;
    if (_xSizeSlider) delete _xSizeSlider;
    if (_xSizeLineEdit) delete _xSizeLineEdit;
    if (_xSinglePointSlider) delete _xSinglePointSlider;
    if (_xSinglePointLineEdit) delete _xSinglePointLineEdit;
#endif
}

bool Statistics::eventFilter(QObject *o, QEvent *e)
{
    string objName = string(o->metaObject()->className());
    if (objName == "QSlider") {
        if (e->type() == QEvent::MouseButtonRelease) {
            if (_autoUpdate)
                update();
            else
                makeItRed();
        }
    }
    if ((objName == "QTableWidget") || (objName == "QLineEdit")) {
        if (e->type() == QEvent::KeyRelease) {
            QKeyEvent *ke = dynamic_cast<QKeyEvent *>(e);
            if ((ke->key() == Qt::Key_Return) || (ke->key() == Qt::Key_Enter)) {
                if (_autoUpdate)
                    update();
                else
                    makeItRed();
            }
        }
    }

    vector<double> minExts, maxExts;
    minExts.push_back(_xRange->getUserMin());
    minExts.push_back(_yRange->getUserMin());
    minExts.push_back(_zRange->getUserMin());
    maxExts.push_back(_xRange->getUserMax());
    maxExts.push_back(_yRange->getUserMax());
    maxExts.push_back(_zRange->getUserMax());
    _params->SetMinExtents(minExts);
    _params->SetMaxExtents(maxExts);

    return QObject::eventFilter(o, e);
}

int Statistics::initDataMgr(DataMgr *dm)
{
    if (dm != NULL) {
        _dm = dm;
    } else {
        return -1;
    }
    initialize();
    return 0;
}

int Statistics::initControlExec(ControlExec *ce)
{
    if (ce != NULL) {
        _controlExec = ce;
    } else {
        return -1;
    }

    ParamsMgr *paramsMgr = _controlExec->GetParamsMgr();
    _params = (StatisticsParams *)paramsMgr->GetParams("StatisticsParams");

    _dataStatus = _controlExec->getDataStatus();
    vector<string> dmNames = _dataStatus->GetDataMgrNames();
    dataMgrCombo->clear();
    for (int i = 0; i < dmNames.size(); i++) {
        QString item = QString::fromStdString(dmNames[i]);
        dataMgrCombo->addItem(item);
    }

    DataMgr *dm = _dataStatus->GetDataMgr(dmNames[0]);
    initDataMgr(dm);

    return 0;
}

int Statistics::initialize()
{
    // This is a bitmask to define which statistics to calculate/display.
    // If a statistic variable is set to 0x00 or undefined, it will not
    // be applied.  The _calculations variable is used as a filter, and
    // is all-inclusive by default.
    //
    _MIN = 0x01;
    _MAX = 0x02;
    _MEAN = 0x04;
    _MEDIAN = 0x00;
    if (_params->GetMedianStat()) { _MEDIAN = 0x10; }
    _SIGMA = 0x00;
    if (_params->GetStdDevStat()) { _SIGMA = 0x08; }
    _calculations = 0xFF;

    if (_dm == NULL) return -1;

    _errMsg = new sErrMsg;
    _autoUpdate = _params->GetAutoUpdate();
    UpdateCheckbox->setChecked(_autoUpdate);

    // for _regionSelection,
    // 0 = center/size, 1 = min/max, 2 = center/size
    //
    //_regionSelection = 0;
    _regionSelection = _params->GetRegionSelection();
    stackedSliderWidget->setCurrentIndex(_regionSelection);

    generateTableColumns();

    initVariables();
    _defaultVar = _vars3d[0];
    if (_defaultVar == "") { return -1; }

    initTimes();

    initCRatios();

    initRefinement();

    initRegion();

    initRangeControllers();

    retrieveRangeParams();
    _regionInitialized = 1;

    ExportButton->setEnabled(true);

    if (_initialized == 1) return 0;

    connect(MinTimestepSpinbox, SIGNAL(valueChanged(int)), this, SLOT(minTSChanged()));
    connect(MaxTimestepSpinbox, SIGNAL(valueChanged(int)), this, SLOT(maxTSChanged()));
    connect(UpdateCheckbox, SIGNAL(stateChanged(int)), this, SLOT(autoUpdateClicked()));
    connect(UpdateButton, SIGNAL(pressed()), this, SLOT(updateButtonPressed()));
    connect(RefCombo, SIGNAL(currentIndexChanged(int)), this, SLOT(refinementChanged(int)));
    connect(CRatioCombo, SIGNAL(currentIndexChanged(int)), this, SLOT(cRatioChanged(int)));
    connect(NewVarCombo, SIGNAL(currentIndexChanged(int)), this, SLOT(newVarAdded(int)));
    connect(RestoreExtentsButton, SIGNAL(pressed()), this, SLOT(restoreExtents()));
    connect(RemoveVarCombo, SIGNAL(currentIndexChanged(int)), this, SLOT(varRemoved(int)));
    connect(ExportButton, SIGNAL(clicked()), this, SLOT(exportText()));
    connect(regionSelectorCombo, SIGNAL(currentIndexChanged(int)), this, SLOT(regionSlidersChanged()));
    connect(copyActiveRegionButton, SIGNAL(pressed()), this, SLOT(copyActiveRegion()));
    connect(addStatCombo, SIGNAL(currentIndexChanged(int)), this, SLOT(addStatistic(int)));
    connect(removeStatCombo, SIGNAL(currentIndexChanged(int)), this, SLOT(removeStatistic(int)));

    _initialized = 1;

    return 0;
}

void Statistics::addStatistic(int index)
{
    if (index == 0) return;
    string statName = addStatCombo->currentText().toStdString();

    if (statName == "Min") {
        _MIN = 0x01;
        _params->SetMinStat(true);
    }
    if (statName == "Max") {
        _MAX = 0x02;
        _params->SetMaxStat(true);
    }
    if (statName == "Mean") {
        _MEAN = 0x04;
        _params->SetMeanStat(true);
    }
    if (statName == "Median") {
        _MEDIAN = 0x10;
        _params->SetMedianStat(true);
    }
    if (statName == "StdDev") {
        _SIGMA = 0x08;
        _params->SetStdDevStat(true);
    }

    VariablesTable->resizeColumnsToContents();
    addStatCombo->setCurrentIndex(0);

    update();
}

void Statistics::removeStatistic(int index)
{
    if (index == 0) return;
    string statName = removeStatCombo->currentText().toStdString();

    if (statName == "Min") {
        _MIN = 0x00;
        _params->SetMinStat(false);
    }
    if (statName == "Max") {
        _MAX = 0x00;
        _params->SetMaxStat(false);
    }
    if (statName == "Mean") {
        _MEAN = 0x00;
        _params->SetMeanStat(false);
    }
    if (statName == "Median") {
        _MEDIAN = 0x00;
        _params->SetMedianStat(false);
    }
    if (statName == "StdDev") {
        _SIGMA = 0x00;
        _params->SetStdDevStat(false);
    }

    VariablesTable->resizeColumnsToContents();
    removeStatCombo->setCurrentIndex(0);

    update();
}

void Statistics::errReport(string msg) const
{
    _errMsg->errorList->setText(QString::fromStdString(msg));
    _errMsg->show();
    _errMsg->raise();
    _errMsg->activateWindow();
}

void Statistics::initTimes()
{
    MinTimestepSpinbox->setMinimum(0);
    MinTimestepSpinbox->setMaximum(_dm->GetNumTimeSteps(_defaultVar) - 1);
    _minTS = _params->GetMinTS();
    MinTimestepSpinbox->setValue(_minTS);

    MaxTimestepSpinbox->setMinimum(0);
    MaxTimestepSpinbox->setMaximum(_dm->GetNumTimeSteps(_defaultVar) - 1);
    _maxTS = _params->GetMaxTS();
    MaxTimestepSpinbox->setValue(_maxTS);
}

void Statistics::initRangeControllers()
{
    // Set up x axis controllers
    //
    if (_xRange) delete _xRange;
    if (_xMinSlider) delete _xMinSlider;
    if (_xMaxSlider) delete _xMaxSlider;
    if (_xMinLineEdit) delete _xMinLineEdit;
    if (_xMaxLineEdit) delete _xMaxLineEdit;
    if (_xCenterSlider) delete _xCenterSlider;
    if (_xCenterLineEdit) delete _xCenterLineEdit;
    if (_xSizeSlider) delete _xSizeSlider;
    if (_xSizeLineEdit) delete _xSizeLineEdit;
    if (_xSinglePointSlider) delete _xSinglePointSlider;
    if (_xSinglePointLineEdit) delete _xSinglePointLineEdit;
    _xRange = new Range(_fullExtents[0], _fullExtents[3]);
    _xMinSlider = new MinMaxSlider(_xRange, minXSlider, 0);
    _xMaxSlider = new MinMaxSlider(_xRange, maxXSlider, 1);
    _xSinglePointSlider = new SinglePointSlider(_xRange, spXSlider);
    double xMid = (_fullExtents[0] + _fullExtents[3]) / 2.f;
    _xSinglePointLineEdit = new SinglePointLineEdit(_xRange, spXEdit, xMid);
    _xMinLineEdit = new MinMaxLineEdit(_xRange, minXEdit, 0);
    _xMaxLineEdit = new MinMaxLineEdit(_xRange, maxXEdit, 1);
    _xCenterSlider = new CenterSizeSlider(_xRange, centerXSlider, 0);
    _xSizeSlider = new CenterSizeSlider(_xRange, sizeXSlider, 1);
    _xCenterLineEdit = new CenterSizeLineEdit(_xRange, centerXEdit, 0);
    _xSizeLineEdit = new CenterSizeLineEdit(_xRange, sizeXEdit, 1);
    _xMinCell = new MinMaxTableCell(_xRange, RegionTable, 0, 0, 0);
    _xMaxCell = new MinMaxTableCell(_xRange, RegionTable, 1, 1, 0);
    _minXMinLabel = new MinMaxLabel(_xRange, minXMinLabel, 0);
    _minXMaxLabel = new MinMaxLabel(_xRange, minXMaxLabel, 1);
    _maxXMinLabel = new MinMaxLabel(_xRange, maxXMinLabel, 0);
    _maxXMaxLabel = new MinMaxLabel(_xRange, maxXMaxLabel, 1);
    _centerXMinLabel = new MinMaxLabel(_xRange, centerXMinLabel, 0);
    _centerXMaxLabel = new MinMaxLabel(_xRange, centerXMaxLabel, 1);
    _sizeXMinLabel = new SizeLabel(_xRange, sizeXMinLabel, 0);
    _sizeXMaxLabel = new SizeLabel(_xRange, sizeXMaxLabel, 1);
    _spXMinLabel = new MinMaxLabel(_xRange, spXMinLabel, 0);
    _spXMaxLabel = new MinMaxLabel(_xRange, spXMaxLabel, 1);
    _xRange->addObserver(_minXMinLabel);
    _xRange->addObserver(_minXMaxLabel);
    _xRange->addObserver(_maxXMinLabel);
    _xRange->addObserver(_maxXMaxLabel);
    _xRange->addObserver(_centerXMinLabel);
    _xRange->addObserver(_centerXMaxLabel);
    _xRange->addObserver(_sizeXMinLabel);
    _xRange->addObserver(_sizeXMaxLabel);
    _xRange->addObserver(_spXMinLabel);
    _xRange->addObserver(_spXMaxLabel);
    _xRange->addObserver(_xMinSlider);
    _xRange->addObserver(_xMaxSlider);
    _xRange->addObserver(_xSinglePointSlider);
    _xRange->addObserver(_xMinLineEdit);
    _xRange->addObserver(_xMaxLineEdit);
    _xRange->addObserver(_xCenterSlider);
    _xRange->addObserver(_xSizeSlider);
    _xRange->addObserver(_xCenterLineEdit);
    _xRange->addObserver(_xSizeLineEdit);
    _xRange->addObserver(_xMinCell);
    _xRange->addObserver(_xMaxCell);

    // Set up y axis controllers
    //
    if (_yRange) delete _yRange;
    if (_yMinSlider) delete _yMinSlider;
    if (_yMaxSlider) delete _yMaxSlider;
    if (_yMinLineEdit) delete _yMinLineEdit;
    if (_yMaxLineEdit) delete _yMaxLineEdit;
    if (_yCenterSlider) delete _yCenterSlider;
    if (_yCenterLineEdit) delete _yCenterLineEdit;
    if (_ySizeSlider) delete _ySizeSlider;
    if (_ySizeLineEdit) delete _ySizeLineEdit;
    if (_ySinglePointSlider) delete _ySinglePointSlider;
    if (_ySinglePointLineEdit) delete _ySinglePointLineEdit;
    _yRange = new Range(_fullExtents[1], _fullExtents[4]);
    _yMinSlider = new MinMaxSlider(_yRange, minYSlider, 0);
    _yMaxSlider = new MinMaxSlider(_yRange, maxYSlider, 1);
    _ySinglePointSlider = new SinglePointSlider(_yRange, spYSlider);
    double yMid = (_fullExtents[1] + _fullExtents[4]) / 2.f;
    _ySinglePointLineEdit = new SinglePointLineEdit(_yRange, spYEdit, yMid);
    _yMinLineEdit = new MinMaxLineEdit(_yRange, minYEdit, 0);
    _yMaxLineEdit = new MinMaxLineEdit(_yRange, maxYEdit, 1);
    _yCenterSlider = new CenterSizeSlider(_yRange, centerYSlider, 0);
    _ySizeSlider = new CenterSizeSlider(_yRange, sizeYSlider, 1);
    _yCenterLineEdit = new CenterSizeLineEdit(_yRange, centerYEdit, 0);
    _ySizeLineEdit = new CenterSizeLineEdit(_yRange, sizeYEdit, 1);
    _yMinCell = new MinMaxTableCell(_yRange, RegionTable, 0, 0, 1);
    _yMaxCell = new MinMaxTableCell(_yRange, RegionTable, 1, 1, 1);
    _minYMinLabel = new MinMaxLabel(_yRange, minYMinLabel, 0);
    _minYMaxLabel = new MinMaxLabel(_yRange, minYMaxLabel, 1);
    _maxYMinLabel = new MinMaxLabel(_yRange, maxYMinLabel, 0);
    _maxYMaxLabel = new MinMaxLabel(_yRange, maxYMaxLabel, 1);
    _centerYMinLabel = new MinMaxLabel(_yRange, centerYMinLabel, 0);
    _centerYMaxLabel = new MinMaxLabel(_yRange, centerYMaxLabel, 1);
    _sizeYMinLabel = new SizeLabel(_yRange, sizeYMinLabel, 0);
    _sizeYMaxLabel = new SizeLabel(_yRange, sizeYMaxLabel, 1);
    _spYMinLabel = new MinMaxLabel(_yRange, spYMinLabel, 0);
    _spYMaxLabel = new MinMaxLabel(_yRange, spYMaxLabel, 1);
    _yRange->addObserver(_minYMinLabel);
    _yRange->addObserver(_minYMaxLabel);
    _yRange->addObserver(_maxYMinLabel);
    _yRange->addObserver(_maxYMaxLabel);
    _yRange->addObserver(_centerYMinLabel);
    _yRange->addObserver(_centerYMaxLabel);
    _yRange->addObserver(_sizeYMinLabel);
    _yRange->addObserver(_sizeYMaxLabel);
    _yRange->addObserver(_spYMinLabel);
    _yRange->addObserver(_spYMaxLabel);
    _yRange->addObserver(_yMinSlider);
    _yRange->addObserver(_yMaxSlider);
    _yRange->addObserver(_ySinglePointSlider);
    _yRange->addObserver(_ySinglePointLineEdit);
    _yRange->addObserver(_yMinLineEdit);
    _yRange->addObserver(_yMaxLineEdit);
    _yRange->addObserver(_yCenterSlider);
    _yRange->addObserver(_ySizeSlider);
    _yRange->addObserver(_yCenterLineEdit);
    _yRange->addObserver(_ySizeLineEdit);
    _yRange->addObserver(_yMinCell);
    _yRange->addObserver(_yMaxCell);

    // Set up z axis controllers
    //
    if (_zRange) delete _zRange;
    if (_zMinSlider) delete _zMinSlider;
    if (_zMaxSlider) delete _zMaxSlider;
    if (_zMinLineEdit) delete _zMinLineEdit;
    if (_zMaxLineEdit) delete _zMaxLineEdit;
    if (_zCenterSlider) delete _zCenterSlider;
    if (_zCenterLineEdit) delete _zCenterLineEdit;
    if (_zSizeSlider) delete _zSizeSlider;
    if (_zSizeLineEdit) delete _zSizeLineEdit;
    if (_zSinglePointSlider) delete _zSinglePointSlider;
    if (_zSinglePointLineEdit) delete _zSinglePointLineEdit;
    _zRange = new Range(_fullExtents[2], _fullExtents[5]);
    _zMinSlider = new MinMaxSlider(_zRange, minZSlider, 0);
    _zMaxSlider = new MinMaxSlider(_zRange, maxZSlider, 1);
    _zSinglePointSlider = new SinglePointSlider(_zRange, spZSlider);
    double zMid = (_fullExtents[2] + _fullExtents[5]) / 2.f;
    _zSinglePointLineEdit = new SinglePointLineEdit(_zRange, spZEdit, zMid);
    _zMinLineEdit = new MinMaxLineEdit(_zRange, minZEdit, 0);
    _zMaxLineEdit = new MinMaxLineEdit(_zRange, maxZEdit, 1);
    _zCenterSlider = new CenterSizeSlider(_zRange, centerZSlider, 0);
    _zSizeSlider = new CenterSizeSlider(_zRange, sizeZSlider, 1);
    _zCenterLineEdit = new CenterSizeLineEdit(_zRange, centerZEdit, 0);
    _zSizeLineEdit = new CenterSizeLineEdit(_zRange, sizeZEdit, 1);
    _zMinCell = new MinMaxTableCell(_zRange, RegionTable, 0, 0, 2);
    _zMaxCell = new MinMaxTableCell(_zRange, RegionTable, 1, 1, 2);
    _minZMinLabel = new MinMaxLabel(_zRange, minZMinLabel, 0);
    _minZMaxLabel = new MinMaxLabel(_zRange, minZMaxLabel, 1);
    _maxZMinLabel = new MinMaxLabel(_zRange, maxZMinLabel, 0);
    _maxZMaxLabel = new MinMaxLabel(_zRange, maxZMaxLabel, 1);
    _centerZMinLabel = new MinMaxLabel(_zRange, centerZMinLabel, 0);
    _centerZMaxLabel = new MinMaxLabel(_zRange, centerZMaxLabel, 1);
    _sizeZMinLabel = new SizeLabel(_zRange, sizeZMinLabel, 0);
    _sizeZMaxLabel = new SizeLabel(_zRange, sizeZMaxLabel, 1);
    _spZMinLabel = new MinMaxLabel(_zRange, spZMinLabel, 0);
    _spZMaxLabel = new MinMaxLabel(_zRange, spZMaxLabel, 1);
    _zRange->addObserver(_minZMinLabel);
    _zRange->addObserver(_minZMaxLabel);
    _zRange->addObserver(_maxZMinLabel);
    _zRange->addObserver(_maxZMaxLabel);
    _zRange->addObserver(_centerZMinLabel);
    _zRange->addObserver(_centerZMaxLabel);
    _zRange->addObserver(_sizeZMinLabel);
    _zRange->addObserver(_sizeZMaxLabel);
    _zRange->addObserver(_spZMinLabel);
    _zRange->addObserver(_spZMaxLabel);
    _zRange->addObserver(_zMinSlider);
    _zRange->addObserver(_zMaxSlider);
    _zRange->addObserver(_zSinglePointSlider);
    _zRange->addObserver(_zSinglePointLineEdit);
    _zRange->addObserver(_zMinLineEdit);
    _zRange->addObserver(_zMaxLineEdit);
    _zRange->addObserver(_zCenterSlider);
    _zRange->addObserver(_zSizeSlider);
    _zRange->addObserver(_zCenterLineEdit);
    _zRange->addObserver(_zSizeLineEdit);
    _zRange->addObserver(_zMinCell);
    _zRange->addObserver(_zMaxCell);

    _slidersInitialized = true;
}

void Statistics::initCRatios()
{
    _cRatios = _dm->GetCRatios(_defaultVar);

    _cRatio = _params->GetCRatio();
    if (_cRatio == -1) { _cRatio = _cRatios.size() - 1; }

    for (std::vector<size_t>::iterator it = _cRatios.begin(); it != _cRatios.end(); ++it) { CRatioCombo->addItem("1:" + QString::number(*it)); }

    CRatioCombo->setCurrentIndex(_cRatio);
}

void Statistics::initRefinement()
{
    _refLevel = _params->GetRefinement();
    if (_refLevel == -1) { _refLevel = _dm->GetNumRefLevels(_defaultVar); }

    for (int i = 0; i <= _refLevel; i++) { RefCombo->addItem(QString::number(i)); }
    RefCombo->setCurrentIndex(_refLevel);
}

void Statistics::copyActiveRegion()
{
    /*	RegionParams* rParams = VizWinMgr::getActiveRegionParams();
    AnimationParams* aParams = VizWinMgr::getActiveAnimationParams();
    int currentTS = aParams->GetCurrentTimestep();
    double min[3],max[3];
    for (int i = 0; i< 3; i++){
        min[i] = rParams->getLocalRegionMin(i,currentTS) + _fullExtents[i];
        max[i] = rParams->getLocalRegionMax(i,currentTS) + _fullExtents[i];
    }

    _xRange->setUserMin(min[0]);
    _xRange->setUserMax(max[0]);
    _yRange->setUserMin(min[1]);
    _yRange->setUserMax(max[1]);
    _zRange->setUserMin(min[2]);
    _zRange->setUserMax(max[2]);
*/
}

// In Vapor 2.x, the function call:
//
//	 _extents = _dm->GetExtents(_minTS);
//
// would set our 6 element _extents vector.
// In Vapor 3.x, we receive two sets of thre
// element vectors instead, so we need to
// backfill these values into our old 6 element
// _extents vector.
//
int Statistics::GetExtents(vector<double> &extents)
{
    vector<double> minExtents, maxExtents;

    int rc = _dm->GetVariableExtents(_minTS, _defaultVar, _refLevel, minExtents, maxExtents);

    if (rc < 0) {
        string myErr;
        myErr = "Statistics could not find minimum and maximun extents"
                " in current data set.";
        errReport(myErr);
        return -1;
    }

    if (extents.size() < 6) {
        extents.push_back(minExtents[0]);
        extents.push_back(minExtents[1]);
        extents.push_back(minExtents[2]);
        extents.push_back(maxExtents[0]);
        extents.push_back(maxExtents[1]);
        extents.push_back(maxExtents[2]);

        _uCoordMin.push_back(minExtents[0]);
        _uCoordMin.push_back(minExtents[1]);
        _uCoordMin.push_back(minExtents[2]);
        _uCoordMax.push_back(maxExtents[0]);
        _uCoordMax.push_back(maxExtents[1]);
        _uCoordMax.push_back(maxExtents[2]);
    } else {
        extents[0] = minExtents[0];
        extents[1] = minExtents[1];
        extents[2] = minExtents[2];
        extents[3] = maxExtents[0];
        extents[4] = maxExtents[1];
        extents[5] = maxExtents[2];
    }

    //_params->SetMinExtents(minExtents);
    //_params->SetMaxExtents(maxExtents);

    return 1;
}

void Statistics::restoreExtents()
{
    vector<double> extents;

    int rc = GetExtents(extents);
    if (!rc) return;

    _xRange->setUserMin(extents[0]);
    _xRange->setUserMax(extents[3]);
    _yRange->setUserMin(extents[1]);
    _yRange->setUserMax(extents[4]);
    _zRange->setUserMin(extents[2]);
    _zRange->setUserMax(extents[5]);
}

void Statistics::initRegion()
{
    // Save our old extents
    //
    vector<double> oldExtents(_fullExtents);

    // Get new extents of the minimum timestep
    // and apply them to our saved set of full
    // extents
    //
    int rc = GetExtents(_extents);
    if (!rc) return;
    _fullExtents = _extents;

    // If the extents for our new timestep
    // are different from our old extents,
    // reset the region sliders.
    //
    //	if (oldExtents == _fullExtents) {
    //		if (_regionInitialized) {
    //			setNewExtents();
    //			return;
    //		}
    //	}

    if (_regionInitialized) setNewExtents();

    QTableWidgetItem *twi;
    for (int i = 0; i < 2; i++) {
        for (int j = 0; j < 3; j++) {
#ifdef DEAD
            if (!_regionInitialized) {
                twi = new QTableWidgetItem(QString::number(_extents[i * 3 + j]));
                twi->setTextAlignment(Qt::AlignHCenter | Qt::AlignVCenter);
                Qt::ItemFlags flags = twi->flags();
                twi->setFlags(flags);
                RegionTable->setItem(i, j, twi);
            } else {
#endif
                twi = RegionTable->item(i, j);
                twi->setText(QString::number(_extents[i * 3 + j]));
                //			}
            }
        }

        if (_slidersInitialized) updateSliders();
        if (_autoUpdate)
            update();
        else
            (makeItRed());
    }

    void Statistics::retrieveRangeParams()
    {
        // If the region has not been initialized, keep the extents
        // from params and do not apply the new extents.
        // If it has been initialized, it means we've
        // incremented our minimum timestep, and we need to set params
        // accordingly.
        //
        vector<double> minExtents, maxExtents;
        minExtents = _params->GetMinExtents();
        maxExtents = _params->GetMaxExtents();

        // If the region has been initialized
        if (_regionInitialized || minExtents.empty()) {
            minExtents.push_back(_extents[0]);
            minExtents.push_back(_extents[1]);
            minExtents.push_back(_extents[2]);
            maxExtents.push_back(_extents[3]);
            maxExtents.push_back(_extents[4]);
            maxExtents.push_back(_extents[5]);
            _params->SetMinExtents(minExtents);
            _params->SetMaxExtents(maxExtents);

            _xRange->setUserMin(_extents[0]);
            _yRange->setUserMin(_extents[1]);
            _zRange->setUserMin(_extents[2]);
            _xRange->setUserMax(_extents[3]);
            _yRange->setUserMax(_extents[4]);
            _zRange->setUserMax(_extents[5]);
        }

        // Region has not been initialized.  See if params holds extent data.
        // If not,
        else {
            _xRange->setUserMin(minExtents[0]);
            _xRange->setUserMax(maxExtents[0]);
            _yRange->setUserMin(minExtents[1]);
            _yRange->setUserMax(maxExtents[1]);
            _zRange->setUserMin(minExtents[2]);
            _zRange->setUserMax(maxExtents[2]);
        }
    }

    void Statistics::setNewExtents()
    {
        _xRange->setDomainMin(_fullExtents[0]);
        _xRange->setDomainMax(_fullExtents[3]);
        _yRange->setDomainMin(_fullExtents[1]);
        _yRange->setDomainMax(_fullExtents[4]);
        _zRange->setDomainMin(_fullExtents[2]);
        _zRange->setDomainMax(_fullExtents[5]);
    }

    void Statistics::updateSliders()
    {
        if (_regionSelection == 2) {
            _xRange->setUserMin((_extents[0] + _extents[3]) / 2.f);
            _xRange->setUserMax((_extents[0] + _extents[3]) / 2.f);
            _yRange->setUserMin((_extents[1] + _extents[4]) / 2.f);
            _yRange->setUserMax((_extents[1] + _extents[4]) / 2.f);
            _zRange->setUserMin((_extents[2] + _extents[5]) / 2.f);
            _zRange->setUserMax((_extents[2] + _extents[5]) / 2.f);
        } else {
            _xRange->setUserMin(_extents[0]);
            _xRange->setUserMax(_extents[3]);
            _yRange->setUserMin(_extents[1]);
            _yRange->setUserMax(_extents[4]);
            _zRange->setUserMin(_extents[2]);
            _zRange->setUserMax(_extents[5]);
        }
    }

    int Statistics::initVariables()
    {
        vector<string> vars;
        vars = _dm->GetDataVarNames(3, true);
        for (std::vector<string>::iterator it = vars.begin(); it != vars.end(); ++it) {
            _vars.push_back(*it);
            _vars3d.push_back(*it);
        }
        vars = _dm->GetDataVarNames(2, true);
        for (std::vector<string>::iterator it = vars.begin(); it != vars.end(); ++it) { _vars.push_back(*it); }

        sort(_vars.begin(), _vars.end());

        // Add variables to combo box
        //
        for (std::vector<string>::iterator it = _vars.begin(); it != _vars.end(); ++it) { NewVarCombo->addItem(QString::fromStdString(*it)); }

        vector<string> pVars = _params->GetVarNames();
        if (pVars.size() > 0) {
            for (int i = 0; i < pVars.size(); i++) {
                QString varName = QString::fromStdString(pVars[i]);
                int     index = NewVarCombo->findText(varName);
                newVarAdded(index);
            }
        }

        return 0;
    }

    void Statistics::adjustTables()
    {
        VariablesTable->horizontalHeader()->setResizeMode(QHeaderView::Stretch);
        VariablesTable->verticalHeader()->setResizeMode(QHeaderView::Stretch);
        VariablesTable->resizeRowsToContents();
        VariablesTable->resizeColumnsToContents();

        RegionTable->horizontalHeader()->setResizeMode(QHeaderView::Stretch);
        RegionTable->verticalHeader()->setResizeMode(QHeaderView::Stretch);
        RegionTable->resizeRowsToContents();
        RegionTable->resizeColumnsToContents();
    }

    void Statistics::showMe()
    {
        show();
        raise();
        activateWindow();
        if (!_dm) return;
    }

    void Statistics::makeItRed()
    {
        size_t            rows = VariablesTable->rowCount();
        size_t            cols = VariablesTable->columnCount();
        QTableWidgetItem *twi;
        QBrush            brush(QColor(255, 0, 0));

        for (size_t i = 0; i < rows; i++) {
            for (size_t j = 0; j < cols; j++) {
                twi = VariablesTable->item(i, j);
                if (twi != NULL) twi->setForeground(brush);
            }
        }
    }

    void Statistics::maxTSChanged()
    {
        int min = MinTimestepSpinbox->value();
        int max = MaxTimestepSpinbox->value();

        if (max < min) {
            min = max;
            MinTimestepSpinbox->setValue(max);
        }

        if ((min != _minTS) || (max != _maxTS)) {
            _minTS = min;
            _maxTS = max;
        }

        _params->SetMinTS(_minTS);
        _params->SetMaxTS(_maxTS);

        if (_autoUpdate)
            update();
        else
            (makeItRed());
    }

    void Statistics::minTSChanged()
    {
        int min = MinTimestepSpinbox->value();
        int max = MaxTimestepSpinbox->value();

        if (min > max) {
            max = min;
            MaxTimestepSpinbox->setValue(min);
        }

        if ((min != _minTS) || (max != _maxTS)) {
            _minTS = min;
            _maxTS = max;
        }

        _params->SetMinTS(_minTS);
        _params->SetMaxTS(_maxTS);

        initRegion();
        if (_autoUpdate)
            update();
        else
            (makeItRed());
    }

    void Statistics::autoUpdateClicked()
    {
        if (UpdateCheckbox->isChecked())
            _autoUpdate = true;
        else
            _autoUpdate = false;
        UpdateButton->setEnabled(!_autoUpdate);
        _params->SetAutoUpdate(_autoUpdate);

        if (_autoUpdate)
            update();
        else
            (makeItRed());
    }

    void Statistics::refinementChanged(int index)
    {
        _refLevel = index;
        _params->SetRefinement(_refLevel);
        if (_autoUpdate)
            update();
        else
            (makeItRed());
    }

    void Statistics::cRatioChanged(int index)
    {
        _cRatio = index;
        _params->SetCRatio(_cRatio);
        if (_autoUpdate)
            update();
        else
            (makeItRed());
    }

    void Statistics::refreshTable()
    {
        VariablesTable->clear();
        VariablesTable->setRowCount(0);
        VariablesTable->setColumnCount(0);

        // First generate the layout of our VariablesTable
        //
        generateTableColumns();
    }

    void Statistics::update()
    {
        if (!_regionInitialized) return;

        refreshTable();

        _extents[0] = _xRange->getUserMin();
        _extents[1] = _yRange->getUserMin();
        _extents[2] = _zRange->getUserMin();
        _extents[3] = _xRange->getUserMax();
        _extents[4] = _yRange->getUserMax();
        _extents[5] = _zRange->getUserMax();

        double uCoordMin[3], uCoordMax[3];
        if (_regionSelection == 2) {
            uCoordMin[0] = _fullExtents[0];
            uCoordMin[1] = _fullExtents[1];
            uCoordMin[2] = _fullExtents[2];
            uCoordMax[0] = _fullExtents[3];
            uCoordMax[1] = _fullExtents[4];
            uCoordMax[2] = _fullExtents[5];
        } else {
            uCoordMin[0] = _extents[0];
            uCoordMin[1] = _extents[1];
            uCoordMin[2] = _extents[2];
            uCoordMax[0] = _extents[3];
            uCoordMax[1] = _extents[4];
            uCoordMax[2] = _extents[5];
        }

        _dm->GetEnclosingRegion(_minTS, uCoordMin, uCoordMax, _vCoordMin, _vCoordMax, _refLevel, _cRatio);

        string                                          varName;
        typedef std::map<string, _statistics>::iterator it_type;

        // Disable error reporting. Under VAPOR 2.x any errors result in
        // a callback that can trigger an infinite cascade of error msg
        // popups :-(
        //
        bool enable = MyBase::EnableErrMsg(false);
        bool success = true;
        for (it_type it = _stats.begin(); it != _stats.end(); it++) {
            varName = it->first;

            if ((_calculations & _MIN) || (_calculations & _MAX)) { success &= calcMinMax(varName); }

            if (_calculations & _MEAN) { success &= calcMean(varName); }
            if (_calculations & _SIGMA) { success &= calcStdDev(varName); }
            if (_calculations & _MEDIAN) { success &= calcMedian(varName); }

            addCalculationToTable(varName);
        }

        if (!success) {
            string myErr;
            myErr = "Warning: Not all requested variables and/or timesteps available.\n"
                    "Some statistics may be incorrect!\n";
            errReport(myErr);
        }

        // Restore error reporting
        //
        MyBase::EnableErrMsg(enable);

        VariablesTable->resizeRowsToContents();
    }

#ifdef DEAD
    void Statistics::update()
    {
        refreshTable();

        _uCoordMin[0] = _extents[0] = _xRange->getUserMin();
        _uCoordMin[1] = _extents[1] = _yRange->getUserMin();
        _uCoordMin[2] = _extents[2] = _zRange->getUserMin();
        _uCoordMax[0] = _extents[3] = _xRange->getUserMax();
        _uCoordMax[1] = _extents[4] = _yRange->getUserMax();
        _uCoordMax[2] = _extents[5] = _zRange->getUserMax();

        string                                          varName;
        typedef std::map<string, _statistics>::iterator it_type;

        // Disable error reporting. Under VAPOR 2.x any errors result in
        // a callback that can trigger an infinite cascade of error msg
        // popups :-(
        //
        bool enable = MyBase::EnableErrMsg(false);
        bool success = true;
        for (it_type it = _stats.begin(); it != _stats.end(); it++) {
            varName = it->first;

            if (_calculations & _MEAN) { success &= calcMean(varName); }
            if (_calculations & _SIGMA) { success &= calcStdDev(varName); }
            if (_calculations & _MEDIAN) { success &= calcMedian(varName); }

            addCalculationToTable(varName);
        }

        if (!success) {
            string myErr;
            myErr = "Warning: Not all requested variables and/or timesteps available.\n"
                    "Some statistics may be incorrect!\n";
            errReport(myErr);
        }

        // Restore error reporting
        //
        MyBase::EnableErrMsg(enable);

        VariablesTable->resizeRowsToContents();
    }
#endif

    void Statistics::addCalculationToTable(string varName)
    {
        int rowCount = VariablesTable->rowCount();
        VariablesTable->insertRow(rowCount);
        VariablesTable->setVerticalHeaderItem(rowCount, new QTableWidgetItem(QString::fromStdString(varName)));

        QTableWidgetItem *twi;

        unsigned char calcCopy = _calculations;
        int           colCount = VariablesTable->columnCount();
        for (int i = 0; i < colCount; i++) {
            if (calcCopy & _MIN) {
                twi = new QTableWidgetItem(QString::number(_stats[varName].min));
                VariablesTable->setItem(rowCount, i, twi);
                calcCopy = calcCopy - _MIN;
            } else if (calcCopy & _MAX) {
                twi = new QTableWidgetItem(QString::number(_stats[varName].max));
                VariablesTable->setItem(rowCount, i, twi);
                calcCopy = calcCopy - _MAX;
            } else if (calcCopy & _MEAN) {
                twi = new QTableWidgetItem(QString::number(_stats[varName].mean));
                VariablesTable->setItem(rowCount, i, twi);
                calcCopy = calcCopy - _MEAN;
            } else if (calcCopy & _MEDIAN) {
                twi = new QTableWidgetItem(QString::number(_stats[varName].median));
                VariablesTable->setItem(rowCount, i, twi);
                calcCopy = calcCopy - _MEDIAN;
            } else if (calcCopy & _SIGMA) {
                twi = new QTableWidgetItem(QString::number(_stats[varName].stddev));
                VariablesTable->setItem(rowCount, i, twi);
                calcCopy = calcCopy - _SIGMA;
            }
            twi->setTextAlignment(Qt::AlignHCenter | Qt::AlignVCenter);
        }
        VariablesTable->resizeRowToContents(rowCount);
        VariablesTable->setRowHeight(rowCount, 20);
    }

    void Statistics::generateTableColumns()
    {
        // Generate statistic columns in variables talbe
        //
        int colCount;

        if (_calculations & _MIN) {
            colCount = VariablesTable->columnCount();
            VariablesTable->insertColumn(colCount);
            VariablesTable->setHorizontalHeaderItem(colCount, new QTableWidgetItem(QString::fromStdString("Min")));
        }
        if (_calculations & _MAX) {
            colCount = VariablesTable->columnCount();
            VariablesTable->insertColumn(colCount);
            VariablesTable->setHorizontalHeaderItem(colCount, new QTableWidgetItem(QString::fromStdString("Max")));
        }
        if (_calculations & _MEAN) {
            colCount = VariablesTable->columnCount();
            VariablesTable->insertColumn(colCount);
            VariablesTable->setHorizontalHeaderItem(colCount, new QTableWidgetItem(QString::fromStdString("Mean")));
        }
        if (_calculations & _MEDIAN) {
            colCount = VariablesTable->columnCount();
            VariablesTable->insertColumn(colCount);
            VariablesTable->setHorizontalHeaderItem(colCount, new QTableWidgetItem(QString::fromStdString("Median")));
        }
        if (_calculations & _SIGMA) {
            colCount = VariablesTable->columnCount();
            VariablesTable->insertColumn(colCount);
            VariablesTable->setHorizontalHeaderItem(colCount, new QTableWidgetItem(QString::fromStdString("StdDev")));
        }
    }

    void Statistics::exportText()
    {
        _extents[0] = _xRange->getUserMin();
        _extents[1] = _yRange->getUserMin();
        _extents[2] = _zRange->getUserMin();
        _extents[3] = _xRange->getUserMax();
        _extents[4] = _yRange->getUserMax();
        _extents[5] = _zRange->getUserMax();

        QString fName = QFileDialog::getSaveFileName(this, "Select file to write statistics into:", "", "*.txt");
        if (!fName.isEmpty()) {
            ofstream file;
            file.open(fName.toStdString().c_str());
            if (file.fail()) {
                std::ostringstream ss;
                ss << "Failed to open file ";
                ss << fName.toStdString();
                ss << " for writing.";
                string myErr = ss.str();
                errReport(myErr);
            }

            file << "Variable Statistics\nVariable,Min,Max,Mean,StdDev" << endl;

            typedef std::map<string, _statistics>::iterator it_type;
            for (it_type it = _stats.begin(); it != _stats.end(); it++) {
                file << it->first << ",";
                file << it->second.min << ",";
                file << it->second.max << ",";
                file << it->second.mean << ",";
                file << it->second.stddev;
                file << endl;
            }

            file << endl;

            file << "Dependent Variable\nDimension,Min,Max" << endl;
            file << "X," << _extents[0] << "," << _extents[3] << endl;
            file << "Y," << _extents[1] << "," << _extents[4] << endl;
            file << "Z," << _extents[2] << "," << _extents[5] << endl;

            file << endl;

            file << "Temporal Extents\nStartTime,EndTime" << endl;
            file << _minTS << "," << _maxTS << endl;

            file.close();
        }
    }

#ifdef DEAD
    void Statistics::exportText()
    {
        _extents[0] = _xRange->getUserMin();
        _extents[1] = _yRange->getUserMin();
        _extents[2] = _zRange->getUserMin();
        _extents[3] = _xRange->getUserMax();
        _extents[4] = _yRange->getUserMax();
        _extents[5] = _zRange->getUserMax();

        QString  fName = QFileDialog::getSaveFileName(this, "Select file to write statistics into:");
        ofstream file;
        file.open(fName.toStdString().c_str());

        file << "Variable Statistics\nVariable,Min,Max,Mean,StdDev" << endl;

        typedef std::map<string, _statistics>::iterator it_type;
        for (it_type it = _stats.begin(); it != _stats.end(); it++) {
            file << it->first << ",";
            file << it->second.min << ",";
            file << it->second.max << ",";
            file << it->second.mean << ",";
            file << it->second.stddev;
            file << endl;
        }

        file << endl;

        file << "Dependent Variable\nDimension,Min,Max" << endl;
        file << "X," << _extents[0] << "," << _extents[3] << endl;
        file << "Y," << _extents[1] << "," << _extents[4] << endl;
        file << "Z," << _extents[2] << "," << _extents[5] << endl;

        file << endl;

        file << "Temporal Extents\nStartTime,EndTime" << endl;
        file << _minTS << "," << _maxTS << endl;

        file.close();
    }
#endif

    void Statistics::varRemoved(int index)
    {
        if (index == 0) return;
        string varName = RemoveVarCombo->currentText().toStdString();
        _stats.erase(varName);

        vector<string> varNames = _params->GetVarNames();
        varNames.erase(std::remove(varNames.begin(), varNames.end(), varName), varNames.end());
        _params->SetVarNames(varNames);

        RemoveVarCombo->setCurrentIndex(0);
        RemoveVarCombo->removeItem(index);
        update();
    }

    void Statistics::newVarAdded(int index)
    {
        if (index == 0) return;
        // string varName = NewVarCombo->currentText().toStdString();
        string varName = NewVarCombo->itemText(index).toStdString();

        typedef std::map<string, _statistics>::iterator it_type;
        for (it_type it = _stats.begin(); it != _stats.end(); it++) {
            if (it->first == varName) return;
        }

        vector<string> varNames = _params->GetVarNames();
        varNames.push_back(varName);
        _params->SetVarNames(varNames);

<<<<<<< HEAD
        _stats[varName] = _statistics();

        int rowCount = VariablesTable->rowCount();
        VariablesTable->insertRow(rowCount);
        VariablesTable->setVerticalHeaderItem(rowCount, new QTableWidgetItem(QString::fromStdString(varName)));
=======
        StructuredGrid::Iterator itr;
        double                   c = 0.0;

        vector<size_t> dims = _rGrid->GetDimensions();
>>>>>>> 28a7613f

        QHeaderView *verticalHeader = VariablesTable->verticalHeader();
        verticalHeader->setResizeMode(QHeaderView::Fixed);
        verticalHeader->setDefaultSectionSize(20);

        int colCount = VariablesTable->columnCount();
        for (int j = 0; j < colCount; j++) {
            QTableWidgetItem *twi = new QTableWidgetItem("");
            twi->setTextAlignment(Qt::AlignHCenter | Qt::AlignVCenter);
            VariablesTable->setItem(rowCount, j, twi);
        }

        NewVarCombo->setCurrentIndex(0);

        RemoveVarCombo->addItem(QString::fromStdString(varName));
        VariablesTable->resizeRowsToContents();

        if (_autoUpdate) {
            update();
        } else
            (makeItRed());
    }

    void Statistics::regionSlidersChanged()
    {
        QString text = regionSelectorCombo->currentText();
        int     index = regionSelectorCombo->currentIndex();
        stackedSliderWidget->setCurrentIndex(index);
        _regionSelection = index;

        _extents[0] = _xRange->getUserMin();
        _extents[1] = _yRange->getUserMin();
        _extents[2] = _zRange->getUserMin();
        _extents[3] = _xRange->getUserMax();
        _extents[4] = _yRange->getUserMax();
        _extents[5] = _zRange->getUserMax();

        if (_regionSelection == 0) {
            copyActiveRegionButton->setEnabled(true);
            RestoreExtentsButton->setEnabled(true);
        }
        if (_regionSelection == 1) {
            copyActiveRegionButton->setEnabled(true);
            RestoreExtentsButton->setEnabled(true);
        }
        if (_regionSelection == 2) {
            copyActiveRegionButton->setEnabled(false);
            RestoreExtentsButton->setEnabled(false);

            double xMid = (_xRange->getDomainMin() + _xRange->getDomainMax()) / 2.f;
            _xRange->setUserMin(xMid);
            _xRange->setUserMax(xMid);

            double yMid = (_yRange->getDomainMin() + _yRange->getDomainMax()) / 2.f;
            _yRange->setUserMin(yMid);
            _yRange->setUserMax(yMid);

            double zMid = (_zRange->getDomainMin() + _zRange->getDomainMax()) / 2.f;
            _zRange->setUserMin(zMid);
            _zRange->setUserMax(zMid);
        } else {
            copyActiveRegionButton->setEnabled(true);
            RestoreExtentsButton->setEnabled(true);
        }
    }

    void Statistics::rGridError(int ts, string varname)
    {
        std::ostringstream ss;
        ss << "Invalid grid specification at timestep ";
        ss << ts;
        ss << ", variable ";
        ss << varname;
        ss << ", refLevel ";
        ss << _refLevel;
        ss << ", cRatio 1:";
        ss << _cRatios[_cRatio];
        ss << ", voxelCoordMin ";
        ss << _vCoordMin[0];
        ss << " ";
        ss << _vCoordMin[1];
        ss << " ";
        ss << _vCoordMin[2];
        ss << ", voxelCoordMax ";
        ss << _vCoordMax[0];
        ss << " ";
        ss << _vCoordMax[1];
        ss << " ";
        ss << _vCoordMax[2];
        string myErr = ss.str();
        errReport(myErr);
    }

    bool Statistics::calcMinMax(string varname)
    {
        float range[2];

        for (int ts = _minTS; ts <= _maxTS; ts++) {
            StructuredGrid *rGrid = NULL;
            float           mv;

            if (_regionSelection == 2) {
                rGrid = _dm->GetVariable(ts, varname, _refLevel, _cRatio, _uCoordMin, _uCoordMax);
                if (!rGrid) return false;

                mv = rGrid->GetMissingValue();
                range[0] = rGrid->GetValue(_extents[0], _extents[1], _extents[2]);
                range[1] = range[0];
            } else {
                rGrid = _dm->GetVariable(ts, varname, _refLevel, _cRatio, _uCoordMin, _uCoordMax);
                if (!rGrid) return false;

                mv = rGrid->GetMissingValue();
                rGrid->GetRange(range);
            }

            // Generate min and max values for our multi-point calculation
            //
            if (rGrid) delete rGrid;

            if (ts == _minTS) {
                _stats[varname].min = range[0];
                _stats[varname].max = range[1];
            } else {
                if ((range[0] < _stats[varname].min) && (range[0] != mv)) { _stats[varname].min = range[0]; }
                if ((range[1] > _stats[varname].max) && (range[1] != mv)) { _stats[varname].max = range[1]; }
            }
        }
        return true;
    }

<<<<<<< HEAD
    void Statistics::getSinglePointTSMean(double &tsMean, int &missing, VAPoR::StructuredGrid *rGrid)
    {
        float val = rGrid->GetValue(_extents[0], _extents[1], _extents[2]);
        float mv = rGrid->GetMissingValue();
        if (val != mv) {
            tsMean += val;
        } else {
            missing++;
        }
=======
            for (itr = _rGrid->begin(); itr != _rGrid->end(); ++itr) {
                count++;
                val = *itr;
                if (val != mv) {
                    double y = val - c;
                    double t = sum + y;
                    c = t - sum - y;
                    sum = t;
                } else
                    missing++;
            }
>>>>>>> 28a7613f

        // If our missing value count is equal to the number of timesteps,
        // then all queries for this point have given us a missing value.
        // We must set the mean to mv, otherwise it will be set to its default of 0.
        //
        if (missing == _maxTS - _minTS + 1) { tsMean = mv; }
    }

    void Statistics::getMultiPointTSMean(double &tsMean, int &missing, int &count, VAPoR::StructuredGrid *rGrid)
    {
        double                          c = 0.0;
        double                          sum = 0;
        float                           val = 0.0;
        float                           mv = rGrid->GetMissingValue();
        VAPoR::StructuredGrid::Iterator itr;
        for (itr = rGrid->begin(); itr != rGrid->end(); itr++) {
            count++;
            val = *itr;
            if (val != mv) {
                double y = val - c;
                double t = sum + y;
                c = t - sum - y;
                sum = t;
            } else
                missing++;
        }

        count -= missing;
        assert(count >= 0);
        if (count == 0)
            tsMean = mv;
        else
            tsMean += sum / (double)count;
    }

    bool Statistics::calcMean(string varname)
    {
        float  mv;
        double sum = 0;
        double tsMean = 0;
        int    count = 0;
        int    missing = 0;
        int    spMissing = 0;
        bool   varIs3D = false;
        bool   success = true;

        if (std::find(_vars3d.begin(), _vars3d.end(), varname) != _vars3d.end()) varIs3D = true;

        for (int ts = _minTS; ts <= _maxTS; ts++) {
            sum = 0;
            missing = 0;
            count = 0;

            StructuredGrid *rGrid;
            rGrid = _dm->GetVariable(ts, varname, _refLevel, _cRatio, _uCoordMin, _uCoordMax);

            if (!rGrid) {
                success = false;
                continue;
            }

            mv = rGrid->GetMissingValue();

            RegularGrid::Iterator itr;

            size_t dims[3];
            rGrid->GetDimensions(dims);

            // If _regionSelection==2, we are querying a single point.
            // So here we just call GetValue at that point.
            //
            if (_regionSelection == 2) {
                getSinglePointTSMean(tsMean, spMissing, rGrid);
            }

            // We are selecting a range of values, so we need to query each one.
            //
            else {
                count = 0;
                getMultiPointTSMean(tsMean, missing, count, rGrid);
            }
            if (rGrid) delete rGrid;
        }

        // Subtracting spMissing in the denominator is a hack to accomodate
        // missing values that arise during the single-point calculation.
        // This is due to the fact that if we have a missing value during
        // single-point calculations, discarding that sample also means discarding
        // that entire timestep.  This must be accounted for when we average over time.
        // spMissing will always be 0 when we sample volumes of data.
        //
        _stats[varname].mean = tsMean / (double)(_maxTS - _minTS - spMissing + 1);

        return success;
    }

#ifdef DEAD
    bool Statistics::calcMean(string varname)
    {
        float  mv;
        float  val = 0;
        double sum = 0;
        double tsMean = 0;
        long   count = 0;
        long   missing = 0;
        float  range[2];
        bool   varIs3D = false;
        bool   success = true;

        if (std::find(_vars3d.begin(), _vars3d.end(), varname) != _vars3d.end()) varIs3D = true;

        int spMissing = 0;
        for (int ts = _minTS; ts <= _maxTS; ts++) {
            sum = 0;
            missing = 0;
            count = 0;

            _rGrid = _dm->GetVariable(ts, varname, _refLevel, _cRatio, _uCoordMin, _uCoordMax);

            if (!_rGrid) {
                success = false;
                continue;
            }

            mv = _rGrid->GetMissingValue();

            StructuredGrid::ForwardIterator<StructuredGrid> itr;
            double                                          c = 0.0;
<<<<<<< HEAD

            size_t dims[3];
            _rGrid->GetDimensions(dims);
=======
            vector<size_t>                                  dims = _rGrid->GetDimensions();
            for (itr = _rGrid->begin(); itr != _rGrid->end(); ++itr) {
                val = *itr;

                if (val != mv) {    // sum += val;
                    double y = (val - mean) * (val - mean) - c;
                    double t = deviations + y;
                    c = t - deviations - y;
                    deviations = t;
                } else
                    missing++;
            }
>>>>>>> 28a7613f

            // If _regionSelection==2, we are querying a single point.
            // So here we just call GetValue at that point.
            //
            if (_regionSelection == 2) {
                val = _rGrid->GetValue(_extents[0], _extents[1], _extents[2]);
                if (val != mv) {
                    tsMean += val;
                } else {
                    spMissing++;
                }

                // Generate min and max values for our single-point calculation
                // Initialize min and max with the first timestep, then overwrite
                // if necessary.
                if (ts == _minTS) {
                    _stats[varname].min = val;
                    _stats[varname].max = val;
                } else {
                    if (val < _stats[varname].min) _stats[varname].min = val;
                    if (val > _stats[varname].max) _stats[varname].max = val;
                }

                // If our missing value count is equal to the number of timesteps,
                // then all queries for this point have given us a missing value.
                // We must set the mean to mv, otherwise it will be set to its default of 0.
                //
                if (spMissing == _maxTS - _minTS + 1) { tsMean = mv; }
            }

            // We are selecting a range of values, so we need to query each one.
            //
            else {
                int count = 0;

                // Generate min and max values for our multi-point calculation
                //
                _rGrid->GetRange(range);
                if (ts == _minTS) {
                    _stats[varname].min = range[0];
                    _stats[varname].max = range[1];
                } else {
                    if (range[0] < _stats[varname].min) _stats[varname].min = range[0];
                    if (range[1] > _stats[varname].max) _stats[varname].max = range[1];
                }

                for (itr = _rGrid->begin(); itr != _rGrid->end(); itr++) {
                    count++;
                    val = *itr;
                    if (val != mv) {
                        double y = val - c;
                        double t = sum + y;
                        c = t - sum - y;
                        sum = t;
                    } else
                        missing++;
                }

                count = _vCoordMax[0] - _vCoordMin[0] + 1;
                count *= (_vCoordMax[1] - _vCoordMin[1] + 1);
                if (std::find(_vars3d.begin(), _vars3d.end(), varname) != _vars3d.end()) { count *= (_vCoordMax[2] - _vCoordMin[2] + 1); }

                count -= missing;
                // assert (count >= 0);
                if (count == 0)
                    tsMean = mv;
                else
                    tsMean += sum / (double)count;
            }
        }

        // Subtracting spMissing in the denominator is a hack to accomodate
        // missing values that arise during the single-point calculation.
        // This is due to the fact that if we have a missing value during
        // single-point calculations, discarding that sample also means discarding
        // that entire timestep.  This must be accounted for when we average over time.
        // spMissing will always be 0 when we sample volumes of data.
        //
        _stats[varname].mean = tsMean / (double)(_maxTS - _minTS - spMissing + 1);
        return success;
    }
#endif

    void Statistics::getSinglePointTSStdDev(double &tsStdDev, int &globalCount, int &spMissing, double mean, VAPoR::StructuredGrid *rGrid)
    {
        float mv = rGrid->GetMissingValue();
        float val = rGrid->GetValue(_extents[0], _extents[1], _extents[2]);
        if (val != mv) {
            tsStdDev += (val - mean) * (val - mean);
        } else {
            spMissing++;
        }

        // If our missing value count is equal to the number of timesteps,
        // then all queries for this point have given us a missing value.
        // We must set the mean to mv, otherwise it will be set to its default of 0.
        //
        if (spMissing == _maxTS - _minTS + 1) { tsStdDev = mv; }
        globalCount = _maxTS - _minTS - spMissing + 1;
        if (globalCount == 0) tsStdDev = mv;
    }

    bool Statistics::calcStdDev(string varname)
    {
        double deviations;
        double mean = _stats[varname].mean;
        double tsStdDev = 0;
        float  mv;
        float  val;
        long   missing = 0;
        int    globalCount = 0;
        bool   varIs3D = false;
        bool   success = true;
        int    spMissing = 0;

        if (std::find(_vars3d.begin(), _vars3d.end(), varname) != _vars3d.end()) varIs3D = true;

        for (int ts = _minTS; ts <= _maxTS; ts++) {
            int count = 0;
            deviations = 0;
            missing = 0;

            StructuredGrid *rGrid;
            rGrid = _dm->GetVariable(ts, varname, _refLevel, _cRatio, _uCoordMin, _uCoordMax);

            // Invalid regular grid.  Use previous timesteps and return.
            if (!rGrid) {
                success = false;
                continue;
            }

            mv = rGrid->GetMissingValue();

            // If _regionSelection==2, we are querying a single point.
            // So here we just call GetValue at that point.
            //
            if (_regionSelection == 2) {
                getSinglePointTSStdDev(tsStdDev, globalCount, spMissing, mean, rGrid);
            }

            else {
                StructuredGrid::Iterator itr;
                double                   c = 0.0;
                size_t                   dims[3];
                rGrid->GetDimensions(dims);
                for (itr = rGrid->begin(); itr != rGrid->end(); itr++) {
                    val = *itr;

                    if (val != mv) {    // sum += val;
                        count++;
                        double y = (val - mean) * (val - mean) - c;
                        double t = deviations + y;
                        c = t - deviations - y;
                        deviations = t;
                    } else
                        missing++;
                }

                assert(count >= 0);
                if (count == 0)
                    tsStdDev = mv;
                else
                    tsStdDev += deviations;

                globalCount += count;
            }
            if (rGrid) delete rGrid;
        }

        _stats[varname].stddev = sqrt(tsStdDev / (double)(globalCount));

        return success;
    }

#ifdef DEAD
    bool Statistics::calcStdDev(string varname)
    {
        double deviations;
        double mean = _stats[varname].mean;
        double tsStdDev = 0;
        float  mv;
        float  val;
        long   missing = 0;
        long   globalCount = 0;
        bool   varIs3D = false;
        bool   success = true;
        int    spMissing = 0;

        if (std::find(_vars3d.begin(), _vars3d.end(), varname) != _vars3d.end()) varIs3D = true;

        for (int ts = _minTS; ts <= _maxTS; ts++) {
            long count = 0;
            deviations = 0;
            missing = 0;
            if (_rGrid) delete _rGrid;
            _rGrid = _dm->GetVariable(ts, varname, _refLevel, _cRatio, _uCoordMin, _uCoordMax);

            // Invalid regular grid.  Use previous timesteps and return.
            if (!_rGrid) {
                success = false;
                continue;
            }

            mv = _rGrid->GetMissingValue();

            // If _regionSelection==2, we are querying a single point.
            // So here we just call GetValue at that point.
            //
            if (_regionSelection == 2) {
                val = _rGrid->GetValue(_extents[0], _extents[1], _extents[2]);
                if (val != mv) {
                    tsStdDev += (val - mean) * (val - mean);
                } else {
                    spMissing++;
                }

                // If our missing value count is equal to the number of timesteps,
                // then all queries for this point have given us a missing value.
                // We must set the mean to mv, otherwise it will be set to its default of 0.
                //
                if (spMissing == _maxTS - _minTS + 1) { tsStdDev = mv; }
                globalCount = _maxTS - _minTS - spMissing + 1;
                if (globalCount == 0) tsStdDev = mv;
            }

            else {
                //			VAPoR::StructuredGrid::Iterator itr;
                StructuredGrid::ForwardIterator<StructuredGrid> itr;
                double                                          c = 0.0;
                size_t                                          dims[3];
                _rGrid->GetDimensions(dims);
                for (itr = _rGrid->begin(); itr != _rGrid->end(); itr++) {
                    val = *itr;

                    if (val != mv) {    // sum += val;
                        double y = (val - mean) * (val - mean) - c;
                        double t = deviations + y;
                        c = t - deviations - y;
                        deviations = t;
                    } else
                        missing++;
                }

                count = _vCoordMax[0] - _vCoordMin[0] + 1;
                count *= (_vCoordMax[1] - _vCoordMin[1] + 1);

                // If var is 3d, add third dimension to our count
                //
                if (std::find(_vars3d.begin(), _vars3d.end(), varname) != _vars3d.end()) count *= (_vCoordMax[2] - _vCoordMin[2] + 1);

                count -= missing;
                assert(count >= 0);
                if (count == 0)
                    tsStdDev = mv;
                else
                    tsStdDev += deviations;

                globalCount += count;
            }
        }

        _stats[varname].stddev = sqrt(tsStdDev / (double)(globalCount));
        return success;
    }
#endif

    bool Statistics::calcMedian(string varname)
    {
        float mv;
        bool  varIs3D = false;
        bool  success = true;
        long  globalCount = _vCoordMax[0] - _vCoordMin[0] + 1;
        globalCount *= (_vCoordMax[1] - _vCoordMin[1] + 1);
        // If var is 3d, add third dimension to our count
        if (std::find(_vars3d.begin(), _vars3d.end(), varname) != _vars3d.end()) {
            varIs3D = true;
            globalCount *= (_vCoordMax[2] - _vCoordMin[2] + 1);
        }
        globalCount = globalCount * (_maxTS - _minTS + 1);
        std::vector<float> allValues;    // rGrid only returns floats
        try {
            allValues.reserve(globalCount);
        } catch (exception &e) {
            std::ostringstream ss;
            ss << "Standard exception: " << e.what() << endl;
            ss << "  Memory allocation failed at median calculation";
            errReport(ss.str());
            success = false;
            return success;
        }

<<<<<<< HEAD
        for (int ts = _minTS; ts <= _maxTS; ts++) {
            _rGrid = _dm->GetVariable(ts, varname, _refLevel, _cRatio, _uCoordMin, _uCoordMax);

            // Invalid regular grid.  Use previous timesteps and return.
            if (!_rGrid) {
                success = false;
                continue;
            }

            float val;
            mv = _rGrid->GetMissingValue();
            //		VAPoR::StructuredGrid::Iterator itr;
            StructuredGrid::ForwardIterator<StructuredGrid> itr;
            // If _regionSelection==2, we are querying a single point.
            // So here we just call GetValue at that point.
            //
            if (_regionSelection == 2) {
                val = _rGrid->GetValue(_extents[0], _extents[1], _extents[2]);
                if (val != mv) { allValues.push_back(val); }
            } else {
                for (itr = _rGrid->begin(); itr != _rGrid->end(); itr++) {
                    val = *itr;
=======
        float val;
        mv = _rGrid->GetMissingValue();
        //		RegularGrid::Iterator itr;
        StructuredGrid::ForwardIterator<StructuredGrid> itr;
        // If _regionSelection==2, we are querying a single point.
        // So here we just call GetValue at that point.
        //
        if (_regionSelection == 2) {
            val = _rGrid->GetValue(_extents[0], _extents[1], _extents[2]);
            if (val != mv) { allValues.push_back(val); }
        } else {
            for (itr = _rGrid->begin(); itr != _rGrid->end(); ++itr) {
                val = *itr;
>>>>>>> 28a7613f

                    if (val != mv) allValues.push_back(val);
                }
            }
            if (_rGrid) delete _rGrid;
        }

        std::sort(allValues.begin(), allValues.end());
        if (allValues.empty())
            _stats[varname].median = mv;
        else
            _stats[varname].median = allValues.at(allValues.size() / 2);

        return success;
    }<|MERGE_RESOLUTION|>--- conflicted
+++ resolved
@@ -1309,18 +1309,11 @@
         varNames.push_back(varName);
         _params->SetVarNames(varNames);
 
-<<<<<<< HEAD
         _stats[varName] = _statistics();
 
         int rowCount = VariablesTable->rowCount();
         VariablesTable->insertRow(rowCount);
         VariablesTable->setVerticalHeaderItem(rowCount, new QTableWidgetItem(QString::fromStdString(varName)));
-=======
-        StructuredGrid::Iterator itr;
-        double                   c = 0.0;
-
-        vector<size_t> dims = _rGrid->GetDimensions();
->>>>>>> 28a7613f
 
         QHeaderView *verticalHeader = VariablesTable->verticalHeader();
         verticalHeader->setResizeMode(QHeaderView::Fixed);
@@ -1452,7 +1445,6 @@
         return true;
     }
 
-<<<<<<< HEAD
     void Statistics::getSinglePointTSMean(double &tsMean, int &missing, VAPoR::StructuredGrid *rGrid)
     {
         float val = rGrid->GetValue(_extents[0], _extents[1], _extents[2]);
@@ -1462,19 +1454,6 @@
         } else {
             missing++;
         }
-=======
-            for (itr = _rGrid->begin(); itr != _rGrid->end(); ++itr) {
-                count++;
-                val = *itr;
-                if (val != mv) {
-                    double y = val - c;
-                    double t = sum + y;
-                    c = t - sum - y;
-                    sum = t;
-                } else
-                    missing++;
-            }
->>>>>>> 28a7613f
 
         // If our missing value count is equal to the number of timesteps,
         // then all queries for this point have given us a missing value.
@@ -1601,26 +1580,10 @@
 
             mv = _rGrid->GetMissingValue();
 
-            StructuredGrid::ForwardIterator<StructuredGrid> itr;
-            double                                          c = 0.0;
-<<<<<<< HEAD
-
-            size_t dims[3];
-            _rGrid->GetDimensions(dims);
-=======
-            vector<size_t>                                  dims = _rGrid->GetDimensions();
-            for (itr = _rGrid->begin(); itr != _rGrid->end(); ++itr) {
-                val = *itr;
-
-                if (val != mv) {    // sum += val;
-                    double y = (val - mean) * (val - mean) - c;
-                    double t = deviations + y;
-                    c = t - deviations - y;
-                    deviations = t;
-                } else
-                    missing++;
-            }
->>>>>>> 28a7613f
+            StructuredGrid::Iterator itr;
+            double                   c = 0.0;
+
+            vector<size_t> dims = _rGrid->GetDimensions();
 
             // If _regionSelection==2, we are querying a single point.
             // So here we just call GetValue at that point.
@@ -1667,7 +1630,7 @@
                     if (range[1] > _stats[varname].max) _stats[varname].max = range[1];
                 }
 
-                for (itr = _rGrid->begin(); itr != _rGrid->end(); itr++) {
+                for (itr = _rGrid->begin(); itr != _rGrid->end(); ++itr) {
                     count++;
                     val = *itr;
                     if (val != mv) {
@@ -1850,9 +1813,8 @@
                 //			VAPoR::StructuredGrid::Iterator itr;
                 StructuredGrid::ForwardIterator<StructuredGrid> itr;
                 double                                          c = 0.0;
-                size_t                                          dims[3];
-                _rGrid->GetDimensions(dims);
-                for (itr = _rGrid->begin(); itr != _rGrid->end(); itr++) {
+                vector<size_t>                                  dims = _rGrid->GetDimensions();
+                for (itr = _rGrid->begin(); itr != _rGrid->end(); ++itr) {
                     val = *itr;
 
                     if (val != mv) {    // sum += val;
@@ -1912,7 +1874,6 @@
             return success;
         }
 
-<<<<<<< HEAD
         for (int ts = _minTS; ts <= _maxTS; ts++) {
             _rGrid = _dm->GetVariable(ts, varname, _refLevel, _cRatio, _uCoordMin, _uCoordMax);
 
@@ -1933,23 +1894,8 @@
                 val = _rGrid->GetValue(_extents[0], _extents[1], _extents[2]);
                 if (val != mv) { allValues.push_back(val); }
             } else {
-                for (itr = _rGrid->begin(); itr != _rGrid->end(); itr++) {
+                for (itr = _rGrid->begin(); itr != _rGrid->end(); ++itr) {
                     val = *itr;
-=======
-        float val;
-        mv = _rGrid->GetMissingValue();
-        //		RegularGrid::Iterator itr;
-        StructuredGrid::ForwardIterator<StructuredGrid> itr;
-        // If _regionSelection==2, we are querying a single point.
-        // So here we just call GetValue at that point.
-        //
-        if (_regionSelection == 2) {
-            val = _rGrid->GetValue(_extents[0], _extents[1], _extents[2]);
-            if (val != mv) { allValues.push_back(val); }
-        } else {
-            for (itr = _rGrid->begin(); itr != _rGrid->end(); ++itr) {
-                val = *itr;
->>>>>>> 28a7613f
 
                     if (val != mv) allValues.push_back(val);
                 }
