//																	  *
//		   Copyright (C)  2016										*
//	 University Corporation for Atmospheric Research				  *
//		   All Rights Reserved										*
//																	  *
//************************************************************************/
//
//  File:	   Statistics.cpp
//
//  Author:	 Scott Pearse
//		  National Center for Atmospheric Research
//		  PO 3000, Boulder, Colorado
//
//  Date:	   August 2016
//
//  Description:	Implements the Statistics class.
//
#ifdef WIN32
#pragma warning(disable : 4100)
#endif
#include "vapor/glutil.h" // Must be included first!!!
#include "Statistics.h"

#include <QFileDialog>
#include <QMouseEvent>
#include <fstream>
#include <iostream>
#include <sstream>
#include <cmath>
#include <cassert>
#include <cstdio>
#include <algorithm>
#include <vapor/MyBase.h>
//#include "regionparams.h"

using namespace Wasp;
using namespace VAPoR;
using namespace std;

Statistics::Statistics(QWidget* parent) : 
QDialog(parent), Ui_StatsWindow(){
	
	_errMsg = NULL;
	_initialized = 0;
	_slidersInitialized = false;
	_regionInitialized = false;

	_xRange = NULL;
	_xMinSlider = NULL;
	_xMaxSlider = NULL;
	_xMinLineEdit = NULL;
	_xMaxLineEdit = NULL;
	_xSinglePointSlider = NULL;
	_xSinglePointLineEdit = NULL;
	_xCenterSlider = NULL;
	_xSizeSlider = NULL;
	_xCenterLineEdit = NULL;
	_xSizeLineEdit = NULL;
	_xMinCell = NULL;
	_xMaxCell = NULL;
	_minXMinLabel = NULL;
	_minXMaxLabel = NULL;
	_maxXMinLabel = NULL;
	_maxXMaxLabel = NULL;
	_centerXMinLabel = NULL;
	_centerXMaxLabel = NULL;
	_sizeXMinLabel = NULL;
	_sizeXMaxLabel = NULL;
	_spXMinLabel = NULL;
	_spXMaxLabel = NULL;
	
	_yRange = NULL;
	_yMinSlider = NULL;
	_yMaxSlider = NULL;
	_yMinLineEdit = NULL;
	_yMaxLineEdit = NULL;
	_ySinglePointSlider = NULL;
	_ySinglePointLineEdit = NULL;
	_yCenterSlider = NULL;
	_ySizeSlider = NULL;
	_yCenterLineEdit = NULL;
	_ySizeLineEdit = NULL;
	_yMinCell = NULL;
	_yMaxCell = NULL;
	_minYMinLabel = NULL;
	_minYMaxLabel = NULL;
	_maxYMinLabel = NULL;
	_maxYMaxLabel = NULL;
	_centerYMinLabel = NULL;
	_centerYMaxLabel = NULL;
	_sizeYMinLabel = NULL;
	_sizeYMaxLabel = NULL;
	_spYMinLabel = NULL;
	_spYMaxLabel = NULL;
	
	_zRange = NULL;
	_zMinSlider = NULL;
	_zMaxSlider = NULL;
	_zMinLineEdit = NULL;
	_zMaxLineEdit = NULL;
	_zSinglePointSlider = NULL;
	_zSinglePointLineEdit = NULL;
	_zCenterSlider = NULL;
	_zSizeSlider = NULL;
	_zCenterLineEdit = NULL;
	_zSizeLineEdit = NULL;
	_zMinCell = NULL;
	_zMaxCell = NULL;
	_minZMinLabel = NULL;
	_minZMaxLabel = NULL;
	_maxZMinLabel = NULL;
	_maxZMaxLabel = NULL;
	_centerZMinLabel = NULL;
	_centerZMaxLabel = NULL;
	_sizeZMinLabel = NULL;
	_sizeZMaxLabel = NULL;
	_spZMinLabel = NULL;
	_spZMaxLabel = NULL;

	_controlExec = NULL;
	_dataStatus = NULL;
	_dm = NULL;
	_rGrid = NULL;

	_fullExtents.push_back(0.f);
	_fullExtents.push_back(0.f);
	_fullExtents.push_back(0.f);
	_fullExtents.push_back(0.f);
	_fullExtents.push_back(0.f);
	_fullExtents.push_back(0.f);
	
	setupUi(this);
	setWindowTitle("Statistics");
	adjustTables();
	minXSlider->installEventFilter(this);
	minXEdit->installEventFilter(this);
	maxXSlider->installEventFilter(this);
	maxXEdit->installEventFilter(this);
	minYSlider->installEventFilter(this);
	minYEdit->installEventFilter(this);
	maxYSlider->installEventFilter(this);
	maxYEdit->installEventFilter(this);
	minZSlider->installEventFilter(this);
	minZEdit->installEventFilter(this);
	maxZSlider->installEventFilter(this);
	maxZEdit->installEventFilter(this);
	RegionTable->setSelectionMode( QAbstractItemView::ExtendedSelection );
	RegionTable->setMouseTracking(true);
	RegionTable->viewport()->installEventFilter(this);
}

Statistics::~Statistics() {
	if (_errMsg) delete _errMsg;

	// Each Range will delete all of its observers
	//
	if (_xRange) delete _xRange;
	if (_yRange) delete _yRange;
	if (_zRange) delete _zRange;

#ifdef DEAD
	if (_zRange) delete _zRange;
	if (_zMinSlider) delete _zMinSlider;
	if (_zMaxSlider) delete _zMaxSlider;
	if (_zMinLineEdit) delete _zMinLineEdit;
	if (_zMaxLineEdit) delete _zMaxLineEdit;
	if (_zCenterSlider) delete _zCenterSlider;
	if (_zCenterLineEdit) delete _zCenterLineEdit;
	if (_zSizeSlider) delete _zSizeSlider;
	if (_zSizeLineEdit) delete _zSizeLineEdit;
	if (_zSinglePointSlider) delete _zSinglePointSlider;
	if (_zSinglePointLineEdit) delete _zSinglePointLineEdit;

	if (_yRange) delete _yRange;
	if (_yMinSlider) delete _yMinSlider;
	if (_yMaxSlider) delete _yMaxSlider;
	if (_yMinLineEdit) delete _yMinLineEdit;
	if (_yMaxLineEdit) delete _yMaxLineEdit;
	if (_yCenterSlider) delete _yCenterSlider;
	if (_yCenterLineEdit) delete _yCenterLineEdit;
	if (_ySizeSlider) delete _ySizeSlider;
	if (_ySizeLineEdit) delete _ySizeLineEdit;
	if (_ySinglePointSlider) delete _ySinglePointSlider;
	if (_ySinglePointLineEdit) delete _ySinglePointLineEdit;
	if (_xRange) delete _xRange;

	if (_xMinSlider) delete _xMinSlider;
	if (_xMaxSlider) delete _xMaxSlider;
	if (_xMinLineEdit) delete _xMinLineEdit;
	if (_xMaxLineEdit) delete _xMaxLineEdit;
	if (_xCenterSlider) delete _xCenterSlider;
	if (_xCenterLineEdit) delete _xCenterLineEdit;
	if (_xSizeSlider) delete _xSizeSlider;
	if (_xSizeLineEdit) delete _xSizeLineEdit;
	if (_xSinglePointSlider) delete _xSinglePointSlider;
	if (_xSinglePointLineEdit) delete _xSinglePointLineEdit;
#endif
}

bool Statistics::eventFilter(QObject *o, QEvent *e) {

	string objName = string(o->metaObject()->className());
	if (objName == "QSlider") {
		if (e->type() == QEvent::MouseButtonRelease) {
			if (_autoUpdate) update();
			else makeItRed();
		}
	}
	if ((objName == "QTableWidget") ||
		(objName == "QLineEdit")) {
		if (e->type() == QEvent::KeyRelease) {
			QKeyEvent* ke = dynamic_cast<QKeyEvent*>(e);
			if ((ke->key() == Qt::Key_Return) ||
				(ke->key() == Qt::Key_Enter)) {
				if (_autoUpdate) update();
				else makeItRed();
			}
		}
	}

	vector<double> minExts, maxExts;
	minExts.push_back(_xRange->getUserMin());
	minExts.push_back(_yRange->getUserMin());
	minExts.push_back(_zRange->getUserMin());
	maxExts.push_back(_xRange->getUserMax());
	maxExts.push_back(_yRange->getUserMax());
	maxExts.push_back(_zRange->getUserMax());
	_params->SetMinExtents(minExts);
	_params->SetMaxExtents(maxExts);

	return QObject::eventFilter(o, e);
}

int Statistics::initDataMgr(DataMgr* dm) {
	if (dm!=NULL) {
		_dm = dm;
	}
	else { return -1;}
	initialize();
	return 0;
}

int Statistics::initControlExec(ControlExec* ce) {
	if (ce!=NULL) {
		_controlExec = ce;
	}
	else { return -1;}

	ParamsMgr* paramsMgr = _controlExec->GetParamsMgr();
	_params = (StatisticsParams*)paramsMgr->GetParams("StatisticsParams");

	_dataStatus = _controlExec->getDataStatus();
	vector<string> dmNames = _dataStatus->GetDataMgrNames();
	dataMgrCombo->clear();
	for (int i=0; i<dmNames.size(); i++) {
		QString item = QString::fromStdString(dmNames[i]);
		dataMgrCombo->addItem(item);
	}

	DataMgr* dm = _dataStatus->GetDataMgr(dmNames[0]);
	initDataMgr(dm);

	return 0;
}

int Statistics::initialize(){

	// This is a bitmask to define which statistics to calculate/display.
	// If a statistic variable is set to 0x00 or undefined, it will not
	// be applied.  The _calculations variable is used as a filter, and
	// is all-inclusive by default.
	//
	_MIN = 0x01;
	_MAX = 0x02;
	_MEAN = 0x04;
	_MEDIAN = 0x00;
	if (_params->GetMedianStat()) {
		_MEDIAN = 0x10;
	}
	_SIGMA = 0x00;
	if (_params->GetStdDevStat()) {
		_SIGMA = 0x08;
	}
	_calculations = 0xFF;

	if (_dm==NULL) return -1;

	_errMsg = new sErrMsg;
	_autoUpdate = _params->GetAutoUpdate();
	UpdateCheckbox->setChecked(_autoUpdate);

	// for _regionSelection,
	// 0 = center/size, 1 = min/max, 2 = center/size
	//
	//_regionSelection = 0;
	_regionSelection = _params->GetRegionSelection();
	stackedSliderWidget->setCurrentIndex(_regionSelection);

	generateTableColumns();


	initVariables();
	_defaultVar = _vars3d[0];
	if (_defaultVar=="") {
		return -1;
	}

	initTimes();

	initCRatios();
	
	initRefinement();
	

	initRegion();

	initRangeControllers();

	retrieveRangeParams();
	_regionInitialized = 1;

	ExportButton->setEnabled(true);
	
	if (_initialized==1) return 0;

	connect(MinTimestepSpinbox, SIGNAL(valueChanged(int)), this, SLOT(minTSChanged()));
	connect(MaxTimestepSpinbox, SIGNAL(valueChanged(int)), this, SLOT(maxTSChanged()));
	connect(UpdateCheckbox, SIGNAL(stateChanged(int)), this, SLOT(autoUpdateClicked()));
	connect(UpdateButton, SIGNAL(pressed()), this, SLOT(updateButtonPressed()));
	connect(RefCombo, SIGNAL(currentIndexChanged(int)), this, SLOT(refinementChanged(int)));
	connect(CRatioCombo, SIGNAL(currentIndexChanged(int)), this, SLOT(cRatioChanged(int)));
	connect(NewVarCombo, SIGNAL(currentIndexChanged(int)), this, SLOT(newVarAdded(int)));
	connect(RestoreExtentsButton, SIGNAL(pressed()), this, SLOT(restoreExtents()));
	connect(RemoveVarCombo, SIGNAL(currentIndexChanged(int)), this, SLOT(varRemoved(int)));
	connect(ExportButton, SIGNAL(clicked()), this, SLOT(exportText()));
	connect(regionSelectorCombo, SIGNAL(currentIndexChanged(int)), this, SLOT(regionSlidersChanged()));
	connect(copyActiveRegionButton, SIGNAL(pressed()), this, SLOT(copyActiveRegion()));
	connect(addStatCombo, SIGNAL(currentIndexChanged(int)), this, SLOT(addStatistic(int)));
	connect(removeStatCombo, SIGNAL(currentIndexChanged(int)), this, SLOT(removeStatistic(int)));
	
	_initialized = 1;
	
	return 0;
}

void Statistics::addStatistic(int index) {
	if (index == 0) return;
	string statName = addStatCombo->currentText().toStdString();

	if (statName == "Min") {
		_MIN = 0x01;
		_params->SetMinStat(true);
	}
	if (statName == "Max") {
		_MAX = 0x02;
		_params->SetMaxStat(true);
	}
	if (statName == "Mean") {
		_MEAN = 0x04;
		_params->SetMeanStat(true);
	}
	if (statName == "Median") {
		_MEDIAN = 0x10;
		_params->SetMedianStat(true);
	}
	if (statName == "StdDev") {
		_SIGMA = 0x08;
		_params->SetStdDevStat(true);
	}

	VariablesTable->resizeColumnsToContents();
	addStatCombo->setCurrentIndex(0);

	update();
}

void Statistics::removeStatistic(int index) {
	if (index == 0) return;
	string statName = removeStatCombo->currentText().toStdString();

	if (statName == "Min") {
		_MIN = 0x00;
		_params->SetMinStat(false);
	}
	if (statName == "Max") {
		_MAX = 0x00;
		_params->SetMaxStat(false);
	}
	if (statName == "Mean") {
		_MEAN = 0x00;
		_params->SetMeanStat(false);
	}
	if (statName == "Median") {
		_MEDIAN = 0x00;
		_params->SetMedianStat(false);
	}
	if (statName == "StdDev") {
		_SIGMA = 0x00;
		_params->SetStdDevStat(false);
	}

	VariablesTable->resizeColumnsToContents();
	removeStatCombo->setCurrentIndex(0);

	update();
}

void Statistics::errReport(string msg) const {
	_errMsg->errorList->setText(QString::fromStdString(msg));
	_errMsg->show();
	_errMsg->raise();
	_errMsg->activateWindow();
}

void Statistics::initTimes() {
	MinTimestepSpinbox->setMinimum(0);
	MinTimestepSpinbox->setMaximum(_dm->GetNumTimeSteps(_defaultVar)-1);
	_minTS = _params->GetMinTS();
	MinTimestepSpinbox->setValue(_minTS);

	MaxTimestepSpinbox->setMinimum(0);
	MaxTimestepSpinbox->setMaximum(_dm->GetNumTimeSteps(_defaultVar)-1);
	_maxTS = _params->GetMaxTS();	
	MaxTimestepSpinbox->setValue(_maxTS);
}

void Statistics::initRangeControllers() {

	// Set up x axis controllers
	//
	if (_xRange) delete _xRange;
	if (_xMinSlider) delete _xMinSlider;
	if (_xMaxSlider) delete _xMaxSlider;
	if (_xMinLineEdit) delete _xMinLineEdit;
	if (_xMaxLineEdit) delete _xMaxLineEdit;
	if (_xCenterSlider) delete _xCenterSlider;
	if (_xCenterLineEdit) delete _xCenterLineEdit;
	if (_xSizeSlider) delete _xSizeSlider;
	if (_xSizeLineEdit) delete _xSizeLineEdit;
	if (_xSinglePointSlider) delete _xSinglePointSlider;
	if (_xSinglePointLineEdit) delete _xSinglePointLineEdit;
	_xRange = new Range(_fullExtents[0],_fullExtents[3]);
	_xMinSlider = new MinMaxSlider(_xRange, minXSlider, 0);
	_xMaxSlider = new MinMaxSlider(_xRange, maxXSlider, 1);
	_xSinglePointSlider = new SinglePointSlider(_xRange, spXSlider);
	double xMid = (_fullExtents[0]+_fullExtents[3])/2.f;
	_xSinglePointLineEdit = new SinglePointLineEdit(_xRange, spXEdit,xMid);
	_xMinLineEdit = new MinMaxLineEdit(_xRange, minXEdit, 0);
	_xMaxLineEdit = new MinMaxLineEdit(_xRange, maxXEdit, 1);
	_xCenterSlider = new CenterSizeSlider(_xRange, centerXSlider, 0);
	_xSizeSlider = new CenterSizeSlider(_xRange, sizeXSlider, 1);
	_xCenterLineEdit = new CenterSizeLineEdit(_xRange, centerXEdit, 0);
	_xSizeLineEdit = new CenterSizeLineEdit(_xRange, sizeXEdit, 1);
	_xMinCell = new MinMaxTableCell(_xRange, RegionTable, 0, 0, 0);
	_xMaxCell = new MinMaxTableCell(_xRange, RegionTable, 1, 1, 0);
	_minXMinLabel = new MinMaxLabel(_xRange, minXMinLabel, 0);
	_minXMaxLabel = new MinMaxLabel(_xRange, minXMaxLabel, 1);
	_maxXMinLabel = new MinMaxLabel(_xRange, maxXMinLabel, 0);
	_maxXMaxLabel = new MinMaxLabel(_xRange, maxXMaxLabel, 1);
	_centerXMinLabel = new MinMaxLabel(_xRange, centerXMinLabel, 0);
	_centerXMaxLabel = new MinMaxLabel(_xRange, centerXMaxLabel, 1);
	_sizeXMinLabel = new SizeLabel(_xRange, sizeXMinLabel, 0);
	_sizeXMaxLabel = new SizeLabel(_xRange, sizeXMaxLabel, 1);
	_spXMinLabel = new MinMaxLabel(_xRange, spXMinLabel, 0);
	_spXMaxLabel = new MinMaxLabel(_xRange, spXMaxLabel, 1);
	_xRange->addObserver(_minXMinLabel);
	_xRange->addObserver(_minXMaxLabel);
	_xRange->addObserver(_maxXMinLabel);
	_xRange->addObserver(_maxXMaxLabel);
	_xRange->addObserver(_centerXMinLabel);
	_xRange->addObserver(_centerXMaxLabel);
	_xRange->addObserver(_sizeXMinLabel);
	_xRange->addObserver(_sizeXMaxLabel);
	_xRange->addObserver(_spXMinLabel);
	_xRange->addObserver(_spXMaxLabel);
	_xRange->addObserver(_xMinSlider);
	_xRange->addObserver(_xMaxSlider);
	_xRange->addObserver(_xSinglePointSlider);
	_xRange->addObserver(_xMinLineEdit);
	_xRange->addObserver(_xMaxLineEdit);
	_xRange->addObserver(_xCenterSlider);
	_xRange->addObserver(_xSizeSlider);
	_xRange->addObserver(_xCenterLineEdit);
	_xRange->addObserver(_xSizeLineEdit);
	_xRange->addObserver(_xMinCell);
	_xRange->addObserver(_xMaxCell);
	

	// Set up y axis controllers
	//
	if (_yRange) delete _yRange;
	if (_yMinSlider) delete _yMinSlider;
	if (_yMaxSlider) delete _yMaxSlider;
	if (_yMinLineEdit) delete _yMinLineEdit;
	if (_yMaxLineEdit) delete _yMaxLineEdit;
	if (_yCenterSlider) delete _yCenterSlider;
	if (_yCenterLineEdit) delete _yCenterLineEdit;
	if (_ySizeSlider) delete _ySizeSlider;
	if (_ySizeLineEdit) delete _ySizeLineEdit;
	if (_ySinglePointSlider) delete _ySinglePointSlider;
	if (_ySinglePointLineEdit) delete _ySinglePointLineEdit;
	_yRange = new Range(_fullExtents[1],_fullExtents[4]);
	_yMinSlider = new MinMaxSlider(_yRange, minYSlider, 0);
	_yMaxSlider = new MinMaxSlider(_yRange, maxYSlider, 1);
	_ySinglePointSlider = new SinglePointSlider(_yRange, spYSlider);
	double yMid = (_fullExtents[1]+_fullExtents[4])/2.f;
	_ySinglePointLineEdit = new SinglePointLineEdit(_yRange, spYEdit, yMid);
	_yMinLineEdit = new MinMaxLineEdit(_yRange, minYEdit, 0);
	_yMaxLineEdit = new MinMaxLineEdit(_yRange, maxYEdit, 1);
	_yCenterSlider = new CenterSizeSlider(_yRange, centerYSlider, 0);
	_ySizeSlider = new CenterSizeSlider(_yRange, sizeYSlider, 1);
	_yCenterLineEdit = new CenterSizeLineEdit(_yRange, centerYEdit, 0);
	_ySizeLineEdit = new CenterSizeLineEdit(_yRange, sizeYEdit, 1);
	_yMinCell = new MinMaxTableCell(_yRange, RegionTable, 0, 0, 1);
	_yMaxCell = new MinMaxTableCell(_yRange, RegionTable, 1, 1, 1);
	_minYMinLabel = new MinMaxLabel(_yRange, minYMinLabel, 0);
	_minYMaxLabel = new MinMaxLabel(_yRange, minYMaxLabel, 1);
	_maxYMinLabel = new MinMaxLabel(_yRange, maxYMinLabel, 0);
	_maxYMaxLabel = new MinMaxLabel(_yRange, maxYMaxLabel, 1);
	_centerYMinLabel = new MinMaxLabel(_yRange, centerYMinLabel, 0);
	_centerYMaxLabel = new MinMaxLabel(_yRange, centerYMaxLabel, 1);
	_sizeYMinLabel = new SizeLabel(_yRange, sizeYMinLabel, 0);
	_sizeYMaxLabel = new SizeLabel(_yRange, sizeYMaxLabel, 1);
	_spYMinLabel = new MinMaxLabel(_yRange, spYMinLabel, 0);
	_spYMaxLabel = new MinMaxLabel(_yRange, spYMaxLabel, 1);
	_yRange->addObserver(_minYMinLabel);
	_yRange->addObserver(_minYMaxLabel);
	_yRange->addObserver(_maxYMinLabel);
	_yRange->addObserver(_maxYMaxLabel);
	_yRange->addObserver(_centerYMinLabel);
	_yRange->addObserver(_centerYMaxLabel);
	_yRange->addObserver(_sizeYMinLabel);
	_yRange->addObserver(_sizeYMaxLabel);
	_yRange->addObserver(_spYMinLabel);
	_yRange->addObserver(_spYMaxLabel);
	_yRange->addObserver(_yMinSlider);
	_yRange->addObserver(_yMaxSlider);
	_yRange->addObserver(_ySinglePointSlider);
	_yRange->addObserver(_ySinglePointLineEdit);
	_yRange->addObserver(_yMinLineEdit);
	_yRange->addObserver(_yMaxLineEdit);
	_yRange->addObserver(_yCenterSlider);
	_yRange->addObserver(_ySizeSlider);
	_yRange->addObserver(_yCenterLineEdit);
	_yRange->addObserver(_ySizeLineEdit);
	_yRange->addObserver(_yMinCell);
	_yRange->addObserver(_yMaxCell);

	// Set up z axis controllers
	//
	if (_zRange) delete _zRange;
	if (_zMinSlider) delete _zMinSlider;
	if (_zMaxSlider) delete _zMaxSlider;
	if (_zMinLineEdit) delete _zMinLineEdit;
	if (_zMaxLineEdit) delete _zMaxLineEdit;
	if (_zCenterSlider) delete _zCenterSlider;
	if (_zCenterLineEdit) delete _zCenterLineEdit;
	if (_zSizeSlider) delete _zSizeSlider;
	if (_zSizeLineEdit) delete _zSizeLineEdit;
	if (_zSinglePointSlider) delete _zSinglePointSlider;
	if (_zSinglePointLineEdit) delete _zSinglePointLineEdit;
	_zRange = new Range(_fullExtents[2],_fullExtents[5]);
	_zMinSlider = new MinMaxSlider(_zRange, minZSlider, 0);
	_zMaxSlider = new MinMaxSlider(_zRange, maxZSlider, 1);
	_zSinglePointSlider = new SinglePointSlider(_zRange, spZSlider);
	double zMid = (_fullExtents[2]+_fullExtents[5])/2.f;
	_zSinglePointLineEdit = new SinglePointLineEdit(_zRange, spZEdit, zMid);
	_zMinLineEdit = new MinMaxLineEdit(_zRange, minZEdit, 0);
	_zMaxLineEdit = new MinMaxLineEdit(_zRange, maxZEdit, 1);
	_zCenterSlider = new CenterSizeSlider(_zRange, centerZSlider,0);
	_zSizeSlider = new CenterSizeSlider(_zRange, sizeZSlider ,1);
	_zCenterLineEdit = new CenterSizeLineEdit(_zRange, centerZEdit, 0);
	_zSizeLineEdit = new CenterSizeLineEdit(_zRange, sizeZEdit, 1);
	_zMinCell = new MinMaxTableCell(_zRange, RegionTable, 0, 0, 2);
	_zMaxCell = new MinMaxTableCell(_zRange, RegionTable, 1, 1, 2);
	_minZMinLabel = new MinMaxLabel(_zRange, minZMinLabel, 0);
	_minZMaxLabel = new MinMaxLabel(_zRange, minZMaxLabel, 1);
	_maxZMinLabel = new MinMaxLabel(_zRange, maxZMinLabel, 0);
	_maxZMaxLabel = new MinMaxLabel(_zRange, maxZMaxLabel, 1);
	_centerZMinLabel = new MinMaxLabel(_zRange, centerZMinLabel, 0);
	_centerZMaxLabel = new MinMaxLabel(_zRange, centerZMaxLabel, 1);
	_sizeZMinLabel = new SizeLabel(_zRange, sizeZMinLabel, 0);
	_sizeZMaxLabel = new SizeLabel(_zRange, sizeZMaxLabel, 1);
	_spZMinLabel = new MinMaxLabel(_zRange, spZMinLabel, 0);
	_spZMaxLabel = new MinMaxLabel(_zRange, spZMaxLabel, 1);
	_zRange->addObserver(_minZMinLabel);
	_zRange->addObserver(_minZMaxLabel);
	_zRange->addObserver(_maxZMinLabel);
	_zRange->addObserver(_maxZMaxLabel);
	_zRange->addObserver(_centerZMinLabel);
	_zRange->addObserver(_centerZMaxLabel);
	_zRange->addObserver(_sizeZMinLabel);
	_zRange->addObserver(_sizeZMaxLabel);
	_zRange->addObserver(_spZMinLabel);
	_zRange->addObserver(_spZMaxLabel);
	_zRange->addObserver(_zMinSlider);
	_zRange->addObserver(_zMaxSlider);
	_zRange->addObserver(_zSinglePointSlider);
	_zRange->addObserver(_zSinglePointLineEdit);
	_zRange->addObserver(_zMinLineEdit);
	_zRange->addObserver(_zMaxLineEdit);
	_zRange->addObserver(_zCenterSlider);
	_zRange->addObserver(_zSizeSlider);
	_zRange->addObserver(_zCenterLineEdit);
	_zRange->addObserver(_zSizeLineEdit);
	_zRange->addObserver(_zMinCell);
	_zRange->addObserver(_zMaxCell);

	_slidersInitialized = true;
}

void Statistics::initCRatios() {
	_cRatios = _dm->GetCRatios(_defaultVar);

	_cRatio = _params->GetCRatio();
	if (_cRatio == -1) {
		_cRatio = _cRatios.size()-1;
	}

	for (std::vector<size_t>::iterator it = _cRatios.begin(); it != _cRatios.end(); ++it){
		CRatioCombo->addItem("1:"+QString::number(*it));
	}

	CRatioCombo->setCurrentIndex(_cRatio);
}

void Statistics::initRefinement() {
	_refLevel = _params->GetRefinement();
	if (_refLevel == -1) {
		_refLevel = _dm->GetNumRefLevels(_defaultVar);
	}

	for (int i=0; i<=_refLevel; i++){
		RefCombo->addItem(QString::number(i));
	}
	RefCombo->setCurrentIndex(_refLevel);
}

void Statistics::copyActiveRegion(){
/*	RegionParams* rParams = VizWinMgr::getActiveRegionParams();
	AnimationParams* aParams = VizWinMgr::getActiveAnimationParams();
	int currentTS = aParams->GetCurrentTimestep();
	double min[3],max[3];
	for (int i = 0; i< 3; i++){
		min[i] = rParams->getLocalRegionMin(i,currentTS) + _fullExtents[i];
		max[i] = rParams->getLocalRegionMax(i,currentTS) + _fullExtents[i];
	}

	_xRange->setUserMin(min[0]);
	_xRange->setUserMax(max[0]);
	_yRange->setUserMin(min[1]);
	_yRange->setUserMax(max[1]);
	_zRange->setUserMin(min[2]);
	_zRange->setUserMax(max[2]);
*/
}

// In Vapor 2.x, the function call:
//
//	 _extents = _dm->GetExtents(_minTS);
//
// would set our 6 element _extents vector.
// In Vapor 3.x, we receive two sets of thre
// element vectors instead, so we need to
// backfill these values into our old 6 element
// _extents vector.
//
int Statistics::GetExtents(vector<double>& extents) {
	vector<double> minExtents, maxExtents;

	int rc = _dm->GetVariableExtents(_minTS, _defaultVar, _refLevel,
									minExtents, maxExtents);

	if (rc<0) {
		string myErr;
		myErr = "Statistics could not find minimum and maximun extents" 
			" in current data set."; 
		errReport(myErr);
		return -1;
	}

	if (extents.size() < 6) {
		extents.push_back(minExtents[0]);
		extents.push_back(minExtents[1]);
		extents.push_back(minExtents[2]);
		extents.push_back(maxExtents[0]);
		extents.push_back(maxExtents[1]);
		extents.push_back(maxExtents[2]);

		_uCoordMin.push_back(minExtents[0]);
		_uCoordMin.push_back(minExtents[1]);
		_uCoordMin.push_back(minExtents[2]);
		_uCoordMax.push_back(maxExtents[0]);
		_uCoordMax.push_back(maxExtents[1]);
		_uCoordMax.push_back(maxExtents[2]);
	}
	else {
		extents[0] = minExtents[0];
		extents[1] = minExtents[1];
		extents[2] = minExtents[2];
		extents[3] = maxExtents[0];
		extents[4] = maxExtents[1];
		extents[5] = maxExtents[2];
	}

	//_params->SetMinExtents(minExtents);
	//_params->SetMaxExtents(maxExtents);

	return 1;
}

void Statistics::restoreExtents() {
	vector<double> extents;
	
	int rc = GetExtents(extents);
	if (!rc) return;

	_xRange->setUserMin(extents[0]);
	_xRange->setUserMax(extents[3]);
	_yRange->setUserMin(extents[1]);
	_yRange->setUserMax(extents[4]);
	_zRange->setUserMin(extents[2]);
	_zRange->setUserMax(extents[5]);
}

void Statistics::initRegion(){
	// Save our old extents
	//
	vector<double> oldExtents(_fullExtents);

	// Get new extents of the minimum timestep
	// and apply them to our saved set of full
	// extents
	//
	int rc = GetExtents(_extents);
	if (!rc) return;
	_fullExtents = _extents;


	// If the extents for our new timestep 
	// are different from our old extents,
	// reset the region sliders.
	//
//	if (oldExtents == _fullExtents) {
//		if (_regionInitialized) {
//			setNewExtents();
//			return;
//		}
//	}


	if (_regionInitialized) setNewExtents();
	
	QTableWidgetItem* twi;
	for (int i=0; i<2; i++){
		for (int j=0; j<3; j++){
#ifdef DEAD
			if (!_regionInitialized){	
				twi = new QTableWidgetItem(QString::number(_extents[i*3+j]));
				twi->setTextAlignment(Qt::AlignHCenter | Qt::AlignVCenter);
				Qt::ItemFlags flags = twi->flags();
				twi->setFlags(flags);
				RegionTable->setItem(i,j,twi);
			}
			else {
#endif
				twi = RegionTable->item(i,j);
				twi->setText(QString::number(_extents[i*3+j]));
//			}
		}
	}

	if (_slidersInitialized) updateSliders();
	if (_autoUpdate) update();
	else (makeItRed());
}

void Statistics::retrieveRangeParams() {
	// If the region has not been initialized, keep the extents
	// from params and do not apply the new extents.  
	// If it has been initialized, it means we've
	// incremented our minimum timestep, and we need to set params
	// accordingly.
	//
	vector<double> minExtents, maxExtents;
	minExtents = _params->GetMinExtents();
	maxExtents = _params->GetMaxExtents();

	// If the region has been initialized
	if (_regionInitialized || minExtents.empty()) {
		minExtents.push_back(_extents[0]);
		minExtents.push_back(_extents[1]);
		minExtents.push_back(_extents[2]);
		maxExtents.push_back(_extents[3]);
		maxExtents.push_back(_extents[4]);
		maxExtents.push_back(_extents[5]);
		_params->SetMinExtents(minExtents);
		_params->SetMaxExtents(maxExtents);
		
		_xRange->setUserMin(_extents[0]);
		_yRange->setUserMin(_extents[1]);
		_zRange->setUserMin(_extents[2]);
		_xRange->setUserMax(_extents[3]);
		_yRange->setUserMax(_extents[4]);
		_zRange->setUserMax(_extents[5]);
	}

	// Region has not been initialized.  See if params holds extent data.
	// If not,
	else {
		_xRange->setUserMin(minExtents[0]);
		_xRange->setUserMax(maxExtents[0]);
		_yRange->setUserMin(minExtents[1]);
		_yRange->setUserMax(maxExtents[1]);
		_zRange->setUserMin(minExtents[2]);
		_zRange->setUserMax(maxExtents[2]);
	}
}

void Statistics::setNewExtents() {
	_xRange->setDomainMin(_fullExtents[0]);
	_xRange->setDomainMax(_fullExtents[3]);
	_yRange->setDomainMin(_fullExtents[1]);
	_yRange->setDomainMax(_fullExtents[4]);
	_zRange->setDomainMin(_fullExtents[2]);
	_zRange->setDomainMax(_fullExtents[5]);
}

void Statistics::updateSliders() {
	if (_regionSelection==2) {
		_xRange->setUserMin((_extents[0]+_extents[3])/2.f);
		_xRange->setUserMax((_extents[0]+_extents[3])/2.f);
		_yRange->setUserMin((_extents[1]+_extents[4])/2.f);
		_yRange->setUserMax((_extents[1]+_extents[4])/2.f);
		_zRange->setUserMin((_extents[2]+_extents[5])/2.f);
		_zRange->setUserMax((_extents[2]+_extents[5])/2.f);
	}
	else {
		_xRange->setUserMin(_extents[0]);
		_xRange->setUserMax(_extents[3]);
		_yRange->setUserMin(_extents[1]);
		_yRange->setUserMax(_extents[4]);
		_zRange->setUserMin(_extents[2]);
		_zRange->setUserMax(_extents[5]);
	}
}

int Statistics::initVariables() {
	vector<string> vars;
	vars = _dm->GetDataVarNames(3, true);
	for (std::vector<string>::iterator it = vars.begin(); it != vars.end(); ++it){
		_vars.push_back(*it);
		_vars3d.push_back(*it);
	}
	vars = _dm->GetDataVarNames(2, true);
	for (std::vector<string>::iterator it = vars.begin(); it != vars.end(); ++it){
		_vars.push_back(*it);
	}

	sort(_vars.begin(), _vars.end());
	
	// Add variables to combo box
	//
	for (std::vector<string>::iterator it = _vars.begin(); it != _vars.end(); ++it){
		NewVarCombo->addItem(QString::fromStdString(*it));
	}

	vector<string> pVars = _params->GetVarNames();
	if (pVars.size() > 0) {
		for (int i=0; i<pVars.size(); i++) {
			QString varName = QString::fromStdString(pVars[i]);
			int index = NewVarCombo->findText(varName);
			newVarAdded(index);
		}
	}

	return 0;
}

void Statistics::adjustTables(){
	VariablesTable->horizontalHeader()->setResizeMode(QHeaderView::Stretch);
	VariablesTable->verticalHeader()->setResizeMode(QHeaderView::Stretch);
	VariablesTable->resizeRowsToContents();
	VariablesTable->resizeColumnsToContents();

	RegionTable->horizontalHeader()->setResizeMode(QHeaderView::Stretch);
	RegionTable->verticalHeader()->setResizeMode(QHeaderView::Stretch);
	RegionTable->resizeRowsToContents();
	RegionTable->resizeColumnsToContents();
}

void Statistics::showMe() {
	show();
	raise();
	activateWindow();
	if (!_dm) return;
}

void Statistics::makeItRed() {
	size_t rows = VariablesTable->rowCount();
	size_t cols = VariablesTable->columnCount();
	QTableWidgetItem* twi;
	QBrush brush(QColor(255,0,0));

	for (size_t i=0; i<rows; i++){
		for (size_t j=0; j<cols; j++) {
			twi = VariablesTable->item(i,j);
			if (twi != NULL) twi->setForeground(brush);
		}
	}
}

void Statistics::maxTSChanged() {
	int min = MinTimestepSpinbox->value();
	int max = MaxTimestepSpinbox->value();

	if (max < min) {
		min = max;
		MinTimestepSpinbox->setValue(max);
	}

	if ((min != _minTS) || (max != _maxTS)) {
		_minTS = min;
		_maxTS = max;
	}
	
	_params->SetMinTS(_minTS);
	_params->SetMaxTS(_maxTS);
	
	if (_autoUpdate) update();
	else (makeItRed());
}

void Statistics::minTSChanged() {
	int min = MinTimestepSpinbox->value();
	int max = MaxTimestepSpinbox->value();

	if (min > max) {
		max = min;
		MaxTimestepSpinbox->setValue(min);
	}

	if ((min != _minTS) || (max != _maxTS)) {
		_minTS = min;
		_maxTS = max;
	}

	_params->SetMinTS(_minTS);
	_params->SetMaxTS(_maxTS);

	initRegion();
	if (_autoUpdate) update();
	else (makeItRed());
}

void Statistics::autoUpdateClicked() {
	if (UpdateCheckbox->isChecked()) _autoUpdate = true;
	else _autoUpdate = false;
	UpdateButton->setEnabled(!_autoUpdate);
	_params->SetAutoUpdate(_autoUpdate);

	if (_autoUpdate) update();
	else (makeItRed());
}

void Statistics::refinementChanged(int index) {
	_refLevel = index;
	_params->SetRefinement(_refLevel);
	if (_autoUpdate) update();
	else (makeItRed());
}

void Statistics::cRatioChanged(int index) {
	_cRatio = index;
	_params->SetCRatio(_cRatio);
	if (_autoUpdate) update();
	else (makeItRed());
}

void Statistics::refreshTable() {
	VariablesTable->clear();
	VariablesTable->setRowCount(0);
	VariablesTable->setColumnCount(0);

	// First generate the layout of our VariablesTable
	//
	generateTableColumns();
}

void Statistics::update() {

	if (!_regionInitialized) return;

	refreshTable();

	_extents[0] = _xRange->getUserMin();
	_extents[1] = _yRange->getUserMin();
	_extents[2] = _zRange->getUserMin();
	_extents[3] = _xRange->getUserMax();
	_extents[4] = _yRange->getUserMax();
	_extents[5] = _zRange->getUserMax();

	_uCoordMin[0] = _extents[0];
	_uCoordMin[1] = _extents[1];
	_uCoordMin[2] = _extents[2];
	_uCoordMax[0] = _extents[3];
	_uCoordMax[1] = _extents[4];
	_uCoordMax[2] = _extents[5];

	//_dm->GetEnclosingRegion(_minTS, uCoordMin, uCoordMax, _vCoordMin, _vCoordMax, _refLevel, _cRatio);

	string varName;
	typedef std::map<string, _statistics>::iterator it_type;

	// Disable error reporting. Under VAPOR 2.x any errors result in
	// a callback that can trigger an infinite cascade of error msg
	// popups :-(
	//
	bool enable = MyBase::EnableErrMsg(false);
	bool success = true;
	for (it_type it = _stats.begin(); it!=_stats.end(); it++){
		varName = it->first;

		if ((_calculations & _MIN) ||
			(_calculations & _MAX)) {
			success &= calcMinMax(varName);
		}

		if (_calculations & _MEAN) {
			success &= calcMean(varName);
		}
		if (_calculations & _SIGMA) {
			success &= calcStdDev(varName);
		}
		if (_calculations & _MEDIAN) {
			success &= calcMedian(varName);
		}
	
		addCalculationToTable(varName);	
	}

	if (! success) {
		string myErr;
		myErr = "Warning: Not all requested variables and/or timesteps available.\n"
		"Some statistics may be incorrect!\n";
		errReport(myErr);
	}

	// Restore error reporting
	//
	MyBase::EnableErrMsg(enable);

	VariablesTable->resizeRowsToContents();
}

#ifdef DEAD
void Statistics::update() {

	refreshTable();

	_uCoordMin[0] = _extents[0] = _xRange->getUserMin();
	_uCoordMin[1] = _extents[1] = _yRange->getUserMin();
	_uCoordMin[2] = _extents[2] = _zRange->getUserMin();
	_uCoordMax[0] = _extents[3] = _xRange->getUserMax();
	_uCoordMax[1] = _extents[4] = _yRange->getUserMax();
	_uCoordMax[2] = _extents[5] = _zRange->getUserMax();

	string varName;
	typedef std::map<string, _statistics>::iterator it_type;

	// Disable error reporting. Under VAPOR 2.x any errors result in
	// a callback that can trigger an infinite cascade of error msg
	// popups :-(
	//
	bool enable = MyBase::EnableErrMsg(false);
	bool success = true;
	for (it_type it = _stats.begin(); it!=_stats.end(); it++){
		varName = it->first;

		if (_calculations & _MEAN) {
			success &= calcMean(varName);
		}
		if (_calculations & _SIGMA) {
			success &= calcStdDev(varName);
		}
		if (_calculations & _MEDIAN) {
			success &= calcMedian(varName);
		}
	
		addCalculationToTable(varName);	
	}

	if (! success) {
		string myErr;
		myErr = "Warning: Not all requested variables and/or timesteps available.\n"
		"Some statistics may be incorrect!\n";
		errReport(myErr);
	}

	// Restore error reporting
	//
	MyBase::EnableErrMsg(enable);

	VariablesTable->resizeRowsToContents();
}
#endif

void Statistics::addCalculationToTable(string varName) {
	int rowCount = VariablesTable->rowCount();
	VariablesTable->insertRow(rowCount);
	VariablesTable->setVerticalHeaderItem(rowCount, new QTableWidgetItem(QString::fromStdString(varName)));

	QTableWidgetItem* twi;

	unsigned char calcCopy = _calculations;	
	int colCount = VariablesTable->columnCount();
	for (int i=0; i<colCount; i++) {
		if (calcCopy & _MIN) {
			twi = new QTableWidgetItem(QString::number(_stats[varName].min));
			VariablesTable->setItem(rowCount, i, twi);
			calcCopy = calcCopy - _MIN;
		}
		else if (calcCopy & _MAX) {
			twi = new QTableWidgetItem(QString::number(_stats[varName].max));
			VariablesTable->setItem(rowCount, i, twi);
			calcCopy = calcCopy - _MAX;
		}
		else if (calcCopy & _MEAN) {
			twi = new QTableWidgetItem(QString::number(_stats[varName].mean));
			VariablesTable->setItem(rowCount, i, twi);
			calcCopy = calcCopy - _MEAN;
		}
		else if (calcCopy & _MEDIAN) {
			twi = new QTableWidgetItem(QString::number(_stats[varName].median));
			VariablesTable->setItem(rowCount, i, twi);
			calcCopy = calcCopy - _MEDIAN;
		}
		else if (calcCopy & _SIGMA) {
			twi = new QTableWidgetItem(QString::number(_stats[varName].stddev));
			VariablesTable->setItem(rowCount, i, twi);
			calcCopy = calcCopy - _SIGMA;
		}
		twi->setTextAlignment(Qt::AlignHCenter | Qt::AlignVCenter);
	}
	VariablesTable->resizeRowToContents(rowCount);
	VariablesTable->setRowHeight(rowCount, 20);
}

void Statistics::generateTableColumns() {
	// Generate statistic columns in variables talbe
	//
	int colCount;


	if (_calculations & _MIN) {
		colCount = VariablesTable->columnCount();
		VariablesTable->insertColumn(colCount);
		VariablesTable->setHorizontalHeaderItem(colCount, new QTableWidgetItem(QString::fromStdString("Min")));
	}
	if (_calculations & _MAX) {
		colCount = VariablesTable->columnCount();
		VariablesTable->insertColumn(colCount);
		VariablesTable->setHorizontalHeaderItem(colCount, new QTableWidgetItem(QString::fromStdString("Max")));
	}
	if (_calculations & _MEAN) {
		colCount = VariablesTable->columnCount();
		VariablesTable->insertColumn(colCount);
		VariablesTable->setHorizontalHeaderItem(colCount, new QTableWidgetItem(QString::fromStdString("Mean")));
	}
	if (_calculations & _MEDIAN) {
		colCount = VariablesTable->columnCount();
		VariablesTable->insertColumn(colCount);
		VariablesTable->setHorizontalHeaderItem(colCount, new QTableWidgetItem(QString::fromStdString("Median")));
	}
	if (_calculations & _SIGMA) {
		colCount = VariablesTable->columnCount();
		VariablesTable->insertColumn(colCount);
		VariablesTable->setHorizontalHeaderItem(colCount, new QTableWidgetItem(QString::fromStdString("StdDev")));
	}
}

void Statistics::exportText() {
	_extents[0] = _xRange->getUserMin();
	_extents[1] = _yRange->getUserMin();
	_extents[2] = _zRange->getUserMin();
	_extents[3] = _xRange->getUserMax();
	_extents[4] = _yRange->getUserMax();
	_extents[5] = _zRange->getUserMax();

	QString fName = QFileDialog::getSaveFileName(this,"Select file to write statistics into:", "", "*.txt");
  if( !fName.isEmpty() )
  {
    ofstream file;
    file.open(fName.toStdString().c_str());
    if (file.fail()) {
      std::ostringstream ss;
      ss << "Failed to open file ";
      ss << fName.toStdString();
      ss << " for writing.";
      string myErr = ss.str();
      errReport(myErr);
    }
      
    file << "Variable Statistics\nVariable,Min,Max,Mean,StdDev" << endl;

    typedef std::map<string, _statistics>::iterator it_type;
    for (it_type it = _stats.begin(); it!=_stats.end(); it++){
      file << it->first << ",";
      file << it->second.min << ",";
      file << it->second.max << ",";
      file << it->second.mean << ",";
      file << it->second.stddev;
      file << endl;
    }

    file << endl;

    file << "Dependent Variable\nDimension,Min,Max" << endl;
    file << "X," << _extents[0] << "," << _extents[3] << endl;
    file << "Y," << _extents[1] << "," << _extents[4] << endl;
    file << "Z," << _extents[2] << "," << _extents[5] << endl;

    file << endl;

    file << "Temporal Extents\nStartTime,EndTime" << endl;
    file << _minTS << "," << _maxTS << endl;

    file.close();
  }
}

void Statistics::varRemoved(int index) {
	if (index == 0) return;
	string varName = RemoveVarCombo->currentText().toStdString();
	_stats.erase(varName);

	vector<string> varNames = _params->GetVarNames();
	varNames.erase(std::remove(varNames.begin(), varNames.end(), varName),
		varNames.end());
	_params->SetVarNames(varNames);

	RemoveVarCombo->setCurrentIndex(0);
	RemoveVarCombo->removeItem(index);
	update();
}

void Statistics::newVarAdded(int index) {
	if (index == 0) return;
	//string varName = NewVarCombo->currentText().toStdString();
	string varName = NewVarCombo->itemText(index).toStdString();

	typedef std::map<string, _statistics>::iterator it_type;
	for (it_type it = _stats.begin(); it!=_stats.end(); it++){
		if (it->first == varName) return;
	}

	vector<string> varNames = _params->GetVarNames();
	varNames.push_back(varName);
	_params->SetVarNames(varNames);

	_stats[varName] = _statistics();

	int rowCount = VariablesTable->rowCount();
	VariablesTable->insertRow(rowCount);
	VariablesTable->setVerticalHeaderItem(rowCount, new QTableWidgetItem(QString::fromStdString(varName)));

	QHeaderView *verticalHeader = VariablesTable->verticalHeader();
	verticalHeader->setResizeMode(QHeaderView::Fixed);
	verticalHeader->setDefaultSectionSize(20);

	int colCount = VariablesTable->columnCount();
	for (int j=0; j<colCount; j++){
		QTableWidgetItem* twi = new QTableWidgetItem("");
		twi->setTextAlignment(Qt::AlignHCenter | Qt::AlignVCenter);
		VariablesTable->setItem(rowCount,j,twi);
	}

	NewVarCombo->setCurrentIndex(0);

	RemoveVarCombo->addItem(QString::fromStdString(varName));
	VariablesTable->resizeRowsToContents();

	if (_autoUpdate) {
			update();
	}
	else (makeItRed());
}

void Statistics::regionSlidersChanged() {
	QString text = regionSelectorCombo->currentText();
	int index = regionSelectorCombo->currentIndex();
	stackedSliderWidget->setCurrentIndex(index);
	_regionSelection = index;
	
	_extents[0] = _xRange->getUserMin();
	_extents[1] = _yRange->getUserMin();
	_extents[2] = _zRange->getUserMin();
	_extents[3] = _xRange->getUserMax();
	_extents[4] = _yRange->getUserMax();
	_extents[5] = _zRange->getUserMax();

	if (_regionSelection == 0) {
		copyActiveRegionButton->setEnabled(true);
		RestoreExtentsButton->setEnabled(true);
	}
	if (_regionSelection == 1) {
		copyActiveRegionButton->setEnabled(true);
		RestoreExtentsButton->setEnabled(true);

	}
	if (_regionSelection == 2) {
		copyActiveRegionButton->setEnabled(false);
		RestoreExtentsButton->setEnabled(false);

		double xMid = (_xRange->getDomainMin() + _xRange->getDomainMax())/2.f;
		_xRange->setUserMin(xMid);
		_xRange->setUserMax(xMid);

		double yMid = (_yRange->getDomainMin() + _yRange->getDomainMax())/2.f;
		_yRange->setUserMin(yMid);
		_yRange->setUserMax(yMid);

		double zMid = (_zRange->getDomainMin() + _zRange->getDomainMax())/2.f;
		_zRange->setUserMin(zMid);
		_zRange->setUserMax(zMid);
	}
	else {
		copyActiveRegionButton->setEnabled(true);
		RestoreExtentsButton->setEnabled(true);
	}
}

void Statistics::rGridError(int ts, string varname) {
	std::ostringstream ss;
	ss << "Invalid grid specification at timestep ";
	ss << ts;
	ss << ", variable ";
	ss << varname;
	ss << ", refLevel ";
	ss << _refLevel;
	ss << ", cRatio 1:";
	ss << _cRatios[_cRatio];
	ss << ", voxelCoordMin ";
	ss << _vCoordMin[0];
	ss << " ";
	ss << _vCoordMin[1];
	ss << " ";
	ss << _vCoordMin[2];
	ss << ", voxelCoordMax ";
	ss << _vCoordMax[0];
	ss << " ";
	ss << _vCoordMax[1];
	ss << " ";
	ss << _vCoordMax[2];
	string myErr = ss.str();
	errReport(myErr);
}

bool Statistics::calcMinMax(string varname) {
	float range[2];

	for (int ts=_minTS; ts<=_maxTS; ts++){
		Grid* rGrid = NULL;
		float mv;

		cout << "MinMax ";
		cout << _uCoordMin[0] << " ";
		cout << _uCoordMin[1] << " ";
		cout << _uCoordMin[2] << " ";
		cout << _uCoordMax[0] << " ";
		cout << _uCoordMax[1] << " ";
		cout << _uCoordMax[2] << " " << endl;;

		if (_regionSelection==2) {
			rGrid = _dm->GetVariable(ts, varname, _refLevel, _cRatio, _uCoordMin, _uCoordMax);
			if (!rGrid) return false;

			mv = rGrid->GetMissingValue();
			range[0] = rGrid->GetValue(_extents[0], _extents[1], _extents[2]);
			range[1] = range[0];
		}
		else {
			rGrid = _dm->GetVariable(ts, varname, _refLevel, _cRatio, _uCoordMin, _uCoordMax);
			if (!rGrid) return false;

			mv = rGrid->GetMissingValue();
			rGrid->GetRange(range);
		}

		// Generate min and max values for our multi-point calculation
		//
		if (rGrid) delete rGrid;

		if (ts == _minTS) {
			_stats[varname].min = range[0];
			_stats[varname].max = range[1];
		}
		else {
			if ((range[0] < _stats[varname].min) &&
				(range[0] != mv)) {
				_stats[varname].min = range[0];
			}
			if ((range[1] > _stats[varname].max) &&
				(range[1] != mv)) {
				_stats[varname].max = range[1];
			}
		}
	}
	return true;
}

void Statistics::getSinglePointTSMean(double &tsMean, int &missing, VAPoR::Grid* rGrid) {
	float val = rGrid->GetValue(_extents[0],_extents[1],_extents[2]);
	float mv = rGrid->GetMissingValue();
	if (val != mv) {
		tsMean += val;
	}
	else {
		missing++;
	}

	// If our missing value count is equal to the number of timesteps,
	// then all queries for this point have given us a missing value.
	// We must set the mean to mv, otherwise it will be set to its default of 0.
	//
	if (missing == _maxTS-_minTS+1) {
		tsMean = mv;
	}
}

void Statistics::getMultiPointTSMean(double &tsMean, int &missing, 
						int &count, VAPoR::Grid* rGrid)
{
	double c = 0.0;
	double sum = 0;
	float val = 0.0;
	float mv = rGrid->GetMissingValue();

/*	_uCoordMin = _extents[0];
	_uCoordMin = _extents[1];
	_uCoordMin = _extents[2];
	_uCoordMax = _extents[3];
	_uCoordMax = _extents[4];
	_uCoordMax = _extents[5];
*/

	cout << _uCoordMin[0] << " ";
	cout << _uCoordMin[1] << " ";
	cout << _uCoordMin[2] << " ";
	cout << _uCoordMax[0] << " ";
	cout << _uCoordMax[1] << " ";
	cout << _uCoordMax[2] << " " << endl;;
	cout << mv << endl;

<<<<<<< HEAD
	VAPoR::StructuredGrid::Iterator itr;
	VAPoR::StructuredGrid::Iterator endItr;
	endItr = rGrid->end();
	
	for (itr=rGrid->begin(_uCoordMin, _uCoordMax); itr!=endItr; ++itr) 
=======
	VAPoR::Grid::Iterator itr;
	for (itr=rGrid->begin(_uCoordMin, _uCoordMax); itr!=rGrid->end(); ++itr) 
>>>>>>> d255f8a3
	{
		count++;
		val = *itr;
		if (val != mv) 
		{
			double y = val - c;
			double t = sum + y;
			c = t - sum - y;
			sum = t;
		}
		else missing++;
	}   
	
	count -= missing;

	cout << count << endl;
	cout << missing << endl;

	assert (count >= 0);
	if (count == 0) tsMean = mv;
	else tsMean += sum/(double)count;
}

bool Statistics::calcMean(string varname) {
	float mv;
	double sum = 0;
	double tsMean = 0;
	int count = 0;
	int missing = 0;
	int spMissing=0;
	bool varIs3D = false;
	bool success = true;

	if (std::find(_vars3d.begin(), _vars3d.end(), varname) != _vars3d.end())
		varIs3D = true;

	for (int ts=_minTS; ts<=_maxTS; ts++){
		sum = 0;
		missing = 0;
		count = 0;

		Grid* rGrid;
		rGrid = _dm->GetVariable(ts, varname, _refLevel, _cRatio, _uCoordMin, _uCoordMax);

		if (!rGrid) {
			success = false;
			continue;
		}

		mv = rGrid->GetMissingValue();
		
		RegularGrid::Iterator itr;

		vector<size_t> dims;
		dims = rGrid->GetDimensions();//dims);

		// If _regionSelection==2, we are querying a single point.
		// So here we just call GetValue at that point.
		//
		if (_regionSelection==2){
			getSinglePointTSMean(tsMean, spMissing, rGrid);
		}

		// We are selecting a range of values, so we need to query each one.
		//
		else {
			count=0;
			getMultiPointTSMean(tsMean, missing, count, rGrid);
		}
		if (rGrid) delete rGrid;
	}

	// Subtracting spMissing in the denominator is a hack to accomodate
	// missing values that arise during the single-point calculation.
	// This is due to the fact that if we have a missing value during
	// single-point calculations, discarding that sample also means discarding
	// that entire timestep.  This must be accounted for when we average over time.
	// spMissing will always be 0 when we sample volumes of data.
	//
	_stats[varname].mean = tsMean / (double)(_maxTS - _minTS - spMissing + 1);
	
	return success;
}

<<<<<<< HEAD
=======
#ifdef DEAD
bool Statistics::calcMean(string varname) {
	float mv;
	float val = 0;
	double sum = 0;
	double tsMean = 0;
	long count = 0;
	long missing = 0;
	float range[2];
	bool varIs3D = false;
	bool success = true;

	if (std::find(_vars3d.begin(), _vars3d.end(), varname) != _vars3d.end())
		varIs3D = true;

	int spMissing=0;
	for (int ts=_minTS; ts<=_maxTS; ts++){
		sum = 0;
		missing = 0;
		count = 0;

		_rGrid = _dm->GetVariable(ts, varname, _refLevel, _cRatio, _uCoordMin, _uCoordMax);

		if (!_rGrid) {
			success = false;
			continue;
		}

		mv = _rGrid->GetMissingValue();

		Grid::Iterator itr;
		double c = 0.0;

		vector <size_t> dims = _rGrid->GetDimensions();

		// If _regionSelection==2, we are querying a single point.
		// So here we just call GetValue at that point.
		//
		if (_regionSelection==2){
			val = _rGrid->GetValue(_extents[0],_extents[1],_extents[2]);
			if (val != mv) {
				tsMean += val;
			}
			else {
				spMissing++;
			}

			// Generate min and max values for our single-point calculation
			// Initialize min and max with the first timestep, then overwrite
			// if necessary.
			if (ts == _minTS) {
				_stats[varname].min = val;
				_stats[varname].max = val;
			}
			else {
				if (val < _stats[varname].min) 
					_stats[varname].min = val;
				if (val > _stats[varname].max) 
					_stats[varname].max = val;
			}

			// If our missing value count is equal to the number of timesteps,
			// then all queries for this point have given us a missing value.
			// We must set the mean to mv, otherwise it will be set to its default of 0.
			//
			if (spMissing == _maxTS-_minTS+1) {
				tsMean = mv;
			}
		}

		// We are selecting a range of values, so we need to query each one.
		//
		else {
			int count=0;

			// Generate min and max values for our multi-point calculation
			//
			_rGrid->GetRange(range);
			if (ts == _minTS) {
				_stats[varname].min = range[0];
				_stats[varname].max = range[1];
			}
			else {
				if (range[0] < _stats[varname].min) 
					_stats[varname].min = range[0];
				if (range[1] > _stats[varname].max) 
					_stats[varname].max = range[1];
			}

			for (itr=_rGrid->begin(); itr!=_rGrid->end(); ++itr) 
			{
				count++;
				val = *itr;
				if (val != mv) 
				{
					double y = val - c;
					double t = sum + y;
					c = t - sum - y;
					sum = t;
				}
				else missing++;
			}   

			count = _vCoordMax[0] - _vCoordMin[0] + 1;
			count *= (_vCoordMax[1] - _vCoordMin[1] + 1);
			if (std::find(_vars3d.begin(), _vars3d.end(), varname) != _vars3d.end()){
				count *= (_vCoordMax[2] - _vCoordMin[2] + 1);
			}

			count -= missing;
			//assert (count >= 0);
			if (count == 0) tsMean = mv;
			else tsMean += sum/(double)count;
		}
	}

	// Subtracting spMissing in the denominator is a hack to accomodate
	// missing values that arise during the single-point calculation.
	// This is due to the fact that if we have a missing value during
	// single-point calculations, discarding that sample also means discarding
	// that entire timestep.  This must be accounted for when we average over time.
	// spMissing will always be 0 when we sample volumes of data.
	//
	_stats[varname].mean = tsMean / (double)(_maxTS - _minTS - spMissing + 1);
	return success;
}
#endif


>>>>>>> d255f8a3
void Statistics::getSinglePointTSStdDev(double &tsStdDev, int &globalCount,
						int &spMissing, double mean, VAPoR::Grid* rGrid) {
	float mv = rGrid->GetMissingValue();
	float val = rGrid->GetValue(_extents[0],_extents[1],_extents[2]);
	if (val != mv) {
		tsStdDev += (val-mean)*(val-mean);
	}
	else {
		spMissing++;
	}

	// If our missing value count is equal to the number of timesteps,
	// then all queries for this point have given us a missing value.
	// We must set the mean to mv, otherwise it will be set to its default of 0.
	//
	if (spMissing == _maxTS-_minTS+1) {
		tsStdDev = mv;
	}
	globalCount = _maxTS - _minTS - spMissing + 1;
	if (globalCount==0) tsStdDev = mv;
}

bool Statistics::calcStdDev(string varname) {
	double deviations;
	double mean = _stats[varname].mean;
	double tsStdDev = 0;
	float mv;
	float val;
	long missing = 0;
	int globalCount = 0;
	bool varIs3D = false;
	bool success = true;
	int spMissing = 0;
	
	if (std::find(_vars3d.begin(), _vars3d.end(), varname) != _vars3d.end())
		varIs3D = true;

	for (int ts=_minTS; ts<=_maxTS; ts++){
		int count = 0;
		deviations = 0;
		missing = 0;
		
		Grid* rGrid;
		rGrid = _dm->GetVariable(ts, varname, _refLevel, _cRatio, _uCoordMin, _uCoordMax);

		// Invalid regular grid.  Use previous timesteps and return.
		if (!rGrid) { 
			success = false;
			continue;
		}

		mv = rGrid->GetMissingValue();

		// If _regionSelection==2, we are querying a single point.
		// So here we just call GetValue at that point.
		//
		if (_regionSelection==2){
			getSinglePointTSStdDev(tsStdDev, globalCount, spMissing, mean, rGrid);
		}

		else {
<<<<<<< HEAD
			StructuredGrid::Iterator itr;
			StructuredGrid::Iterator endItr;
			endItr = rGrid->end();

=======
			Grid::Iterator itr;
>>>>>>> d255f8a3
			double c = 0.0;
			vector<size_t> dims;
			dims = rGrid->GetDimensions();
			for (itr=rGrid->begin(); itr!=endItr; ++itr) {
				val = *itr;
	
				if (val != mv) { //sum += val;
					count++;
					double y = (val - mean) * (val - mean) - c;
					double t = deviations + y;
					c = t - deviations - y;
					deviations = t;
				}
				else 
					missing++;
			}
		 
			assert(count >= 0);  
			if (count == 0) tsStdDev = mv;
			else tsStdDev += deviations;
			
			globalCount += count;
		}
		if (rGrid) delete rGrid;
	}
	
	_stats[varname].stddev = sqrt( tsStdDev / (double)(globalCount) );
	
	return success;
}

#ifdef DEAD
bool Statistics::calcStdDev(string varname) {
	double deviations;
	double mean = _stats[varname].mean;
	double tsStdDev = 0;
	float mv;
	float val;
	long missing = 0;
	long globalCount = 0;
	bool varIs3D = false;
	bool success = true;
	int spMissing = 0;
	
	if (std::find(_vars3d.begin(), _vars3d.end(), varname) != _vars3d.end())
		varIs3D = true;

	for (int ts=_minTS; ts<=_maxTS; ts++){
		long count = 0;
		deviations = 0;
		missing = 0;
		if (_rGrid) delete _rGrid;
		_rGrid = _dm->GetVariable(ts, varname, _refLevel, 
						_cRatio, _uCoordMin, _uCoordMax);

		// Invalid regular grid.  Use previous timesteps and return.
		if (!_rGrid) { 
			success = false;
			continue;
		}

		mv = _rGrid->GetMissingValue();

		// If _regionSelection==2, we are querying a single point.
		// So here we just call GetValue at that point.
		//
		if (_regionSelection==2){
			val = _rGrid->GetValue(_extents[0],_extents[1],_extents[2]);
			if (val != mv) {
				tsStdDev += (val-mean)*(val-mean);
			}
			else {
				spMissing++;
			}

			// If our missing value count is equal to the number of timesteps,
			// then all queries for this point have given us a missing value.
			// We must set the mean to mv, otherwise it will be set to its default of 0.
			//
			if (spMissing == _maxTS-_minTS+1) {
				tsStdDev = mv;
			}
			globalCount = _maxTS - _minTS - spMissing + 1;
			if (globalCount==0) tsStdDev = mv;
		}

		else {
<<<<<<< HEAD
//			VAPoR::StructuredGrid::Iterator itr;
			StructuredGrid::ForwardIterator<StructuredGrid> itr;
			StructuredGrid::ForwardIterator<StructuredGrid> endItr;
			endItr = _rGrid->end();
			double c = 0.0;
			vector <size_t> dims = _rGrid->GetDimensions();
			for (itr=_rGrid->begin(); itr!=endItr; ++itr) {
=======
			Grid::ConstIterator itr;
			double c = 0.0;
			vector <size_t> dims = _rGrid->GetDimensions();
			for (itr=_rGrid->cbegin(); itr!=_rGrid->cend(); ++itr) {
>>>>>>> d255f8a3
				val = *itr;
	
				if (val != mv) { //sum += val;
					double y = (val - mean) * (val - mean) - c;
					double t = deviations + y;
					c = t - deviations - y;
					deviations = t;
				}
				else 
					missing++;
			}
		 
			count = _vCoordMax[0] - _vCoordMin[0] + 1;
			count *= (_vCoordMax[1] - _vCoordMin[1] + 1);
	
			// If var is 3d, add third dimension to our count
			//
			if (std::find(_vars3d.begin(), _vars3d.end(), varname) != _vars3d.end())
				count *= (_vCoordMax[2] - _vCoordMin[2] + 1);
	
			count -= missing;
			assert(count >= 0);  
			if (count == 0) tsStdDev = mv;
			else tsStdDev += deviations;
			
			globalCount += count;
		}
	}
	
	_stats[varname].stddev = sqrt( tsStdDev / (double)(globalCount) );
	return success;
}
#endif

bool Statistics::calcMedian(string varname) {
	float mv;
	bool varIs3D = false;
	bool success = true;
	long globalCount = _vCoordMax[0] - _vCoordMin[0] + 1;
	globalCount *= (_vCoordMax[1] - _vCoordMin[1] + 1);
	// If var is 3d, add third dimension to our count
	if (std::find(_vars3d.begin(), _vars3d.end(), varname) != _vars3d.end())
	{
		varIs3D = true;
		globalCount *= (_vCoordMax[2] - _vCoordMin[2] + 1);
	}
	globalCount = globalCount * (_maxTS - _minTS + 1);
	std::vector<float> allValues;   // rGrid only returns floats
	try{
	  allValues.reserve( globalCount );
	}
	catch( exception &e )
	{
		std::ostringstream ss;
		ss << "Standard exception: " << e.what() << endl;
		ss << "  Memory allocation failed at median calculation" ;
		errReport(ss.str());
		success = false;
		return success;
	}

	for (int ts=_minTS; ts<=_maxTS; ts++){
		_rGrid = _dm->GetVariable(ts, varname, _refLevel, 
								_cRatio, _uCoordMin, _uCoordMax);

		// Invalid regular grid.  Use previous timesteps and return.
		if (!_rGrid) { 
			success = false;
			continue;
		}

		float val;
		mv = _rGrid->GetMissingValue();
		Grid::ConstIterator itr;
		// If _regionSelection==2, we are querying a single point.
		// So here we just call GetValue at that point.
		//
		if (_regionSelection==2){
			val = _rGrid->GetValue(_extents[0],_extents[1],_extents[2]);
			if (val != mv) {
				allValues.push_back( val );
			}
		}
		else {
<<<<<<< HEAD
			StructuredGrid::ForwardIterator<StructuredGrid> endItr;
			endItr = _rGrid->end();
			for (itr=_rGrid->begin(); itr!=endItr; ++itr) 
=======
			for (itr=_rGrid->cbegin(); itr!=_rGrid->cend(); ++itr) 
>>>>>>> d255f8a3
			{
				val = *itr;
	
				if ( val != mv) 
					allValues.push_back( val );
			}
		}
		if (_rGrid) delete _rGrid;
	}

	std::sort( allValues.begin(), allValues.end() );
	if (allValues.empty()) _stats[varname].median = mv;
	else _stats[varname].median = allValues.at( allValues.size() / 2 );
	
	return success;
}<|MERGE_RESOLUTION|>--- conflicted
+++ resolved
@@ -1452,16 +1452,11 @@
 	cout << _uCoordMax[2] << " " << endl;;
 	cout << mv << endl;
 
-<<<<<<< HEAD
 	VAPoR::StructuredGrid::Iterator itr;
 	VAPoR::StructuredGrid::Iterator endItr;
 	endItr = rGrid->end();
 	
 	for (itr=rGrid->begin(_uCoordMin, _uCoordMax); itr!=endItr; ++itr) 
-=======
-	VAPoR::Grid::Iterator itr;
-	for (itr=rGrid->begin(_uCoordMin, _uCoordMax); itr!=rGrid->end(); ++itr) 
->>>>>>> d255f8a3
 	{
 		count++;
 		val = *itr;
@@ -1546,138 +1541,6 @@
 	return success;
 }
 
-<<<<<<< HEAD
-=======
-#ifdef DEAD
-bool Statistics::calcMean(string varname) {
-	float mv;
-	float val = 0;
-	double sum = 0;
-	double tsMean = 0;
-	long count = 0;
-	long missing = 0;
-	float range[2];
-	bool varIs3D = false;
-	bool success = true;
-
-	if (std::find(_vars3d.begin(), _vars3d.end(), varname) != _vars3d.end())
-		varIs3D = true;
-
-	int spMissing=0;
-	for (int ts=_minTS; ts<=_maxTS; ts++){
-		sum = 0;
-		missing = 0;
-		count = 0;
-
-		_rGrid = _dm->GetVariable(ts, varname, _refLevel, _cRatio, _uCoordMin, _uCoordMax);
-
-		if (!_rGrid) {
-			success = false;
-			continue;
-		}
-
-		mv = _rGrid->GetMissingValue();
-
-		Grid::Iterator itr;
-		double c = 0.0;
-
-		vector <size_t> dims = _rGrid->GetDimensions();
-
-		// If _regionSelection==2, we are querying a single point.
-		// So here we just call GetValue at that point.
-		//
-		if (_regionSelection==2){
-			val = _rGrid->GetValue(_extents[0],_extents[1],_extents[2]);
-			if (val != mv) {
-				tsMean += val;
-			}
-			else {
-				spMissing++;
-			}
-
-			// Generate min and max values for our single-point calculation
-			// Initialize min and max with the first timestep, then overwrite
-			// if necessary.
-			if (ts == _minTS) {
-				_stats[varname].min = val;
-				_stats[varname].max = val;
-			}
-			else {
-				if (val < _stats[varname].min) 
-					_stats[varname].min = val;
-				if (val > _stats[varname].max) 
-					_stats[varname].max = val;
-			}
-
-			// If our missing value count is equal to the number of timesteps,
-			// then all queries for this point have given us a missing value.
-			// We must set the mean to mv, otherwise it will be set to its default of 0.
-			//
-			if (spMissing == _maxTS-_minTS+1) {
-				tsMean = mv;
-			}
-		}
-
-		// We are selecting a range of values, so we need to query each one.
-		//
-		else {
-			int count=0;
-
-			// Generate min and max values for our multi-point calculation
-			//
-			_rGrid->GetRange(range);
-			if (ts == _minTS) {
-				_stats[varname].min = range[0];
-				_stats[varname].max = range[1];
-			}
-			else {
-				if (range[0] < _stats[varname].min) 
-					_stats[varname].min = range[0];
-				if (range[1] > _stats[varname].max) 
-					_stats[varname].max = range[1];
-			}
-
-			for (itr=_rGrid->begin(); itr!=_rGrid->end(); ++itr) 
-			{
-				count++;
-				val = *itr;
-				if (val != mv) 
-				{
-					double y = val - c;
-					double t = sum + y;
-					c = t - sum - y;
-					sum = t;
-				}
-				else missing++;
-			}   
-
-			count = _vCoordMax[0] - _vCoordMin[0] + 1;
-			count *= (_vCoordMax[1] - _vCoordMin[1] + 1);
-			if (std::find(_vars3d.begin(), _vars3d.end(), varname) != _vars3d.end()){
-				count *= (_vCoordMax[2] - _vCoordMin[2] + 1);
-			}
-
-			count -= missing;
-			//assert (count >= 0);
-			if (count == 0) tsMean = mv;
-			else tsMean += sum/(double)count;
-		}
-	}
-
-	// Subtracting spMissing in the denominator is a hack to accomodate
-	// missing values that arise during the single-point calculation.
-	// This is due to the fact that if we have a missing value during
-	// single-point calculations, discarding that sample also means discarding
-	// that entire timestep.  This must be accounted for when we average over time.
-	// spMissing will always be 0 when we sample volumes of data.
-	//
-	_stats[varname].mean = tsMean / (double)(_maxTS - _minTS - spMissing + 1);
-	return success;
-}
-#endif
-
-
->>>>>>> d255f8a3
 void Statistics::getSinglePointTSStdDev(double &tsStdDev, int &globalCount,
 						int &spMissing, double mean, VAPoR::Grid* rGrid) {
 	float mv = rGrid->GetMissingValue();
@@ -1739,14 +1602,10 @@
 		}
 
 		else {
-<<<<<<< HEAD
 			StructuredGrid::Iterator itr;
 			StructuredGrid::Iterator endItr;
 			endItr = rGrid->end();
 
-=======
-			Grid::Iterator itr;
->>>>>>> d255f8a3
 			double c = 0.0;
 			vector<size_t> dims;
 			dims = rGrid->GetDimensions();
@@ -1834,20 +1693,12 @@
 		}
 
 		else {
-<<<<<<< HEAD
-//			VAPoR::StructuredGrid::Iterator itr;
 			StructuredGrid::ForwardIterator<StructuredGrid> itr;
 			StructuredGrid::ForwardIterator<StructuredGrid> endItr;
 			endItr = _rGrid->end();
 			double c = 0.0;
 			vector <size_t> dims = _rGrid->GetDimensions();
 			for (itr=_rGrid->begin(); itr!=endItr; ++itr) {
-=======
-			Grid::ConstIterator itr;
-			double c = 0.0;
-			vector <size_t> dims = _rGrid->GetDimensions();
-			for (itr=_rGrid->cbegin(); itr!=_rGrid->cend(); ++itr) {
->>>>>>> d255f8a3
 				val = *itr;
 	
 				if (val != mv) { //sum += val;
@@ -1922,6 +1773,7 @@
 		float val;
 		mv = _rGrid->GetMissingValue();
 		Grid::ConstIterator itr;
+		//Grid::ForwardIterator itr;
 		// If _regionSelection==2, we are querying a single point.
 		// So here we just call GetValue at that point.
 		//
@@ -1932,13 +1784,10 @@
 			}
 		}
 		else {
-<<<<<<< HEAD
-			StructuredGrid::ForwardIterator<StructuredGrid> endItr;
-			endItr = _rGrid->end();
-			for (itr=_rGrid->begin(); itr!=endItr; ++itr) 
-=======
-			for (itr=_rGrid->cbegin(); itr!=_rGrid->cend(); ++itr) 
->>>>>>> d255f8a3
+			//StructuredGrid::ForwardIterator<StructuredGrid> endItr;
+			Grid::ForwardIterator<const Grid> endItr;
+			endItr = _rGrid->cend();
+			for (itr=_rGrid->cbegin(); itr!=endItr; ++itr) 
 			{
 				val = *itr;
 	
