--- conflicted
+++ resolved
@@ -1398,18 +1398,11 @@
         varNames.push_back(varName);
         _params->SetVarNames(varNames);
 
-<<<<<<< HEAD
         _stats[varName] = _statistics();
 
         int rowCount = VariablesTable->rowCount();
         VariablesTable->insertRow(rowCount);
         VariablesTable->setVerticalHeaderItem(rowCount, new QTableWidgetItem(QString::fromStdString(varName)));
-=======
-        StructuredGrid::Iterator itr;
-        double c = 0.0;
-
-        vector<size_t> dims = _rGrid->GetDimensions();
->>>>>>> cd68fad4
 
         QHeaderView *verticalHeader = VariablesTable->verticalHeader();
         verticalHeader->setResizeMode(QHeaderView::Fixed);
@@ -1547,7 +1540,6 @@
         return true;
     }
 
-<<<<<<< HEAD
     void Statistics::getSinglePointTSMean(double &tsMean, int &missing, VAPoR::StructuredGrid *rGrid) {
         float val = rGrid->GetValue(_extents[0], _extents[1], _extents[2]);
         float mv = rGrid->GetMissingValue();
@@ -1556,19 +1548,6 @@
         } else {
             missing++;
         }
-=======
-            for (itr = _rGrid->begin(); itr != _rGrid->end(); ++itr) {
-                count++;
-                val = *itr;
-                if (val != mv) {
-                    double y = val - c;
-                    double t = sum + y;
-                    c = t - sum - y;
-                    sum = t;
-                } else
-                    missing++;
-            }
->>>>>>> cd68fad4
 
         // If our missing value count is equal to the number of timesteps,
         // then all queries for this point have given us a missing value.
@@ -1698,29 +1677,10 @@
 
             mv = _rGrid->GetMissingValue();
 
-            StructuredGrid::ForwardIterator<StructuredGrid> itr;
+            StructuredGrid::Iterator itr;
             double c = 0.0;
-<<<<<<< HEAD
-
-            size_t dims[3];
-            _rGrid->GetDimensions(dims);
-=======
+
             vector<size_t> dims = _rGrid->GetDimensions();
-            for (itr = _rGrid->begin(); itr != _rGrid->end(); ++itr) {
-                val = *itr;
-
-                if (val != mv) { //sum += val;
-                    double y = (val - mean) * (val - mean) - c;
-                    double t = deviations + y;
-                    c = t - deviations - y;
-                    deviations = t;
-                } else
-                    missing++;
-            }
-
-            count = _vCoordMax[0] - _vCoordMin[0] + 1;
-            count *= (_vCoordMax[1] - _vCoordMin[1] + 1);
->>>>>>> cd68fad4
 
             // If _regionSelection==2, we are querying a single point.
             // So here we just call GetValue at that point.
@@ -1773,7 +1733,7 @@
                         _stats[varname].max = range[1];
                 }
 
-                for (itr = _rGrid->begin(); itr != _rGrid->end(); itr++) {
+                for (itr = _rGrid->begin(); itr != _rGrid->end(); ++itr) {
                     count++;
                     val = *itr;
                     if (val != mv) {
@@ -1967,9 +1927,8 @@
                 //			VAPoR::StructuredGrid::Iterator itr;
                 StructuredGrid::ForwardIterator<StructuredGrid> itr;
                 double c = 0.0;
-                size_t dims[3];
-                _rGrid->GetDimensions(dims);
-                for (itr = _rGrid->begin(); itr != _rGrid->end(); itr++) {
+                vector<size_t> dims = _rGrid->GetDimensions();
+                for (itr = _rGrid->begin(); itr != _rGrid->end(); ++itr) {
                     val = *itr;
 
                     if (val != mv) { //sum += val;
@@ -2038,12 +1997,6 @@
                 success = false;
                 continue;
             }
-<<<<<<< HEAD
-=======
-        } else {
-            for (itr = _rGrid->begin(); itr != _rGrid->end(); ++itr) {
-                val = *itr;
->>>>>>> cd68fad4
 
             float val;
             mv = _rGrid->GetMissingValue();
@@ -2058,7 +2011,7 @@
                     allValues.push_back(val);
                 }
             } else {
-                for (itr = _rGrid->begin(); itr != _rGrid->end(); itr++) {
+                for (itr = _rGrid->begin(); itr != _rGrid->end(); ++itr) {
                     val = *itr;
 
                     if (val != mv)
