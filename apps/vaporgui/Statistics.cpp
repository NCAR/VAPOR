//************************************************************************
//                                                                       *
//         Copyright (C)  2016                                           *
//   University Corporation for Atmospheric Research                     *
//         All Rights Reserved                                           *
//                                                                       *
//************************************************************************
//
//  File:      Statistics.cpp
//
//  Author:  Samuel Li
//        National Center for Atmospheric Research
//        PO 3000, Boulder, Colorado
//
//  Date:      November 2017
//
//  Description:    Implements the Statistics class.
//
#ifdef WIN32
#pragma warning(disable : 4100)
#endif
#include "Statistics.h"
#include "GUIStateParams.h"
#include "ErrorReporter.h"
#include "Flags.h"

#include <QFileDialog>
#include <QMouseEvent>
#include <fstream>
#include <iostream>
#include <sstream>
#include <cmath>
#include <cassert>
#include <cstdio>
#include <algorithm>
#include <vapor/MyBase.h>

using namespace Wasp;
using namespace VAPoR;
using namespace std;

// Class Statistics
//
Statistics::Statistics(QWidget* parent) : QDialog(parent), Ui_StatsWindow()
{
    _errMsg = NULL;
    _controlExec = NULL;
    
    setupUi(this);
    setWindowTitle("Statistics");
<<<<<<< HEAD
    MyGeometryWidget->Reinit( GeometryWidget::MINMAX,
                              GeometryWidget::AUXILIARY );
    MyFidelityWidget->Reinit(FidelityWidget::AUXILIARY);
=======
    MyGeometryWidget->Reinit( (DimFlags)THREED,
                              (GeometryFlags)MINMAX,
                              (VariableFlags)AUXILIARY );
    MyFidelityWidget->Reinit((VariableFlags)AUXILIARY);
>>>>>>> d7eeb686

    Connect();
}

Statistics::~Statistics() 
{
    if (_errMsg) 
    {
        delete _errMsg;
        _errMsg = NULL;
    }
}

bool Statistics::Update() 
{
    // Initialize pointers
    VAPoR::DataStatus* dataStatus = _controlExec->GetDataStatus();
    std::vector<std::string> dmNames = dataStatus->GetDataMgrNames();
    if( dmNames.empty() )
    {
        this->close();
        return false;
    }
    GUIStateParams* guiParams = dynamic_cast<GUIStateParams*>
                    (_controlExec->GetParamsMgr()->GetParams( GUIStateParams::GetClassType() ));
    std::string currentDatasetName = guiParams->GetStatsDatasetName();
    assert( currentDatasetName != "" && currentDatasetName != "NULL" );
    int currentIdx = -1;
    for (int i=0; i<dmNames.size(); i++) 
        if( currentDatasetName == dmNames[i] )
        {
            currentIdx = i;
            break;
        }
    if( currentIdx == -1 )      // currentDatasetName is closed!!!
    {
        currentDatasetName = dmNames[0];
        currentIdx         = 0;
        guiParams->SetStatsDatasetName( currentDatasetName );

        _validStats.Clear();    // since the old dataset is closed, we clear all stats.
        _validStats.currentDataSourceName = currentDatasetName;
    }
    VAPoR::DataMgr* currentDmgr = dataStatus->GetDataMgr( currentDatasetName );
    StatisticsParams* statsParams = dynamic_cast<StatisticsParams*>(_controlExec->GetParamsMgr()->
                      GetAppRenderParams(currentDatasetName, StatisticsParams::GetClassType()));
    std::vector<std::string> enabledVars = statsParams->GetAuxVariableNames();
    if( _validStats.GetVariableCount() == 0 )   // likely because the current data set is switched
    {
        for( int i = 0; i < enabledVars.size(); i++ )
            _validStats.AddVariable( enabledVars[i] );
    }

    // detect params changed by undo/redo
    if( _validStats.currentDataSourceName != currentDatasetName || !_validStats.HaveSameParams(statsParams) )
    {
        _validStats.currentDataSourceName = currentDatasetName;
        _validStats.UpdateMyParams( statsParams );
    }

    // Update DataMgrCombo 
    DataMgrCombo->blockSignals( true );
    DataMgrCombo->clear();
    for( int i = 0; i < dmNames.size(); i++ )
        DataMgrCombo->addItem( QString::fromStdString( dmNames[i] ) );
    DataMgrCombo->setCurrentIndex( currentIdx );
    DataMgrCombo->blockSignals( false );

    // Update auto-update checkbox
    bool autoUpdate = statsParams->GetAutoUpdateEnabled();
    UpdateCheckbox->blockSignals(true);
    if (autoUpdate) 
        UpdateCheckbox->setCheckState(Qt::Checked);
    else 
        UpdateCheckbox->setCheckState(Qt::Unchecked);
    UpdateCheckbox->blockSignals(false);

    // Update "Add a Variable"
    std::vector<std::string> availVars   = currentDmgr->GetDataVarNames(2);
    for( int i = 0; i < enabledVars.size(); i++ )
        for( int rmIdx = 0; rmIdx < availVars.size(); rmIdx++ )
            if( availVars[ rmIdx ] == enabledVars[i] )
            {
                availVars.erase( availVars.begin() + rmIdx );
                break;
            }
    std::sort( availVars.begin(), availVars.end() );
    NewVarCombo->blockSignals( true );
    NewVarCombo->clear();
    NewVarCombo->blockSignals( false );
    NewVarCombo->addItem( QString::fromAscii("Add a Variable") );
    for(std::vector<std::string>::iterator it = availVars.begin(); it != availVars.end(); ++it)
    {
        NewVarCombo->addItem( QString::fromStdString(*it));
    }
    NewVarCombo->setCurrentIndex( 0 );

    // Update "Remove a Variable"
    assert( enabledVars.size() == _validStats.GetVariableCount() );
    std::sort( enabledVars.begin(), enabledVars.end() );
    RemoveVarCombo->blockSignals( true );
    RemoveVarCombo->clear();
    RemoveVarCombo->addItem( QString::fromAscii("Remove a Variable") );
    for( int i = 0; i < enabledVars.size(); i++ )
    {
        RemoveVarCombo->addItem( QString::fromStdString(enabledVars[i]));
    }
    RemoveVarCombo->setCurrentIndex( 0 );
    RemoveVarCombo->blockSignals( false );

    // Update Statistics table: header
    this->_updateStatsTable();

    // Update calculations
    NewCalcCombo->blockSignals( true );
    RemoveCalcCombo->blockSignals( true );
    NewCalcCombo->clear();
    RemoveCalcCombo->clear();
    NewCalcCombo->addItem(      QString::fromAscii("Add a Calculation") );
    RemoveCalcCombo->addItem(   QString::fromAscii("Remove a Calculation") );
    if( statsParams->GetMinEnabled() )
        RemoveCalcCombo->addItem( QString::fromAscii("Min") );
    else
        NewCalcCombo->addItem( QString::fromAscii("Min") );
    if( statsParams->GetMaxEnabled() )
        RemoveCalcCombo->addItem( QString::fromAscii("Max") );
    else
        NewCalcCombo->addItem( QString::fromAscii("Max") );
    if( statsParams->GetMeanEnabled() )
        RemoveCalcCombo->addItem( QString::fromAscii("Mean") );
    else
        NewCalcCombo->addItem( QString::fromAscii("Mean") );
    if( statsParams->GetMedianEnabled() )
        RemoveCalcCombo->addItem( QString::fromAscii("Median") );
    else
        NewCalcCombo->addItem( QString::fromAscii("Median") );
    if( statsParams->GetStdDevEnabled() )
        RemoveCalcCombo->addItem( QString::fromAscii("StdDev") );
    else
        NewCalcCombo->addItem( QString::fromAscii("StdDev") );
    NewCalcCombo->setCurrentIndex(0);
    RemoveCalcCombo->setCurrentIndex(0);
    NewCalcCombo->blockSignals( false );
    RemoveCalcCombo->blockSignals( false );

    // Update LOD, Refinement
    MyFidelityWidget->Update( currentDmgr,  _controlExec->GetParamsMgr(), statsParams );

    // Update timesteps
    MinTimestepSpinbox->blockSignals( true );
    MinTimestepSpinbox->setMinimum(0);
    MinTimestepSpinbox->setMaximum( currentDmgr->GetNumTimeSteps( ) - 1);
    MinTimestepSpinbox->setValue( statsParams->GetCurrentMinTS() );
    MinTimestepSpinbox->blockSignals( false );

    MaxTimestepSpinbox->blockSignals( true );
    MaxTimestepSpinbox->setMinimum(0);
    MaxTimestepSpinbox->setMaximum( currentDmgr->GetNumTimeSteps( ) - 1);
    MaxTimestepSpinbox->setValue( statsParams->GetCurrentMaxTS() );
    MaxTimestepSpinbox->blockSignals( false );

    // Update geometry extents
    MyGeometryWidget->Update( _controlExec->GetParamsMgr(), currentDmgr, statsParams );
    MyCopyRegionWidget->Update( _controlExec->GetParamsMgr(), statsParams );

    return true;
}

void Statistics::_updateStatsTable()
{
    // Initialize pointers
    GUIStateParams* guiParams = dynamic_cast<GUIStateParams*>
                    (_controlExec->GetParamsMgr()->GetParams( GUIStateParams::GetClassType() ));
    std::string currentDatasetName = guiParams->GetStatsDatasetName();
    assert( currentDatasetName != "" );
    StatisticsParams* statsParams = dynamic_cast<StatisticsParams*>(_controlExec->GetParamsMgr()->
                      GetAppRenderParams(currentDatasetName, StatisticsParams::GetClassType()));

    // Update Statistics Table: header
    VariablesTable->clear();    // this also deletes the items properly.
    QStringList header;
    header << "Variable" << "No. of Samples";
    if( statsParams->GetMinEnabled() )
        header << "Min";
    if( statsParams->GetMaxEnabled() )
        header << "Max";
    if( statsParams->GetMeanEnabled() )
        header << "Mean";
    if( statsParams->GetMedianEnabled() )
        header << "Median";
    if( statsParams->GetStdDevEnabled() )
        header << "StdDev";
    VariablesTable->setColumnCount( header.size() );
    VariablesTable->setHorizontalHeaderLabels( header );
    VariablesTable->horizontalHeader()->setResizeMode(QHeaderView::Stretch);

    // Update Statistics Table: cells
    QBrush brush(QColor(255,0,0));
    std::vector<std::string> enabledVars = statsParams->GetAuxVariableNames();
    assert( enabledVars.size() == _validStats.GetVariableCount() );
    VariablesTable->setRowCount( enabledVars.size() );
    int numberOfDigits = 3;
    for( int row = 0; row < enabledVars.size(); row++ )
    {
        double m3[3], median, stddev;
        long   count;
        _validStats.GetCount(   enabledVars[row], &count );
        _validStats.Get3MStats( enabledVars[row], m3 );
        _validStats.GetMedian(  enabledVars[row], &median );
        _validStats.GetStddev(  enabledVars[row], &stddev );
        
        VariablesTable->setItem( row, 0, new QTableWidgetItem( QString::fromStdString(enabledVars[row]) ));
        if( count == -1 )
        {
            VariablesTable->setItem( row, 1, new QTableWidgetItem(QString::fromAscii("??")));
            VariablesTable->item(    row, 1)->setForeground( brush );
        }
        else 
            VariablesTable->setItem( row, 1, new QTableWidgetItem( QString::number(count) ));

        int column = 2;
        if( statsParams->GetMinEnabled() )
        {
            if( !std::isnan( m3[0] ) )
            {
                VariablesTable->setItem(row, column, new QTableWidgetItem(QString::number(m3[0], 'g', numberOfDigits)));
            }
            else
            {
                VariablesTable->setItem(row, column, new QTableWidgetItem(QString::fromAscii("??")));
                VariablesTable->item(row, column)->setForeground( brush );
            }
            column++;
        }
        if( statsParams->GetMaxEnabled() )
        {
            if( !std::isnan( m3[1] ) )
                VariablesTable->setItem(row, column, new QTableWidgetItem(QString::number(m3[1], 'g', numberOfDigits)));
            else
            {
                VariablesTable->setItem(row, column, new QTableWidgetItem(QString::fromAscii("??")));
                VariablesTable->item(row, column)->setForeground( brush );
            }
            column++;
        }
        if( statsParams->GetMeanEnabled() )
        {
            if( !std::isnan( m3[2] ) )
                VariablesTable->setItem(row, column, new QTableWidgetItem(QString::number(m3[2], 'g', numberOfDigits)));
            else
            {
                VariablesTable->setItem(row, column, new QTableWidgetItem(QString::fromAscii("??")));
                VariablesTable->item(row, column)->setForeground( brush );
            }
            column++;
        }
        if( statsParams->GetMedianEnabled() )
        {
            if( !std::isnan( median ) )
                VariablesTable->setItem(row, column, new QTableWidgetItem(QString::number(median, 'g', numberOfDigits)));
            else
            {
                VariablesTable->setItem(row, column, new QTableWidgetItem(QString::fromAscii("??")));
                VariablesTable->item(row, column)->setForeground( brush );
            }
            column++;
        }
        if( statsParams->GetStdDevEnabled() )
        {
            if( !std::isnan( stddev ) )
                VariablesTable->setItem(row, column, new QTableWidgetItem(QString::number(stddev, 'g', numberOfDigits)));
            else
            {
                VariablesTable->setItem(row, column, new QTableWidgetItem(QString::fromAscii("??")));
                VariablesTable->item(row, column)->setForeground( brush );
            }
            column++;
        }
    }
    for( int r = 0; r < VariablesTable->rowCount(); r++ )
        for( int c = 0; c < VariablesTable->columnCount(); c++ )
        {
            QTableWidgetItem *item = VariablesTable->item(r, c);
            item->setFlags( Qt::NoItemFlags );
        }

    VariablesTable->update();
    VariablesTable->repaint();
    VariablesTable->viewport()->update();
}

void Statistics::showMe()
{
    show();
    raise();
    activateWindow();
}

int Statistics::initControlExec(ControlExec* ce) 
{
    if (ce!=NULL) 
        _controlExec = ce;
    else 
        return -1;

    // Store the active dataset name 
    std::vector<std::string> dmNames = _controlExec->GetDataStatus()->GetDataMgrNames();
    if( dmNames.empty() )
        return -1;
    else
    {
        GUIStateParams* guiParams = dynamic_cast<GUIStateParams*>
                        (_controlExec->GetParamsMgr()->GetParams( GUIStateParams::GetClassType() ));
        std::string dsName = guiParams->GetStatsDatasetName();
        if( dsName == "" || dsName == "NULL" )      // not initialized yet
            guiParams->SetStatsDatasetName( dmNames[0] );
    }

    return 0;
}

bool Statistics::Connect()
{
    connect( NewVarCombo,       SIGNAL(currentIndexChanged(int)), this, SLOT(_newVarChanged(int)) );
    connect( RemoveVarCombo,    SIGNAL(currentIndexChanged(int)), this, SLOT(_removeVarChanged(int)) );
    connect( NewCalcCombo,      SIGNAL(currentIndexChanged(int)), this, SLOT(_newCalcChanged(int)) );
    connect( RemoveCalcCombo,   SIGNAL(currentIndexChanged(int)), this, SLOT(_removeCalcChanged(int)) );
    connect( MinTimestepSpinbox,       SIGNAL(valueChanged(int)), this, SLOT(_minTSChanged(int)) );
    connect( MaxTimestepSpinbox,       SIGNAL(valueChanged(int)), this, SLOT(_maxTSChanged(int)) );
    connect( UpdateButton,      SIGNAL(clicked()),                this, SLOT(_updateButtonClicked()));
    connect( MyGeometryWidget,  SIGNAL(valueChanged()),           this, SLOT(_geometryValueChanged()));
    connect( DataMgrCombo,      SIGNAL(currentIndexChanged(int)), this, SLOT(_dataSourceChanged(int)) );
    connect( UpdateCheckbox,    SIGNAL(stateChanged(int)),        this, SLOT(_autoUpdateClicked(int)));
    connect( ExportButton,      SIGNAL(clicked()),                this, SLOT(_exportTextClicked()));
    return true;
}

void Statistics::_autoUpdateClicked( int state )
{
    // Initialize pointers
    GUIStateParams* guiParams = dynamic_cast<GUIStateParams*>
                    (_controlExec->GetParamsMgr()->GetParams( GUIStateParams::GetClassType() ));
    std::string dsName = guiParams->GetStatsDatasetName();
    StatisticsParams* statsParams = dynamic_cast<StatisticsParams*>
            (_controlExec->GetParamsMgr()->GetAppRenderParams(dsName, StatisticsParams::GetClassType()));

    if( state == 0 )        // unchecked
        statsParams->SetAutoUpdateEnabled( false );
    else if( state == 2 )   // checked
    {
        statsParams->SetAutoUpdateEnabled( true );
        _updateButtonClicked();
    }
    else
    {
        std::cerr << "Dont know what this state is!!!" << std::endl;
        // REPORT ERROR!!!
    }
}

void Statistics::_dataSourceChanged( int index )
{
    std::string newDataSourceName = DataMgrCombo->itemText(index).toStdString();

    // Initialize pointers
    GUIStateParams* guiParams = dynamic_cast<GUIStateParams*>
                    (_controlExec->GetParamsMgr()->GetParams( GUIStateParams::GetClassType() ));
    StatisticsParams* statsParams = dynamic_cast<StatisticsParams*>(_controlExec->GetParamsMgr()->
                    GetAppRenderParams( newDataSourceName, StatisticsParams::GetClassType()));

    guiParams->SetStatsDatasetName( newDataSourceName );

    _validStats.currentDataSourceName = newDataSourceName;

    // add variables to _validStats if there are any
    _validStats.Clear();
    std::vector<std::string> enabledVars = statsParams->GetAuxVariableNames();
    for( int i = 0; i < enabledVars.size(); i++ )
        _validStats.AddVariable( enabledVars[i] );
}

void Statistics::_geometryValueChanged()
{
    // Initialize pointers
    GUIStateParams* guiParams = dynamic_cast<GUIStateParams*>
                    (_controlExec->GetParamsMgr()->GetParams( GUIStateParams::GetClassType() ));
    std::string dsName = guiParams->GetStatsDatasetName();
    StatisticsParams* statsParams = dynamic_cast<StatisticsParams*>
            (_controlExec->GetParamsMgr()->GetAppRenderParams(dsName, StatisticsParams::GetClassType()));

    _validStats.InvalidAll();

    std::vector<double> myMin, myMax;
    statsParams->GetBox()->GetExtents( myMin, myMax );
    _validStats.SetCurrentExtents( myMin, myMax );

    // Auto-update if enabled
    if( statsParams->GetAutoUpdateEnabled() )
        _updateButtonClicked();
}

void Statistics::_updateButtonClicked()
{
    // Initialize pointers
    GUIStateParams* guiParams = dynamic_cast<GUIStateParams*>
                    (_controlExec->GetParamsMgr()->GetParams( GUIStateParams::GetClassType() ));
    std::string dsName = guiParams->GetStatsDatasetName();
    StatisticsParams* statsParams = dynamic_cast<StatisticsParams*>
            (_controlExec->GetParamsMgr()->GetAppRenderParams(dsName, StatisticsParams::GetClassType()));

    for( int i = 0; i < _validStats.GetVariableCount(); i++ )
    {
        std::string varname = _validStats.GetVariableName(i);
        long   count;
        _validStats.GetCount(   varname, &count );
        if( count == -1 )
        {
            _calc3M( varname );
            _updateStatsTable();
        }
        double m3[3], median, stddev;
        _validStats.Get3MStats( varname, m3 );
        _validStats.GetMedian ( varname, &median );
        _validStats.GetStddev ( varname, &stddev );
        if( ( statsParams->GetMinEnabled() || 
              statsParams->GetMaxEnabled() ||
              statsParams->GetMeanEnabled()    )  && std::isnan(m3[2]) )
        {
            _calc3M( varname );
            _updateStatsTable();
        }
        if( statsParams->GetMedianEnabled() && std::isnan( median ) )
        {
            _calcMedian( varname );
            _updateStatsTable();
        }
        if( statsParams->GetStdDevEnabled() && std::isnan( stddev ) )
        {
            _calcStddev( varname );
            _updateStatsTable();
        }
    }
}

void Statistics::_minTSChanged( int val )
{
    assert( val >= 0 );

    // Initialize pointers
    GUIStateParams* guiParams = dynamic_cast<GUIStateParams*>
                    (_controlExec->GetParamsMgr()->GetParams( GUIStateParams::GetClassType() ));
    std::string dsName = guiParams->GetStatsDatasetName();
    StatisticsParams* statsParams = dynamic_cast<StatisticsParams*>
            (_controlExec->GetParamsMgr()->GetAppRenderParams(dsName, StatisticsParams::GetClassType()));

    _validStats.currentTimeStep[0] = val;

    // Add this minTS to parameter if different
    if( val != statsParams->GetCurrentMinTS() )
    {
        statsParams->SetCurrentMinTS( val );
        _validStats.InvalidAll();

        if( val > statsParams->GetCurrentMaxTS() )
        {
            _validStats.currentTimeStep[1] = val;
            statsParams->SetCurrentMaxTS( val );
            MaxTimestepSpinbox->setValue( val );
        }
    }

    // Auto-update if enabled
    if( statsParams->GetAutoUpdateEnabled() )
        _updateButtonClicked();
}

void Statistics::_maxTSChanged( int val )
{
    assert( val >= 0 );

    // Initialize pointers
    GUIStateParams* guiParams = dynamic_cast<GUIStateParams*>
                    (_controlExec->GetParamsMgr()->GetParams( GUIStateParams::GetClassType() ));
    std::string dsName = guiParams->GetStatsDatasetName();
    StatisticsParams* statsParams = dynamic_cast<StatisticsParams*>
            (_controlExec->GetParamsMgr()->GetAppRenderParams(dsName, StatisticsParams::GetClassType()));

    _validStats.currentTimeStep[1] = val;

    // Add this maxTS to parameter if different
    if( val != statsParams->GetCurrentMaxTS() )
    {
        statsParams->SetCurrentMaxTS( val );
        _validStats.InvalidAll();

        if( val < statsParams->GetCurrentMinTS() )
        {
            _validStats.currentTimeStep[0] = val;
            statsParams->SetCurrentMinTS( val );
            MinTimestepSpinbox->setValue( val );
        }
    }

    // Auto-update if enabled
    if( statsParams->GetAutoUpdateEnabled() )
        _updateButtonClicked();
}


void Statistics::_newCalcChanged( int index )
{
    assert( index > 0 );

    // Initialize pointers
    GUIStateParams* guiParams = dynamic_cast<GUIStateParams*>
                    (_controlExec->GetParamsMgr()->GetParams( GUIStateParams::GetClassType() ));
    std::string dsName = guiParams->GetStatsDatasetName();
    StatisticsParams* statsParams = dynamic_cast<StatisticsParams*>
            (_controlExec->GetParamsMgr()->GetAppRenderParams(dsName, StatisticsParams::GetClassType()));
    std::string calcName = NewCalcCombo->itemText(index).toStdString();

    // Add this calculation to parameter 
    if( calcName == "Min" )
        statsParams->SetMinEnabled( true );
    else if( calcName == "Max" )
        statsParams->SetMaxEnabled( true );
    else if( calcName == "Mean" )
        statsParams->SetMeanEnabled( true );
    else if( calcName == "Median" )
        statsParams->SetMedianEnabled( true );
    else if( calcName == "StdDev" )
        statsParams->SetStdDevEnabled( true );
    else
    {
        // REPORT ERROR!!
    }

    // Auto-update if enabled
    if( statsParams->GetAutoUpdateEnabled() )
        _updateButtonClicked();
}

void Statistics::_removeCalcChanged( int index )
{
    assert( index > 0 );

    // Initialize pointers
    GUIStateParams* guiParams = dynamic_cast<GUIStateParams*>
                    (_controlExec->GetParamsMgr()->GetParams( GUIStateParams::GetClassType() ));
    std::string dsName = guiParams->GetStatsDatasetName();
    StatisticsParams* statsParams = dynamic_cast<StatisticsParams*>
            (_controlExec->GetParamsMgr()->GetAppRenderParams(dsName, StatisticsParams::GetClassType()));
    std::string calcName = RemoveCalcCombo->itemText(index).toStdString();

    // Remove this calculation from parameter 
    if( calcName == "Min" )
        statsParams->SetMinEnabled( false );
    else if( calcName == "Max" )
        statsParams->SetMaxEnabled( false );
    else if( calcName == "Mean" )
        statsParams->SetMeanEnabled( false );
    else if( calcName == "Median" )
        statsParams->SetMedianEnabled( false );
    else if( calcName == "StdDev" )
        statsParams->SetStdDevEnabled( false );
    else
    {
        // REPORT ERROR!!
    }
}

void Statistics::_newVarChanged( int index )
{
    if( index <= 0 )
        return;

    // Initialize pointers
    GUIStateParams* guiParams = dynamic_cast<GUIStateParams*>
                    (_controlExec->GetParamsMgr()->GetParams( GUIStateParams::GetClassType() ));
    std::string dsName = guiParams->GetStatsDatasetName();
    StatisticsParams* statsParams = dynamic_cast<StatisticsParams*>
            (_controlExec->GetParamsMgr()->GetAppRenderParams(dsName, StatisticsParams::GetClassType()));
    VAPoR::DataMgr* currentDmgr = _controlExec->GetDataStatus()->GetDataMgr( dsName );
    std::string varName = NewVarCombo->itemText(index).toStdString();

    // Test if the selected variable available at the specific time step,
    //   compression level, etc.
    if( !currentDmgr->VariableExists( statsParams->GetCurrentMinTS(), 
                                      varName,
                                      statsParams->GetRefinementLevel(),
                                      statsParams->GetCompressionLevel() ) )
    {
        MSG_WARN("Selected variable not available at this settings!");
        NewVarCombo->setCurrentIndex( 0 );
        return;
    }
    else
    {
        // Add this variable to parameter 
        std::vector<std::string> vars = statsParams->GetAuxVariableNames();
        vars.push_back( varName );
        statsParams->SetAuxVariableNames( vars );

        // Add this variable to _validStats
        _validStats.AddVariable( varName );

        // Auto-update if enabled
        if( statsParams->GetAutoUpdateEnabled() )
            _updateButtonClicked();
    }
}

void Statistics::_removeVarChanged( int index )
{
    assert( index > 0 );

    // Initialize pointers
    GUIStateParams* guiParams = dynamic_cast<GUIStateParams*>
                    (_controlExec->GetParamsMgr()->GetParams( GUIStateParams::GetClassType() ));
    std::string dsName = guiParams->GetStatsDatasetName();
    StatisticsParams* statsParams = dynamic_cast<StatisticsParams*>
            (_controlExec->GetParamsMgr()->GetAppRenderParams(dsName, StatisticsParams::GetClassType()));
    std::string varName = RemoveVarCombo->itemText(index).toStdString();

    // Remove this variable from parameter 
    std::vector<std::string> vars = statsParams->GetAuxVariableNames();
    int rmIdx = -1;
    for( int i = 0; i < vars.size(); i++ )
        if( vars[i] == varName )
        {
            rmIdx = i;
            break;
        }
    assert( rmIdx != -1 );
    vars.erase( vars.begin() + rmIdx );
    statsParams->SetAuxVariableNames( vars );

    // Remove this variable from _validStats
    _validStats.RemoveVariable( varName );
}

bool Statistics::_calc3M( std::string varname )
{
    // Initialize pointers
    GUIStateParams* guiParams = dynamic_cast<GUIStateParams*>
                    (_controlExec->GetParamsMgr()->GetParams( GUIStateParams::GetClassType() ));
    std::string dsName = guiParams->GetStatsDatasetName();
    StatisticsParams* statsParams = dynamic_cast<StatisticsParams*>
            (_controlExec->GetParamsMgr()->GetAppRenderParams(dsName, StatisticsParams::GetClassType()));
    VAPoR::DataMgr* currentDmgr = _controlExec->GetDataStatus()->GetDataMgr( dsName );

    int minTS = statsParams->GetCurrentMinTS();
    int maxTS = statsParams->GetCurrentMaxTS();
    if( !currentDmgr->IsTimeVarying( varname ) )
        maxTS = minTS;
    std::vector<double> minExtent, maxExtent;
    statsParams->GetBox()->GetExtents( minExtent, maxExtent );

    double c = 0.0;
    double sum = 0.0;
    double min = std::numeric_limits<double>::max();
    double max = -min;
    long   count = 0;

    for( int ts = minTS; ts <= maxTS; ts++ )
    {
        VAPoR::Grid* grid = currentDmgr->GetVariable( ts, varname, 
                statsParams->GetRefinementLevel(), statsParams->GetCompressionLevel(),
                minExtent, maxExtent );
        if( grid )
        {
            Grid::ConstIterator endItr  = grid->cend(); 
            float missingVal            = grid->GetMissingValue();

            for( Grid::ConstIterator it = grid->cbegin(minExtent, maxExtent); it != endItr; ++it )
            {
                if( *it != missingVal )
                {
                    double val = std::abs(*it) < 1e-38 ? 0.0 : *it; 
                    min = min < val ? min : val;
                    max = max > val ? max : val;
                    double y = val - c;
                    double t = sum + y;
                           c = t - sum - y;
                         sum = t; 
                    count++;
                }
            }
        }
    }
    
    if( count > 0 )
    {
        double m3[3] = {min, max, sum/(double)count};
        _validStats.Add3MStats( varname, m3 );
    }
    else    // count == 0
    {
        //std::cerr << "Error: Zero value got selected!!" << std::endl;
    }

    _validStats.AddCount( varname, count );

    return true;
}

bool Statistics::_calcMedian( std::string varname )
{
    // Initialize pointers
    GUIStateParams* guiParams = dynamic_cast<GUIStateParams*>
                    (_controlExec->GetParamsMgr()->GetParams( GUIStateParams::GetClassType() ));
    std::string dsName = guiParams->GetStatsDatasetName();
    StatisticsParams* statsParams = dynamic_cast<StatisticsParams*>
            (_controlExec->GetParamsMgr()->GetAppRenderParams(dsName, StatisticsParams::GetClassType()));
    VAPoR::DataMgr* currentDmgr = _controlExec->GetDataStatus()->GetDataMgr( dsName );

    int minTS = statsParams->GetCurrentMinTS();
    int maxTS = statsParams->GetCurrentMaxTS();
    if( !currentDmgr->IsTimeVarying( varname ) )
        maxTS = minTS;
    std::vector<double> minExtent, maxExtent;
    statsParams->GetBox()->GetExtents( minExtent, maxExtent );

    std::vector<float> buffer;
    for( int ts = minTS; ts <= maxTS; ts++ )
    {
        VAPoR::Grid* grid = currentDmgr->GetVariable( ts, varname, 
                statsParams->GetRefinementLevel(), statsParams->GetCompressionLevel(),
                minExtent, maxExtent );
        if( grid )
        {
            Grid::ConstIterator endItr  = grid->cend(); 
            float missingVal            = grid->GetMissingValue();

            for( Grid::ConstIterator it = grid->cbegin(minExtent, maxExtent); it != endItr; ++it )
            {
                if( *it != missingVal )
                    buffer.push_back( std::abs(*it) < 1e-38 ? 0.0 : *it );
            }
        }
    }
    
    if( buffer.size() > 0 )
    {
        std::sort( buffer.begin(), buffer.end() );
        double median = buffer.at( buffer.size() / 2 );
        _validStats.AddMedian( varname, median );
    }
    else
    {
        //std::cerr << "Error: Zero value got selected!!" << std::endl;
    }
        
    _validStats.AddCount(  varname, buffer.size() );

    return true;
}

bool Statistics::_calcStddev( std::string varname )
{
    // Initialize pointers
    GUIStateParams* guiParams = dynamic_cast<GUIStateParams*>
                    (_controlExec->GetParamsMgr()->GetParams( GUIStateParams::GetClassType() ));
    std::string dsName = guiParams->GetStatsDatasetName();
    StatisticsParams* statsParams = dynamic_cast<StatisticsParams*>
            (_controlExec->GetParamsMgr()->GetAppRenderParams(dsName, StatisticsParams::GetClassType()));
    VAPoR::DataMgr* currentDmgr = _controlExec->GetDataStatus()->GetDataMgr( dsName );

    int minTS = statsParams->GetCurrentMinTS();
    int maxTS = statsParams->GetCurrentMaxTS();
    if( !currentDmgr->IsTimeVarying( varname ) )
        maxTS = minTS;
    std::vector<double> minExtent, maxExtent;
    statsParams->GetBox()->GetExtents( minExtent, maxExtent );

    double c = 0.0;
    double sum = 0.0;
    long   count = 0;
    double m3[3];
    _validStats.Get3MStats( varname, m3 );
    if( std::isnan( m3[2] ) )
    {
        this->_calc3M( varname );
        _validStats.Get3MStats( varname, m3 );
    }

    for( int ts = minTS; ts <= maxTS; ts++ )
    {
        VAPoR::Grid* grid = currentDmgr->GetVariable( ts, varname, 
                statsParams->GetRefinementLevel(), statsParams->GetCompressionLevel(),
                minExtent, maxExtent );
        if( grid )
        {
            Grid::ConstIterator endItr  = grid->cend(); 
            float missingVal            = grid->GetMissingValue();
            for( Grid::ConstIterator it = grid->cbegin(minExtent, maxExtent); it != endItr; ++it )
            {
                if( *it != missingVal )
                {
                    double val = std::abs(*it) < 1e-38 ? 0.0 : *it; 
                    double y = (val - m3[2]) * (val - m3[2]) - c;
                    double t = sum + y;
                           c = t - sum - y;
                         sum = t; 
                    count++;
                }
            }
        }
    }
    
    if( count > 0 )
    {
        _validStats.AddStddev( varname, std::sqrt( sum / (double)count ));
    }
    else
    {
        //std::cerr << "Error: Zero value got selected!!" << std::endl;
    }
       
    _validStats.AddCount(  varname, count );

    return true;
}


// ValidStats class
//
int Statistics::ValidStats::_getVarIdx( std::string& varName )
{
    int idx = -1;
    for( int i = 0; i < _variables.size(); i++ )
    {
        if( _variables[i] == varName )
        {
            idx = i;
            break;
        }
    }
    return idx;
}

bool Statistics::ValidStats::AddVariable( std::string& newVar )
{
    if( newVar == "" )
        return false;
    if( _getVarIdx( newVar ) != -1 )     // this variable already exists.
        return false;

    _variables.push_back( newVar );
    for( int i = 0; i < 5; i++ )
    {
        _values[i].push_back( std::nan("1") );
        assert( _values[i].size() == _variables.size() );
    }
    _count.push_back( -1 );
    if( _count.size() != _variables.size() )
        std::cerr << "_count.size() = " << _count.size() << ",  _variables.size() = " << _variables.size() << std::endl;
    assert( _count.size() == _variables.size() );
    return true;
}

bool Statistics::ValidStats::RemoveVariable( std::string& varname )
{
    int rmIdx = _getVarIdx( varname );
    if( rmIdx == -1 )                   // this variable doesn't exist.
        return false;

    _variables.erase( _variables.begin() + rmIdx );
    for( int i = 0; i < 5; i++ )
    {
        _values[i].erase( _values[i].begin() + rmIdx );
        assert( _values[i].size() == _variables.size() );
    }
    _count.erase( _count.begin() + rmIdx );
    assert( _count.size() == _variables.size() );
    return true;
}

bool Statistics::ValidStats::Add3MStats( std::string& varName, const double* input3M )
{
    int idx = _getVarIdx( varName );
    if( idx == -1 )     // This variable doesn't exist
        return false;

    for( int i = 0; i < 3; i++ )
    {
        _values[i][idx] = input3M[i];
    }
    return true;
}

bool Statistics::ValidStats::AddMedian( std::string& varName, double inputMedian )
{
    int idx = _getVarIdx( varName );
    if( idx == -1 )     // This variable doesn't exist
        return false;

    _values[3][idx] = inputMedian;
    return true;
}

bool Statistics::ValidStats::AddStddev( std::string& varName, double inputStddev )
{
    int idx = _getVarIdx( varName );
    if( idx == -1 )     // This variable doesn't exist
        return false;

    _values[4][idx] = inputStddev;
    return true;
}

bool Statistics::ValidStats::AddCount( std::string& varName, long inputCount )
{
    int idx = _getVarIdx( varName );
    if( idx == -1 )     // This variable doesn't exist
        return false;

    _count[idx] = inputCount;
    return true;
}

bool Statistics::ValidStats::Get3MStats( std::string& varName, double* output3M )
{
    int idx = _getVarIdx( varName );
    if( idx == -1 )     // This variable doesn't exist
        return false;

    for( int i = 0; i < 3; i++ )
    {
        output3M[i] = _values[i][idx];
    }
    return true;
}

bool Statistics::ValidStats::GetMedian( std::string& varName, double* outputMedian )
{
    int idx = _getVarIdx( varName );
    if( idx == -1 )     // This variable doesn't exist
        return false;

    *outputMedian = _values[3][idx];
    return true;
}

bool Statistics::ValidStats::GetStddev( std::string& varName, double* outputStddev )
{
    int idx = _getVarIdx( varName );
    if( idx == -1 )     // This variable doesn't exist
        return false;

    *outputStddev = _values[4][idx];
    return true;
}

bool Statistics::ValidStats::GetCount( std::string& varName, long* outputCount )
{
    int idx = _getVarIdx( varName );
    if( idx == -1 )     // This variable doesn't exist
        return false;

    *outputCount = _count[idx];
    return true;
}

bool Statistics::ValidStats::InvalidAll()
{
    for( int i = 0; i < 5; i++ )
        for( int j = 0; j < _values[i].size(); j++ )
            _values[i][j] = std::nan("1");
    for( int i = 0; i < _count.size(); i++ )
        _count[i] = -1;
    return true;
}

bool Statistics::ValidStats::Clear()
{
    _variables.clear();
    for( int i = 0; i < 5; i++ )
        _values[i].clear();
    _count.clear();
    return true;
}

size_t Statistics::ValidStats::GetVariableCount()
{
    return _variables.size();
}

std::string Statistics::ValidStats::GetVariableName( int i )
{
    if( i < _variables.size() )
        return _variables.at(i);
    else
        return std::string("");
}

bool Statistics::ValidStats::HaveSameParams( const VAPoR::StatisticsParams* rhs ) const
{
    std::vector<double> myMin, myMax;
    rhs->GetBox()->GetExtents( myMin, myMax );
    std::vector<float>  paramsMin, paramsMax;
    for( int i = 0; i < myMin.size(); i++ )
    {
        paramsMin.push_back( (float)myMin[i] );
        paramsMax.push_back( (float)myMax[i] );
    }
    return ( _variables         == rhs->GetAuxVariableNames()   &&
             currentExtentMin   == paramsMin                    &&
             currentExtentMax   == paramsMax                    &&
             currentTimeStep[0] == rhs->GetCurrentMinTS()       &&
             currentTimeStep[1] == rhs->GetCurrentMaxTS()       &&
             currentLOD         == rhs->GetCompressionLevel()   &&
             currentRefLev      == rhs->GetRefinementLevel()       );
}

bool Statistics::ValidStats::UpdateMyParams( const VAPoR::StatisticsParams* rhs )
{
    this->Clear();
    std::vector<std::string> enabledVars = rhs->GetAuxVariableNames();
    for( int i = 0; i < enabledVars.size(); i++ )
        this->AddVariable( enabledVars[i] );
    std::vector<double> myMin, myMax;
    rhs->GetBox()->GetExtents( myMin, myMax );
    this->SetCurrentExtents( myMin, myMax );
    currentTimeStep[0] = rhs->GetCurrentMinTS();
    currentTimeStep[1] = rhs->GetCurrentMaxTS();
    currentLOD         = rhs->GetCompressionLevel(); 
    currentRefLev      = rhs->GetRefinementLevel(); 
	return true;
}

bool Statistics::ValidStats::SetCurrentExtents( std::vector<double>& min, std::vector<double>& max )
{
    currentExtentMin.clear();
    currentExtentMax.clear();
    if( min.size() != max.size() )
    {
        // REPORT ERROR!!
        return false;
    }
    for( int i = 0; i < min.size(); i++ )
    {
        currentExtentMin.push_back( (float)min[i] );
        currentExtentMax.push_back( (float)max[i] );
    }

    return true;
}

void Statistics::_exportTextClicked() 
{
    QString homePath = QDir::homePath();
    homePath.append("/Variable_Statistics.txt");
    QString path = QDir::toNativeSeparators(homePath);
    QString fName = QFileDialog::getSaveFileName(this, "Select file to save statistics:", path, 
                                                "Comma-separated values (*.txt)");
    if( !fName.isEmpty() )
    {
        ofstream file;
        file.open(fName.toStdString().c_str());
        if (file.fail()) {
          std::ostringstream ss;
          ss << "Failed to open file ";
          ss << fName.toStdString();
          ss << " for writing.";
          return;
        }
          
        // Initialize pointers
        GUIStateParams* guiParams = dynamic_cast<GUIStateParams*>
                        (_controlExec->GetParamsMgr()->GetParams( GUIStateParams::GetClassType() ));
        std::string dsName = guiParams->GetStatsDatasetName();
        StatisticsParams* statsParams = dynamic_cast<StatisticsParams*>
                (_controlExec->GetParamsMgr()->GetAppRenderParams(dsName, StatisticsParams::GetClassType()));
        VAPoR::DataMgr* currentDmgr = _controlExec->GetDataStatus()->GetDataMgr( dsName );
        std::vector<std::string> availVars3D = currentDmgr->GetDataVarNames(3);
        availVars3D.clear();    // This is a temporary change to hide all 3D variables. 
                                //   Removing this line could expose 3D variables again.

        file << "Data Source = " << guiParams->GetStatsDatasetName() << endl << endl;
        file << "#Variable Statistics:" << endl;
        file << "Variable_Name, No_of_Samples";
        if( statsParams->GetMinEnabled() )
            file << ", Min";
        if( statsParams->GetMaxEnabled() )
            file << ", Max";
        if( statsParams->GetMeanEnabled() )
            file << ", Mean";
        if( statsParams->GetMedianEnabled() )
            file << ", Median";
        if( statsParams->GetStdDevEnabled() )
            file << ", Stddev";
        file << endl;
    
        bool has3DVar = false;
        for( int i = 0; i < _validStats.GetVariableCount(); i++ )
        {
            std::string varname = _validStats.GetVariableName( i );            
            double m3[3], median, stddev;
            long   count;
            _validStats.Get3MStats( varname, m3 );
            _validStats.GetMedian(  varname, &median );
            _validStats.GetStddev(  varname, &stddev );
            _validStats.GetCount(   varname, &count );
            file << varname << ", " << count ;
            if( statsParams->GetMinEnabled() )
                file << ", " << m3[0];
            if( statsParams->GetMaxEnabled() )
                file << ", " << m3[1];
            if( statsParams->GetMeanEnabled() )
                file << ", " << m3[2];
            if( statsParams->GetMedianEnabled() )
                file << ", " << median;
            if( statsParams->GetStdDevEnabled() )
                file << ", " << stddev;
            file << endl;

            for( int j = 0; j < availVars3D.size(); j++ )
                if( availVars3D[j] == varname )
                {
                    has3DVar = true;
                    break;
                }
        }

        file << endl;

        std::vector<double> myMin, myMax;
        statsParams->GetBox()->GetExtents( myMin, myMax );

        file << "#Spatial Extents:" << endl;
        file << "X min = " << myMin[0] << endl;
        file << "X max = " << myMax[0] << endl;
        file << "Y min = " << myMin[1] << endl;
        file << "Y max = " << myMax[1] << endl;
        if( has3DVar )
        {
            file << "Z min = " << myMin[2] << endl;
            file << "Z max = " << myMax[2] << endl;
        }
        file << endl;

        file << "#Temporal Extents:" << endl;
        file << "Minimum Timestep = " << statsParams->GetCurrentMinTS() << endl;
        file << "Maximum Timestep = " << statsParams->GetCurrentMaxTS() << endl;
        file << endl;

        file << "#Compression Parameters:" << endl;
        file << "Level of Detail  =  " << MyFidelityWidget->GetCurrentLodString() << endl;
        file << "Refinement Level = " << MyFidelityWidget->GetCurrentMultiresString() << endl;

        file.close();
    }
}<|MERGE_RESOLUTION|>--- conflicted
+++ resolved
@@ -48,16 +48,10 @@
     
     setupUi(this);
     setWindowTitle("Statistics");
-<<<<<<< HEAD
-    MyGeometryWidget->Reinit( GeometryWidget::MINMAX,
-                              GeometryWidget::AUXILIARY );
-    MyFidelityWidget->Reinit(FidelityWidget::AUXILIARY);
-=======
     MyGeometryWidget->Reinit( (DimFlags)THREED,
                               (GeometryFlags)MINMAX,
                               (VariableFlags)AUXILIARY );
     MyFidelityWidget->Reinit((VariableFlags)AUXILIARY);
->>>>>>> d7eeb686
 
     Connect();
 }
