//																	  *
//		   Copyright (C)  2016										*
//	 University Corporation for Atmospheric Research				  *
//		   All Rights Reserved										*
//																	  *
//************************************************************************/
//
//  File:	   Statistics.cpp
//
//  Author:	 Scott Pearse
//		  National Center for Atmospheric Research
//		  PO 3000, Boulder, Colorado
//
//  Date:	   August 2016
//
//  Description:	Implements the Statistics class.
//
#ifdef WIN32
    #pragma warning(disable : 4100)
#endif
#include "vapor/glutil.h"    // Must be included first!!!
#include "Statistics.h"

#include <QFileDialog>
#include <QMouseEvent>
#include <fstream>
#include <iostream>
#include <sstream>
#include <cmath>
#include <cassert>
#include <cstdio>
#include <algorithm>
#include <vapor/MyBase.h>
//#include "regionparams.h"

using namespace Wasp;
using namespace VAPoR;
using namespace std;

Statistics::Statistics(QWidget *parent) : QDialog(parent), Ui_StatsWindow()
{
    _errMsg = NULL;
    _initialized = 0;
    _slidersInitialized = false;
    _regionInitialized = false;

    _xRange = NULL;
    _xMinSlider = NULL;
    _xMaxSlider = NULL;
    _xMinLineEdit = NULL;
    _xMaxLineEdit = NULL;
    _xSinglePointSlider = NULL;
    _xSinglePointLineEdit = NULL;
    _xCenterSlider = NULL;
    _xSizeSlider = NULL;
    _xCenterLineEdit = NULL;
    _xSizeLineEdit = NULL;
    _xMinCell = NULL;
    _xMaxCell = NULL;
    _minXMinLabel = NULL;
    _minXMaxLabel = NULL;
    _maxXMinLabel = NULL;
    _maxXMaxLabel = NULL;
    _centerXMinLabel = NULL;
    _centerXMaxLabel = NULL;
    _sizeXMinLabel = NULL;
    _sizeXMaxLabel = NULL;
    _spXMinLabel = NULL;
    _spXMaxLabel = NULL;

    _yRange = NULL;
    _yMinSlider = NULL;
    _yMaxSlider = NULL;
    _yMinLineEdit = NULL;
    _yMaxLineEdit = NULL;
    _ySinglePointSlider = NULL;
    _ySinglePointLineEdit = NULL;
    _yCenterSlider = NULL;
    _ySizeSlider = NULL;
    _yCenterLineEdit = NULL;
    _ySizeLineEdit = NULL;
    _yMinCell = NULL;
    _yMaxCell = NULL;
    _minYMinLabel = NULL;
    _minYMaxLabel = NULL;
    _maxYMinLabel = NULL;
    _maxYMaxLabel = NULL;
    _centerYMinLabel = NULL;
    _centerYMaxLabel = NULL;
    _sizeYMinLabel = NULL;
    _sizeYMaxLabel = NULL;
    _spYMinLabel = NULL;
    _spYMaxLabel = NULL;

    _zRange = NULL;
    _zMinSlider = NULL;
    _zMaxSlider = NULL;
    _zMinLineEdit = NULL;
    _zMaxLineEdit = NULL;
    _zSinglePointSlider = NULL;
    _zSinglePointLineEdit = NULL;
    _zCenterSlider = NULL;
    _zSizeSlider = NULL;
    _zCenterLineEdit = NULL;
    _zSizeLineEdit = NULL;
    _zMinCell = NULL;
    _zMaxCell = NULL;
    _minZMinLabel = NULL;
    _minZMaxLabel = NULL;
    _maxZMinLabel = NULL;
    _maxZMaxLabel = NULL;
    _centerZMinLabel = NULL;
    _centerZMaxLabel = NULL;
    _sizeZMinLabel = NULL;
    _sizeZMaxLabel = NULL;
    _spZMinLabel = NULL;
    _spZMaxLabel = NULL;

    _controlExec = NULL;
    _dataStatus = NULL;
    _dm = NULL;
    _rGrid = NULL;

    _fullExtents.push_back(0.f);
    _fullExtents.push_back(0.f);
    _fullExtents.push_back(0.f);
    _fullExtents.push_back(0.f);
    _fullExtents.push_back(0.f);
    _fullExtents.push_back(0.f);

    setupUi(this);
    setWindowTitle("Statistics");
    adjustTables();
    minXSlider->installEventFilter(this);
    minXEdit->installEventFilter(this);
    maxXSlider->installEventFilter(this);
    maxXEdit->installEventFilter(this);
    minYSlider->installEventFilter(this);
    minYEdit->installEventFilter(this);
    maxYSlider->installEventFilter(this);
    maxYEdit->installEventFilter(this);
    minZSlider->installEventFilter(this);
    minZEdit->installEventFilter(this);
    maxZSlider->installEventFilter(this);
    maxZEdit->installEventFilter(this);
    RegionTable->setSelectionMode(QAbstractItemView::ExtendedSelection);
    RegionTable->setMouseTracking(true);
    RegionTable->viewport()->installEventFilter(this);
}

Statistics::~Statistics()
{
    if (_errMsg) delete _errMsg;

    // Each Range will delete all of its observers
    //
    if (_xRange) delete _xRange;
    if (_yRange) delete _yRange;
    if (_zRange) delete _zRange;

#ifdef DEAD
    if (_zRange) delete _zRange;
    if (_zMinSlider) delete _zMinSlider;
    if (_zMaxSlider) delete _zMaxSlider;
    if (_zMinLineEdit) delete _zMinLineEdit;
    if (_zMaxLineEdit) delete _zMaxLineEdit;
    if (_zCenterSlider) delete _zCenterSlider;
    if (_zCenterLineEdit) delete _zCenterLineEdit;
    if (_zSizeSlider) delete _zSizeSlider;
    if (_zSizeLineEdit) delete _zSizeLineEdit;
    if (_zSinglePointSlider) delete _zSinglePointSlider;
    if (_zSinglePointLineEdit) delete _zSinglePointLineEdit;

    if (_yRange) delete _yRange;
    if (_yMinSlider) delete _yMinSlider;
    if (_yMaxSlider) delete _yMaxSlider;
    if (_yMinLineEdit) delete _yMinLineEdit;
    if (_yMaxLineEdit) delete _yMaxLineEdit;
    if (_yCenterSlider) delete _yCenterSlider;
    if (_yCenterLineEdit) delete _yCenterLineEdit;
    if (_ySizeSlider) delete _ySizeSlider;
    if (_ySizeLineEdit) delete _ySizeLineEdit;
    if (_ySinglePointSlider) delete _ySinglePointSlider;
    if (_ySinglePointLineEdit) delete _ySinglePointLineEdit;
    if (_xRange) delete _xRange;

    if (_xMinSlider) delete _xMinSlider;
    if (_xMaxSlider) delete _xMaxSlider;
    if (_xMinLineEdit) delete _xMinLineEdit;
    if (_xMaxLineEdit) delete _xMaxLineEdit;
    if (_xCenterSlider) delete _xCenterSlider;
    if (_xCenterLineEdit) delete _xCenterLineEdit;
    if (_xSizeSlider) delete _xSizeSlider;
    if (_xSizeLineEdit) delete _xSizeLineEdit;
    if (_xSinglePointSlider) delete _xSinglePointSlider;
    if (_xSinglePointLineEdit) delete _xSinglePointLineEdit;
#endif
}

bool Statistics::eventFilter(QObject *o, QEvent *e)
{
    string objName = string(o->metaObject()->className());
    if (objName == "QSlider") {
        if (e->type() == QEvent::MouseButtonRelease) {
            if (_autoUpdate)
                update();
            else
                makeItRed();
        }
    }
    if ((objName == "QTableWidget") || (objName == "QLineEdit")) {
        if (e->type() == QEvent::KeyRelease) {
            QKeyEvent *ke = dynamic_cast<QKeyEvent *>(e);
            if ((ke->key() == Qt::Key_Return) || (ke->key() == Qt::Key_Enter)) {
                if (_autoUpdate)
                    update();
                else
                    makeItRed();
            }
        }
    }

    vector<double> minExts, maxExts;
    minExts.push_back(_xRange->getUserMin());
    minExts.push_back(_yRange->getUserMin());
    minExts.push_back(_zRange->getUserMin());
    maxExts.push_back(_xRange->getUserMax());
    maxExts.push_back(_yRange->getUserMax());
    maxExts.push_back(_zRange->getUserMax());
    _params->SetMinExtents(minExts);
    _params->SetMaxExtents(maxExts);

    return QObject::eventFilter(o, e);
}

int Statistics::initDataMgr(DataMgr *dm)
{
    if (dm != NULL) {
        _dm = dm;
    } else {
        return -1;
    }
    initialize();
    return 0;
}

int Statistics::initControlExec(ControlExec *ce)
{
    if (ce != NULL) {
        _controlExec = ce;
    } else {
        return -1;
    }

    ParamsMgr *paramsMgr = _controlExec->GetParamsMgr();
    _params = (StatisticsParams *)paramsMgr->GetParams("StatisticsParams");

    _dataStatus = _controlExec->getDataStatus();
    vector<string> dmNames = _dataStatus->GetDataMgrNames();
    dataMgrCombo->clear();
    for (int i = 0; i < dmNames.size(); i++) {
        QString item = QString::fromStdString(dmNames[i]);
        dataMgrCombo->addItem(item);
    }

    DataMgr *dm = _dataStatus->GetDataMgr(dmNames[0]);
    initDataMgr(dm);

    return 0;
}

int Statistics::initialize()
{
    // This is a bitmask to define which statistics to calculate/display.
    // If a statistic variable is set to 0x00 or undefined, it will not
    // be applied.  The _calculations variable is used as a filter, and
    // is all-inclusive by default.
    //
    _MIN = 0x01;
    _MAX = 0x02;
    _MEAN = 0x04;
    _MEDIAN = 0x00;
    if (_params->GetMedianStat()) { _MEDIAN = 0x10; }
    _SIGMA = 0x00;
    if (_params->GetStdDevStat()) { _SIGMA = 0x08; }
    _calculations = 0xFF;

    if (_dm == NULL) return -1;

    _errMsg = new sErrMsg;
    _autoUpdate = _params->GetAutoUpdate();
    UpdateCheckbox->setChecked(_autoUpdate);

    // for _regionSelection,
    // 0 = center/size, 1 = min/max, 2 = center/size
    //
    //_regionSelection = 0;
    _regionSelection = _params->GetRegionSelection();
    stackedSliderWidget->setCurrentIndex(_regionSelection);

    generateTableColumns();

    initVariables();
    _defaultVar = _vars3d[0];
    if (_defaultVar == "") { return -1; }

    initTimes();

    initCRatios();

    initRefinement();

    initRegion();

    initRangeControllers();

    retrieveRangeParams();
    _regionInitialized = 1;

    ExportButton->setEnabled(true);

    if (_initialized == 1) return 0;

    connect(MinTimestepSpinbox, SIGNAL(valueChanged(int)), this, SLOT(minTSChanged()));
    connect(MaxTimestepSpinbox, SIGNAL(valueChanged(int)), this, SLOT(maxTSChanged()));
    connect(UpdateCheckbox, SIGNAL(stateChanged(int)), this, SLOT(autoUpdateClicked()));
    connect(UpdateButton, SIGNAL(pressed()), this, SLOT(updateButtonPressed()));
    connect(RefCombo, SIGNAL(currentIndexChanged(int)), this, SLOT(refinementChanged(int)));
    connect(CRatioCombo, SIGNAL(currentIndexChanged(int)), this, SLOT(cRatioChanged(int)));
    connect(NewVarCombo, SIGNAL(currentIndexChanged(int)), this, SLOT(newVarAdded(int)));
    connect(RestoreExtentsButton, SIGNAL(pressed()), this, SLOT(restoreExtents()));
    connect(RemoveVarCombo, SIGNAL(currentIndexChanged(int)), this, SLOT(varRemoved(int)));
    connect(ExportButton, SIGNAL(clicked()), this, SLOT(exportText()));
    connect(regionSelectorCombo, SIGNAL(currentIndexChanged(int)), this, SLOT(regionSlidersChanged()));
    connect(copyActiveRegionButton, SIGNAL(pressed()), this, SLOT(copyActiveRegion()));
    connect(addStatCombo, SIGNAL(currentIndexChanged(int)), this, SLOT(addStatistic(int)));
    connect(removeStatCombo, SIGNAL(currentIndexChanged(int)), this, SLOT(removeStatistic(int)));

    _initialized = 1;

    return 0;
}

void Statistics::addStatistic(int index)
{
    if (index == 0) return;
    string statName = addStatCombo->currentText().toStdString();

    if (statName == "Min") {
        _MIN = 0x01;
        _params->SetMinStat(true);
    }
    if (statName == "Max") {
        _MAX = 0x02;
        _params->SetMaxStat(true);
    }
    if (statName == "Mean") {
        _MEAN = 0x04;
        _params->SetMeanStat(true);
    }
    if (statName == "Median") {
        _MEDIAN = 0x10;
        _params->SetMedianStat(true);
    }
    if (statName == "StdDev") {
        _SIGMA = 0x08;
        _params->SetStdDevStat(true);
    }

    VariablesTable->resizeColumnsToContents();
    addStatCombo->setCurrentIndex(0);

    update();
}

void Statistics::removeStatistic(int index)
{
    if (index == 0) return;
    string statName = removeStatCombo->currentText().toStdString();

    if (statName == "Min") {
        _MIN = 0x00;
        _params->SetMinStat(false);
    }
    if (statName == "Max") {
        _MAX = 0x00;
        _params->SetMaxStat(false);
    }
    if (statName == "Mean") {
        _MEAN = 0x00;
        _params->SetMeanStat(false);
    }
    if (statName == "Median") {
        _MEDIAN = 0x00;
        _params->SetMedianStat(false);
    }
    if (statName == "StdDev") {
        _SIGMA = 0x00;
        _params->SetStdDevStat(false);
    }

    VariablesTable->resizeColumnsToContents();
    removeStatCombo->setCurrentIndex(0);

    update();
}

void Statistics::errReport(string msg) const
{
    _errMsg->errorList->setText(QString::fromStdString(msg));
    _errMsg->show();
    _errMsg->raise();
    _errMsg->activateWindow();
}

void Statistics::initTimes()
{
    MinTimestepSpinbox->setMinimum(0);
    MinTimestepSpinbox->setMaximum(_dm->GetNumTimeSteps(_defaultVar) - 1);
    _minTS = _params->GetMinTS();
    MinTimestepSpinbox->setValue(_minTS);

    MaxTimestepSpinbox->setMinimum(0);
    MaxTimestepSpinbox->setMaximum(_dm->GetNumTimeSteps(_defaultVar) - 1);
    _maxTS = _params->GetMaxTS();
    MaxTimestepSpinbox->setValue(_maxTS);
}

void Statistics::initRangeControllers()
{
    // Set up x axis controllers
    //
    if (_xRange) delete _xRange;
    if (_xMinSlider) delete _xMinSlider;
    if (_xMaxSlider) delete _xMaxSlider;
    if (_xMinLineEdit) delete _xMinLineEdit;
    if (_xMaxLineEdit) delete _xMaxLineEdit;
    if (_xCenterSlider) delete _xCenterSlider;
    if (_xCenterLineEdit) delete _xCenterLineEdit;
    if (_xSizeSlider) delete _xSizeSlider;
    if (_xSizeLineEdit) delete _xSizeLineEdit;
    if (_xSinglePointSlider) delete _xSinglePointSlider;
    if (_xSinglePointLineEdit) delete _xSinglePointLineEdit;
    _xRange = new Range(_fullExtents[0], _fullExtents[3]);
    _xMinSlider = new MinMaxSlider(_xRange, minXSlider, 0);
    _xMaxSlider = new MinMaxSlider(_xRange, maxXSlider, 1);
    _xSinglePointSlider = new SinglePointSlider(_xRange, spXSlider);
    double xMid = (_fullExtents[0] + _fullExtents[3]) / 2.f;
    _xSinglePointLineEdit = new SinglePointLineEdit(_xRange, spXEdit, xMid);
    _xMinLineEdit = new MinMaxLineEdit(_xRange, minXEdit, 0);
    _xMaxLineEdit = new MinMaxLineEdit(_xRange, maxXEdit, 1);
    _xCenterSlider = new CenterSizeSlider(_xRange, centerXSlider, 0);
    _xSizeSlider = new CenterSizeSlider(_xRange, sizeXSlider, 1);
    _xCenterLineEdit = new CenterSizeLineEdit(_xRange, centerXEdit, 0);
    _xSizeLineEdit = new CenterSizeLineEdit(_xRange, sizeXEdit, 1);
    _xMinCell = new MinMaxTableCell(_xRange, RegionTable, 0, 0, 0);
    _xMaxCell = new MinMaxTableCell(_xRange, RegionTable, 1, 1, 0);
    _minXMinLabel = new MinMaxLabel(_xRange, minXMinLabel, 0);
    _minXMaxLabel = new MinMaxLabel(_xRange, minXMaxLabel, 1);
    _maxXMinLabel = new MinMaxLabel(_xRange, maxXMinLabel, 0);
    _maxXMaxLabel = new MinMaxLabel(_xRange, maxXMaxLabel, 1);
    _centerXMinLabel = new MinMaxLabel(_xRange, centerXMinLabel, 0);
    _centerXMaxLabel = new MinMaxLabel(_xRange, centerXMaxLabel, 1);
    _sizeXMinLabel = new SizeLabel(_xRange, sizeXMinLabel, 0);
    _sizeXMaxLabel = new SizeLabel(_xRange, sizeXMaxLabel, 1);
    _spXMinLabel = new MinMaxLabel(_xRange, spXMinLabel, 0);
    _spXMaxLabel = new MinMaxLabel(_xRange, spXMaxLabel, 1);
    _xRange->addObserver(_minXMinLabel);
    _xRange->addObserver(_minXMaxLabel);
    _xRange->addObserver(_maxXMinLabel);
    _xRange->addObserver(_maxXMaxLabel);
    _xRange->addObserver(_centerXMinLabel);
    _xRange->addObserver(_centerXMaxLabel);
    _xRange->addObserver(_sizeXMinLabel);
    _xRange->addObserver(_sizeXMaxLabel);
    _xRange->addObserver(_spXMinLabel);
    _xRange->addObserver(_spXMaxLabel);
    _xRange->addObserver(_xMinSlider);
    _xRange->addObserver(_xMaxSlider);
    _xRange->addObserver(_xSinglePointSlider);
    _xRange->addObserver(_xMinLineEdit);
    _xRange->addObserver(_xMaxLineEdit);
    _xRange->addObserver(_xCenterSlider);
    _xRange->addObserver(_xSizeSlider);
    _xRange->addObserver(_xCenterLineEdit);
    _xRange->addObserver(_xSizeLineEdit);
    _xRange->addObserver(_xMinCell);
    _xRange->addObserver(_xMaxCell);

    // Set up y axis controllers
    //
    if (_yRange) delete _yRange;
    if (_yMinSlider) delete _yMinSlider;
    if (_yMaxSlider) delete _yMaxSlider;
    if (_yMinLineEdit) delete _yMinLineEdit;
    if (_yMaxLineEdit) delete _yMaxLineEdit;
    if (_yCenterSlider) delete _yCenterSlider;
    if (_yCenterLineEdit) delete _yCenterLineEdit;
    if (_ySizeSlider) delete _ySizeSlider;
    if (_ySizeLineEdit) delete _ySizeLineEdit;
    if (_ySinglePointSlider) delete _ySinglePointSlider;
    if (_ySinglePointLineEdit) delete _ySinglePointLineEdit;
    _yRange = new Range(_fullExtents[1], _fullExtents[4]);
    _yMinSlider = new MinMaxSlider(_yRange, minYSlider, 0);
    _yMaxSlider = new MinMaxSlider(_yRange, maxYSlider, 1);
    _ySinglePointSlider = new SinglePointSlider(_yRange, spYSlider);
    double yMid = (_fullExtents[1] + _fullExtents[4]) / 2.f;
    _ySinglePointLineEdit = new SinglePointLineEdit(_yRange, spYEdit, yMid);
    _yMinLineEdit = new MinMaxLineEdit(_yRange, minYEdit, 0);
    _yMaxLineEdit = new MinMaxLineEdit(_yRange, maxYEdit, 1);
    _yCenterSlider = new CenterSizeSlider(_yRange, centerYSlider, 0);
    _ySizeSlider = new CenterSizeSlider(_yRange, sizeYSlider, 1);
    _yCenterLineEdit = new CenterSizeLineEdit(_yRange, centerYEdit, 0);
    _ySizeLineEdit = new CenterSizeLineEdit(_yRange, sizeYEdit, 1);
    _yMinCell = new MinMaxTableCell(_yRange, RegionTable, 0, 0, 1);
    _yMaxCell = new MinMaxTableCell(_yRange, RegionTable, 1, 1, 1);
    _minYMinLabel = new MinMaxLabel(_yRange, minYMinLabel, 0);
    _minYMaxLabel = new MinMaxLabel(_yRange, minYMaxLabel, 1);
    _maxYMinLabel = new MinMaxLabel(_yRange, maxYMinLabel, 0);
    _maxYMaxLabel = new MinMaxLabel(_yRange, maxYMaxLabel, 1);
    _centerYMinLabel = new MinMaxLabel(_yRange, centerYMinLabel, 0);
    _centerYMaxLabel = new MinMaxLabel(_yRange, centerYMaxLabel, 1);
    _sizeYMinLabel = new SizeLabel(_yRange, sizeYMinLabel, 0);
    _sizeYMaxLabel = new SizeLabel(_yRange, sizeYMaxLabel, 1);
    _spYMinLabel = new MinMaxLabel(_yRange, spYMinLabel, 0);
    _spYMaxLabel = new MinMaxLabel(_yRange, spYMaxLabel, 1);
    _yRange->addObserver(_minYMinLabel);
    _yRange->addObserver(_minYMaxLabel);
    _yRange->addObserver(_maxYMinLabel);
    _yRange->addObserver(_maxYMaxLabel);
    _yRange->addObserver(_centerYMinLabel);
    _yRange->addObserver(_centerYMaxLabel);
    _yRange->addObserver(_sizeYMinLabel);
    _yRange->addObserver(_sizeYMaxLabel);
    _yRange->addObserver(_spYMinLabel);
    _yRange->addObserver(_spYMaxLabel);
    _yRange->addObserver(_yMinSlider);
    _yRange->addObserver(_yMaxSlider);
    _yRange->addObserver(_ySinglePointSlider);
    _yRange->addObserver(_ySinglePointLineEdit);
    _yRange->addObserver(_yMinLineEdit);
    _yRange->addObserver(_yMaxLineEdit);
    _yRange->addObserver(_yCenterSlider);
    _yRange->addObserver(_ySizeSlider);
    _yRange->addObserver(_yCenterLineEdit);
    _yRange->addObserver(_ySizeLineEdit);
    _yRange->addObserver(_yMinCell);
    _yRange->addObserver(_yMaxCell);

    // Set up z axis controllers
    //
    if (_zRange) delete _zRange;
    if (_zMinSlider) delete _zMinSlider;
    if (_zMaxSlider) delete _zMaxSlider;
    if (_zMinLineEdit) delete _zMinLineEdit;
    if (_zMaxLineEdit) delete _zMaxLineEdit;
    if (_zCenterSlider) delete _zCenterSlider;
    if (_zCenterLineEdit) delete _zCenterLineEdit;
    if (_zSizeSlider) delete _zSizeSlider;
    if (_zSizeLineEdit) delete _zSizeLineEdit;
    if (_zSinglePointSlider) delete _zSinglePointSlider;
    if (_zSinglePointLineEdit) delete _zSinglePointLineEdit;
    _zRange = new Range(_fullExtents[2], _fullExtents[5]);
    _zMinSlider = new MinMaxSlider(_zRange, minZSlider, 0);
    _zMaxSlider = new MinMaxSlider(_zRange, maxZSlider, 1);
    _zSinglePointSlider = new SinglePointSlider(_zRange, spZSlider);
    double zMid = (_fullExtents[2] + _fullExtents[5]) / 2.f;
    _zSinglePointLineEdit = new SinglePointLineEdit(_zRange, spZEdit, zMid);
    _zMinLineEdit = new MinMaxLineEdit(_zRange, minZEdit, 0);
    _zMaxLineEdit = new MinMaxLineEdit(_zRange, maxZEdit, 1);
    _zCenterSlider = new CenterSizeSlider(_zRange, centerZSlider, 0);
    _zSizeSlider = new CenterSizeSlider(_zRange, sizeZSlider, 1);
    _zCenterLineEdit = new CenterSizeLineEdit(_zRange, centerZEdit, 0);
    _zSizeLineEdit = new CenterSizeLineEdit(_zRange, sizeZEdit, 1);
    _zMinCell = new MinMaxTableCell(_zRange, RegionTable, 0, 0, 2);
    _zMaxCell = new MinMaxTableCell(_zRange, RegionTable, 1, 1, 2);
    _minZMinLabel = new MinMaxLabel(_zRange, minZMinLabel, 0);
    _minZMaxLabel = new MinMaxLabel(_zRange, minZMaxLabel, 1);
    _maxZMinLabel = new MinMaxLabel(_zRange, maxZMinLabel, 0);
    _maxZMaxLabel = new MinMaxLabel(_zRange, maxZMaxLabel, 1);
    _centerZMinLabel = new MinMaxLabel(_zRange, centerZMinLabel, 0);
    _centerZMaxLabel = new MinMaxLabel(_zRange, centerZMaxLabel, 1);
    _sizeZMinLabel = new SizeLabel(_zRange, sizeZMinLabel, 0);
    _sizeZMaxLabel = new SizeLabel(_zRange, sizeZMaxLabel, 1);
    _spZMinLabel = new MinMaxLabel(_zRange, spZMinLabel, 0);
    _spZMaxLabel = new MinMaxLabel(_zRange, spZMaxLabel, 1);
    _zRange->addObserver(_minZMinLabel);
    _zRange->addObserver(_minZMaxLabel);
    _zRange->addObserver(_maxZMinLabel);
    _zRange->addObserver(_maxZMaxLabel);
    _zRange->addObserver(_centerZMinLabel);
    _zRange->addObserver(_centerZMaxLabel);
    _zRange->addObserver(_sizeZMinLabel);
    _zRange->addObserver(_sizeZMaxLabel);
    _zRange->addObserver(_spZMinLabel);
    _zRange->addObserver(_spZMaxLabel);
    _zRange->addObserver(_zMinSlider);
    _zRange->addObserver(_zMaxSlider);
    _zRange->addObserver(_zSinglePointSlider);
    _zRange->addObserver(_zSinglePointLineEdit);
    _zRange->addObserver(_zMinLineEdit);
    _zRange->addObserver(_zMaxLineEdit);
    _zRange->addObserver(_zCenterSlider);
    _zRange->addObserver(_zSizeSlider);
    _zRange->addObserver(_zCenterLineEdit);
    _zRange->addObserver(_zSizeLineEdit);
    _zRange->addObserver(_zMinCell);
    _zRange->addObserver(_zMaxCell);

    _slidersInitialized = true;
}

void Statistics::initCRatios()
{
    _cRatios = _dm->GetCRatios(_defaultVar);

    _cRatio = _params->GetCRatio();
    if (_cRatio == -1) { _cRatio = _cRatios.size() - 1; }

    for (std::vector<size_t>::iterator it = _cRatios.begin(); it != _cRatios.end(); ++it) { CRatioCombo->addItem("1:" + QString::number(*it)); }

    CRatioCombo->setCurrentIndex(_cRatio);
}

void Statistics::initRefinement()
{
    _refLevel = _params->GetRefinement();
    if (_refLevel == -1) { _refLevel = _dm->GetNumRefLevels(_defaultVar); }

    for (int i = 0; i <= _refLevel; i++) { RefCombo->addItem(QString::number(i)); }
    RefCombo->setCurrentIndex(_refLevel);
}

void Statistics::copyActiveRegion()
{
    /*	RegionParams* rParams = VizWinMgr::getActiveRegionParams();
    AnimationParams* aParams = VizWinMgr::getActiveAnimationParams();
    int currentTS = aParams->GetCurrentTimestep();
    double min[3],max[3];
    for (int i = 0; i< 3; i++){
        min[i] = rParams->getLocalRegionMin(i,currentTS) + _fullExtents[i];
        max[i] = rParams->getLocalRegionMax(i,currentTS) + _fullExtents[i];
    }

    _xRange->setUserMin(min[0]);
    _xRange->setUserMax(max[0]);
    _yRange->setUserMin(min[1]);
    _yRange->setUserMax(max[1]);
    _zRange->setUserMin(min[2]);
    _zRange->setUserMax(max[2]);
*/
}

// In Vapor 2.x, the function call:
//
//	 _extents = _dm->GetExtents(_minTS);
//
// would set our 6 element _extents vector.
// In Vapor 3.x, we receive two sets of thre
// element vectors instead, so we need to
// backfill these values into our old 6 element
// _extents vector.
//
int Statistics::GetExtents(vector<double> &extents)
{
    vector<double> minExtents, maxExtents;

    int rc = _dm->GetVariableExtents(_minTS, _defaultVar, _refLevel, minExtents, maxExtents);

    if (rc < 0) {
        string myErr;
        myErr = "Statistics could not find minimum and maximun extents"
                " in current data set.";
        errReport(myErr);
        return -1;
    }

    if (extents.size() < 6) {
        extents.push_back(minExtents[0]);
        extents.push_back(minExtents[1]);
        extents.push_back(minExtents[2]);
        extents.push_back(maxExtents[0]);
        extents.push_back(maxExtents[1]);
        extents.push_back(maxExtents[2]);

        _uCoordMin.push_back(minExtents[0]);
        _uCoordMin.push_back(minExtents[1]);
        _uCoordMin.push_back(minExtents[2]);
        _uCoordMax.push_back(maxExtents[0]);
        _uCoordMax.push_back(maxExtents[1]);
        _uCoordMax.push_back(maxExtents[2]);
    } else {
        extents[0] = minExtents[0];
        extents[1] = minExtents[1];
        extents[2] = minExtents[2];
        extents[3] = maxExtents[0];
        extents[4] = maxExtents[1];
        extents[5] = maxExtents[2];
    }

    //_params->SetMinExtents(minExtents);
    //_params->SetMaxExtents(maxExtents);

    return 1;
}

void Statistics::restoreExtents()
{
    vector<double> extents;

    int rc = GetExtents(extents);
    if (!rc) return;

    _xRange->setUserMin(extents[0]);
    _xRange->setUserMax(extents[3]);
    _yRange->setUserMin(extents[1]);
    _yRange->setUserMax(extents[4]);
    _zRange->setUserMin(extents[2]);
    _zRange->setUserMax(extents[5]);
}

void Statistics::initRegion()
{
    // Save our old extents
    //
    vector<double> oldExtents(_fullExtents);

    // Get new extents of the minimum timestep
    // and apply them to our saved set of full
    // extents
    //
    int rc = GetExtents(_extents);
    if (!rc) return;
    _fullExtents = _extents;

    // If the extents for our new timestep
    // are different from our old extents,
    // reset the region sliders.
    //
    //	if (oldExtents == _fullExtents) {
    //		if (_regionInitialized) {
    //			setNewExtents();
    //			return;
    //		}
    //	}

    if (_regionInitialized) setNewExtents();

    QTableWidgetItem *twi;
    for (int i = 0; i < 2; i++) {
        for (int j = 0; j < 3; j++) {
#ifdef DEAD
            if (!_regionInitialized) {
                twi = new QTableWidgetItem(QString::number(_extents[i * 3 + j]));
                twi->setTextAlignment(Qt::AlignHCenter | Qt::AlignVCenter);
                Qt::ItemFlags flags = twi->flags();
                twi->setFlags(flags);
                RegionTable->setItem(i, j, twi);
            } else {
#endif
                twi = RegionTable->item(i, j);
                twi->setText(QString::number(_extents[i * 3 + j]));
                //			}
            }
        }

        if (_slidersInitialized) updateSliders();
        if (_autoUpdate)
            update();
        else
            (makeItRed());
    }

    void Statistics::retrieveRangeParams()
    {
        // If the region has not been initialized, keep the extents
        // from params and do not apply the new extents.
        // If it has been initialized, it means we've
        // incremented our minimum timestep, and we need to set params
        // accordingly.
        //
        vector<double> minExtents, maxExtents;
        minExtents = _params->GetMinExtents();
        maxExtents = _params->GetMaxExtents();

        // If the region has been initialized
        if (_regionInitialized || minExtents.empty()) {
            minExtents.push_back(_extents[0]);
            minExtents.push_back(_extents[1]);
            minExtents.push_back(_extents[2]);
            maxExtents.push_back(_extents[3]);
            maxExtents.push_back(_extents[4]);
            maxExtents.push_back(_extents[5]);
            _params->SetMinExtents(minExtents);
            _params->SetMaxExtents(maxExtents);

            _xRange->setUserMin(_extents[0]);
            _yRange->setUserMin(_extents[1]);
            _zRange->setUserMin(_extents[2]);
            _xRange->setUserMax(_extents[3]);
            _yRange->setUserMax(_extents[4]);
            _zRange->setUserMax(_extents[5]);
        }

        // Region has not been initialized.  See if params holds extent data.
        // If not,
        else {
            _xRange->setUserMin(minExtents[0]);
            _xRange->setUserMax(maxExtents[0]);
            _yRange->setUserMin(minExtents[1]);
            _yRange->setUserMax(maxExtents[1]);
            _zRange->setUserMin(minExtents[2]);
            _zRange->setUserMax(maxExtents[2]);
        }
    }

    void Statistics::setNewExtents()
    {
        _xRange->setDomainMin(_fullExtents[0]);
        _xRange->setDomainMax(_fullExtents[3]);
        _yRange->setDomainMin(_fullExtents[1]);
        _yRange->setDomainMax(_fullExtents[4]);
        _zRange->setDomainMin(_fullExtents[2]);
        _zRange->setDomainMax(_fullExtents[5]);
    }

    void Statistics::updateSliders()
    {
        if (_regionSelection == 2) {
            _xRange->setUserMin((_extents[0] + _extents[3]) / 2.f);
            _xRange->setUserMax((_extents[0] + _extents[3]) / 2.f);
            _yRange->setUserMin((_extents[1] + _extents[4]) / 2.f);
            _yRange->setUserMax((_extents[1] + _extents[4]) / 2.f);
            _zRange->setUserMin((_extents[2] + _extents[5]) / 2.f);
            _zRange->setUserMax((_extents[2] + _extents[5]) / 2.f);
        } else {
            _xRange->setUserMin(_extents[0]);
            _xRange->setUserMax(_extents[3]);
            _yRange->setUserMin(_extents[1]);
            _yRange->setUserMax(_extents[4]);
            _zRange->setUserMin(_extents[2]);
            _zRange->setUserMax(_extents[5]);
        }
    }

    int Statistics::initVariables()
    {
        vector<string> vars;
        vars = _dm->GetDataVarNames(3, true);
        for (std::vector<string>::iterator it = vars.begin(); it != vars.end(); ++it) {
            _vars.push_back(*it);
            _vars3d.push_back(*it);
        }
        vars = _dm->GetDataVarNames(2, true);
        for (std::vector<string>::iterator it = vars.begin(); it != vars.end(); ++it) { _vars.push_back(*it); }

        sort(_vars.begin(), _vars.end());

        // Add variables to combo box
        //
        for (std::vector<string>::iterator it = _vars.begin(); it != _vars.end(); ++it) { NewVarCombo->addItem(QString::fromStdString(*it)); }

        vector<string> pVars = _params->GetVarNames();
        if (pVars.size() > 0) {
            for (int i = 0; i < pVars.size(); i++) {
                QString varName = QString::fromStdString(pVars[i]);
                int     index = NewVarCombo->findText(varName);
                newVarAdded(index);
            }
        }

        return 0;
    }

    void Statistics::adjustTables()
    {
        VariablesTable->horizontalHeader()->setResizeMode(QHeaderView::Stretch);
        VariablesTable->verticalHeader()->setResizeMode(QHeaderView::Stretch);
        VariablesTable->resizeRowsToContents();
        VariablesTable->resizeColumnsToContents();

        RegionTable->horizontalHeader()->setResizeMode(QHeaderView::Stretch);
        RegionTable->verticalHeader()->setResizeMode(QHeaderView::Stretch);
        RegionTable->resizeRowsToContents();
        RegionTable->resizeColumnsToContents();
    }

    void Statistics::showMe()
    {
        show();
        raise();
        activateWindow();
        if (!_dm) return;
    }

    void Statistics::makeItRed()
    {
        size_t            rows = VariablesTable->rowCount();
        size_t            cols = VariablesTable->columnCount();
        QTableWidgetItem *twi;
        QBrush            brush(QColor(255, 0, 0));

        for (size_t i = 0; i < rows; i++) {
            for (size_t j = 0; j < cols; j++) {
                twi = VariablesTable->item(i, j);
                if (twi != NULL) twi->setForeground(brush);
            }
        }
    }

    void Statistics::maxTSChanged()
    {
        int min = MinTimestepSpinbox->value();
        int max = MaxTimestepSpinbox->value();

        if (max < min) {
            min = max;
            MinTimestepSpinbox->setValue(max);
        }

        if ((min != _minTS) || (max != _maxTS)) {
            _minTS = min;
            _maxTS = max;
        }

        _params->SetMinTS(_minTS);
        _params->SetMaxTS(_maxTS);

        if (_autoUpdate)
            update();
        else
            (makeItRed());
    }

    void Statistics::minTSChanged()
    {
        int min = MinTimestepSpinbox->value();
        int max = MaxTimestepSpinbox->value();

        if (min > max) {
            max = min;
            MaxTimestepSpinbox->setValue(min);
        }

        if ((min != _minTS) || (max != _maxTS)) {
            _minTS = min;
            _maxTS = max;
        }

        _params->SetMinTS(_minTS);
        _params->SetMaxTS(_maxTS);

        initRegion();
        if (_autoUpdate)
            update();
        else
            (makeItRed());
    }

    void Statistics::autoUpdateClicked()
    {
        if (UpdateCheckbox->isChecked())
            _autoUpdate = true;
        else
            _autoUpdate = false;
        UpdateButton->setEnabled(!_autoUpdate);
        _params->SetAutoUpdate(_autoUpdate);

        if (_autoUpdate)
            update();
        else
            (makeItRed());
    }

    void Statistics::refinementChanged(int index)
    {
        _refLevel = index;
        _params->SetRefinement(_refLevel);
        if (_autoUpdate)
            update();
        else
            (makeItRed());
    }

    void Statistics::cRatioChanged(int index)
    {
        _cRatio = index;
        _params->SetCRatio(_cRatio);
        if (_autoUpdate)
            update();
        else
            (makeItRed());
    }

    void Statistics::refreshTable()
    {
        VariablesTable->clear();
        VariablesTable->setRowCount(0);
        VariablesTable->setColumnCount(0);

        // First generate the layout of our VariablesTable
        //
        generateTableColumns();
    }

    void Statistics::update()
    {
        if (!_regionInitialized) return;

        refreshTable();

        _extents[0] = _xRange->getUserMin();
        _extents[1] = _yRange->getUserMin();
        _extents[2] = _zRange->getUserMin();
        _extents[3] = _xRange->getUserMax();
        _extents[4] = _yRange->getUserMax();
        _extents[5] = _zRange->getUserMax();

        _uCoordMin[0] = _extents[0];
        _uCoordMin[1] = _extents[1];
        _uCoordMin[2] = _extents[2];
        _uCoordMax[0] = _extents[3];
        _uCoordMax[1] = _extents[4];
        _uCoordMax[2] = _extents[5];

        //_dm->GetEnclosingRegion(_minTS, uCoordMin, uCoordMax, _vCoordMin, _vCoordMax, _refLevel, _cRatio);

        string                                          varName;
        typedef std::map<string, _statistics>::iterator it_type;

        // Disable error reporting. Under VAPOR 2.x any errors result in
        // a callback that can trigger an infinite cascade of error msg
        // popups :-(
        //
        bool enable = MyBase::EnableErrMsg(false);
        bool success = true;
        for (it_type it = _stats.begin(); it != _stats.end(); it++) {
            varName = it->first;

            if ((_calculations & _MIN) || (_calculations & _MAX)) { success &= calcMinMax(varName); }

            if (_calculations & _MEAN) { success &= calcMean(varName); }
            if (_calculations & _SIGMA) { success &= calcStdDev(varName); }
            if (_calculations & _MEDIAN) { success &= calcMedian(varName); }

            addCalculationToTable(varName);
        }

        if (!success) {
            string myErr;
            myErr = "Warning: Not all requested variables and/or timesteps available.\n"
                    "Some statistics may be incorrect!\n";
            errReport(myErr);
        }

        // Restore error reporting
        //
        MyBase::EnableErrMsg(enable);

        VariablesTable->resizeRowsToContents();
    }

#ifdef DEAD
    void Statistics::update()
    {
        refreshTable();

        _uCoordMin[0] = _extents[0] = _xRange->getUserMin();
        _uCoordMin[1] = _extents[1] = _yRange->getUserMin();
        _uCoordMin[2] = _extents[2] = _zRange->getUserMin();
        _uCoordMax[0] = _extents[3] = _xRange->getUserMax();
        _uCoordMax[1] = _extents[4] = _yRange->getUserMax();
        _uCoordMax[2] = _extents[5] = _zRange->getUserMax();

        string                                          varName;
        typedef std::map<string, _statistics>::iterator it_type;

        // Disable error reporting. Under VAPOR 2.x any errors result in
        // a callback that can trigger an infinite cascade of error msg
        // popups :-(
        //
        bool enable = MyBase::EnableErrMsg(false);
        bool success = true;
        for (it_type it = _stats.begin(); it != _stats.end(); it++) {
            varName = it->first;

            if (_calculations & _MEAN) { success &= calcMean(varName); }
            if (_calculations & _SIGMA) { success &= calcStdDev(varName); }
            if (_calculations & _MEDIAN) { success &= calcMedian(varName); }

            addCalculationToTable(varName);
        }

        if (!success) {
            string myErr;
            myErr = "Warning: Not all requested variables and/or timesteps available.\n"
                    "Some statistics may be incorrect!\n";
            errReport(myErr);
        }

        // Restore error reporting
        //
        MyBase::EnableErrMsg(enable);

        VariablesTable->resizeRowsToContents();
    }
#endif

    void Statistics::addCalculationToTable(string varName)
    {
        int rowCount = VariablesTable->rowCount();
        VariablesTable->insertRow(rowCount);
        VariablesTable->setVerticalHeaderItem(rowCount, new QTableWidgetItem(QString::fromStdString(varName)));

        QTableWidgetItem *twi;

        unsigned char calcCopy = _calculations;
        int           colCount = VariablesTable->columnCount();
        for (int i = 0; i < colCount; i++) {
            if (calcCopy & _MIN) {
                twi = new QTableWidgetItem(QString::number(_stats[varName].min));
                VariablesTable->setItem(rowCount, i, twi);
                calcCopy = calcCopy - _MIN;
            } else if (calcCopy & _MAX) {
                twi = new QTableWidgetItem(QString::number(_stats[varName].max));
                VariablesTable->setItem(rowCount, i, twi);
                calcCopy = calcCopy - _MAX;
            } else if (calcCopy & _MEAN) {
                twi = new QTableWidgetItem(QString::number(_stats[varName].mean));
                VariablesTable->setItem(rowCount, i, twi);
                calcCopy = calcCopy - _MEAN;
            } else if (calcCopy & _MEDIAN) {
                twi = new QTableWidgetItem(QString::number(_stats[varName].median));
                VariablesTable->setItem(rowCount, i, twi);
                calcCopy = calcCopy - _MEDIAN;
            } else if (calcCopy & _SIGMA) {
                twi = new QTableWidgetItem(QString::number(_stats[varName].stddev));
                VariablesTable->setItem(rowCount, i, twi);
                calcCopy = calcCopy - _SIGMA;
            }
            twi->setTextAlignment(Qt::AlignHCenter | Qt::AlignVCenter);
        }
        VariablesTable->resizeRowToContents(rowCount);
        VariablesTable->setRowHeight(rowCount, 20);
    }

    void Statistics::generateTableColumns()
    {
        // Generate statistic columns in variables talbe
        //
        int colCount;

        if (_calculations & _MIN) {
            colCount = VariablesTable->columnCount();
            VariablesTable->insertColumn(colCount);
            VariablesTable->setHorizontalHeaderItem(colCount, new QTableWidgetItem(QString::fromStdString("Min")));
        }
        if (_calculations & _MAX) {
            colCount = VariablesTable->columnCount();
            VariablesTable->insertColumn(colCount);
            VariablesTable->setHorizontalHeaderItem(colCount, new QTableWidgetItem(QString::fromStdString("Max")));
        }
        if (_calculations & _MEAN) {
            colCount = VariablesTable->columnCount();
            VariablesTable->insertColumn(colCount);
            VariablesTable->setHorizontalHeaderItem(colCount, new QTableWidgetItem(QString::fromStdString("Mean")));
        }
        if (_calculations & _MEDIAN) {
            colCount = VariablesTable->columnCount();
            VariablesTable->insertColumn(colCount);
            VariablesTable->setHorizontalHeaderItem(colCount, new QTableWidgetItem(QString::fromStdString("Median")));
        }
        if (_calculations & _SIGMA) {
            colCount = VariablesTable->columnCount();
            VariablesTable->insertColumn(colCount);
            VariablesTable->setHorizontalHeaderItem(colCount, new QTableWidgetItem(QString::fromStdString("StdDev")));
        }
    }

    void Statistics::exportText()
    {
        _extents[0] = _xRange->getUserMin();
        _extents[1] = _yRange->getUserMin();
        _extents[2] = _zRange->getUserMin();
        _extents[3] = _xRange->getUserMax();
        _extents[4] = _yRange->getUserMax();
        _extents[5] = _zRange->getUserMax();

        QString fName = QFileDialog::getSaveFileName(this, "Select file to write statistics into:", "", "*.txt");
        if (!fName.isEmpty()) {
            ofstream file;
            file.open(fName.toStdString().c_str());
            if (file.fail()) {
                std::ostringstream ss;
                ss << "Failed to open file ";
                ss << fName.toStdString();
                ss << " for writing.";
                string myErr = ss.str();
                errReport(myErr);
            }

            file << "Variable Statistics\nVariable,Min,Max,Mean,StdDev" << endl;

            typedef std::map<string, _statistics>::iterator it_type;
            for (it_type it = _stats.begin(); it != _stats.end(); it++) {
                file << it->first << ",";
                file << it->second.min << ",";
                file << it->second.max << ",";
                file << it->second.mean << ",";
                file << it->second.stddev;
                file << endl;
            }

            file << endl;

            file << "Dependent Variable\nDimension,Min,Max" << endl;
            file << "X," << _extents[0] << "," << _extents[3] << endl;
            file << "Y," << _extents[1] << "," << _extents[4] << endl;
            file << "Z," << _extents[2] << "," << _extents[5] << endl;

            file << endl;

            file << "Temporal Extents\nStartTime,EndTime" << endl;
            file << _minTS << "," << _maxTS << endl;

            file.close();
        }
    }

    void Statistics::varRemoved(int index)
    {
        if (index == 0) return;
        string varName = RemoveVarCombo->currentText().toStdString();
        _stats.erase(varName);

        vector<string> varNames = _params->GetVarNames();
        varNames.erase(std::remove(varNames.begin(), varNames.end(), varName), varNames.end());
        _params->SetVarNames(varNames);

        RemoveVarCombo->setCurrentIndex(0);
        RemoveVarCombo->removeItem(index);
        update();
    }

    void Statistics::newVarAdded(int index)
    {
        if (index == 0) return;
        // string varName = NewVarCombo->currentText().toStdString();
        string varName = NewVarCombo->itemText(index).toStdString();

        typedef std::map<string, _statistics>::iterator it_type;
        for (it_type it = _stats.begin(); it != _stats.end(); it++) {
            if (it->first == varName) return;
        }

        vector<string> varNames = _params->GetVarNames();
        varNames.push_back(varName);
        _params->SetVarNames(varNames);

        _stats[varName] = _statistics();

        int rowCount = VariablesTable->rowCount();
        VariablesTable->insertRow(rowCount);
        VariablesTable->setVerticalHeaderItem(rowCount, new QTableWidgetItem(QString::fromStdString(varName)));

        QHeaderView *verticalHeader = VariablesTable->verticalHeader();
        verticalHeader->setResizeMode(QHeaderView::Fixed);
        verticalHeader->setDefaultSectionSize(20);

        int colCount = VariablesTable->columnCount();
        for (int j = 0; j < colCount; j++) {
            QTableWidgetItem *twi = new QTableWidgetItem("");
            twi->setTextAlignment(Qt::AlignHCenter | Qt::AlignVCenter);
            VariablesTable->setItem(rowCount, j, twi);
        }

        NewVarCombo->setCurrentIndex(0);

<<<<<<< HEAD
        Grid::Iterator itr;
        double         c = 0.0;
=======
        RemoveVarCombo->addItem(QString::fromStdString(varName));
        VariablesTable->resizeRowsToContents();
>>>>>>> ba6cd9ea

        if (_autoUpdate) {
            update();
        } else
            (makeItRed());
    }

    void Statistics::regionSlidersChanged()
    {
        QString text = regionSelectorCombo->currentText();
        int     index = regionSelectorCombo->currentIndex();
        stackedSliderWidget->setCurrentIndex(index);
        _regionSelection = index;

        _extents[0] = _xRange->getUserMin();
        _extents[1] = _yRange->getUserMin();
        _extents[2] = _zRange->getUserMin();
        _extents[3] = _xRange->getUserMax();
        _extents[4] = _yRange->getUserMax();
        _extents[5] = _zRange->getUserMax();

        if (_regionSelection == 0) {
            copyActiveRegionButton->setEnabled(true);
            RestoreExtentsButton->setEnabled(true);
        }
        if (_regionSelection == 1) {
            copyActiveRegionButton->setEnabled(true);
            RestoreExtentsButton->setEnabled(true);
        }
        if (_regionSelection == 2) {
            copyActiveRegionButton->setEnabled(false);
            RestoreExtentsButton->setEnabled(false);

            double xMid = (_xRange->getDomainMin() + _xRange->getDomainMax()) / 2.f;
            _xRange->setUserMin(xMid);
            _xRange->setUserMax(xMid);

            double yMid = (_yRange->getDomainMin() + _yRange->getDomainMax()) / 2.f;
            _yRange->setUserMin(yMid);
            _yRange->setUserMax(yMid);

            double zMid = (_zRange->getDomainMin() + _zRange->getDomainMax()) / 2.f;
            _zRange->setUserMin(zMid);
            _zRange->setUserMax(zMid);
        } else {
            copyActiveRegionButton->setEnabled(true);
            RestoreExtentsButton->setEnabled(true);
        }
    }

    void Statistics::rGridError(int ts, string varname)
    {
        std::ostringstream ss;
        ss << "Invalid grid specification at timestep ";
        ss << ts;
        ss << ", variable ";
        ss << varname;
        ss << ", refLevel ";
        ss << _refLevel;
        ss << ", cRatio 1:";
        ss << _cRatios[_cRatio];
        ss << ", voxelCoordMin ";
        ss << _vCoordMin[0];
        ss << " ";
        ss << _vCoordMin[1];
        ss << " ";
        ss << _vCoordMin[2];
        ss << ", voxelCoordMax ";
        ss << _vCoordMax[0];
        ss << " ";
        ss << _vCoordMax[1];
        ss << " ";
        ss << _vCoordMax[2];
        string myErr = ss.str();
        errReport(myErr);
    }

    bool Statistics::calcMinMax(string varname)
    {
        float range[2];

        for (int ts = _minTS; ts <= _maxTS; ts++) {
            StructuredGrid *rGrid = NULL;
            float           mv;

            cout << "MinMax ";
            cout << _uCoordMin[0] << " ";
            cout << _uCoordMin[1] << " ";
            cout << _uCoordMin[2] << " ";
            cout << _uCoordMax[0] << " ";
            cout << _uCoordMax[1] << " ";
            cout << _uCoordMax[2] << " " << endl;
            ;

            if (_regionSelection == 2) {
                rGrid = _dm->GetVariable(ts, varname, _refLevel, _cRatio, _uCoordMin, _uCoordMax);
                if (!rGrid) return false;

                mv = rGrid->GetMissingValue();
                range[0] = rGrid->GetValue(_extents[0], _extents[1], _extents[2]);
                range[1] = range[0];
            } else {
                rGrid = _dm->GetVariable(ts, varname, _refLevel, _cRatio, _uCoordMin, _uCoordMax);
                if (!rGrid) return false;

                mv = rGrid->GetMissingValue();
                rGrid->GetRange(range);
            }

            // Generate min and max values for our multi-point calculation
            //
            if (rGrid) delete rGrid;

            if (ts == _minTS) {
                _stats[varname].min = range[0];
                _stats[varname].max = range[1];
            } else {
                if ((range[0] < _stats[varname].min) && (range[0] != mv)) { _stats[varname].min = range[0]; }
                if ((range[1] > _stats[varname].max) && (range[1] != mv)) { _stats[varname].max = range[1]; }
            }
        }
        return true;
    }

    void Statistics::getSinglePointTSMean(double &tsMean, int &missing, VAPoR::StructuredGrid *rGrid)
    {
        float val = rGrid->GetValue(_extents[0], _extents[1], _extents[2]);
        float mv = rGrid->GetMissingValue();
        if (val != mv) {
            tsMean += val;
        } else {
            missing++;
        }

        // If our missing value count is equal to the number of timesteps,
        // then all queries for this point have given us a missing value.
        // We must set the mean to mv, otherwise it will be set to its default of 0.
        //
        if (missing == _maxTS - _minTS + 1) { tsMean = mv; }
    }

    void Statistics::getMultiPointTSMean(double &tsMean, int &missing, int &count, VAPoR::StructuredGrid *rGrid)
    {
        double c = 0.0;
        double sum = 0;
        float  val = 0.0;
        float  mv = rGrid->GetMissingValue();

        /*	_uCoordMin = _extents[0];
    _uCoordMin = _extents[1];
    _uCoordMin = _extents[2];
    _uCoordMax = _extents[3];
    _uCoordMax = _extents[4];
    _uCoordMax = _extents[5];
*/

        cout << _uCoordMin[0] << " ";
        cout << _uCoordMin[1] << " ";
        cout << _uCoordMin[2] << " ";
        cout << _uCoordMax[0] << " ";
        cout << _uCoordMax[1] << " ";
        cout << _uCoordMax[2] << " " << endl;
        ;
        cout << mv << endl;

        VAPoR::StructuredGrid::Iterator itr;
        for (itr = rGrid->begin(_uCoordMin, _uCoordMax); itr != rGrid->end(); ++itr) {
            count++;
            val = *itr;
            if (val != mv) {
                double y = val - c;
                double t = sum + y;
                c = t - sum - y;
                sum = t;
            } else
                missing++;
        }

        count -= missing;

        cout << count << endl;
        cout << missing << endl;

        assert(count >= 0);
        if (count == 0)
            tsMean = mv;
        else
            tsMean += sum / (double)count;
    }

    bool Statistics::calcMean(string varname)
    {
        float  mv;
        double sum = 0;
        double tsMean = 0;
        int    count = 0;
        int    missing = 0;
        int    spMissing = 0;
        bool   varIs3D = false;
        bool   success = true;

        if (std::find(_vars3d.begin(), _vars3d.end(), varname) != _vars3d.end()) varIs3D = true;

        for (int ts = _minTS; ts <= _maxTS; ts++) {
            sum = 0;
            missing = 0;
            count = 0;

            StructuredGrid *rGrid;
            rGrid = _dm->GetVariable(ts, varname, _refLevel, _cRatio, _uCoordMin, _uCoordMax);

            if (!rGrid) {
                success = false;
                continue;
            }

            mv = rGrid->GetMissingValue();

            RegularGrid::Iterator itr;

            vector<size_t> dims;
            dims = rGrid->GetDimensions();    // dims);

            // If _regionSelection==2, we are querying a single point.
            // So here we just call GetValue at that point.
            //
            if (_regionSelection == 2) {
                getSinglePointTSMean(tsMean, spMissing, rGrid);
            }

            // We are selecting a range of values, so we need to query each one.
            //
            else {
                count = 0;
                getMultiPointTSMean(tsMean, missing, count, rGrid);
            }
            if (rGrid) delete rGrid;
        }

<<<<<<< HEAD
        else {
            Grid::ConstIterator itr;
            double              c = 0.0;
            vector<size_t>      dims = _rGrid->GetDimensions();
            for (itr = _rGrid->cbegin(); itr != _rGrid->cend(); ++itr) {
                val = *itr;

                if (val != mv) {    // sum += val;
                    double y = (val - mean) * (val - mean) - c;
                    double t = deviations + y;
                    c = t - deviations - y;
                    deviations = t;
                } else
                    missing++;
=======
        // Subtracting spMissing in the denominator is a hack to accomodate
        // missing values that arise during the single-point calculation.
        // This is due to the fact that if we have a missing value during
        // single-point calculations, discarding that sample also means discarding
        // that entire timestep.  This must be accounted for when we average over time.
        // spMissing will always be 0 when we sample volumes of data.
        //
        _stats[varname].mean = tsMean / (double)(_maxTS - _minTS - spMissing + 1);

        return success;
    }

#ifdef DEAD
    bool Statistics::calcMean(string varname)
    {
        float  mv;
        float  val = 0;
        double sum = 0;
        double tsMean = 0;
        long   count = 0;
        long   missing = 0;
        float  range[2];
        bool   varIs3D = false;
        bool   success = true;

        if (std::find(_vars3d.begin(), _vars3d.end(), varname) != _vars3d.end()) varIs3D = true;

        int spMissing = 0;
        for (int ts = _minTS; ts <= _maxTS; ts++) {
            sum = 0;
            missing = 0;
            count = 0;

            _rGrid = _dm->GetVariable(ts, varname, _refLevel, _cRatio, _uCoordMin, _uCoordMax);

            if (!_rGrid) {
                success = false;
                continue;
>>>>>>> ba6cd9ea
            }

            mv = _rGrid->GetMissingValue();

            StructuredGrid::Iterator itr;
            double                   c = 0.0;

            vector<size_t> dims = _rGrid->GetDimensions();

            // If _regionSelection==2, we are querying a single point.
            // So here we just call GetValue at that point.
            //
            if (_regionSelection == 2) {
                val = _rGrid->GetValue(_extents[0], _extents[1], _extents[2]);
                if (val != mv) {
                    tsMean += val;
                } else {
                    spMissing++;
                }

                // Generate min and max values for our single-point calculation
                // Initialize min and max with the first timestep, then overwrite
                // if necessary.
                if (ts == _minTS) {
                    _stats[varname].min = val;
                    _stats[varname].max = val;
                } else {
                    if (val < _stats[varname].min) _stats[varname].min = val;
                    if (val > _stats[varname].max) _stats[varname].max = val;
                }

                // If our missing value count is equal to the number of timesteps,
                // then all queries for this point have given us a missing value.
                // We must set the mean to mv, otherwise it will be set to its default of 0.
                //
                if (spMissing == _maxTS - _minTS + 1) { tsMean = mv; }
            }

            // We are selecting a range of values, so we need to query each one.
            //
            else {
                int count = 0;

                // Generate min and max values for our multi-point calculation
                //
                _rGrid->GetRange(range);
                if (ts == _minTS) {
                    _stats[varname].min = range[0];
                    _stats[varname].max = range[1];
                } else {
                    if (range[0] < _stats[varname].min) _stats[varname].min = range[0];
                    if (range[1] > _stats[varname].max) _stats[varname].max = range[1];
                }

                for (itr = _rGrid->begin(); itr != _rGrid->end(); ++itr) {
                    count++;
                    val = *itr;
                    if (val != mv) {
                        double y = val - c;
                        double t = sum + y;
                        c = t - sum - y;
                        sum = t;
                    } else
                        missing++;
                }

                count = _vCoordMax[0] - _vCoordMin[0] + 1;
                count *= (_vCoordMax[1] - _vCoordMin[1] + 1);
                if (std::find(_vars3d.begin(), _vars3d.end(), varname) != _vars3d.end()) { count *= (_vCoordMax[2] - _vCoordMin[2] + 1); }

                count -= missing;
                // assert (count >= 0);
                if (count == 0)
                    tsMean = mv;
                else
                    tsMean += sum / (double)count;
            }
        }

        // Subtracting spMissing in the denominator is a hack to accomodate
        // missing values that arise during the single-point calculation.
        // This is due to the fact that if we have a missing value during
        // single-point calculations, discarding that sample also means discarding
        // that entire timestep.  This must be accounted for when we average over time.
        // spMissing will always be 0 when we sample volumes of data.
        //
        _stats[varname].mean = tsMean / (double)(_maxTS - _minTS - spMissing + 1);
        return success;
    }
#endif

    void Statistics::getSinglePointTSStdDev(double &tsStdDev, int &globalCount, int &spMissing, double mean, VAPoR::StructuredGrid *rGrid)
    {
        float mv = rGrid->GetMissingValue();
        float val = rGrid->GetValue(_extents[0], _extents[1], _extents[2]);
        if (val != mv) {
            tsStdDev += (val - mean) * (val - mean);
        } else {
            spMissing++;
        }

        // If our missing value count is equal to the number of timesteps,
        // then all queries for this point have given us a missing value.
        // We must set the mean to mv, otherwise it will be set to its default of 0.
        //
        if (spMissing == _maxTS - _minTS + 1) { tsStdDev = mv; }
        globalCount = _maxTS - _minTS - spMissing + 1;
        if (globalCount == 0) tsStdDev = mv;
    }

    bool Statistics::calcStdDev(string varname)
    {
        double deviations;
        double mean = _stats[varname].mean;
        double tsStdDev = 0;
        float  mv;
        float  val;
        long   missing = 0;
        int    globalCount = 0;
        bool   varIs3D = false;
        bool   success = true;
        int    spMissing = 0;

        if (std::find(_vars3d.begin(), _vars3d.end(), varname) != _vars3d.end()) varIs3D = true;

        for (int ts = _minTS; ts <= _maxTS; ts++) {
            int count = 0;
            deviations = 0;
            missing = 0;

            StructuredGrid *rGrid;
            rGrid = _dm->GetVariable(ts, varname, _refLevel, _cRatio, _uCoordMin, _uCoordMax);

            // Invalid regular grid.  Use previous timesteps and return.
            if (!rGrid) {
                success = false;
                continue;
            }

            mv = rGrid->GetMissingValue();

            // If _regionSelection==2, we are querying a single point.
            // So here we just call GetValue at that point.
            //
            if (_regionSelection == 2) {
                getSinglePointTSStdDev(tsStdDev, globalCount, spMissing, mean, rGrid);
            }

            else {
                StructuredGrid::Iterator itr;
                double                   c = 0.0;
                vector<size_t>           dims;
                dims = rGrid->GetDimensions();
                for (itr = rGrid->begin(); itr != rGrid->end(); ++itr) {
                    val = *itr;

                    if (val != mv) {    // sum += val;
                        count++;
                        double y = (val - mean) * (val - mean) - c;
                        double t = deviations + y;
                        c = t - deviations - y;
                        deviations = t;
                    } else
                        missing++;
                }

                assert(count >= 0);
                if (count == 0)
                    tsStdDev = mv;
                else
                    tsStdDev += deviations;

                globalCount += count;
            }
            if (rGrid) delete rGrid;
        }

        _stats[varname].stddev = sqrt(tsStdDev / (double)(globalCount));

        return success;
    }

#ifdef DEAD
    bool Statistics::calcStdDev(string varname)
    {
        double deviations;
        double mean = _stats[varname].mean;
        double tsStdDev = 0;
        float  mv;
        float  val;
        long   missing = 0;
        long   globalCount = 0;
        bool   varIs3D = false;
        bool   success = true;
        int    spMissing = 0;

        if (std::find(_vars3d.begin(), _vars3d.end(), varname) != _vars3d.end()) varIs3D = true;

        for (int ts = _minTS; ts <= _maxTS; ts++) {
            long count = 0;
            deviations = 0;
            missing = 0;
            if (_rGrid) delete _rGrid;
            _rGrid = _dm->GetVariable(ts, varname, _refLevel, _cRatio, _uCoordMin, _uCoordMax);

            // Invalid regular grid.  Use previous timesteps and return.
            if (!_rGrid) {
                success = false;
                continue;
            }

            mv = _rGrid->GetMissingValue();

            // If _regionSelection==2, we are querying a single point.
            // So here we just call GetValue at that point.
            //
            if (_regionSelection == 2) {
                val = _rGrid->GetValue(_extents[0], _extents[1], _extents[2]);
                if (val != mv) {
                    tsStdDev += (val - mean) * (val - mean);
                } else {
                    spMissing++;
                }

                // If our missing value count is equal to the number of timesteps,
                // then all queries for this point have given us a missing value.
                // We must set the mean to mv, otherwise it will be set to its default of 0.
                //
                if (spMissing == _maxTS - _minTS + 1) { tsStdDev = mv; }
                globalCount = _maxTS - _minTS - spMissing + 1;
                if (globalCount == 0) tsStdDev = mv;
            }

            else {
                //			VAPoR::StructuredGrid::Iterator itr;
                StructuredGrid::ForwardIterator<StructuredGrid> itr;
                double                                          c = 0.0;
                vector<size_t>                                  dims = _rGrid->GetDimensions();
                for (itr = _rGrid->begin(); itr != _rGrid->end(); ++itr) {
                    val = *itr;

                    if (val != mv) {    // sum += val;
                        double y = (val - mean) * (val - mean) - c;
                        double t = deviations + y;
                        c = t - deviations - y;
                        deviations = t;
                    } else
                        missing++;
                }

                count = _vCoordMax[0] - _vCoordMin[0] + 1;
                count *= (_vCoordMax[1] - _vCoordMin[1] + 1);

                // If var is 3d, add third dimension to our count
                //
                if (std::find(_vars3d.begin(), _vars3d.end(), varname) != _vars3d.end()) count *= (_vCoordMax[2] - _vCoordMin[2] + 1);

                count -= missing;
                assert(count >= 0);
                if (count == 0)
                    tsStdDev = mv;
                else
                    tsStdDev += deviations;

                globalCount += count;
            }
        }

        _stats[varname].stddev = sqrt(tsStdDev / (double)(globalCount));
        return success;
    }
#endif

    bool Statistics::calcMedian(string varname)
    {
        float mv;
        bool  varIs3D = false;
        bool  success = true;
        long  globalCount = _vCoordMax[0] - _vCoordMin[0] + 1;
        globalCount *= (_vCoordMax[1] - _vCoordMin[1] + 1);
        // If var is 3d, add third dimension to our count
        if (std::find(_vars3d.begin(), _vars3d.end(), varname) != _vars3d.end()) {
            varIs3D = true;
            globalCount *= (_vCoordMax[2] - _vCoordMin[2] + 1);
        }
        globalCount = globalCount * (_maxTS - _minTS + 1);
        std::vector<float> allValues;    // rGrid only returns floats
        try {
            allValues.reserve(globalCount);
        } catch (exception &e) {
            std::ostringstream ss;
            ss << "Standard exception: " << e.what() << endl;
            ss << "  Memory allocation failed at median calculation";
            errReport(ss.str());
            success = false;
            return success;
        }

<<<<<<< HEAD
        float val;
        mv = _rGrid->GetMissingValue();
        Grid::ConstIterator itr;
        // If _regionSelection==2, we are querying a single point.
        // So here we just call GetValue at that point.
        //
        if (_regionSelection == 2) {
            val = _rGrid->GetValue(_extents[0], _extents[1], _extents[2]);
            if (val != mv) { allValues.push_back(val); }
        } else {
            for (itr = _rGrid->cbegin(); itr != _rGrid->cend(); ++itr) {
                val = *itr;
=======
        for (int ts = _minTS; ts <= _maxTS; ts++) {
            _rGrid = _dm->GetVariable(ts, varname, _refLevel, _cRatio, _uCoordMin, _uCoordMax);
>>>>>>> ba6cd9ea

            // Invalid regular grid.  Use previous timesteps and return.
            if (!_rGrid) {
                success = false;
                continue;
            }

            float val;
            mv = _rGrid->GetMissingValue();
            //		VAPoR::StructuredGrid::Iterator itr;
            StructuredGrid::ForwardIterator<StructuredGrid> itr;
            // If _regionSelection==2, we are querying a single point.
            // So here we just call GetValue at that point.
            //
            if (_regionSelection == 2) {
                val = _rGrid->GetValue(_extents[0], _extents[1], _extents[2]);
                if (val != mv) { allValues.push_back(val); }
            } else {
                for (itr = _rGrid->begin(); itr != _rGrid->end(); ++itr) {
                    val = *itr;

                    if (val != mv) allValues.push_back(val);
                }
            }
            if (_rGrid) delete _rGrid;
        }

        std::sort(allValues.begin(), allValues.end());
        if (allValues.empty())
            _stats[varname].median = mv;
        else
            _stats[varname].median = allValues.at(allValues.size() / 2);

        return success;
    }<|MERGE_RESOLUTION|>--- conflicted
+++ resolved
@@ -1276,13 +1276,8 @@
 
         NewVarCombo->setCurrentIndex(0);
 
-<<<<<<< HEAD
-        Grid::Iterator itr;
-        double         c = 0.0;
-=======
         RemoveVarCombo->addItem(QString::fromStdString(varName));
         VariablesTable->resizeRowsToContents();
->>>>>>> ba6cd9ea
 
         if (_autoUpdate) {
             update();
@@ -1365,8 +1360,8 @@
         float range[2];
 
         for (int ts = _minTS; ts <= _maxTS; ts++) {
-            StructuredGrid *rGrid = NULL;
-            float           mv;
+            Grid *rGrid = NULL;
+            float mv;
 
             cout << "MinMax ";
             cout << _uCoordMin[0] << " ";
@@ -1407,7 +1402,7 @@
         return true;
     }
 
-    void Statistics::getSinglePointTSMean(double &tsMean, int &missing, VAPoR::StructuredGrid *rGrid)
+    void Statistics::getSinglePointTSMean(double &tsMean, int &missing, VAPoR::Grid *rGrid)
     {
         float val = rGrid->GetValue(_extents[0], _extents[1], _extents[2]);
         float mv = rGrid->GetMissingValue();
@@ -1424,7 +1419,7 @@
         if (missing == _maxTS - _minTS + 1) { tsMean = mv; }
     }
 
-    void Statistics::getMultiPointTSMean(double &tsMean, int &missing, int &count, VAPoR::StructuredGrid *rGrid)
+    void Statistics::getMultiPointTSMean(double &tsMean, int &missing, int &count, VAPoR::Grid *rGrid)
     {
         double c = 0.0;
         double sum = 0;
@@ -1448,7 +1443,7 @@
         ;
         cout << mv << endl;
 
-        VAPoR::StructuredGrid::Iterator itr;
+        VAPoR::Grid::Iterator itr;
         for (itr = rGrid->begin(_uCoordMin, _uCoordMax); itr != rGrid->end(); ++itr) {
             count++;
             val = *itr;
@@ -1491,7 +1486,7 @@
             missing = 0;
             count = 0;
 
-            StructuredGrid *rGrid;
+            Grid *rGrid;
             rGrid = _dm->GetVariable(ts, varname, _refLevel, _cRatio, _uCoordMin, _uCoordMax);
 
             if (!rGrid) {
@@ -1522,22 +1517,6 @@
             if (rGrid) delete rGrid;
         }
 
-<<<<<<< HEAD
-        else {
-            Grid::ConstIterator itr;
-            double              c = 0.0;
-            vector<size_t>      dims = _rGrid->GetDimensions();
-            for (itr = _rGrid->cbegin(); itr != _rGrid->cend(); ++itr) {
-                val = *itr;
-
-                if (val != mv) {    // sum += val;
-                    double y = (val - mean) * (val - mean) - c;
-                    double t = deviations + y;
-                    c = t - deviations - y;
-                    deviations = t;
-                } else
-                    missing++;
-=======
         // Subtracting spMissing in the denominator is a hack to accomodate
         // missing values that arise during the single-point calculation.
         // This is due to the fact that if we have a missing value during
@@ -1576,13 +1555,12 @@
             if (!_rGrid) {
                 success = false;
                 continue;
->>>>>>> ba6cd9ea
             }
 
             mv = _rGrid->GetMissingValue();
 
-            StructuredGrid::Iterator itr;
-            double                   c = 0.0;
+            Grid::Iterator itr;
+            double         c = 0.0;
 
             vector<size_t> dims = _rGrid->GetDimensions();
 
@@ -1668,7 +1646,7 @@
     }
 #endif
 
-    void Statistics::getSinglePointTSStdDev(double &tsStdDev, int &globalCount, int &spMissing, double mean, VAPoR::StructuredGrid *rGrid)
+    void Statistics::getSinglePointTSStdDev(double &tsStdDev, int &globalCount, int &spMissing, double mean, VAPoR::Grid *rGrid)
     {
         float mv = rGrid->GetMissingValue();
         float val = rGrid->GetValue(_extents[0], _extents[1], _extents[2]);
@@ -1707,7 +1685,7 @@
             deviations = 0;
             missing = 0;
 
-            StructuredGrid *rGrid;
+            Grid *rGrid;
             rGrid = _dm->GetVariable(ts, varname, _refLevel, _cRatio, _uCoordMin, _uCoordMax);
 
             // Invalid regular grid.  Use previous timesteps and return.
@@ -1726,9 +1704,9 @@
             }
 
             else {
-                StructuredGrid::Iterator itr;
-                double                   c = 0.0;
-                vector<size_t>           dims;
+                Grid::Iterator itr;
+                double         c = 0.0;
+                vector<size_t> dims;
                 dims = rGrid->GetDimensions();
                 for (itr = rGrid->begin(); itr != rGrid->end(); ++itr) {
                     val = *itr;
@@ -1811,11 +1789,10 @@
             }
 
             else {
-                //			VAPoR::StructuredGrid::Iterator itr;
-                StructuredGrid::ForwardIterator<StructuredGrid> itr;
-                double                                          c = 0.0;
-                vector<size_t>                                  dims = _rGrid->GetDimensions();
-                for (itr = _rGrid->begin(); itr != _rGrid->end(); ++itr) {
+                Grid::ConstIterator itr;
+                double              c = 0.0;
+                vector<size_t>      dims = _rGrid->GetDimensions();
+                for (itr = _rGrid->cbegin(); itr != _rGrid->cend(); ++itr) {
                     val = *itr;
 
                     if (val != mv) {    // sum += val;
@@ -1875,23 +1852,8 @@
             return success;
         }
 
-<<<<<<< HEAD
-        float val;
-        mv = _rGrid->GetMissingValue();
-        Grid::ConstIterator itr;
-        // If _regionSelection==2, we are querying a single point.
-        // So here we just call GetValue at that point.
-        //
-        if (_regionSelection == 2) {
-            val = _rGrid->GetValue(_extents[0], _extents[1], _extents[2]);
-            if (val != mv) { allValues.push_back(val); }
-        } else {
-            for (itr = _rGrid->cbegin(); itr != _rGrid->cend(); ++itr) {
-                val = *itr;
-=======
         for (int ts = _minTS; ts <= _maxTS; ts++) {
             _rGrid = _dm->GetVariable(ts, varname, _refLevel, _cRatio, _uCoordMin, _uCoordMax);
->>>>>>> ba6cd9ea
 
             // Invalid regular grid.  Use previous timesteps and return.
             if (!_rGrid) {
@@ -1901,8 +1863,7 @@
 
             float val;
             mv = _rGrid->GetMissingValue();
-            //		VAPoR::StructuredGrid::Iterator itr;
-            StructuredGrid::ForwardIterator<StructuredGrid> itr;
+            Grid::ConstIterator itr;
             // If _regionSelection==2, we are querying a single point.
             // So here we just call GetValue at that point.
             //
@@ -1910,7 +1871,7 @@
                 val = _rGrid->GetValue(_extents[0], _extents[1], _extents[2]);
                 if (val != mv) { allValues.push_back(val); }
             } else {
-                for (itr = _rGrid->begin(); itr != _rGrid->end(); ++itr) {
+                for (itr = _rGrid->cbegin(); itr != _rGrid->cend(); ++itr) {
                     val = *itr;
 
                     if (val != mv) allValues.push_back(val);
