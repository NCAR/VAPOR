//************************************************************************
//                                                                      *
//           Copyright (C)  2016                                        *
//     University Corporation for Atmospheric Research                  *
//           All Rights Reserved                                        *
//                                                                      *
//************************************************************************/
//
//  Author:     Samuel Li
//              National Center for Atmospheric Research
//              PO 3000, Boulder, Colorado
//
//  Date:       January 2018
//

#include <Python.h>
#include <vapor/MyPython.h>
#include <vapor/DC.h>

#include <QLineEdit>
#include <QTemporaryFile>
#include "GUIStateParams.h"
#include <vapor/GetAppPath.h>
#include <vapor/DataMgrUtils.h>
#include "Plot.h"

// #define NPY_NO_DEPRECATED_API NPY_1_8_API_VERSION
// #include <numpy/ndarrayobject.h>

// Constructor
Plot::Plot( VAPoR::DataStatus* status, 
            VAPoR::ParamsMgr* manager, 
            QWidget* parent )
          : QDialog( parent ), Ui_PlotWindow()
{
    _dataStatus = status;
    _paramsMgr  = manager;

    // Get the active dataset name 
    std::string currentDatasetName;
    std::vector<std::string> dmNames = _dataStatus->GetDataMgrNames();
    if( dmNames.empty() )
    {
        std::cerr << "No data set chosen yet. Plot shouldn't run into this condition." << std::endl;
    }
    else
    {
        GUIStateParams* guiParams = dynamic_cast<GUIStateParams*>
                        (_paramsMgr->GetParams( GUIStateParams::GetClassType() ));
        currentDatasetName = guiParams->GetPlotDatasetName();
        if( currentDatasetName == "" || currentDatasetName == "NULL" )      // not initialized yet
        {
            currentDatasetName = dmNames[0];
            guiParams->SetPlotDatasetName( currentDatasetName );
        }
    }

    VAPoR::DataMgr* currentDmgr = _dataStatus->GetDataMgr( currentDatasetName );
    VAPoR::PlotParams* plotParams      = dynamic_cast<VAPoR::PlotParams*>
                (_paramsMgr->GetAppRenderParams(currentDatasetName, VAPoR::PlotParams::GetClassType()));

    // Do some static QT stuff
    setupUi(this);
    setWindowTitle("Plot Utility");
    myFidelityWidget->Reinit(FidelityWidget::AUXILIARY);
    spaceTimeTab->setCurrentIndex(0);       // default to load space tab
    
    timeTabSinglePoint->SetMainLabel( QString::fromAscii("Select one data point in space:") );
    timeTabTimeRange->SetMainLabel(   QString::fromAscii("Select the minimum and maximum time steps:") );
    timeTabTimeRange->SetIntType( true );

    spaceTabP1->SetMainLabel( QString::fromAscii("Select spatial location of Point 1") );
    spaceTabP2->SetMainLabel( QString::fromAscii("Select spatial location of Point 2") );
    spaceTabTimeSelector->SetLabel( QString::fromAscii("T") );
    spaceTabTimeSelector->SetIntType( true );

    // set widget extents
    _setInitialExtents();
    _validator = new QIntValidator( numOfSamplesLineEdit );
    numOfSamplesLineEdit->setValidator( _validator );

    // Connect signals with slots
    connect( newVarCombo,           SIGNAL(  currentIndexChanged(int) ), 
             this,                  SLOT  (  _newVarChanged(int)) );
    connect( removeVarCombo,        SIGNAL(  currentIndexChanged(int) ), 
             this,                  SLOT  (  _removeVarChanged(int)) );
    connect( dataMgrCombo,          SIGNAL(  currentIndexChanged(int) ), 
             this,                  SLOT  (  _dataSourceChanged(int)) );
    connect( timeTabSinglePoint,    SIGNAL(  pointUpdated() ),
             this,                  SLOT  (  _timeModePointChanged() ) );
    connect( timeTabTimeRange,      SIGNAL(  rangeChanged() ),
             this,                  SLOT  (  _timeModeT1T2Changed() ) );
    connect( spaceTabTimeSelector,  SIGNAL(  valueChanged( int ) ),
             this,                  SLOT  (  _spaceModeTimeChanged( int ) ) );
    connect( spaceTabP1,            SIGNAL(  pointUpdated() ),
             this,                  SLOT  (  _spaceModeP1Changed() ) );
    connect( spaceTabP2,            SIGNAL(  pointUpdated() ),
             this,                  SLOT  (  _spaceModeP2Changed() ) );
    connect( spaceTabPlotButton,    SIGNAL(  clicked() ) ,
             this,                  SLOT  (  _spaceTabPlotClicked() ));
    connect( timeTabPlotButton,     SIGNAL(  clicked() ) ,
             this,                  SLOT  (  _timeTabPlotClicked() ));
    connect( numOfSamplesLineEdit,  SIGNAL(  editingFinished(  ) ) ,
             this,                  SLOT  (  _numberOfSamplesChanged( ) ));
    connect( xlock,                 SIGNAL(  stateChanged( int ) ) ,
             this,                  SLOT  (  _axisLocksChanged( int ) ));
    connect( ylock,                 SIGNAL(  stateChanged( int ) ) ,
             this,                  SLOT  (  _axisLocksChanged( int ) ));
    connect( zlock,                 SIGNAL(  stateChanged( int ) ) ,
             this,                  SLOT  (  _axisLocksChanged( int ) ));
 

    // Create widgets for the plot window
    _plotDialog     = new QDialog(this );
    _plotLabel      = new QLabel( this );
    _plotLabel->setText( QString::fromAscii("  Plot is on disk:  ") );
    _plotPathEdit   = new QLineEdit( this );
    _plotPathEdit->setReadOnly( true );
    _plotPathEdit->setTextMargins( 6, 0, 6, 0 );
    _plotImageLabel = new QLabel( this );
    _plotLayout     = new QVBoxLayout();
    _plotDialog->setLayout( _plotLayout );
    _plotLayout->addWidget( _plotLabel );
    _plotLayout->addWidget( _plotPathEdit );
    _plotLayout->addWidget( _plotImageLabel );
    
    // Put the current window on top
    show();
    raise();
    activateWindow();
}


// Destructor
Plot::~Plot()
{
    _dataStatus = NULL;
    _paramsMgr  = NULL;
}


void Plot::Update()
{
    // Initialize pointers
    std::vector<std::string> dmNames = _dataStatus->GetDataMgrNames();
    if( dmNames.empty() )
    {
        this->close();
    }
    GUIStateParams* guiParams = dynamic_cast<GUIStateParams*>
                    (_paramsMgr->GetParams( GUIStateParams::GetClassType() ));
    std::string currentDatasetName = guiParams->GetPlotDatasetName();
    assert( currentDatasetName != "" && currentDatasetName != "NULL" );
    int currentIdx = -1;
    for (int i=0; i<dmNames.size(); i++)
        if( currentDatasetName == dmNames[i] )
        {
            currentIdx = i;
            break;
        }
    if( currentIdx == -1 )      // currentDatasetName is closed!!!
    {
        currentDatasetName = dmNames[0];
        currentIdx         = 0;
        guiParams->SetPlotDatasetName( currentDatasetName );
    }
    VAPoR::DataMgr* currentDmgr = _dataStatus->GetDataMgr( currentDatasetName );
    VAPoR::PlotParams* plotParams = dynamic_cast<VAPoR::PlotParams*>
                (_paramsMgr->GetAppRenderParams(currentDatasetName, VAPoR::PlotParams::GetClassType()));
    std::vector<std::string> enabledVars = plotParams->GetAuxVariableNames();

    // Update DataMgrCombo 
    dataMgrCombo->blockSignals( true );
    dataMgrCombo->clear();
    for( int i = 0; i < dmNames.size(); i++ )
        dataMgrCombo->addItem( QString::fromStdString( dmNames[i] ) );
    dataMgrCombo->setCurrentIndex( currentIdx );
    dataMgrCombo->blockSignals( false );

    // Update "Add a Variable"
    std::vector<std::string> availVars   = currentDmgr->GetDataVarNames(2, true);
    std::vector<std::string> availVars3D = currentDmgr->GetDataVarNames(3, true);
    for( int i = 0; i < availVars3D.size(); i++ )
        availVars.push_back( availVars3D[i] );
    for( int i = 0; i < enabledVars.size(); i++ )
        for( int rmIdx = 0; rmIdx < availVars.size(); rmIdx++ )
            if( availVars[ rmIdx ] == enabledVars[i] )
            {
                availVars.erase( availVars.begin() + rmIdx );
                break;
            }
    std::sort( availVars.begin(), availVars.end() );
    newVarCombo->blockSignals( true );
    newVarCombo->clear();
    newVarCombo->addItem( QString::fromAscii("Add a Variable") );
    for(std::vector<std::string>::iterator it = availVars.begin(); it != availVars.end(); ++it)
        newVarCombo->addItem( QString::fromStdString(*it));
    newVarCombo->setCurrentIndex( 0 );
    newVarCombo->blockSignals( false );

    // Update "Remove a Variable"
    std::sort( enabledVars.begin(), enabledVars.end() );
    removeVarCombo->blockSignals( true );
    removeVarCombo->clear();
    removeVarCombo->addItem( QString::fromAscii("Remove a Variable") );
    for( int i = 0; i < enabledVars.size(); i++ )
        removeVarCombo->addItem( QString::fromStdString(enabledVars[i]));
    removeVarCombo->setCurrentIndex( 0 );
    removeVarCombo->blockSignals( false );

    // Update "Variable Table"
    variablesTable->clear();    // This also deletes the items properly.
    QStringList header;         // Start from the header
    header << "Enabled Variables"; 
    variablesTable->setColumnCount( header.size() );
    variablesTable->setHorizontalHeaderLabels( header );
    variablesTable->horizontalHeader()->setResizeMode(QHeaderView::Stretch);
    variablesTable->horizontalHeader()->setFixedHeight(30);
    variablesTable->verticalHeader()->setFixedWidth(30);

    variablesTable->setRowCount( enabledVars.size() );  // Then work on the cells
    for( int row = 0; row < enabledVars.size(); row++ )
    {
        QTableWidgetItem* item = new QTableWidgetItem( QString::fromStdString(enabledVars[row]) );
        item->setFlags( Qt::NoItemFlags );
        item->setTextAlignment(Qt::AlignCenter);
        variablesTable->setItem( row, 0, item );
    }
    variablesTable->update();
    variablesTable->repaint();
    variablesTable->viewport()->update();

    // If there are variables selected, update the extents based on the selected variables.
    if( enabledVars.size() > 0 )
    {
        std::vector<double> min, max;
        std::vector<int>    axes;
        VAPoR::DataMgrUtils::GetExtents( currentDmgr, 0, enabledVars, min, max, axes );
        assert( axes.size() == 2 || axes.size() == 3 );
        timeTabSinglePoint->SetDimensionality( axes.size() );
        spaceTabP1->SetDimensionality( axes.size() );
        spaceTabP2->SetDimensionality( axes.size() );

        spaceTabP1->SetExtents( min, max);
        spaceTabP2->SetExtents( min, max);
        timeTabSinglePoint->SetExtents( min, max);

        std::vector<double> pt = plotParams->GetPoint1();
        if( pt.size() == axes.size() )
            spaceTabP1->SetValue( pt );
        else
        {
            spaceTabP1->SetValue(  min );
            plotParams->SetPoint1( min );
        }
        pt = plotParams->GetPoint2();
        if( pt.size() == axes.size() )
            spaceTabP2->SetValue( pt );
        else
        {
            spaceTabP2->SetValue(  max );
            plotParams->SetPoint2( max );
        }
        pt = plotParams->GetSinglePoint( );
        if( pt.size() == axes.size() )
            timeTabSinglePoint->SetValue( pt );
        else
        {
            timeTabSinglePoint->SetValue( min );
            plotParams->SetSinglePoint(   min );
        }
    }

    // Update LOD, Refinement
    myFidelityWidget->Update( currentDmgr,  _paramsMgr, plotParams );

    // Update time dimension
    spaceTabTimeSelector->SetValue( plotParams->GetCurrentTimestep() );
    std::vector<long> range = plotParams->GetMinMaxTS( );
    if( range.size() > 0 )
        timeTabTimeRange->SetValue( (double)range[0], (double)range[1] );
    else
    {
        int numOfTimeSteps = currentDmgr->GetNumTimeSteps();
        timeTabTimeRange->SetValue( (double)0, (double)(numOfTimeSteps - 1) );
        std::vector<long int> rangeInt;
        rangeInt.push_back( (long int)0 );
        rangeInt.push_back( (long int)(numOfTimeSteps-1) );
        plotParams->SetMinMaxTS( rangeInt );
    }

    // Update number of samples
    numOfSamplesLineEdit->setText( QString::number( plotParams->GetNumOfSamples(), 10 ) );

    // Update axis locks
    std::vector<bool> locks = plotParams->GetAxisLocks();
    xlock->setChecked( locks[0] );
    ylock->setChecked( locks[1] );
    zlock->setChecked( locks[2] );
    if( spaceTabP1->GetDimensionality() == 3 )
        zlock->setVisible( true );
    else
        zlock->setVisible( false );
    _spaceModeP1Changed();  // if any axis is locked, this function syncs them
}


void Plot::_newVarChanged( int index )
{
    if( index == 0 )
        return;

    std::string varName = newVarCombo->itemText(index).toStdString();

    // Add this variable to parameter 
    VAPoR::PlotParams* plotParams = this->_getCurrentPlotParams();
    VAPoR::DataMgr*    dataMgr    = this->_getCurrentDataMgr();    
    std::vector<std::string> vars = plotParams->GetAuxVariableNames();
    vars.push_back( varName );
    plotParams->SetAuxVariableNames( vars );
}

void Plot::_removeVarChanged( int index )
{
    if( index == 0 )
        return;

    std::string        varName    = removeVarCombo->itemText(index).toStdString();
    VAPoR::PlotParams* plotParams = this->_getCurrentPlotParams();
    VAPoR::DataMgr*    dataMgr    = this->_getCurrentDataMgr();    

    // Remove this variable from parameter 
    std::vector<std::string> vars = plotParams->GetAuxVariableNames();
    int rmIdx = -1;
    for( int i = 0; i < vars.size(); i++ )
        if( vars[i] == varName )
        {
            rmIdx = i;
            break;
        }
    assert( rmIdx != -1 );
    vars.erase( vars.begin() + rmIdx );
    plotParams->SetAuxVariableNames( vars );
}
    
void Plot::_spaceModeP1Changed()
{
    std::vector<double> pt, pt2;
    spaceTabP1->GetCurrentPoint( pt );
    assert( pt.size() ==  2 || pt.size() == 3 );
    
    VAPoR::PlotParams* plotParams       = this->_getCurrentPlotParams();
    plotParams->SetPoint1( pt );

    spaceTabP2->GetCurrentPoint( pt2 );
    std::vector<bool> locks = plotParams->GetAxisLocks();
    bool lockFlag = false;
    if( locks[0] )
    {
        pt2[0] = pt[0];
        lockFlag = true;
    }
    if( locks[1] )
    {
        pt2[1] = pt[1];
        lockFlag = true;
    }
    if( spaceTabP1->GetDimensionality() == 3 && locks[2] )
    {
        pt2[2] = pt[2];
        lockFlag = true;
    }
    if( lockFlag )
    {
        spaceTabP2->SetValue(  pt2 );
        plotParams->SetPoint2( pt2 );
    }
}

void Plot::_spaceModeP2Changed()
{
    std::vector<double> pt, pt1;
    spaceTabP2->GetCurrentPoint( pt );
    assert( pt.size() ==  2 || pt.size() == 3 );
    
    VAPoR::PlotParams* plotParams       = this->_getCurrentPlotParams();
    plotParams->SetPoint2( pt );

    spaceTabP1->GetCurrentPoint( pt1 );
    std::vector<bool> locks = plotParams->GetAxisLocks();
    bool lockFlag = false;
    if( locks[0] )
    {
        pt1[0] = pt[0];
        lockFlag = true;
    }
    if( locks[1] )
    {
        pt1[1] = pt[1];
        lockFlag = true;
    }
    if( spaceTabP2->GetDimensionality() == 3 && locks[2] )
    {
        pt1[2] = pt[2];
        lockFlag = true;
    }
    if( lockFlag )
    {
        spaceTabP1->SetValue(  pt1 );
        plotParams->SetPoint1( pt1 );
    }
}

void Plot::_spaceModeTimeChanged( int val )
{
    VAPoR::PlotParams* plotParams       = this->_getCurrentPlotParams();
    plotParams->SetCurrentTimestep( val );
}

void Plot::_timeModePointChanged()
{
    VAPoR::PlotParams* plotParams       = this->_getCurrentPlotParams();
    
    std::vector<double> currentPoint;
    timeTabSinglePoint->GetCurrentPoint( currentPoint );
    assert( currentPoint.size() ==  2 || currentPoint.size() == 3 );

    plotParams->SetSinglePoint( currentPoint );
}

void Plot::_timeModeT1T2Changed()
{
    VAPoR::PlotParams* plotParams       = this->_getCurrentPlotParams();

    double smallVal, bigVal;
    timeTabTimeRange->GetValue( smallVal, bigVal );
    std::vector<long int> rangeInt;
    rangeInt.push_back( (long int)smallVal );
    rangeInt.push_back( (long int)bigVal );

    plotParams->SetMinMaxTS( rangeInt );
}    

void Plot::_dataSourceChanged( int index )
{
    std::string newDataSourceName = dataMgrCombo->itemText(index).toStdString();

    // Inform GUIStateParams the change of data source.
    GUIStateParams* guiParams = dynamic_cast<GUIStateParams*>
                    (_paramsMgr->GetParams( GUIStateParams::GetClassType() ));

    guiParams->SetPlotDatasetName( newDataSourceName );

    _setInitialExtents();
}

VAPoR::PlotParams* Plot::_getCurrentPlotParams() const
{
    GUIStateParams* guiParams = dynamic_cast<GUIStateParams*>
                    (_paramsMgr->GetParams( GUIStateParams::GetClassType() ));
    std::string dsName = guiParams->GetPlotDatasetName();
    return ( dynamic_cast<VAPoR::PlotParams*>
             (_paramsMgr->GetAppRenderParams(dsName, VAPoR::PlotParams::GetClassType())) );
}
    
VAPoR::DataMgr* Plot::_getCurrentDataMgr() const
{
    GUIStateParams* guiParams = dynamic_cast<GUIStateParams*>
                    (_paramsMgr->GetParams( GUIStateParams::GetClassType() ));
    std::string currentDatasetName = guiParams->GetPlotDatasetName();
    assert( currentDatasetName != "" && currentDatasetName != "NULL" );

    return ( _dataStatus->GetDataMgr( currentDatasetName ));
}
    
void Plot::_setInitialExtents()
{
    VAPoR::PlotParams* plotParams        = this->_getCurrentPlotParams();
    VAPoR::DataMgr*    dataMgr           = this->_getCurrentDataMgr();    

    // Set spatial extents
    std::vector<std::string> availVars   = dataMgr->GetDataVarNames(2, true);
    std::vector<std::string> availVars3D = dataMgr->GetDataVarNames(3, true);
    for( int i = 0; i < availVars3D.size(); i++ )
        availVars.push_back( availVars3D[i] );
    std::vector<double>      minFullExtents, maxFullExtents;
    std::vector<int> axes;
    VAPoR::DataMgrUtils::GetExtents( dataMgr, 0, availVars3D, minFullExtents, maxFullExtents, axes );
    int dimensionality = 3;
    if( availVars3D.size() == 0 )
        dimensionality = 2;
        
    spaceTabP1->SetDimensionality( dimensionality );
    spaceTabP2->SetDimensionality( dimensionality );
    timeTabSinglePoint->SetDimensionality( dimensionality );
    spaceTabP1->SetExtents( minFullExtents, maxFullExtents );
    spaceTabP2->SetExtents( minFullExtents, maxFullExtents );
    spaceTabP1->SetValue( minFullExtents );
    spaceTabP2->SetValue( maxFullExtents );
    timeTabSinglePoint->SetExtents( minFullExtents, maxFullExtents );
    timeTabSinglePoint->SetValue( minFullExtents ); 

    // Set temporal extents
    int numOfTimeSteps = dataMgr->GetNumTimeSteps();
    timeTabTimeRange->SetExtents(0.0, (double)(numOfTimeSteps - 1) );
    spaceTabTimeSelector->SetExtents(0.0, (double)(numOfTimeSteps - 1) );
    spaceTabTimeSelector->SetValue(0.0);
}
    
void Plot::_spaceTabPlotClicked()
{
    VAPoR::PlotParams* plotParams        = this->_getCurrentPlotParams();
    VAPoR::DataMgr*    dataMgr           = this->_getCurrentDataMgr();    

    int refinementLevel                  = plotParams->GetRefinementLevel();
    int compressLevel                    = plotParams->GetCompressionLevel();
    int currentTS                        = (int)plotParams->GetCurrentTimestep();
    std::vector<double>      point1      = plotParams->GetPoint1();
    std::vector<double>      point2      = plotParams->GetPoint2();
    std::vector<std::string> enabledVars = plotParams->GetAuxVariableNames();
    int numOfSamples                     = plotParams->GetNumOfSamples();

    std::vector<double>     p1p2span;
    for( int i = 0; i < point1.size(); i++ )
        p1p2span.push_back( point2[i] - point1[i] );

    std::vector< std::vector<float> >    sequences;
    for( int v = 0; v < enabledVars.size(); v++ )
    {
        std::vector<float> seq(numOfSamples, 0.0);
        VAPoR::Grid* grid = dataMgr->GetVariable( currentTS, enabledVars[v],
                            refinementLevel, compressLevel );
        float missingVal  = grid->GetMissingValue();
        for( int i = 0; i < numOfSamples; i++ )
        {
            std::vector<double>     sample;
            if( i == 0 )
                sample = point1;
            else if( i == numOfSamples - 1 )
                sample = point2;
            else
            {
                for( int j = 0; j < point1.size(); j++ )
                    sample.push_back( (double)i / (double)(numOfSamples-1) * 
                                       p1p2span[j] + point1[j] );
            }
            float fieldVal = grid->GetValue( sample );
            if( fieldVal == missingVal )
                seq[i] = std::nanf("1");
            else
                seq[i] = fieldVal;
        }
        sequences.push_back( seq );
    }
    
    // Decide X label and values
    std::string xLabel = _getXLabel();
    std::vector<float> xValues;
    if( !xLabel.empty() )   // If xLabel isn't empty, we calculate the actual distances
    {
        float dist = 0.0f;
        for( int i = 0; i < p1p2span.size(); i++ )
            dist += p1p2span[i] * p1p2span[i];
        dist = std::sqrt( dist );
        float stepsize = dist / (float)(numOfSamples-1);
        for( int i = 0; i < numOfSamples; i++ )
            xValues.push_back( (float)i * stepsize );
    }
    else
    {
        for( int i = 0; i < numOfSamples; i++ )
            xValues.push_back( (float)i );
    }
    
    // Decide Y label and values
    std::string yLabel = _getYLabel();

    // Call python routines.
    QTemporaryFile  file;
    if( file.open() )
    {
        QString filename = file.fileName() + QString::fromAscii(".png");

        _invokePython( filename, enabledVars, sequences, xValues, xLabel, yLabel );

        QImage plot( filename );
        _plotPathEdit->setText( filename );
        _plotImageLabel->setPixmap( QPixmap::fromImage( plot ) );
        _plotDialog->show();
        _plotDialog->raise();
        _plotDialog->activateWindow();

        file.close();
    } 
    else
        std::cerr << "QT temporary file not able to open" << std::endl;
}

void Plot::_timeTabPlotClicked()
{
    VAPoR::PlotParams* plotParams        = this->_getCurrentPlotParams();
    VAPoR::DataMgr*    dataMgr           = this->_getCurrentDataMgr();    

    int refinementLevel                  = plotParams->GetRefinementLevel();
    int compressLevel                    = plotParams->GetCompressionLevel();
    std::vector<double>     singlePt     = plotParams->GetSinglePoint();
    std::vector<long int>   minMaxTS     = plotParams->GetMinMaxTS();
    std::vector<std::string> enabledVars = plotParams->GetAuxVariableNames();

    std::vector< std::vector<float> >    sequences;
    for( int v = 0; v < enabledVars.size(); v++ )
    {
        std::vector<float> seq;
        for( int t = minMaxTS[0]; t <= minMaxTS[1]; t++ )
        {
            VAPoR::Grid* grid = dataMgr->GetVariable( t, enabledVars[v], 
                                refinementLevel, compressLevel ); 
            float missingVal  = grid->GetMissingValue();
            float fieldVal    = grid->GetValue( singlePt );
            if( fieldVal     != grid->GetMissingValue() )
                seq.push_back( fieldVal );
            else
                seq.push_back( std::nanf("1") );
        }
        sequences.push_back( seq );
    }

    std::vector<float> xValues;
    if( minMaxTS.size() > 0 )
        for( int i = minMaxTS[0]; i <= minMaxTS[1]; i++ )
            xValues.push_back( (float)i );

    // Decide Y label and values
    std::string yLabel = _getYLabel();

    // Call python routines.
    QTemporaryFile  file;
    if( file.open() )
    {
        QString filename = file.fileName() + QString::fromAscii(".png");

        const std::string xLabel = "Time Steps";
        _invokePython( filename, enabledVars, sequences, xValues, xLabel, yLabel );

        QImage plot( filename );
        _plotPathEdit->setText( filename );
        _plotImageLabel->setPixmap( QPixmap::fromImage( plot ) );
        _plotDialog->show();
        _plotDialog->raise();
        _plotDialog->activateWindow();

        file.close();
    } 
    else
        std::cerr << "QT temporary file not able to open" << std::endl;
}

    
void Plot::_invokePython( const QString&                              outFile, 
                          const std::vector< std::string >&           enabledVars,
                          const std::vector< std::vector<float> >&    sequences, 
                          const std::vector<float>&                   xValues, 
                          const std::string&                          xLabel,
                          const std::string&                          yLabel )
{
    /* Adopted from documentation: https://docs.python.org/2/extending/embedding.html */
    PyObject *pName, *pModule, *pFunc, *pArgs, *pValue;
    Wasp::MyPython::Instance()->Initialize();
    assert( Py_IsInitialized() );

    pName   = PyString_FromString( "plot" );
    pModule = PyImport_Import( pName );

    if( pModule == NULL )
    {
        std::cerr << "pModule NULL!!" << std::endl;
        PyErr_Print();
        return;
    }
    pFunc = PyObject_GetAttrString( pModule, "plotSequences" );
    if( pFunc && PyCallable_Check(pFunc) )
    {
        pArgs   = PyTuple_New(6);

        // Set the 1st argument: output file name
        pValue  = PyString_FromString( outFile.toAscii() );
        PyTuple_SetItem( pArgs, 0, pValue );            // pValue is stolen!

        // Set the 2nd argument: variable names
        PyObject* pListOfStrings = PyList_New( enabledVars.size() );
        assert( pListOfStrings );
        for( int i = 0; i < enabledVars.size(); i++ )
        {
            pValue = PyString_FromString( enabledVars[i].c_str() );
            int rt = PyList_SetItem( pListOfStrings, i, pValue );   // pValue is stolen!
            assert( rt == 0 );
        }
        PyTuple_SetItem( pArgs, 1, pListOfStrings );    // pListOfStrings is stolen!

        // Set the 3rd argument: sequence values (Y axis)
        PyObject* pListOfLists = PyList_New( sequences.size() );
        assert( pListOfLists );
        for( int i = 0; i < sequences.size(); i++ )     // for each sequence
        {
            PyObject* pList = PyList_New( sequences[i].size() );
            assert( pList );
            for( int j = 0; j < sequences[i].size(); j++ )
            {
                int rt = PyList_SetItem( pList, j, PyFloat_FromDouble( sequences[i][j] ) );
                assert( rt == 0 );
            }
            PyList_SetItem( pListOfLists, i, pList );
        }
        PyTuple_SetItem( pArgs, 2, pListOfLists );

        // Set the 4th argument: X axis values
        PyObject* pListOfFloats = PyList_New( xValues.size() );
        assert(   pListOfFloats );
        for( int i = 0; i < xValues.size(); i++ )
        {
            int rt = PyList_SetItem( pListOfFloats, i, PyFloat_FromDouble( xValues[i] ) );
            assert( rt == 0 );
        }
        PyTuple_SetItem( pArgs, 3, pListOfFloats );

        // Set the 5th argument: X axis label
        pValue  = PyString_FromString( xLabel.c_str() ); 
        PyTuple_SetItem( pArgs, 4, pValue );

        // Set the 6th argument: Y axis label
        pValue  = PyString_FromString( yLabel.c_str() ); 
        PyTuple_SetItem( pArgs, 5, pValue );

        pValue  = PyObject_CallObject( pFunc, pArgs );
        if( pValue == NULL )
        {
            std::cerr << "pFunc failed to execute" << std::endl;
            PyErr_Print();
        }
    }
    else
    {
        std::cerr << "pFunc NULL" << std::endl;
        PyErr_Print();
    }

    Py_XDECREF( pName );
    Py_XDECREF( pArgs );
    Py_XDECREF( pValue );
    Py_XDECREF( pFunc );
    Py_XDECREF( pModule );
}
    

void Plot::_numberOfSamplesChanged( ) 
{
    long val = numOfSamplesLineEdit->text().toLong();
    long minSamples = 50;
    if( val < minSamples )
    {
        val = minSamples;
        //numOfSamplesLineEdit->blockSignals( true );
        numOfSamplesLineEdit->setText( QString::number( val, 10 ) );
        //numOfSamplesLineEdit->blockSignals( false );
    }
    VAPoR::PlotParams* plotParams = this->_getCurrentPlotParams();
    plotParams->SetNumOfSamples( val );
}
   
 
std::string Plot::_getXLabel()
{
    VAPoR::PlotParams*       plotParams  = this->_getCurrentPlotParams();
    VAPoR::DataMgr*          dataMgr     = this->_getCurrentDataMgr();    
    std::vector<std::string> enabledVars = plotParams->GetAuxVariableNames();
    std::vector<std::string> units;

    for( int i = 0; i < enabledVars.size(); i++ )
    {
        VAPoR::DC::DataVar  dataVar;
        dataMgr->GetDataVarInfo( enabledVars[i], dataVar );
        std::string         meshName = dataVar.GetMeshName();
        VAPoR::DC::Mesh     mesh;
        dataMgr->GetMesh(   meshName, mesh );
        std::vector<std::string> coordVarNames = mesh.GetCoordVars();
        for( int j = 0; j < coordVarNames.size(); j++ )
        {
            VAPoR::DC::CoordVar  coordVar;
            dataMgr->GetCoordVarInfo( coordVarNames[j], coordVar );
            units.push_back( coordVar.GetUnits() );
        }
    }

    std::string empty;
    if( units.size() == 0 )
        return empty;
    else
    {
        std::string label = units[0];
        for( int i = 1; i < units.size(); i++ )
            if( units[i] != label )
                return empty;

        return label;
    }
}
 

std::string Plot::_getYLabel()
{
    VAPoR::PlotParams*       plotParams  = this->_getCurrentPlotParams();
    VAPoR::DataMgr*          dataMgr     = this->_getCurrentDataMgr();    
    std::vector<std::string> enabledVars = plotParams->GetAuxVariableNames();
    std::vector<std::string> units;

    for( int i = 0; i < enabledVars.size(); i++ )
    {
        VAPoR::DC::DataVar  dataVar;
        dataMgr->GetDataVarInfo( enabledVars[i], dataVar );
        units.push_back( dataVar.GetUnits() );
    }

<<<<<<< HEAD
void Plot::initConstCheckboxes() {
	for (int i=0; i<4; i++) {			
		QWidget* pWidget = new QWidget();
		_spaceCheckBoxes.push_back(new QCheckBox());
		if (i==3){
			_spaceCheckBoxes[i]->setCheckState(Qt::Checked);
			_spaceCheckBoxes[i]->setEnabled(false);
		}
		QHBoxLayout* pLayout = new QHBoxLayout(pWidget);
		pLayout->addWidget(_spaceCheckBoxes[i]);
		pLayout->setAlignment(Qt::AlignCenter);
		pLayout->setContentsMargins(0,0,0,0);
		pWidget->setLayout(pLayout);
		spaceTable->setCellWidget(i,2,pWidget);

		pWidget = new QWidget();
		_timeCheckBoxes.push_back(new QCheckBox());
		if (i<3) {
			_timeCheckBoxes[i]->setCheckState(Qt::Checked);
			_timeCheckBoxes[i]->setEnabled(false);
		}
		pLayout = new QHBoxLayout(pWidget);
		pLayout->addWidget(_timeCheckBoxes[i]);
		pLayout->setAlignment(Qt::AlignCenter);
		pLayout->setContentsMargins(0,0,0,0);
		pWidget->setLayout(pLayout);
		timeTable->setCellWidget(i,2,pWidget);
	}
}

// Called whenever list of variables changes
//
void Plot::initVariables() {
    addVarCombo->blockSignals(true);
	_vars.clear();
	_vars3d.clear();
	addVarCombo->clear();	// Clear old variables
	addVarCombo->addItem("Add Variable:");
	vector<string> vars;

	vars = _dm->GetDataVarNames(3);
	for (std::vector<string>::iterator it = vars.begin(); it != vars.end(); ++it){
		_vars.push_back(*it);
		_vars3d.push_back(*it);
	}
	vars = _dm->GetDataVarNames(2);
	for (std::vector<string>::iterator it = vars.begin(); it != vars.end(); ++it){
		_vars.push_back(*it);
	}   

	sort(_vars.begin(), _vars.end());
	
	// Add variables to combo box
	for (std::vector<string>::iterator it = _vars.begin(); it != _vars.end(); ++it){
		addVarCombo->addItem(QString::fromStdString(*it));
	}   
    addVarCombo->blockSignals(false);
}

void Plot::newVarAdded(int index) {

	if (index == 0) return;
	QString varName = addVarCombo->itemText(index);

	if (std::find(_uVars.begin(), _uVars.end(), varName.toStdString())
		 != _uVars.end()) return;

	_uVars.push_back(varName.toStdString());
	int rowCount = variablesTable->rowCount();
	variablesTable->insertRow(rowCount);
	variablesTable->setVerticalHeaderItem(rowCount, new QTableWidgetItem(varName));

	QHeaderView *verticalHeader = variablesTable->verticalHeader();
	verticalHeader->setResizeMode(QHeaderView::Fixed);
	verticalHeader->setDefaultSectionSize(20);

	// Add checkboxes to each variable/row
	int colCount = variablesTable->columnCount();
	for (int j=0; j<colCount; j++){
		QWidget* cell = new QWidget();
		QCheckBox* checkBox = new QCheckBox();
		checkBox->setCheckState(Qt::Checked);
		QHBoxLayout* layout = new QHBoxLayout(cell);
		layout->addWidget(checkBox);
		layout->setAlignment(Qt::AlignHCenter);
		layout->setContentsMargins(0,0,0,0);
		cell->setLayout(layout);
		variablesTable->setCellWidget(rowCount,j,cell);
	}
	variablesTable->resizeRowsToContents();
	addVarCombo->setCurrentIndex(0);

	if (removeVarCombo->findText(varName) == -1) {
		removeVarCombo->addItem(varName);
	}

	// If all variables are 2D, disable Z axis controllers
	//
	bool varsAre2D = true;
	for (int i=0; i<_uVars.size(); i++) {
		size_t nDims = _dm->GetVarTopologyDim(_uVars[i]);
		if (nDims==3) {
			varsAre2D=false;
		}
	}
	varsAre2D ? enableZControllers(false) :enableZControllers(true);

	// If we are adding a var through the gui, set params.
	// Otherwise we are issuing an Update() and should not
	// touch params.
	if (sender()) {
		_params->SetVarNames(_uVars);
	}
=======
    std::string empty;
    if( units.size() == 0 )
        return empty;
    else
    {
        std::string label = units[0];
        for( int i = 1; i < units.size(); i++ )
            if( units[i] != label )
                return empty;

        return label;
    }
>>>>>>> a8ca494d
}


void Plot::_axisLocksChanged( int val )
{
    std::vector<bool> locks(3, false);
    locks[0] = (bool)xlock->isChecked();
    locks[1] = (bool)ylock->isChecked();
    locks[2] = (bool)zlock->isChecked();

    VAPoR::PlotParams* plotParams  = this->_getCurrentPlotParams();
    plotParams->SetAxisLocks( locks );
    _spaceModeP1Changed();
}

<|MERGE_RESOLUTION|>--- conflicted
+++ resolved
@@ -820,7 +820,6 @@
         units.push_back( dataVar.GetUnits() );
     }
 
-<<<<<<< HEAD
 void Plot::initConstCheckboxes() {
 	for (int i=0; i<4; i++) {			
 		QWidget* pWidget = new QWidget();
@@ -934,20 +933,6 @@
 	if (sender()) {
 		_params->SetVarNames(_uVars);
 	}
-=======
-    std::string empty;
-    if( units.size() == 0 )
-        return empty;
-    else
-    {
-        std::string label = units[0];
-        for( int i = 1; i < units.size(); i++ )
-            if( units[i] != label )
-                return empty;
-
-        return label;
-    }
->>>>>>> a8ca494d
 }
 
 
