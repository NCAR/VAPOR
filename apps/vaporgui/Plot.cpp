//************************************************************************
//																	  *
//		   Copyright (C)  2016										*
//	 University Corporation for Atmospheric Research				  *
//		   All Rights Reserved										*
//																	  *
//************************************************************************/
//
//  File:	   plot.cpp
//
//  Author:	 Scott Pearse
//		  National Center for Atmospheric Research
//		  PO 3000, Boulder, Colorado
//
//  Date:	   September 2016
//
//  Description:	Implements the matPlotLib Plot class.
//

#ifdef WIN32
    #pragma warning(disable : 4100)
#endif

#include <Python.h>
#include <fstream>
#include <sstream>
#include <iostream>
#include <cmath>
#include <cassert>
#include <cstdio>
#include <limits>
#include <algorithm>
#include <QCheckBox>
#include <QFileDialog>
#include <QMessageBox>
#include <vapor/MyPython.h>
#include <vapor/GetAppPath.h>
#include <vapor/DataMgr.h>
//#include "params.h"
//#include "vizwinmgr.h"
#include "Plot.h"
#include "RangeController.h"

#define NPY_NO_DEPRECATED_API NPY_1_8_API_VERSION
#include <numpy/ndarrayobject.h>

using namespace VAPoR;
using namespace Wasp;

namespace {

// Get path to write temporary image file. File path will be in user's home
// directory. Better to use cross-platform tmp directory :-(
//
string tmpImgFilePath()
{
    QString qhome = QDir::homePath();
    assert(!qhome.isEmpty());    // Qt API guarantees an absolute home path

    qhome.append("/.vaporguitmp.png");
    qhome = QDir::toNativeSeparators(qhome);

    return (qhome.toStdString());
}

bool fexists(string filename)
{
    ifstream ifs(filename.c_str());
    return ifs.good();
}

};    // namespace

// Static member variable used to ensure Python only gets initialized
// once. Python doesn't seem to be capable of proper cleanup :-(
//
bool Plot::_isInitializedPython = false;

// Slurp the python script that will be used to plot the data
//
// TODO: Search for user-defined script in home directory
//
string Plot::readPlotScript() const
{
    // Get path to python scripts
    //

    //
    // First look in users home directory for .plot1D.py
    //
    QString qhome = QDir::homePath();
    assert(!qhome.isEmpty());    // Qt API guarantees an absolute home path
    qhome.append("/.plot1D.py");
    qhome = QDir::toNativeSeparators(qhome);    // Convert to native OS path

    string path = qhome.toStdString();
    if (!fexists(path)) path = "";

    // If no script in home directory get the system provided script
    //
    if (path.empty()) {
        vector<string> paths;
        paths.push_back("python");
        paths.push_back("plot1D.py");
        path = Wasp::GetAppPath("VAPOR", "share", paths);
    }

    //
    // Read the file
    //
    ifstream in;
    in.open(path.c_str());
    if (!in) {
        errReport("Failed to open file " + path);
        return ("");
    }

    std::ostringstream contents;
    contents << in.rdbuf();
    if (!in) {
        errReport("Failed to open file " + path);
        return ("");
    }

    in.close();

    return (contents.str());
}

Plot::Plot(QWidget *parent) : QDialog(parent), Ui_PlotWindow()
{
    _dm = NULL;
    _errMsg = NULL;
    _vwm = NULL;
    _plotDialog = NULL;
    _plotLabel = NULL;
    _plotLayout = NULL;
    _plotButton = NULL;
    _plotImage = NULL;

    _cRatio = -1;
    _refLevel = -1;

    _spaceTimeRange = NULL;
    _timeTimeRange = NULL;
    _spaceXRange = NULL;
    _spaceYRange = NULL;
    _spaceZRange = NULL;
    _timeXRange = NULL;
    _timeYRange = NULL;
    _timeZRange = NULL;

    _timeTimeMinSlider = NULL;
    _timeTimeMaxSlider = NULL;
    _timeXSlider = NULL;
    _timeYSlider = NULL;
    _timeZSlider = NULL;

    _spaceTimeSlider = NULL;
    _spaceP1XSlider = NULL;
    _spaceP2XSlider = NULL;
    _spaceP1YSlider = NULL;
    _spaceP2YSlider = NULL;
    _spaceP1ZSlider = NULL;
    _spaceP2ZSlider = NULL;

    _spaceP1XLineEdit = NULL;
    _spaceP1YLineEdit = NULL;
    _spaceP1ZLineEdit = NULL;
    _spaceP2XLineEdit = NULL;
    _spaceP2YLineEdit = NULL;
    _spaceP2ZLineEdit = NULL;

    _spaceP1XCell = NULL;
    _spaceP1YCell = NULL;
    _spaceP1ZCell = NULL;
    _spaceP2XCell = NULL;
    _spaceP2YCell = NULL;
    _spaceP2ZCell = NULL;

    _spaceP1XMinLabel = NULL;
    _spaceP1XMaxLabel = NULL;
    _spaceP2XMinLabel = NULL;
    _spaceP2XMaxLabel = NULL;
    _spaceP1YMinLabel = NULL;
    _spaceP1YMaxLabel = NULL;
    _spaceP2YMinLabel = NULL;
    _spaceP2YMaxLabel = NULL;
    _spaceP1ZMinLabel = NULL;
    _spaceP1ZMaxLabel = NULL;
    _spaceP2ZMinLabel = NULL;
    _spaceP2ZMaxLabel = NULL;

    _timeXMinLabel = NULL;
    _timeXMaxLabel = NULL;
    _timeYMinLabel = NULL;
    _timeYMaxLabel = NULL;
    _timeZMinLabel = NULL;
    _timeZMaxLabel = NULL;
    _timeTimeMinLabel = NULL;
    _timeTimeMaxLabel = NULL;

    _triggeredByFriend = false;
    _isInitialized = false;

    //
    // Construct the GUI
    //
    setupUi(this);
    initTables();
    initConstCheckboxes();
    initPlotDlg();
    setWindowTitle("Plot");

    plotButton->setAutoDefault(false);
    plotButton->setDefault(false);

    connect(plotButton, SIGNAL(pressed()), this, SLOT(go()));
    connect(addVarCombo, SIGNAL(activated(int)), this, SLOT(newVarAdded(int)));
    connect(removeVarCombo, SIGNAL(activated(int)), this, SLOT(removeVar(int)));
    connect(dataMgrCombo, SIGNAL(currentIndexChanged(int)), this, SLOT(reinitDataMgr()));
    connect(timeCopyCombo, SIGNAL(activated(int)), this, SLOT(getPointFromRenderer()));
    connect(spaceP1CopyCombo, SIGNAL(activated(int)), this, SLOT(getPointFromRenderer()));
    connect(spaceP2CopyCombo, SIGNAL(activated(int)), this, SLOT(getPointFromRenderer()));
    connect(refCombo, SIGNAL(currentIndexChanged(int)), this, SLOT(refinementChanged(int)));
    connect(cRatioCombo, SIGNAL(currentIndexChanged(int)), this, SLOT(cRatioChanged(int)));
    for (int i = 0; i < 4; i++) {
        connect(_spaceCheckBoxes[i], SIGNAL(stateChanged(int)), this, SLOT(constCheckboxChanged(int)));
        if (i > 2) { connect(_timeCheckBoxes[i], SIGNAL(stateChanged(int)), this, SLOT(constCheckboxChanged(int))); }
    }
}

Plot::~Plot()
{
    destroyControllers();
    if (_errMsg) delete _errMsg;
    if (_plotImage) delete _plotImage;
}

void Plot::destroyControllers()
{
    if (_spaceTimeRange) delete _spaceTimeRange;
    if (_spaceTimeLineEdit) delete _spaceTimeLineEdit;
    if (_spaceTimeSlider) delete _spaceTimeSlider;
    if (_spaceTimeCell) delete _spaceTimeCell;
    if (_spaceTimeMinLabel) delete _spaceTimeMinLabel;
    if (_spaceTimeMaxLabel) delete _spaceTimeMaxLabel;

    if (_spaceXRange) delete _spaceXRange;
    if (_spaceP1XSlider) delete _spaceP1XSlider;
    if (_spaceP2XSlider) delete _spaceP2XSlider;
    if (_spaceP1XLineEdit) delete _spaceP1XLineEdit;
    if (_spaceP2XLineEdit) delete _spaceP2XLineEdit;
    if (_spaceP1XCell) delete _spaceP1XCell;
    if (_spaceP2XCell) delete _spaceP2XCell;
    if (_spaceP1XMinLabel) delete _spaceP1XMinLabel;
    if (_spaceP1XMaxLabel) delete _spaceP1XMaxLabel;
    if (_spaceP2XMinLabel) delete _spaceP2XMinLabel;
    if (_spaceP2XMaxLabel) delete _spaceP2XMaxLabel;

    if (_spaceYRange) delete _spaceYRange;
    if (_spaceP1YSlider) delete _spaceP1YSlider;
    if (_spaceP2YSlider) delete _spaceP2YSlider;
    if (_spaceP1YLineEdit) delete _spaceP1YLineEdit;
    if (_spaceP2YLineEdit) delete _spaceP2YLineEdit;
    if (_spaceP1YCell) delete _spaceP1YCell;
    if (_spaceP2YCell) delete _spaceP2YCell;
    if (_spaceP1YMinLabel) delete _spaceP1YMinLabel;
    if (_spaceP1YMaxLabel) delete _spaceP1YMaxLabel;
    if (_spaceP2YMinLabel) delete _spaceP2YMinLabel;
    if (_spaceP2YMaxLabel) delete _spaceP2YMaxLabel;

    if (_spaceZRange) delete _spaceZRange;
    if (_spaceP1ZSlider) delete _spaceP1ZSlider;
    if (_spaceP2ZSlider) delete _spaceP2ZSlider;
    if (_spaceP1ZLineEdit) delete _spaceP1ZLineEdit;
    if (_spaceP2ZLineEdit) delete _spaceP2ZLineEdit;
    if (_spaceP1ZCell) delete _spaceP1ZCell;
    if (_spaceP2ZCell) delete _spaceP2ZCell;
    if (_spaceP1ZMinLabel) delete _spaceP1ZMinLabel;
    if (_spaceP1ZMaxLabel) delete _spaceP1ZMaxLabel;
    if (_spaceP2ZMinLabel) delete _spaceP2ZMinLabel;
    if (_spaceP2ZMaxLabel) delete _spaceP2ZMaxLabel;

    if (_timeTimeRange) delete _timeTimeRange;
    if (_timeTimeMinSlider) delete _timeTimeMinSlider;
    if (_timeTimeMaxSlider) delete _timeTimeMaxSlider;
    if (_timeTimeMinLineEdit) delete _timeTimeMinLineEdit;
    if (_timeTimeMaxLineEdit) delete _timeTimeMaxLineEdit;
    if (_timeTimeMinCell) delete _timeTimeMinCell;
    if (_timeTimeMaxCell) delete _timeTimeMaxCell;
    if (_timeTimeMinLabel) delete _timeTimeMinLabel;
    if (_timeTimeMaxLabel) delete _timeTimeMaxLabel;

    if (_timeXRange) delete _timeXRange;
    if (_timeXSlider) delete _timeXSlider;
    if (_timeXMinLabel) delete _timeXMinLabel;
    if (_timeXMaxLabel) delete _timeXMaxLabel;
    if (_timeXLineEdit) delete _timeXLineEdit;
    if (_timeXCell) delete _timeXCell;

    if (_timeYRange) delete _timeYRange;
    if (_timeYSlider) delete _timeYSlider;
    if (_timeYMinLabel) delete _timeYMinLabel;
    if (_timeYMaxLabel) delete _timeYMaxLabel;
    if (_timeYLineEdit) delete _timeYLineEdit;
    if (_timeYCell) delete _timeYCell;

    if (_timeZRange) delete _timeZRange;
    if (_timeZSlider) delete _timeZSlider;
    if (_timeZMinLabel) delete _timeZMinLabel;
    if (_timeZMaxLabel) delete _timeZMaxLabel;
    if (_timeZLineEdit) delete _timeZLineEdit;
    if (_timeZCell) delete _timeZCell;
}

void Plot::reject()
{
    if (_plotDialog) { _plotDialog->close(); }
    QDialog::reject();
}

// One-time initialization. Stuff that can't go in constructor because
// it's not no-fail
//
bool Plot::init()
{
    // Strictly one-time
    //
    if (_isInitialized) return (false);

    // For error popups
    //
    _errMsg = new pErrMsg;

    // Path for writing temporary image files
    //
    // TODO: Remove tmp image file when done
    //
    _defaultImageLocation = tmpImgFilePath();

    // One-time python initialization
    //
    int rc = initPython();
    if (rc < 0) return (false);

    _isInitialized = true;
    return (true);
}

// NOT One-time initialization!!! This method is called every time the
// plotting window is launched by vaporgui.
//
// TODO: Handle changes to dm and possibly vwm. I.e. What happens when
// a new data set is loaded? Probably need to make Initialize two
// methods: one to launch the window, and one to be called *only* when
// dm and vwm change
//
void Plot::Initialize(ControlExec *ce, VizWinMgr *vwm)
{
    assert(vwm != NULL);
    _vwm = vwm;

    assert(ce != NULL);
    _controlExec = ce;
    DataStatus *   ds = _controlExec->getDataStatus();
    vector<string> dataMgrs = ds->GetDataMgrNames();
    _dm = ds->GetDataMgr(dataMgrs[0]);
    assert(_dm != NULL);

    for (int i = 0; i < dataMgrs.size(); i++) { dataMgrCombo->addItem(QString::fromStdString(dataMgrs[i])); }

    ParamsMgr *paramsMgr = _controlExec->GetParamsMgr();
    _params = (PlotParams *)paramsMgr->GetParams("PlotParams");

    // Do one-time initialization. The Initialize() method is called
    // every time Plot is launched.
    //
    int rc = init();
    if (rc < 0) return;

    // Initialize GUI with data-dependent variables
    //
    initVariables();
    initTimes();
    initExtents(0);
    initCRatios();
    initRefinement();

    // More GUI construction. Should probably go in constructor but it
    // is data dependent.
    //
    initSSCs();

    applyParams();

    showMe();
}

void Plot::reinitDataMgr()
{
    DataStatus *ds = _controlExec->getDataStatus();
    string      dmName = dataMgrCombo->currentText().toStdString();
    _dm = ds->GetDataMgr(dmName);

    if (_dm == NULL) {
        string err = "Could not find DataMgr named " + dmName;
        errReport(err);
    }
}

void Plot::showMe()
{
    show();
    raise();
    activateWindow();
}

void Plot::initCRatios()
{
    _cRatios = _dm->GetCRatios(_vars[0]);

    cRatioCombo->blockSignals(true);
    cRatioCombo->clear();

    for (std::vector<size_t>::iterator it = _cRatios.begin(); it != _cRatios.end(); ++it) { cRatioCombo->addItem("1:" + QString::number(*it)); }

    if (_params->GetCRatio() == -1) {
        _cRatio = _cRatios.size() - 1;
        cRatioCombo->setCurrentIndex(_cRatio);
    }
    cRatioCombo->blockSignals(false);
}

void Plot::initRefinement()
{
    refCombo->blockSignals(true);

    refCombo->clear();
    _refLevel = _dm->GetNumRefLevels(_vars[0]);
    for (int i = 0; i <= _refLevel; i++) { refCombo->addItem(QString::number(i)); }

    if (_params->GetRefinement() == -1) { refCombo->setCurrentIndex(_refLevel); }

    refCombo->blockSignals(false);
}

void Plot::initSSCs()
{
    _spaceTimeRange = new Range(_timeExtents[0], _timeExtents[1]);
    _spaceTimeRange->setConst(true);
    _spaceTimeSlider = new TimeSlider(_spaceTimeRange, spaceTimeSlider);
    _spaceTimeLineEdit = new SinglePointLineEdit(_spaceTimeRange, spaceTimeEdit, 0);
    _spaceTimeCell = new MinMaxTableCell(_spaceTimeRange, spaceTable, 0, 3, 0);
    _spaceTimeMinLabel = new MinMaxLabel(_spaceTimeRange, spaceTimeMinLabel, 0);
    _spaceTimeMaxLabel = new MinMaxLabel(_spaceTimeRange, spaceTimeMaxLabel, 1);
    _spaceTimeRange->addObserver(_spaceTimeCell);
    _spaceTimeRange->addObserver(_spaceTimeSlider);
    _spaceTimeRange->addObserver(_spaceTimeLineEdit);

    _timeTimeRange = new Range(_timeExtents[0], _timeExtents[1]);
    _timeTimeMinSlider = new TimeSlider(_timeTimeRange, timeTimeMinSlider, 0);
    _timeTimeMaxSlider = new TimeSlider(_timeTimeRange, timeTimeMaxSlider, 1);
    _timeTimeMinLineEdit = new MinMaxLineEdit(_timeTimeRange, timeTimeMinEdit, 0);
    _timeTimeMaxLineEdit = new MinMaxLineEdit(_timeTimeRange, timeTimeMaxEdit, 1);
    _timeTimeMinCell = new MinMaxTableCell(_timeTimeRange, timeTable, 0, 3, 0);
    _timeTimeMaxCell = new MinMaxTableCell(_timeTimeRange, timeTable, 1, 3, 1);
    _timeTimeRange->addObserver(_timeTimeMinCell);
    _timeTimeRange->addObserver(_timeTimeMaxCell);
    _timeTimeRange->addObserver(_timeTimeMinSlider);
    _timeTimeRange->addObserver(_timeTimeMaxSlider);
    _timeTimeRange->addObserver(_timeTimeMinLineEdit);
    _timeTimeRange->addObserver(_timeTimeMaxLineEdit);

    _spaceXRange = new Range(_extents[0], _extents[3]);
    _spaceP1XSlider = new MinMaxSlider(_spaceXRange, spaceP1XSlider, 0);
    _spaceP2XSlider = new MinMaxSlider(_spaceXRange, spaceP2XSlider, 1);
    _spaceP1XLineEdit = new MinMaxLineEdit(_spaceXRange, spaceP1XEdit, 0);
    _spaceP2XLineEdit = new MinMaxLineEdit(_spaceXRange, spaceP2XEdit, 1);
    _spaceP1XCell = new MinMaxTableCell(_spaceXRange, spaceTable, 0, 0, 0);
    _spaceP2XCell = new MinMaxTableCell(_spaceXRange, spaceTable, 1, 0, 1);
    _spaceP1XMinLabel = new MinMaxLabel(_spaceXRange, spaceP1XMin, 0);
    _spaceP1XMaxLabel = new MinMaxLabel(_spaceXRange, spaceP1XMax, 1);
    _spaceP2XMinLabel = new MinMaxLabel(_spaceXRange, spaceP2XMin, 0);
    _spaceP2XMaxLabel = new MinMaxLabel(_spaceXRange, spaceP2XMax, 1);
    _spaceXRange->addObserver(_spaceP1XCell);
    _spaceXRange->addObserver(_spaceP2XCell);
    _spaceXRange->addObserver(_spaceP1XSlider);
    _spaceXRange->addObserver(_spaceP2XSlider);
    _spaceXRange->addObserver(_spaceP1XLineEdit);
    _spaceXRange->addObserver(_spaceP2XLineEdit);

    _spaceYRange = new Range(_extents[1], _extents[4]);
    _spaceP1YSlider = new MinMaxSlider(_spaceYRange, spaceP1YSlider, 0);
    _spaceP2YSlider = new MinMaxSlider(_spaceYRange, spaceP2YSlider, 1);
    _spaceP1YLineEdit = new MinMaxLineEdit(_spaceYRange, spaceP1YEdit, 0);
    _spaceP2YLineEdit = new MinMaxLineEdit(_spaceYRange, spaceP2YEdit, 1);
    _spaceP1YCell = new MinMaxTableCell(_spaceYRange, spaceTable, 0, 1, 0);
    _spaceP2YCell = new MinMaxTableCell(_spaceYRange, spaceTable, 1, 1, 1);
    _spaceP1YMinLabel = new MinMaxLabel(_spaceYRange, spaceP1YMin, 0);
    _spaceP1YMaxLabel = new MinMaxLabel(_spaceYRange, spaceP1YMax, 1);
    _spaceP2YMinLabel = new MinMaxLabel(_spaceYRange, spaceP2YMin, 0);
    _spaceP2YMaxLabel = new MinMaxLabel(_spaceYRange, spaceP2YMax, 1);
    _spaceYRange->addObserver(_spaceP1YCell);
    _spaceYRange->addObserver(_spaceP2YCell);
    _spaceYRange->addObserver(_spaceP1YSlider);
    _spaceYRange->addObserver(_spaceP2YSlider);
    _spaceYRange->addObserver(_spaceP1YLineEdit);
    _spaceYRange->addObserver(_spaceP2YLineEdit);

    _spaceZRange = new Range(_extents[2], _extents[5]);
    _spaceP1ZSlider = new MinMaxSlider(_spaceZRange, spaceP1ZSlider, 0);
    _spaceP2ZSlider = new MinMaxSlider(_spaceZRange, spaceP2ZSlider, 1);
    _spaceP1ZLineEdit = new MinMaxLineEdit(_spaceZRange, spaceP1ZEdit, 0);
    _spaceP2ZLineEdit = new MinMaxLineEdit(_spaceZRange, spaceP2ZEdit, 1);
    _spaceP1ZCell = new MinMaxTableCell(_spaceZRange, spaceTable, 0, 2, 0);
    _spaceP2ZCell = new MinMaxTableCell(_spaceZRange, spaceTable, 1, 2, 1);
    _spaceP1ZMinLabel = new MinMaxLabel(_spaceZRange, spaceP1ZMin, 0);
    _spaceP1ZMaxLabel = new MinMaxLabel(_spaceZRange, spaceP1ZMax, 1);
    _spaceP2ZMinLabel = new MinMaxLabel(_spaceZRange, spaceP2ZMin, 0);
    _spaceP2ZMaxLabel = new MinMaxLabel(_spaceZRange, spaceP2ZMax, 1);
    _spaceZRange->addObserver(_spaceP1ZCell);
    _spaceZRange->addObserver(_spaceP2ZCell);
    _spaceZRange->addObserver(_spaceP1ZSlider);
    _spaceZRange->addObserver(_spaceP2ZSlider);
    _spaceZRange->addObserver(_spaceP1ZLineEdit);
    _spaceZRange->addObserver(_spaceP2ZLineEdit);

    _timeXRange = new Range(_extents[0], _extents[3]);
    _timeXRange->setConst(true);
    _timeXSlider = new MinMaxSlider(_timeXRange, timeXSlider);
    _timeXLineEdit = new SinglePointLineEdit(_timeXRange, timeXEdit, _extents[0]);
    _timeXCell = new MinMaxTableCell(_timeXRange, timeTable, 0, 0, 0);
    _timeXMinLabel = new MinMaxLabel(_timeXRange, timeXMin, 0);
    _timeXMaxLabel = new MinMaxLabel(_timeXRange, timeXMax, 1);
    _timeXRange->addObserver(_timeXCell);
    _timeXRange->addObserver(_timeXSlider);
    _timeXRange->addObserver(_timeXLineEdit);
    _timeXRange->setUserMin((_extents[0] + _extents[3]) / 2.f);

    _timeYRange = new Range(_extents[1], _extents[4]);
    _timeYRange->setConst(true);
    _timeYSlider = new MinMaxSlider(_timeYRange, timeYSlider);
    _timeYLineEdit = new SinglePointLineEdit(_timeYRange, timeYEdit, _extents[1]);
    _timeYCell = new MinMaxTableCell(_timeYRange, timeTable, 0, 1, 0);
    _timeYMinLabel = new MinMaxLabel(_timeYRange, timeYMin, 0);
    _timeYMaxLabel = new MinMaxLabel(_timeYRange, timeYMax, 1);
    _timeYRange->addObserver(_timeYCell);
    _timeYRange->addObserver(_timeYSlider);
    _timeYRange->addObserver(_timeYLineEdit);
    _timeYRange->setUserMin((_extents[1] + _extents[4]) / 2.f);

    _timeZRange = new Range(_extents[2], _extents[5]);
    _timeZRange->setConst(true);
    _timeZSlider = new MinMaxSlider(_timeZRange, timeZSlider);
    _timeZLineEdit = new SinglePointLineEdit(_timeZRange, timeZEdit, _extents[2]);
    _timeZCell = new MinMaxTableCell(_timeZRange, timeTable, 0, 2, 0);
    _timeZMinLabel = new MinMaxLabel(_timeZRange, timeZMin, 0);
    _timeZMaxLabel = new MinMaxLabel(_timeZRange, timeZMax, 1);
    _timeZRange->addObserver(_timeZCell);
    _timeZRange->addObserver(_timeZSlider);
    _timeZRange->addObserver(_timeZLineEdit);
    _timeZRange->setUserMin((_extents[2] + _extents[5]) / 2.f);

    spaceP1XSlider->installEventFilter(this);
    spaceP2XSlider->installEventFilter(this);
    spaceP1YSlider->installEventFilter(this);
    spaceP2YSlider->installEventFilter(this);
    spaceP1ZSlider->installEventFilter(this);
    spaceP2ZSlider->installEventFilter(this);

    spaceP1XEdit->installEventFilter(this);
    spaceP2XEdit->installEventFilter(this);
    spaceP1YEdit->installEventFilter(this);
    spaceP2YEdit->installEventFilter(this);
    spaceP1ZEdit->installEventFilter(this);
    spaceP2ZEdit->installEventFilter(this);

    spaceTimeSlider->installEventFilter(this);
    timeTimeMinSlider->installEventFilter(this);
    timeTimeMaxSlider->installEventFilter(this);

    timeXSlider->installEventFilter(this);
    timeYSlider->installEventFilter(this);
    timeZSlider->installEventFilter(this);

    timeXEdit->installEventFilter(this);
    timeYEdit->installEventFilter(this);
    timeZEdit->installEventFilter(this);
}

void Plot::initPlotDlg()
{
    if (_plotDialog == NULL) _plotDialog = new QDialog(this);
    if (_plotLabel == NULL) _plotLabel = new QLabel(this);
    if (_plotButton == NULL) _plotButton = new QPushButton(this);
    if (_plotLayout == NULL) _plotLayout = new QVBoxLayout();

    _plotButton->setText("Save to file");
    _plotLayout->addWidget(_plotLabel);
    _plotLayout->addWidget(_plotButton);
    _plotDialog->setLayout(_plotLayout);

    connect(_plotButton, SIGNAL(clicked()), this, SLOT(savePlotToFile()));
}

void Plot::savePlotToFile()
{
    QFileDialog *fd = new QFileDialog;
    QString      defaultOpenLocation = QDir::homePath();
    QString      f = fd->getSaveFileName(this, "Select Output File Name", defaultOpenLocation, tr("*.png"));
    string       fileName = f.toStdString();
    delete fd;

    // See if it ends with "png":
    //
    QFileInfo *fileInfo = new QFileInfo(f);
    if (fileInfo->suffix() != "png") {
        fileName.append(".png");

        // Verify if we're overwriting existing video files
        //
        if (std::ifstream(fileName.c_str())) {
            QMessageBox msgBox;
            msgBox.setWindowTitle("Are you sure?");
            msgBox.setText("Target output file already exists. Do you want to overwrite?");
            msgBox.setStandardButtons(QMessageBox::Yes);
            msgBox.addButton(QMessageBox::No);
            msgBox.setDefaultButton(QMessageBox::No);
            if (msgBox.exec() == QMessageBox::No) { return; }
        }
    }
    if (fileInfo) delete fileInfo;

    // Check to see if file is writable
    //
    if (!fileName.empty()) {
        std::ifstream src(_defaultImageLocation.c_str(), std::ios::binary);
        std::ofstream dest(fileName.c_str(), std::ios::binary);
        if (dest.fail()) {
            std::ostringstream ss;
            ss << "Failed to save file " << fileName << " for writing.";
            string myErr = ss.str();
            errReport(myErr);
        } else
            dest << src.rdbuf();

        dest.close();
        src.close();
    }
}

// Our sampling rate is based on how many voxels are crossed
// between points a and b, multiplied by 2
//
int Plot::findNyquist(VAPoR::StructuredGrid *sg, const double minu[3], const double maxu[3], double &dX, double &dY, double &dZ) const
{
    vector<size_t> dims = sg->GetDimensions();
    cout << "Dims " << dims.size() << endl;
    for (int i = 0; i < dims.size(); i++) { cout << dims[i] << endl; }

    int s1, s2, s3;
    s1 = (int)dims[0];
    ;
    s2 = (int)dims[1];
    if (dims[2]) {
        s3 = (int)dims[2];
    } else {
        s3 = 0;
    }
    int nsamples = 2 * ceil(sqrt((double)(s1 * s1 + s2 * s2 + s3 * s3)));

    if (nsamples < 2) nsamples = 2;

    dX = ((maxu[0] - minu[0]) / (double)(nsamples - 1));
    dY = ((maxu[1] - minu[1]) / (double)(nsamples - 1));
    dZ = ((maxu[2] - minu[2]) / (double)(nsamples - 1));

    cout << "deltas " << dX << " " << dY << " " << dZ << endl;
    cout << minu[0] << " " << maxu[0] << endl;
    cout << minu[1] << " " << maxu[1] << endl;
    cout << minu[2] << " " << maxu[2] << endl;
    cout << nsamples << endl;

    // dX = 10000;
    // dY = 100000;
    // dZ = 1000;
    return nsamples;
}

// Fetch an error message genereated by Python API.  Python API doesn't
// provide a means for getting error message  as a string (all formatted
// error messages are written to stderr), so we have to redirect Python's
// stderr to a memory buffer.
//
string Plot::pyErr() const
{
    PyObject *pMain = PyImport_AddModule("__main__");

    PyObject *catcher = NULL;
    if (pMain && PyObject_HasAttrString(pMain, "catchErr")) { catcher = PyObject_GetAttrString(pMain, "catchErr"); }

    // If catcher is NULL the Python message will be written
    // to stderr. Otherwise it is writter to the catchErr object.
    //
    PyErr_Print();

    if (!catcher) {
        cerr << "CATCHER NULL" << endl;
        return ("No Python error catcher");
    }

    PyObject *output = PyObject_GetAttrString(catcher, "value");
    if (!output) { return ("Can't get err msg : PyObject_GetAttrString(catcher,'value')"); }
    return (PyString_AsString(output));
}

// Initialize embedded python environment.
//
// TODO: restructure this code so it can be used by SeedMe and move
// to MyPython helper class.
//
int Plot::initPython()
{
    if (_isInitializedPython) return (0);    // Static one time initialization!

    // Ugh. Have to define a python object to enable capturing of
    // stderr to a string. Python API doesn't support a version of
    // PyErr_Print() that fetches the error to a C++ string. Give me
    // a break!
    //
    std::string stdErr = "import sys\n"
                         "class CatchErr:\n"
                         "	def __init__(self):\n"
                         "		self.value = 'Plot: '\n"
                         "	def write(self, txt):\n"
                         "		self.value += txt\n"
                         "catchErr = CatchErr()\n"
                         "sys.stderr = catchErr\n";

    // Use MyPython singleton class to initialize Python interpeter to
    // ensure it only gets initialized once.
    //
    Wasp::MyPython::Instance()->Initialize();

    // see http://docs.scipy.org/doc/numpy/reference/
    //  c-api.array.html#importing-the-api
    //
    import_array1(1)

        // Catch stderr from Python to a string.
        //
        int rc = PyRun_SimpleString(stdErr.c_str());
    if (rc < 0) {
        errReport(pyErr());
        return (-1);
    }

    PyObject *pMain = PyImport_AddModule("__main__");
    if (!pMain) {
        errReport(pyErr());
        return (-1);
    }

    // Create a new module object
    //
    PyObject *pModule = PyModule_New("plotModule");
    if (!pModule) {
        errReport(pyErr());
        return (-1);
    }
    rc = PyModule_AddStringConstant(pModule, "__file__", "");
    if (rc < 0) {
        errReport(pyErr());
        return (-1);
    }

    Py_DECREF(pModule);

    _isInitializedPython = true;

    return (0);
}

vector<string> Plot::getEnabledVars() const
{
    vector<string> enabledVars;
    int            rows = variablesTable->rowCount();

    for (int i = 0; i < rows; i++) {
        QWidget *  wid = variablesTable->cellWidget(i, 0);
        QCheckBox *box = wid->findChild<QCheckBox *>();
        if (box->checkState()) {
            string varName;
            varName = variablesTable->verticalHeaderItem(i)->text().toStdString();
            enabledVars.push_back(varName);
        }
    }
    return enabledVars;
}

void Plot::go()
{
    vector<string> enabledVars;
    enabledVars = getEnabledVars();

    if (enabledVars.empty()) {
        errReport("No variables selected for plotting");
        return;
    }

    // Build a dictionary of varName:valueList pairs (string:list)
    // according to whether the user is generating a plot through
    // space or through time.
    //
    map<string, vector<float>> data;
    map<string, vector<float>> iData;
    if (spaceTimeTab->currentIndex() == 0) {
        // Get samples
        //
        int rc = getSpatialVectors(enabledVars, data, iData);
        if (rc < 0) return;

    } else {
        // Get samples
        //
        int rc = getTemporalVectors(enabledVars, data, iData);
        if (rc < 0) return;
    }

    // Marshal data to python
    //
    PyObject *pyDict = buildPyDict(data);
    if (!pyDict) {
        errReport(pyErr());
        return;
    }

    PyObject *pyDictKey = buildPyDict(iData);
    if (!pyDictKey) {
        errReport(pyErr());
        return;
    }

    // Get upload script. Fetch it new each time to allow for the script
    // to be changed.
    //
    string plotScript = readPlotScript();
    if (plotScript.empty()) return;

    PyObject *pFunc = Wasp::MyPython::CreatePyFunc("plotModule", "plot1D", plotScript);
    if (!pFunc) {
        errReport(pyErr());
        return;
    }

    PyObject *pArgs = PyTuple_New(2);
    if (!pArgs) {
        errReport(pyErr());
        return;
    }

    int rc = PyTuple_SetItem(pArgs, 0, pyDict);
    if (rc < 0) {
        errReport(pyErr());
        Py_DECREF(pArgs);
        return;
    }

    rc = PyTuple_SetItem(pArgs, 1, PyUnicode_FromString(_defaultImageLocation.c_str()));
    if (rc < 0) {
        errReport(pyErr());
        Py_DECREF(pArgs);
        return;
    }

    PyObject *pValue = PyObject_Call(pFunc, pArgs, pyDictKey);
    Py_DECREF(pArgs);
    if (!pValue) {
        errReport(pyErr());
        return;
    }

    Py_DECREF(pyDict);
    Py_DECREF(pyDictKey);
    Py_DECREF(pFunc);

    // Output of pFunc is a raster image. Slurp it in and display it
    //
    QImage image(QString::fromStdString(_defaultImageLocation));
    _plotLabel->setPixmap(QPixmap::fromImage(image));
    _plotDialog->show();
    _plotDialog->raise();
    _plotDialog->activateWindow();
}

#ifdef DEAD
// Grow selected voxel region by one voxel if possible. This is a
// a workaround for poor design choice in DataMgr
//
void Plot::fudgeVoxBounds(size_t minv[3], size_t maxv[3]) const
{
    size_t dims[3];
    _dm->GetDim(dims, _refLevel);

    for (int i = 0; i < 3; i++) {
        if (minv[i] > 0) minv[i]--;
        if (maxv[i] < dims[i] - 1) maxv[i]++;
    }
}
#endif

void Plot::refinementChanged(int i)
{
    _refLevel = i;
    _params->SetRefinement(i);
}

void Plot::cRatioChanged(int i)
{
    _cRatio = i;
    _params->SetCRatio(i);
}

// Get extents of line in user coordinates. Ensure min[i] <= max[i]
//
void Plot::getSpatialExtents(double minu[3], double maxu[3], size_t &ts) const
{
    minu[0] = _spaceXRange->getUserMin();
    maxu[0] = _spaceXRange->getUserMax();
    minu[1] = _spaceYRange->getUserMin();
    maxu[1] = _spaceYRange->getUserMax();
    minu[2] = _spaceZRange->getUserMin();
    maxu[2] = _spaceZRange->getUserMax();

    // Swap if needed
    //
    for (int i = 0; i < 3; i++) {
        if (minu[i] > maxu[i]) {
            double tmp = minu[i];
            minu[i] = maxu[i];
            maxu[i] = tmp;
        }
    }

    ts = _spaceTimeRange->getUserMin();
}

// Sample selected variables over a line through space
//
int Plot::getSpatialVectors(const vector<string> vars, map<string, vector<float>> &data, map<string, vector<float>> &iData) const
{
    data.clear();
    iData.clear();

    // Get bounding box for data (line extents) in user coordinates
    //
    double minu[3], maxu[3];
    size_t ts;
    getSpatialExtents(minu, maxu, ts);

    // Get bounding box for data in voxel coordiantes
    //
    size_t minv[3], maxv[3];

#ifdef DEAD
    _dm->MapUserToVox(ts, minu, minv, _refLevel, _cRatio);
    _dm->MapUserToVox(ts, maxu, maxv, _refLevel, _cRatio);

    // Ugh. Need to try to grow the voxel bounds otherwise boundary
    // points may not be inside of the returned RegularGrid. Sigh :-(
    //
    fudgeVoxBounds(minv, maxv);
#endif

    double dX, dY, dZ;
    int    nsamples = 0;
    for (int i = 0; i < vars.size(); i++) {
        string        var = vars[i];
        vector<float> vec;

<<<<<<< HEAD
        Grid *sg = _dm->GetVariable(ts, var, _refLevel, _cRatio, minu, maxu);
        if (!sg) { return (-1); }

        sg->GetEnclosingRegion(minu, maxu, minv, maxv);
=======
        vector<double> minUVec, maxUVec;
        minUVec.push_back(minu[0]);
        minUVec.push_back(minu[1]);
        minUVec.push_back(minu[2]);
        maxUVec.push_back(maxu[0]);
        maxUVec.push_back(maxu[1]);
        maxUVec.push_back(maxu[2]);

        StructuredGrid *sg = _dm->GetVariable(ts, var, _refLevel, _cRatio, minUVec, maxUVec, false);
        if (!sg) {
            // N.B. In VAPOR 2.x libvdc functions post their own
            // error popups!
            //
            return (-1);
        }
>>>>>>> ba6cd9ea

        // Use first RG to figure out how many samples we need,
        // and step size. Only do this with first variable. All
        // variables sampled same number of times
        //
        if (!nsamples) {
            // nsamples = findNyquist(minv, maxv, minu, maxu, dX, dY, dZ);
            nsamples = findNyquist(sg, minu, maxu, dX, dY, dZ);
        }

        float mv = sg->GetMissingValue();
        for (int j = 0; j < nsamples; ++j) {
            double xCoord = j * dX + minu[0];
            double yCoord = j * dY + minu[1];
            double zCoord = j * dZ + minu[2];
            float  val = sg->GetValue(xCoord, yCoord, zCoord);
            cout << "get SG value " << j << " " << val << endl;
            // Map missing values to NaNs. matplotlib won't plot
            // these. May need to using a numpy masked array in future.
            //
            if (val == mv) { val = std::numeric_limits<double>::quiet_NaN(); }

            vec.push_back(val);
        }

        if (sg) delete sg;

        data[var] = vec;
    }

    // Compute array for independent variable
    //
    double delta = nsamples > 1 ? 1.0 / (double)(nsamples - 1) : 0.0;
    double x0 = 0.0;
    if (_spaceYRange->getConst() && _spaceZRange->getConst()) {
        delta = dX;
        x0 = minu[0];
    } else if (_spaceXRange->getConst() && _spaceZRange->getConst()) {
        delta = dY;
        x0 = minu[1];
    } else if (_spaceXRange->getConst() && _spaceYRange->getConst()) {
        delta = dZ;
        x0 = minu[2];
    } else if (_spaceXRange->getConst() && _spaceYRange->getConst() && _spaceZRange->getConst()) {
        delta = 1;
        x0 = 0.0;
    }

    vector<float> vec;
    for (int i = 0; i < nsamples; i++) { vec.push_back(i * delta + x0); }
    iData["X"] = vec;

    return (0);
}

// Get extents of line in user coordinates. Ensure ts0 <= ts1
//
void Plot::getTemporalExtents(double xyz[3], size_t &ts0, size_t &ts1) const
{
    ts0 = _timeTimeRange->getUserMin();
    ts1 = _timeTimeRange->getUserMax();

    if (ts0 > ts1) {
        size_t tmp = ts0;
        ts0 = ts1;
        ts1 = tmp;
    }

    xyz[0] = _timeXRange->getUserMin();
    xyz[1] = _timeYRange->getUserMin();
    xyz[2] = _timeZRange->getUserMin();
}

int Plot::getTemporalVectors(const vector<string> vars, map<string, vector<float>> &data, map<string, vector<float>> &iData) const
{
    data.clear();
    iData.clear();

    // Get spatial coordinates of selected  point in user coordinates,
    // and temporal range in time steps
    //
    double xyz[3];
    size_t ts0, ts1;
    getTemporalExtents(xyz, ts0, ts1);

    for (int i = 0; i < vars.size(); i++) {
        string        var = vars[i];
        vector<float> vec;

        for (size_t ts = ts0; ts <= ts1; ts++) {
<<<<<<< HEAD
            Grid *sg = _dm->GetVariable(ts, var, _refLevel, _cRatio);
            if (!sg) { return (-1); }
=======
            size_t ijk[3];
#ifdef DEAD
            _dm->MapUserToVox(ts, xyz, ijk, _refLevel, _cRatio);

            // Ugh. Need to try to grow the voxel bounds otherwise boundary
            // points may not be inside of the returned RegularGrid. Sigh :-(
            //
            //			size_t minv[3] = {ijk[0], ijk[1],ijk[2]};
            //			size_t maxv[3] = {ijk[0], ijk[1],ijk[2]};
            fudgeVoxBounds(minv, maxv);
#endif
            size_t minv[3] = {ijk[0], ijk[1], ijk[2]};
            size_t maxv[3] = {ijk[0], ijk[1], ijk[2]};

            //			StructuredGrid *sg = _dm->GetVariable(
            //				ts, var, _refLevel, _cRatio, minv, maxv, false
            //			);
            vector<double> uPoint;
            uPoint.push_back(xyz[0]);
            uPoint.push_back(xyz[1]);
            uPoint.push_back(xyz[2]);
            StructuredGrid *sg = _dm->GetVariable(ts, var, _refLevel, _cRatio, uPoint, uPoint, false);
            if (!sg) {
                // N.B. In VAPOR 2.x libvdc functions post their own
                // error popups!
                //
                return (-1);
            }
>>>>>>> ba6cd9ea

            float val = sg->GetValue(xyz[0], xyz[1], xyz[2]);

            // TODO: Handle missing values
            //
            vec.push_back(val);

            delete sg;
        }
        data[var] = vec;
    }

    vector<float>  vec;
    vector<double> timeCoords;
    _dm->GetTimeCoordinates(timeCoords);
    for (size_t ts = ts0; ts <= ts1; ts++) { vec.push_back(timeCoords[ts]); }

    iData["X"] = vec;
    return (0);
}

PyObject *Plot::buildNumpyArray(const vector<float> &vec) const
{
    npy_intp  dims[] = {static_cast<npy_intp>(vec.size())};
    PyObject *myArray = (PyObject *)PyArray_SimpleNew(1, dims, NPY_FLOAT);
    if (!myArray) return (NULL);

    // create the iterators
    //
    NpyIter *iter = NpyIter_New((PyArrayObject *)myArray, NPY_ITER_READWRITE, NPY_CORDER, NPY_NO_CASTING, NULL);
    if (!iter) return (NULL);

    NpyIter_IterNextFunc *iternext = NpyIter_GetIterNext(iter, NULL);
    if (!iternext) return (NULL);

    float **dataptr = (float **)NpyIter_GetDataPtrArray(iter);

    //  iterate over the arrays
    //
    int i = 0;
    do {
        assert(i < vec.size());
        **dataptr = vec[i];
        i++;
    } while (iternext(iter));

    //  clean up and return the result
    //
    NpyIter_Deallocate(iter);
    Py_INCREF(myArray);
    return myArray;
}

PyObject *Plot::buildPyDict(const map<string, vector<float>> &data)
{
    PyObject *pyDict = PyDict_New();

    map<string, vector<float>>::const_iterator itr;
    for (itr = data.begin(); itr != data.end(); ++itr) {
        string               var = itr->first;
        const vector<float> &vref = itr->second;

        PyObject *pyArray = buildNumpyArray(vref);

        PyObject *key = Py_BuildValue("s", var.c_str());
        if (!key) {
            Py_DECREF(pyArray);
            errReport(pyErr());
            return (NULL);
        }

        int rc = PyDict_SetItem(pyDict, key, pyArray);
        if (rc < 0) {
            errReport(pyErr());
            Py_DECREF(pyDict);
            return (NULL);
        }

        Py_DECREF(pyArray);
    }
    return pyDict;
}

void Plot::getRanges(QObject *&sender, QComboBox *&qcb, Range *&x, Range *&y, Range *&z)
{
    if (sender == timeCopyCombo) {
        qcb = timeCopyCombo;
        x = _timeXRange;
        y = _timeYRange;
        z = _timeZRange;
    }
    if (sender == spaceP1CopyCombo) {
        qcb = spaceP1CopyCombo;
        x = _spaceXRange;
        y = _spaceYRange;
        z = _spaceZRange;
    }
    if (sender == spaceP2CopyCombo) {
        qcb = spaceP2CopyCombo;
        x = _spaceXRange;
        y = _spaceYRange;
        z = _spaceZRange;
    }
}

#ifdef DEAD
void Plot::getPointFromRenderer()
{
    QComboBox *qcb = NULL;
    Range *    x = NULL;
    Range *    y = NULL;
    Range *    z = NULL;
    QObject *  sender = QObject::sender();
    getRanges(sender, qcb, x, y, z);

    RenderParams *p = NULL;
    string        renderer = qcb->currentText().toStdString();
    qcb->setCurrentIndex(0);

    if (renderer == "Probe")
        p = _vwm->getActiveProbeParams();
    else if (renderer == "2D")
        p = _vwm->getActiveTwoDDataParams();
    else if (renderer == "Isoline")
        p = _vwm->getActiveIsolineParams();

    if (p == NULL) {
        errReport("RenderParams is NULL in getPointFromRenderer()");
        return;
    }

    if (!p->isEnabled()) {
        errReport("Selected renderer must be enabled to copy its point.");
        return;
    }

    const float *selectedPoint = p->getSelectedPointLocal();
    float        selectedCoord[3];
    for (int i = 0; i < 3; i++) { selectedCoord[i] = selectedPoint[i] + _extents[i]; }

    if (sender == spaceP2CopyCombo) {
        x->setUserMax((double)selectedCoord[0]);
        y->setUserMax((double)selectedCoord[1]);
        z->setUserMax((double)selectedCoord[2]);
    } else if (sender == spaceP1CopyCombo) {
        x->setUserMin((double)selectedCoord[0]);
        y->setUserMin((double)selectedCoord[1]);
        z->setUserMin((double)selectedCoord[2]);
    } else if (sender == timeCopyCombo) {
        x->setUserMin((double)selectedCoord[0]);
        y->setUserMin((double)selectedCoord[1]);
        z->setUserMin((double)selectedCoord[2]);
    }
}
#endif

void Plot::applyParams()
{
    vector<double> minSpace, maxSpace, timeExts;
    minSpace = _params->GetSpaceMinExtents();
    maxSpace = _params->GetSpaceMaxExtents();

    // If minSpace is empty, then we have an empty set of params.  Just return.
    if (minSpace.empty()) { return; }

    _spaceXRange->setUserMin(minSpace[0]);
    _spaceYRange->setUserMin(minSpace[1]);
    _spaceZRange->setUserMin(minSpace[2]);
    _spaceXRange->setUserMax(maxSpace[0]);
    _spaceYRange->setUserMax(maxSpace[1]);
    _spaceZRange->setUserMax(maxSpace[2]);

    timeExts = _params->GetTimeExtents();
    _timeXRange->setUserMin(timeExts[0]);
    _timeXRange->setUserMax(timeExts[0]);
    _timeYRange->setUserMin(timeExts[1]);
    _timeYRange->setUserMax(timeExts[1]);
    _timeZRange->setUserMin(timeExts[2]);
    _timeZRange->setUserMax(timeExts[2]);

    int timeMinTS, timeMaxTS;
    timeMinTS = _params->GetTimeMinTS();
    timeMaxTS = _params->GetTimeMaxTS();
    _timeTimeRange->setUserMin(timeMinTS);
    _timeTimeRange->setUserMax(timeMaxTS);

    int spaceTS = _params->GetSpaceTS();
    _spaceTimeRange->setUserMin(spaceTS);

    vector<string> vars = _params->GetVarNames();
    for (int i = 0; i < vars.size(); i++) {
        string var = vars[i];
        int    index = addVarCombo->findText(QString::fromStdString(var));
        newVarAdded(index);
    }

    int refIndex = _params->GetRefinement();
    refCombo->setCurrentIndex(refIndex);

    int cRatioIndex = _params->GetCRatio();
    cRatioCombo->setCurrentIndex(cRatioIndex);

    bool xConst = _params->GetXConst();
    if (xConst) {
        _spaceXRange->setConst(xConst);
        _spaceCheckBoxes[0]->setCheckState(Qt::Checked);
    }
    bool yConst = _params->GetYConst();
    if (yConst) {
        constCheckboxChanged(yConst);
        _spaceCheckBoxes[1]->setCheckState(Qt::Checked);
    }
    bool zConst = _params->GetZConst();
    if (zConst) {
        constCheckboxChanged(zConst);
        _spaceCheckBoxes[2]->setCheckState(Qt::Checked);
    }
    bool tConst = _params->GetTimeConst();
    if (tConst) {
        constCheckboxChanged(tConst);
        _timeCheckBoxes[3]->setCheckState(Qt::Checked);
    }
}

bool Plot::eventFilter(QObject *o, QEvent *e)
{
    vector<double> spaceMinExts, spaceMaxExts, timeExts;
    int            spaceTS, minTimeTS, maxTimeTS;

    spaceMinExts.push_back(_spaceXRange->getUserMin());
    spaceMinExts.push_back(_spaceYRange->getUserMin());
    spaceMinExts.push_back(_spaceZRange->getUserMin());
    spaceMaxExts.push_back(_spaceXRange->getUserMax());
    spaceMaxExts.push_back(_spaceYRange->getUserMax());
    spaceMaxExts.push_back(_spaceZRange->getUserMax());
    _params->SetSpaceMaxExtents(spaceMaxExts);
    _params->SetSpaceMinExtents(spaceMinExts);

    timeExts.push_back(_timeXRange->getUserMin());
    timeExts.push_back(_timeYRange->getUserMin());
    timeExts.push_back(_timeZRange->getUserMin());

    _params->SetTimeExtents(timeExts);

    spaceTS = _spaceTimeRange->getUserMin();
    minTimeTS = _timeTimeRange->getUserMin();
    maxTimeTS = _timeTimeRange->getUserMax();

    _params->SetSpaceTS(spaceTS);
    _params->SetTimeMinTS(minTimeTS);
    _params->SetTimeMaxTS(maxTimeTS);

    // return QObject::eventFilter(o,e);
    return false;
}

void Plot::constCheckboxChanged(int state)
{
    QObject *sender = QObject::sender();
    if (sender == _spaceCheckBoxes[0]) {
        _spaceXRange->setConst(state);
        _params->SetXConst((bool)state);
    } else if (sender == _spaceCheckBoxes[1]) {
        _spaceYRange->setConst(state);
        _params->SetYConst((bool)state);
    } else if (sender == _spaceCheckBoxes[2]) {
        _spaceZRange->setConst(state);
        _params->SetZConst((bool)state);
    } else if (sender == _timeCheckBoxes[3]) {
        _timeTimeRange->setConst(state);
        _params->SetTimeConst((bool)state);
    }
}

void Plot::print(bool doSpace) const
{
    vector<string>::const_iterator it;

    double minu[3], maxu[3];
    size_t ts0, ts1;
    if (doSpace) {
        getSpatialExtents(minu, maxu, ts0);
        ts1 = ts0;
    } else {
        getTemporalExtents(minu, ts0, ts1);
        maxu[0] = minu[0];
        maxu[1] = minu[1];
        maxu[2] = minu[2];
    }

    cout << "Vars: " << endl;
    for (it = _uVars.begin(); it != _uVars.end(); ++it) cout << *it << endl;
    cout << "T Coords: " << ts0 << " " << ts1 << endl;
    cout << "X Coords: " << minu[0] << " " << maxu[0] << endl;
    cout << "Y Coords: " << minu[1] << " " << maxu[1] << endl;
    cout << "Z Coords: " << minu[2] << " " << maxu[2] << endl;
}

void Plot::initTimes()
{
    _timeExtents.clear();
    _timeExtents.push_back(0);
    _timeExtents.push_back(_dm->GetNumTimeSteps(_vars3d[0]) - 1);
}

void Plot::initExtents(int ts)
{
    vector<double> minExts, maxExts;

    int rc = _dm->GetVariableExtents(ts, _vars3d[0], _refLevel, minExts, maxExts);
    if (rc < 0) {
        string myErr;
        myErr = "Plot could not find minimum and maximum extents"
                " in current data set.";
    }
    if (_extents.size() < 6) {
        _extents.push_back(minExts[0]);
        _extents.push_back(minExts[1]);
        _extents.push_back(minExts[2]);
        _extents.push_back(maxExts[0]);
        _extents.push_back(maxExts[1]);
        _extents.push_back(maxExts[2]);
    } else {
        _extents[0] = minExts[0];
        _extents[1] = minExts[1];
        _extents[2] = minExts[2];
        _extents[3] = maxExts[0];
        _extents[4] = maxExts[1];
        _extents[5] = maxExts[2];
    }
}

void Plot::initConstCheckboxes()
{
    for (int i = 0; i < 4; i++) {
        QWidget *pWidget = new QWidget();
        _spaceCheckBoxes.push_back(new QCheckBox());
        if (i == 3) {
            _spaceCheckBoxes[i]->setCheckState(Qt::Checked);
            _spaceCheckBoxes[i]->setEnabled(false);
        }
        QHBoxLayout *pLayout = new QHBoxLayout(pWidget);
        pLayout->addWidget(_spaceCheckBoxes[i]);
        pLayout->setAlignment(Qt::AlignCenter);
        pLayout->setContentsMargins(0, 0, 0, 0);
        pWidget->setLayout(pLayout);
        spaceTable->setCellWidget(i, 2, pWidget);

        pWidget = new QWidget();
        _timeCheckBoxes.push_back(new QCheckBox());
        if (i < 3) {
            _timeCheckBoxes[i]->setCheckState(Qt::Checked);
            _timeCheckBoxes[i]->setEnabled(false);
        }
        pLayout = new QHBoxLayout(pWidget);
        pLayout->addWidget(_timeCheckBoxes[i]);
        pLayout->setAlignment(Qt::AlignCenter);
        pLayout->setContentsMargins(0, 0, 0, 0);
        pWidget->setLayout(pLayout);
        timeTable->setCellWidget(i, 2, pWidget);
    }
}

// Called whenever list of variables changes
//
void Plot::initVariables()
{
    _vars.clear();
    addVarCombo->clear();    // Clear old variables
    addVarCombo->addItem("Add Variable:");
    vector<string> vars;

    vars = _dm->GetDataVarNames(3, true);
    for (std::vector<string>::iterator it = vars.begin(); it != vars.end(); ++it) {
        _vars.push_back(*it);
        _vars3d.push_back(*it);
    }
    vars = _dm->GetDataVarNames(2, true);
    for (std::vector<string>::iterator it = vars.begin(); it != vars.end(); ++it) { _vars.push_back(*it); }

    sort(_vars.begin(), _vars.end());

    // Add variables to combo box
    for (std::vector<string>::iterator it = _vars.begin(); it != _vars.end(); ++it) { addVarCombo->addItem(QString::fromStdString(*it)); }
}

void Plot::newVarAdded(int index)
{
    if (index == 0) return;
    // string varName = addVarCombo->currentText().toStdString();
    string varName = addVarCombo->itemText(index).toStdString();

    if (std::find(_uVars.begin(), _uVars.end(), varName) != _uVars.end()) return;

    _uVars.push_back(varName);

    int rowCount = variablesTable->rowCount();
    variablesTable->insertRow(rowCount);
    variablesTable->setVerticalHeaderItem(rowCount, new QTableWidgetItem(QString::fromStdString(varName)));

    QHeaderView *verticalHeader = variablesTable->verticalHeader();
    verticalHeader->setResizeMode(QHeaderView::Fixed);
    verticalHeader->setDefaultSectionSize(20);

    // Add checkboxes to each variable/row
    int colCount = variablesTable->columnCount();
    for (int j = 0; j < colCount; j++) {
        QWidget *  cell = new QWidget();
        QCheckBox *checkBox = new QCheckBox();
        checkBox->setCheckState(Qt::Checked);
        QHBoxLayout *layout = new QHBoxLayout(cell);
        layout->addWidget(checkBox);
        layout->setAlignment(Qt::AlignHCenter);
        layout->setContentsMargins(0, 0, 0, 0);
        cell->setLayout(layout);
        variablesTable->setCellWidget(rowCount, j, cell);
    }
    variablesTable->resizeRowsToContents();
    addVarCombo->setCurrentIndex(0);

    removeVarCombo->addItem(QString::fromStdString(varName));
    // addVarCombo->removeItem(index);

    // If all variables are 2D, disable Z axis controllers
    //
    bool varsAre2D = true;
    for (int i = 0; i < _uVars.size(); i++) {
        //		if (_dm->GetVarType(_uVars[i]) == DataMgr::VAR3D) {
        size_t nDims;
        _dm->GetNumDimensions(_uVars[i], nDims);
        if (nDims == 3) { varsAre2D = false; }
    }
    varsAre2D ? enableZControllers(false) : enableZControllers(true);

    _params->SetVarNames(_uVars);
}

void Plot::enableZControllers(bool s)
{
    spaceP1ZSlider->setEnabled(s);
    spaceP2ZSlider->setEnabled(s);
    spaceP1ZEdit->setEnabled(s);
    spaceP2ZEdit->setEnabled(s);

    timeZSlider->setEnabled(s);
    timeZEdit->setEnabled(s);

    spaceP1ZEdit->blockSignals(true);
    spaceP2ZEdit->blockSignals(true);
    timeZEdit->blockSignals(true);
    if (s) {
        spaceP1ZEdit->setText(QString::number(_extents[2]));
        spaceP2ZEdit->setText(QString::number(_extents[5]));
        timeZEdit->setText(QString::number((_extents[2] + _extents[5]) / 2.f));
        _timeZRange->setUserMin((_extents[2] + _extents[5]) / 2.f);
    } else {
        spaceP1ZEdit->clear();
        spaceP2ZEdit->clear();
        timeZEdit->clear();
    }
    spaceP1ZEdit->blockSignals(false);
    spaceP2ZEdit->blockSignals(false);
    timeZEdit->blockSignals(false);
}

void Plot::removeVar(int index)
{
    if (index == 0) return;
    string varName = removeVarCombo->currentText().toStdString();

    _uVars.erase(std::remove(_uVars.begin(), _uVars.end(), varName), _uVars.end());

    addVarCombo->addItem(QString::fromStdString(varName));
    removeVarCombo->removeItem(index);

    string rowName;
    int    rowCount = variablesTable->rowCount();
    for (int i = 0; i < rowCount; i++) {
        rowName = variablesTable->verticalHeaderItem(i)->text().toStdString();
        if (varName == rowName) {
            variablesTable->removeRow(i);
            break;
        }
    }

    removeVarCombo->setCurrentIndex(0);
    _params->SetVarNames(_uVars);
}

void Plot::initTables()
{
    variablesTable->horizontalHeader()->setResizeMode(QHeaderView::Stretch);
    variablesTable->verticalHeader()->setResizeMode(QHeaderView::Stretch);
    variablesTable->resizeRowsToContents();
    variablesTable->resizeColumnsToContents();

    spaceTable->horizontalHeader()->setResizeMode(QHeaderView::Stretch);
    spaceTable->verticalHeader()->setResizeMode(QHeaderView::Stretch);
    spaceTable->resizeRowsToContents();
    spaceTable->resizeColumnsToContents();

    timeTable->horizontalHeader()->setResizeMode(QHeaderView::Stretch);
    timeTable->verticalHeader()->setResizeMode(QHeaderView::Stretch);
    timeTable->resizeRowsToContents();
    timeTable->resizeColumnsToContents();

    for (int j = 0; j < 2; j++) {
        for (int i = 0; i < 4; i++) {
            QTableWidgetItem *scell = new QTableWidgetItem;
            Qt::ItemFlags     flags = scell->flags();
            flags &= !Qt::ItemIsEditable;
            scell->setFlags(flags);
            scell->setTextAlignment(Qt::AlignHCenter | Qt::AlignVCenter);
            spaceTable->setItem(i, j, scell);

            QTableWidgetItem *tcell = new QTableWidgetItem;
            flags = tcell->flags();
            flags &= !Qt::ItemIsEditable;
            tcell->setFlags(flags);
            tcell->setTextAlignment(Qt::AlignHCenter | Qt::AlignVCenter);
            timeTable->setItem(i, j, tcell);
        }
    }
}

void Plot::errReport(string msg) const
{
    _errMsg->errorList->setText(QString::fromStdString(msg));
    _errMsg->show();
    _errMsg->raise();
    _errMsg->activateWindow();
}<|MERGE_RESOLUTION|>--- conflicted
+++ resolved
@@ -653,7 +653,7 @@
 // Our sampling rate is based on how many voxels are crossed
 // between points a and b, multiplied by 2
 //
-int Plot::findNyquist(VAPoR::StructuredGrid *sg, const double minu[3], const double maxu[3], double &dX, double &dY, double &dZ) const
+int Plot::findNyquist(VAPoR::Grid *sg, const double minu[3], const double maxu[3], double &dX, double &dY, double &dZ) const
 {
     vector<size_t> dims = sg->GetDimensions();
     cout << "Dims " << dims.size() << endl;
@@ -979,12 +979,6 @@
         string        var = vars[i];
         vector<float> vec;
 
-<<<<<<< HEAD
-        Grid *sg = _dm->GetVariable(ts, var, _refLevel, _cRatio, minu, maxu);
-        if (!sg) { return (-1); }
-
-        sg->GetEnclosingRegion(minu, maxu, minv, maxv);
-=======
         vector<double> minUVec, maxUVec;
         minUVec.push_back(minu[0]);
         minUVec.push_back(minu[1]);
@@ -993,14 +987,13 @@
         maxUVec.push_back(maxu[1]);
         maxUVec.push_back(maxu[2]);
 
-        StructuredGrid *sg = _dm->GetVariable(ts, var, _refLevel, _cRatio, minUVec, maxUVec, false);
+        Grid *sg = _dm->GetVariable(ts, var, _refLevel, _cRatio, minUVec, maxUVec, false);
         if (!sg) {
             // N.B. In VAPOR 2.x libvdc functions post their own
             // error popups!
             //
             return (-1);
         }
->>>>>>> ba6cd9ea
 
         // Use first RG to figure out how many samples we need,
         // and step size. Only do this with first variable. All
@@ -1091,10 +1084,6 @@
         vector<float> vec;
 
         for (size_t ts = ts0; ts <= ts1; ts++) {
-<<<<<<< HEAD
-            Grid *sg = _dm->GetVariable(ts, var, _refLevel, _cRatio);
-            if (!sg) { return (-1); }
-=======
             size_t ijk[3];
 #ifdef DEAD
             _dm->MapUserToVox(ts, xyz, ijk, _refLevel, _cRatio);
@@ -1109,21 +1098,20 @@
             size_t minv[3] = {ijk[0], ijk[1], ijk[2]};
             size_t maxv[3] = {ijk[0], ijk[1], ijk[2]};
 
-            //			StructuredGrid *sg = _dm->GetVariable(
+            //			Grid *sg = _dm->GetVariable(
             //				ts, var, _refLevel, _cRatio, minv, maxv, false
             //			);
             vector<double> uPoint;
             uPoint.push_back(xyz[0]);
             uPoint.push_back(xyz[1]);
             uPoint.push_back(xyz[2]);
-            StructuredGrid *sg = _dm->GetVariable(ts, var, _refLevel, _cRatio, uPoint, uPoint, false);
+            Grid *sg = _dm->GetVariable(ts, var, _refLevel, _cRatio, uPoint, uPoint, false);
             if (!sg) {
                 // N.B. In VAPOR 2.x libvdc functions post their own
                 // error popups!
                 //
                 return (-1);
             }
->>>>>>> ba6cd9ea
 
             float val = sg->GetValue(xyz[0], xyz[1], xyz[2]);
 
