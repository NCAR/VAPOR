--- conflicted
+++ resolved
@@ -740,7 +740,7 @@
 // Our sampling rate is based on how many voxels are crossed
 // between points a and b, multiplied by 2
 //
-int Plot::findNyquist(VAPoR::StructuredGrid *sg,
+int Plot::findNyquist(VAPoR::Grid *sg,
                       const double minu[3], const double maxu[3],
                       double &dX, double &dY, double &dZ) const {
 
@@ -1087,9 +1087,6 @@
         string var = vars[i];
         vector<float> vec;
 
-<<<<<<< HEAD
-        Grid *sg = _dm->GetVariable(ts, var, _refLevel, _cRatio, minu, maxu);
-=======
         vector<double> minUVec, maxUVec;
         minUVec.push_back(minu[0]);
         minUVec.push_back(minu[1]);
@@ -1098,9 +1095,8 @@
         maxUVec.push_back(maxu[1]);
         maxUVec.push_back(maxu[2]);
 
-        StructuredGrid *sg = _dm->GetVariable(
+        Grid *sg = _dm->GetVariable(
             ts, var, _refLevel, _cRatio, minUVec, maxUVec, false);
->>>>>>> dea78618
         if (!sg) {
             // N.B. In VAPOR 2.x libvdc functions post their own
             // error popups!
@@ -1208,10 +1204,6 @@
 
         for (size_t ts = ts0; ts <= ts1; ts++) {
 
-<<<<<<< HEAD
-            Grid *sg = _dm->GetVariable(
-                ts, var, _refLevel, _cRatio);
-=======
             size_t ijk[3];
 #ifdef DEAD
             _dm->MapUserToVox(ts, xyz, ijk, _refLevel, _cRatio);
@@ -1226,16 +1218,15 @@
             size_t minv[3] = {ijk[0], ijk[1], ijk[2]};
             size_t maxv[3] = {ijk[0], ijk[1], ijk[2]};
 
-            //			StructuredGrid *sg = _dm->GetVariable(
+            //			Grid *sg = _dm->GetVariable(
             //				ts, var, _refLevel, _cRatio, minv, maxv, false
             //			);
             vector<double> uPoint;
             uPoint.push_back(xyz[0]);
             uPoint.push_back(xyz[1]);
             uPoint.push_back(xyz[2]);
-            StructuredGrid *sg = _dm->GetVariable(
+            Grid *sg = _dm->GetVariable(
                 ts, var, _refLevel, _cRatio, uPoint, uPoint, false);
->>>>>>> dea78618
             if (!sg) {
                 // N.B. In VAPOR 2.x libvdc functions post their own
                 // error popups!
