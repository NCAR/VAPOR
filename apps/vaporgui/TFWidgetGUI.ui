--- conflicted
+++ resolved
@@ -7,7 +7,7 @@
     <x>0</x>
     <y>0</y>
     <width>386</width>
-    <height>636</height>
+    <height>709</height>
    </rect>
   </property>
   <property name="sizePolicy">
@@ -30,6 +30,9 @@
     <number>0</number>
    </property>
    <property name="rightMargin">
+    <number>0</number>
+   </property>
+   <property name="bottomMargin">
     <number>0</number>
    </property>
    <item>
@@ -65,26 +68,7 @@
       <attribute name="title">
        <string>Transfer Function</string>
       </attribute>
-<<<<<<< HEAD
       <layout class="QVBoxLayout" name="verticalLayout">
-=======
-      <layout class="QVBoxLayout" name="verticalLayout_2">
-       <property name="spacing">
-        <number>2</number>
-       </property>
-       <property name="leftMargin">
-        <number>0</number>
-       </property>
-       <property name="topMargin">
-        <number>0</number>
-       </property>
-       <property name="rightMargin">
-        <number>0</number>
-       </property>
-       <property name="bottomMargin">
-        <number>0</number>
-       </property>
->>>>>>> 2d215fd1
        <item>
         <widget class="QFrame" name="_loadSaveFrame">
          <layout class="QHBoxLayout" name="nonam3">
@@ -535,7 +519,6 @@
         </layout>
        </item>
        <item>
-<<<<<<< HEAD
         <widget class="QPushButton" name="_updateMainHistoButton">
          <property name="sizePolicy">
           <sizepolicy hsizetype="Minimum" vsizetype="Minimum">
@@ -545,14 +528,9 @@
          </property>
          <property name="toolTip">
           <string>Click to build a new histogram based on the current region settings, animation timestep, and transfer function bounds</string>
-=======
-        <widget class="QFrame" name="frame">
-         <property name="frameShape">
-          <enum>QFrame::NoFrame</enum>
-         </property>
-         <property name="frameShadow">
-          <enum>QFrame::Raised</enum>
->>>>>>> 2d215fd1
+         </property>
+         <property name="text">
+          <string>Update Histogram</string>
          </property>
          <layout class="QVBoxLayout" name="verticalLayout_3">
           <property name="spacing">
@@ -570,28 +548,6 @@
           <property name="bottomMargin">
            <number>3</number>
           </property>
-          <item>
-           <widget class="QPushButton" name="updateHistoButton">
-            <property name="toolTip">
-             <string>Click to build a new histogram based on the current region settings, animation timestep, and transfer function bounds</string>
-            </property>
-            <property name="whatsThis">
-             <string>Click the Histo button to refresh the
-histogram that is displayed in the transfer
-function edit window.  The data that is 
-histogrammed is determined by the 
-current variable, the refinement level,
-the current time step, the probe extents
-and rotation, and the TF data bounds.
-Use the right mouse menu in the 
-transfer function window to choose
-how the histogram is scaled.</string>
-            </property>
-            <property name="text">
-             <string>Update Histogram</string>
-            </property>
-           </widget>
-          </item>
          </layout>
         </widget>
        </item>
@@ -935,7 +891,16 @@
           <property name="spacing">
            <number>5</number>
           </property>
-          <property name="margin">
+          <property name="leftMargin">
+           <number>0</number>
+          </property>
+          <property name="topMargin">
+           <number>0</number>
+          </property>
+          <property name="rightMargin">
+           <number>0</number>
+          </property>
+          <property name="bottomMargin">
            <number>0</number>
           </property>
           <item>
@@ -1040,6 +1005,9 @@
         <spacer name="verticalSpacer_3">
          <property name="orientation">
           <enum>Qt::Vertical</enum>
+         </property>
+         <property name="sizeType">
+          <enum>QSizePolicy::Maximum</enum>
          </property>
          <property name="sizeHint" stdset="0">
           <size>
@@ -1320,7 +1288,16 @@
           <property name="spacing">
            <number>0</number>
           </property>
-          <property name="margin">
+          <property name="leftMargin">
+           <number>0</number>
+          </property>
+          <property name="topMargin">
+           <number>0</number>
+          </property>
+          <property name="rightMargin">
+           <number>0</number>
+          </property>
+          <property name="bottomMargin">
            <number>0</number>
           </property>
           <item>
@@ -1366,7 +1343,16 @@
           <property name="spacing">
            <number>0</number>
           </property>
-          <property name="margin">
+          <property name="leftMargin">
+           <number>0</number>
+          </property>
+          <property name="topMargin">
+           <number>0</number>
+          </property>
+          <property name="rightMargin">
+           <number>0</number>
+          </property>
+          <property name="bottomMargin">
            <number>0</number>
           </property>
           <item>
@@ -1766,6 +1752,9 @@
         <spacer name="verticalSpacer">
          <property name="orientation">
           <enum>Qt::Vertical</enum>
+         </property>
+         <property name="sizeType">
+          <enum>QSizePolicy::MinimumExpanding</enum>
          </property>
          <property name="sizeHint" stdset="0">
           <size>
