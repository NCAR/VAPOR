<?xml version="1.0" encoding="UTF-8"?>
<ui version="4.0">
 <class>TFWidgetGUI</class>
 <widget class="QWidget" name="TFWidgetGUI">
  <property name="geometry">
   <rect>
    <x>0</x>
    <y>0</y>
    <width>386</width>
    <height>636</height>
   </rect>
  </property>
  <property name="sizePolicy">
   <sizepolicy hsizetype="Minimum" vsizetype="Minimum">
    <horstretch>0</horstretch>
    <verstretch>0</verstretch>
   </sizepolicy>
  </property>
  <property name="maximumSize">
   <size>
    <width>16777215</width>
    <height>16777215</height>
   </size>
  </property>
  <property name="windowTitle">
   <string>Form</string>
  </property>
  <layout class="QHBoxLayout" name="horizontalLayout_6">
   <property name="leftMargin">
    <number>0</number>
   </property>
   <property name="rightMargin">
    <number>0</number>
   </property>
   <item>
    <widget class="QTabWidget" name="_tabWidget">
     <property name="sizePolicy">
      <sizepolicy hsizetype="Minimum" vsizetype="Minimum">
       <horstretch>0</horstretch>
       <verstretch>0</verstretch>
      </sizepolicy>
     </property>
     <property name="maximumSize">
      <size>
       <width>16777215</width>
       <height>16777215</height>
      </size>
     </property>
     <property name="currentIndex">
      <number>0</number>
     </property>
     <widget class="QWidget" name="_mainTFE">
      <property name="sizePolicy">
       <sizepolicy hsizetype="Minimum" vsizetype="Minimum">
        <horstretch>0</horstretch>
        <verstretch>0</verstretch>
       </sizepolicy>
      </property>
      <property name="maximumSize">
       <size>
        <width>16777215</width>
        <height>16777215</height>
       </size>
      </property>
      <attribute name="title">
       <string>Transfer Function</string>
      </attribute>
<<<<<<< HEAD
      <layout class="QVBoxLayout" name="verticalLayout">
=======
      <layout class="QVBoxLayout" name="verticalLayout_2">
       <property name="spacing">
        <number>2</number>
       </property>
       <property name="leftMargin">
        <number>0</number>
       </property>
       <property name="topMargin">
        <number>0</number>
       </property>
       <property name="rightMargin">
        <number>0</number>
       </property>
       <property name="bottomMargin">
        <number>0</number>
       </property>
>>>>>>> 12ab1a01
       <item>
        <widget class="QFrame" name="_loadSaveFrame">
         <layout class="QHBoxLayout" name="nonam3">
          <item>
           <spacer name="spacer45">
            <property name="orientation">
             <enum>Qt::Horizontal</enum>
            </property>
            <property name="sizeType">
             <enum>QSizePolicy::MinimumExpanding</enum>
            </property>
            <property name="sizeHint" stdset="0">
             <size>
              <width>16</width>
              <height>20</height>
             </size>
            </property>
           </spacer>
          </item>
          <item>
           <widget class="QPushButton" name="_loadButton">
            <property name="sizePolicy">
             <sizepolicy hsizetype="Minimum" vsizetype="Minimum">
              <horstretch>0</horstretch>
              <verstretch>0</verstretch>
             </sizepolicy>
            </property>
            <property name="maximumSize">
             <size>
              <width>200</width>
              <height>32767</height>
             </size>
            </property>
            <property name="toolTip">
             <string>Load transfer function from file or session</string>
            </property>
            <property name="text">
             <string>Load TF</string>
            </property>
           </widget>
          </item>
          <item>
           <spacer name="spacer160">
            <property name="orientation">
             <enum>Qt::Horizontal</enum>
            </property>
            <property name="sizeType">
             <enum>QSizePolicy::MinimumExpanding</enum>
            </property>
            <property name="sizeHint" stdset="0">
             <size>
              <width>31</width>
              <height>20</height>
             </size>
            </property>
           </spacer>
          </item>
          <item>
           <widget class="QPushButton" name="_saveButton">
            <property name="sizePolicy">
             <sizepolicy hsizetype="Minimum" vsizetype="Minimum">
              <horstretch>0</horstretch>
              <verstretch>0</verstretch>
             </sizepolicy>
            </property>
            <property name="maximumSize">
             <size>
              <width>200</width>
              <height>32767</height>
             </size>
            </property>
            <property name="toolTip">
             <string>Save this transfer function to a file or session</string>
            </property>
            <property name="text">
             <string>Save TF</string>
            </property>
           </widget>
          </item>
          <item>
           <spacer name="spacer46">
            <property name="orientation">
             <enum>Qt::Horizontal</enum>
            </property>
            <property name="sizeType">
             <enum>QSizePolicy::MinimumExpanding</enum>
            </property>
            <property name="sizeHint" stdset="0">
             <size>
              <width>23</width>
              <height>20</height>
             </size>
            </property>
           </spacer>
          </item>
         </layout>
        </widget>
       </item>
       <item>
        <layout class="QHBoxLayout" name="horizontalLayout_11" stretch="1,0">
         <property name="spacing">
          <number>0</number>
         </property>
         <property name="bottomMargin">
          <number>5</number>
         </property>
         <item>
          <widget class="QFrame" name="_tfFrame">
           <property name="sizePolicy">
            <sizepolicy hsizetype="Minimum" vsizetype="Minimum">
             <horstretch>0</horstretch>
             <verstretch>0</verstretch>
            </sizepolicy>
           </property>
           <property name="frameShape">
            <enum>QFrame::Box</enum>
           </property>
           <property name="frameShadow">
            <enum>QFrame::Plain</enum>
           </property>
           <property name="midLineWidth">
            <number>1</number>
           </property>
           <layout class="QVBoxLayout" name="verticalLayout_7">
            <item>
             <widget class="MappingFrame" name="_mappingFrame" native="true">
              <property name="sizePolicy">
               <sizepolicy hsizetype="Minimum" vsizetype="Minimum">
                <horstretch>0</horstretch>
                <verstretch>0</verstretch>
               </sizepolicy>
              </property>
              <property name="minimumSize">
               <size>
                <width>100</width>
                <height>200</height>
               </size>
              </property>
              <property name="whatsThis">
               <string>The transfer function editor displays a 
mapping (called a &quot;transfer function&quot;)
from the data variable to opacity and color,
This is used when you volume render the
variable.  The opacity values are shown
as a green curve.  The color is determined
by the set of control points along the color
bar at the bottom.  A histogram of data 
values is shown in blue-green behind 
the opacity curve.  Additional options are
available from the right mouse button.</string>
              </property>
              <property name="colorMapping" stdset="0">
               <bool>true</bool>
              </property>
              <property name="opacityMapping" stdset="0">
               <bool>true</bool>
              </property>
             </widget>
            </item>
           </layout>
          </widget>
         </item>
         <item>
          <layout class="QVBoxLayout" name="noname6">
           <property name="spacing">
            <number>0</number>
           </property>
           <property name="leftMargin">
            <number>0</number>
           </property>
           <item>
            <widget class="QSlider" name="_opacitySlider">
             <property name="enabled">
              <bool>true</bool>
             </property>
             <property name="sizePolicy">
              <sizepolicy hsizetype="Minimum" vsizetype="Minimum">
               <horstretch>0</horstretch>
               <verstretch>0</verstretch>
              </sizepolicy>
             </property>
             <property name="toolTip">
              <string>Scale Opacity Values</string>
             </property>
             <property name="maximum">
              <number>100</number>
             </property>
             <property name="value">
              <number>100</number>
             </property>
             <property name="tracking">
              <bool>false</bool>
             </property>
             <property name="orientation">
              <enum>Qt::Vertical</enum>
             </property>
             <property name="invertedAppearance">
              <bool>false</bool>
             </property>
             <property name="invertedControls">
              <bool>false</bool>
             </property>
            </widget>
           </item>
           <item>
            <spacer name="spacer54">
             <property name="orientation">
              <enum>Qt::Vertical</enum>
             </property>
             <property name="sizeType">
              <enum>QSizePolicy::Fixed</enum>
             </property>
             <property name="sizeHint" stdset="0">
              <size>
               <width>20</width>
               <height>20</height>
              </size>
             </property>
            </spacer>
           </item>
          </layout>
         </item>
        </layout>
       </item>
       <item>
        <layout class="QVBoxLayout" name="verticalLayout_15" stretch="1,1,1">
         <property name="spacing">
          <number>0</number>
         </property>
         <item>
          <layout class="QHBoxLayout" name="horizontalLayout_7" stretch="0,1,0">
           <property name="spacing">
            <number>5</number>
           </property>
           <item>
            <widget class="QLabel" name="label_7">
             <property name="sizePolicy">
              <sizepolicy hsizetype="Minimum" vsizetype="Minimum">
               <horstretch>0</horstretch>
               <verstretch>0</verstretch>
              </sizepolicy>
             </property>
             <property name="minimumSize">
              <size>
               <width>30</width>
               <height>0</height>
              </size>
             </property>
             <property name="text">
              <string>Min</string>
             </property>
            </widget>
           </item>
           <item>
            <widget class="QSlider" name="_minRangeSlider">
             <property name="sizePolicy">
              <sizepolicy hsizetype="Minimum" vsizetype="Minimum">
               <horstretch>0</horstretch>
               <verstretch>0</verstretch>
              </sizepolicy>
             </property>
             <property name="orientation">
              <enum>Qt::Horizontal</enum>
             </property>
            </widget>
           </item>
           <item>
            <widget class="QLineEdit" name="_minRangeEdit">
             <property name="sizePolicy">
              <sizepolicy hsizetype="Minimum" vsizetype="Minimum">
               <horstretch>0</horstretch>
               <verstretch>0</verstretch>
              </sizepolicy>
             </property>
             <property name="minimumSize">
              <size>
               <width>100</width>
               <height>0</height>
              </size>
             </property>
             <property name="maximumSize">
              <size>
               <width>100</width>
               <height>16777215</height>
              </size>
             </property>
             <property name="alignment">
              <set>Qt::AlignCenter</set>
             </property>
             <property name="readOnly">
              <bool>false</bool>
             </property>
            </widget>
           </item>
          </layout>
         </item>
         <item>
          <layout class="QHBoxLayout" name="horizontalLayout_17" stretch="0,1,0">
           <property name="spacing">
            <number>5</number>
           </property>
           <item>
            <widget class="QLabel" name="label_8">
             <property name="sizePolicy">
              <sizepolicy hsizetype="Minimum" vsizetype="Minimum">
               <horstretch>0</horstretch>
               <verstretch>0</verstretch>
              </sizepolicy>
             </property>
             <property name="minimumSize">
              <size>
               <width>30</width>
               <height>0</height>
              </size>
             </property>
             <property name="text">
              <string>Max</string>
             </property>
            </widget>
           </item>
           <item>
            <widget class="QSlider" name="_maxRangeSlider">
             <property name="sizePolicy">
              <sizepolicy hsizetype="Minimum" vsizetype="Minimum">
               <horstretch>0</horstretch>
               <verstretch>0</verstretch>
              </sizepolicy>
             </property>
             <property name="sliderPosition">
              <number>99</number>
             </property>
             <property name="orientation">
              <enum>Qt::Horizontal</enum>
             </property>
            </widget>
           </item>
           <item>
            <widget class="QLineEdit" name="_maxRangeEdit">
             <property name="sizePolicy">
              <sizepolicy hsizetype="Minimum" vsizetype="Minimum">
               <horstretch>0</horstretch>
               <verstretch>0</verstretch>
              </sizepolicy>
             </property>
             <property name="minimumSize">
              <size>
               <width>100</width>
               <height>0</height>
              </size>
             </property>
             <property name="maximumSize">
              <size>
               <width>100</width>
               <height>16777215</height>
              </size>
             </property>
             <property name="alignment">
              <set>Qt::AlignCenter</set>
             </property>
            </widget>
           </item>
          </layout>
         </item>
         <item>
          <layout class="QHBoxLayout" name="horizontalLayout_50">
           <property name="spacing">
            <number>0</number>
           </property>
           <item>
            <spacer name="horizontalSpacer_6">
             <property name="orientation">
              <enum>Qt::Horizontal</enum>
             </property>
             <property name="sizeType">
              <enum>QSizePolicy::Fixed</enum>
             </property>
             <property name="sizeHint" stdset="0">
              <size>
               <width>30</width>
               <height>20</height>
              </size>
             </property>
            </spacer>
           </item>
           <item>
            <widget class="QLabel" name="_minLabel">
             <property name="sizePolicy">
              <sizepolicy hsizetype="Minimum" vsizetype="Minimum">
               <horstretch>0</horstretch>
               <verstretch>0</verstretch>
              </sizepolicy>
             </property>
             <property name="text">
              <string>Min</string>
             </property>
            </widget>
           </item>
           <item>
            <spacer name="horizontalSpacer_8">
             <property name="orientation">
              <enum>Qt::Horizontal</enum>
             </property>
             <property name="sizeType">
              <enum>QSizePolicy::MinimumExpanding</enum>
             </property>
             <property name="sizeHint" stdset="0">
              <size>
               <width>40</width>
               <height>20</height>
              </size>
             </property>
            </spacer>
           </item>
           <item>
            <widget class="QLabel" name="_maxLabel">
             <property name="sizePolicy">
              <sizepolicy hsizetype="Minimum" vsizetype="Minimum">
               <horstretch>0</horstretch>
               <verstretch>0</verstretch>
              </sizepolicy>
             </property>
             <property name="text">
              <string>Max</string>
             </property>
             <property name="alignment">
              <set>Qt::AlignRight|Qt::AlignTrailing|Qt::AlignVCenter</set>
             </property>
            </widget>
           </item>
           <item>
            <spacer name="horizontalSpacer_7">
             <property name="orientation">
              <enum>Qt::Horizontal</enum>
             </property>
             <property name="sizeType">
              <enum>QSizePolicy::Fixed</enum>
             </property>
             <property name="sizeHint" stdset="0">
              <size>
               <width>100</width>
               <height>20</height>
              </size>
             </property>
            </spacer>
           </item>
          </layout>
         </item>
        </layout>
       </item>
       <item>
<<<<<<< HEAD
        <widget class="QPushButton" name="_updateMainHistoButton">
         <property name="sizePolicy">
          <sizepolicy hsizetype="Minimum" vsizetype="Minimum">
           <horstretch>0</horstretch>
           <verstretch>0</verstretch>
          </sizepolicy>
         </property>
         <property name="toolTip">
          <string>Click to build a new histogram based on the current region settings, animation timestep, and transfer function bounds</string>
=======
        <widget class="QFrame" name="frame">
         <property name="frameShape">
          <enum>QFrame::NoFrame</enum>
         </property>
         <property name="frameShadow">
          <enum>QFrame::Raised</enum>
>>>>>>> 12ab1a01
         </property>
         <layout class="QVBoxLayout" name="verticalLayout_3">
          <property name="spacing">
           <number>0</number>
          </property>
          <property name="leftMargin">
           <number>0</number>
          </property>
          <property name="topMargin">
           <number>0</number>
          </property>
          <property name="rightMargin">
           <number>0</number>
          </property>
          <property name="bottomMargin">
           <number>3</number>
          </property>
          <item>
           <widget class="QPushButton" name="updateHistoButton">
            <property name="toolTip">
             <string>Click to build a new histogram based on the current region settings, animation timestep, and transfer function bounds</string>
            </property>
            <property name="whatsThis">
             <string>Click the Histo button to refresh the
histogram that is displayed in the transfer
function edit window.  The data that is 
histogrammed is determined by the 
current variable, the refinement level,
the current time step, the probe extents
and rotation, and the TF data bounds.
Use the right mouse menu in the 
transfer function window to choose
how the histogram is scaled.</string>
            </property>
            <property name="text">
             <string>Update Histogram</string>
            </property>
           </widget>
          </item>
         </layout>
        </widget>
       </item>
       <item>
        <widget class="QFrame" name="autoUpdateHistoFrame">
         <property name="sizePolicy">
          <sizepolicy hsizetype="Minimum" vsizetype="Minimum">
           <horstretch>0</horstretch>
           <verstretch>0</verstretch>
          </sizepolicy>
         </property>
         <layout class="QHBoxLayout" name="horizontalLayout_21">
          <property name="leftMargin">
           <number>0</number>
          </property>
          <property name="topMargin">
           <number>0</number>
          </property>
          <property name="rightMargin">
           <number>15</number>
          </property>
          <property name="bottomMargin">
           <number>0</number>
          </property>
          <item>
           <widget class="QLabel" name="_autoUpdateHistoLabel">
            <property name="sizePolicy">
             <sizepolicy hsizetype="Minimum" vsizetype="Minimum">
              <horstretch>0</horstretch>
              <verstretch>0</verstretch>
             </sizepolicy>
            </property>
            <property name="text">
             <string>Automatically update histogram</string>
            </property>
           </widget>
          </item>
          <item>
           <spacer name="horizontalSpacer_16">
            <property name="orientation">
             <enum>Qt::Horizontal</enum>
            </property>
            <property name="sizeType">
             <enum>QSizePolicy::MinimumExpanding</enum>
            </property>
            <property name="sizeHint" stdset="0">
             <size>
              <width>40</width>
              <height>20</height>
             </size>
            </property>
           </spacer>
          </item>
          <item>
           <widget class="QCheckBox" name="_autoUpdateMainHistoCheckbox">
            <property name="enabled">
             <bool>true</bool>
            </property>
            <property name="sizePolicy">
             <sizepolicy hsizetype="Minimum" vsizetype="Minimum">
              <horstretch>0</horstretch>
              <verstretch>0</verstretch>
             </sizepolicy>
            </property>
            <property name="toolTip">
             <string>Check to use discrete color interpolation</string>
            </property>
            <property name="text">
             <string/>
            </property>
           </widget>
          </item>
         </layout>
        </widget>
       </item>
       <item>
        <widget class="QFrame" name="_colorInterpolationFrame">
         <property name="sizePolicy">
          <sizepolicy hsizetype="Minimum" vsizetype="Minimum">
           <horstretch>0</horstretch>
           <verstretch>0</verstretch>
          </sizepolicy>
         </property>
         <layout class="QHBoxLayout" name="horizontalLayout">
          <property name="spacing">
           <number>0</number>
          </property>
          <property name="leftMargin">
           <number>0</number>
          </property>
          <property name="topMargin">
           <number>0</number>
          </property>
          <property name="rightMargin">
           <number>7</number>
          </property>
          <property name="bottomMargin">
           <number>1</number>
          </property>
          <item>
           <widget class="QLabel" name="_colorInterpLabel">
            <property name="sizePolicy">
             <sizepolicy hsizetype="Minimum" vsizetype="Minimum">
              <horstretch>0</horstretch>
              <verstretch>0</verstretch>
             </sizepolicy>
            </property>
            <property name="text">
             <string>Color interpolation type</string>
            </property>
           </widget>
          </item>
          <item>
           <widget class="QLabel" name="label_2">
            <property name="sizePolicy">
             <sizepolicy hsizetype="Minimum" vsizetype="Minimum">
              <horstretch>0</horstretch>
              <verstretch>0</verstretch>
             </sizepolicy>
            </property>
            <property name="text">
             <string/>
            </property>
            <property name="indent">
             <number>-1</number>
            </property>
           </widget>
          </item>
          <item>
           <spacer name="horizontalSpacer_9">
            <property name="orientation">
             <enum>Qt::Horizontal</enum>
            </property>
            <property name="sizeType">
             <enum>QSizePolicy::MinimumExpanding</enum>
            </property>
            <property name="sizeHint" stdset="0">
             <size>
              <width>40</width>
              <height>20</height>
             </size>
            </property>
           </spacer>
          </item>
          <item>
           <widget class="QComboBox" name="_colorInterpCombo">
            <property name="sizePolicy">
             <sizepolicy hsizetype="Minimum" vsizetype="Minimum">
              <horstretch>0</horstretch>
              <verstretch>0</verstretch>
             </sizepolicy>
            </property>
            <property name="minimumSize">
             <size>
              <width>125</width>
              <height>0</height>
             </size>
            </property>
            <property name="maximumSize">
             <size>
              <width>125</width>
              <height>16777215</height>
             </size>
            </property>
            <item>
             <property name="text">
              <string>Diverging</string>
             </property>
            </item>
            <item>
             <property name="text">
              <string>Discrete</string>
             </property>
            </item>
            <item>
             <property name="text">
              <string>Linear</string>
             </property>
            </item>
           </widget>
          </item>
         </layout>
        </widget>
       </item>
       <item>
        <widget class="QFrame" name="_whitespaceFrame">
         <property name="sizePolicy">
          <sizepolicy hsizetype="Minimum" vsizetype="Minimum">
           <horstretch>0</horstretch>
           <verstretch>0</verstretch>
          </sizepolicy>
         </property>
         <property name="frameShape">
          <enum>QFrame::NoFrame</enum>
         </property>
         <property name="frameShadow">
          <enum>QFrame::Raised</enum>
         </property>
         <layout class="QHBoxLayout" name="horizontalLayout_2">
          <property name="spacing">
           <number>6</number>
          </property>
          <property name="leftMargin">
           <number>0</number>
          </property>
          <property name="topMargin">
           <number>0</number>
          </property>
          <property name="rightMargin">
           <number>15</number>
          </property>
          <property name="bottomMargin">
           <number>0</number>
          </property>
          <item>
           <widget class="QLabel" name="label">
            <property name="sizePolicy">
             <sizepolicy hsizetype="Minimum" vsizetype="Minimum">
              <horstretch>0</horstretch>
              <verstretch>0</verstretch>
             </sizepolicy>
            </property>
            <property name="text">
             <string>Add whitespace when needed</string>
            </property>
           </widget>
          </item>
          <item>
           <spacer name="horizontalSpacer">
            <property name="orientation">
             <enum>Qt::Horizontal</enum>
            </property>
            <property name="sizeType">
             <enum>QSizePolicy::MinimumExpanding</enum>
            </property>
            <property name="sizeHint" stdset="0">
             <size>
              <width>20</width>
              <height>20</height>
             </size>
            </property>
           </spacer>
          </item>
          <item>
           <widget class="QCheckBox" name="_whitespaceCheckbox">
            <property name="sizePolicy">
             <sizepolicy hsizetype="Minimum" vsizetype="Minimum">
              <horstretch>0</horstretch>
              <verstretch>0</verstretch>
             </sizepolicy>
            </property>
            <property name="text">
             <string/>
            </property>
           </widget>
          </item>
         </layout>
        </widget>
       </item>
       <item>
        <widget class="QFrame" name="_useConstColorFrame">
         <property name="sizePolicy">
          <sizepolicy hsizetype="Minimum" vsizetype="Minimum">
           <horstretch>0</horstretch>
           <verstretch>0</verstretch>
          </sizepolicy>
         </property>
         <layout class="QHBoxLayout" name="horizontalLayout_22">
          <property name="leftMargin">
           <number>0</number>
          </property>
          <property name="topMargin">
           <number>0</number>
          </property>
          <property name="rightMargin">
           <number>15</number>
          </property>
          <property name="bottomMargin">
           <number>0</number>
          </property>
          <item>
           <widget class="QLabel" name="useConstColorLabel">
            <property name="sizePolicy">
             <sizepolicy hsizetype="Minimum" vsizetype="Minimum">
              <horstretch>0</horstretch>
              <verstretch>0</verstretch>
             </sizepolicy>
            </property>
            <property name="text">
             <string>Use constant color</string>
            </property>
           </widget>
          </item>
          <item>
           <spacer name="horizontalSpacer_17">
            <property name="orientation">
             <enum>Qt::Horizontal</enum>
            </property>
            <property name="sizeType">
             <enum>QSizePolicy::MinimumExpanding</enum>
            </property>
            <property name="sizeHint" stdset="0">
             <size>
              <width>20</width>
              <height>20</height>
             </size>
            </property>
           </spacer>
          </item>
          <item>
           <widget class="QCheckBox" name="_useConstColorCheckbox">
            <property name="enabled">
             <bool>true</bool>
            </property>
            <property name="sizePolicy">
             <sizepolicy hsizetype="Minimum" vsizetype="Minimum">
              <horstretch>0</horstretch>
              <verstretch>0</verstretch>
             </sizepolicy>
            </property>
            <property name="toolTip">
             <string>Check to use discrete color interpolation</string>
            </property>
            <property name="text">
             <string/>
            </property>
           </widget>
          </item>
         </layout>
        </widget>
       </item>
       <item>
        <widget class="QFrame" name="_constColorFrame">
         <property name="sizePolicy">
          <sizepolicy hsizetype="Minimum" vsizetype="Minimum">
           <horstretch>0</horstretch>
           <verstretch>0</verstretch>
          </sizepolicy>
         </property>
         <layout class="QHBoxLayout" name="constColorLayout_2">
          <property name="spacing">
           <number>5</number>
          </property>
          <property name="margin">
           <number>0</number>
          </property>
          <item>
           <widget class="QLabel" name="constColorLabel">
            <property name="sizePolicy">
             <sizepolicy hsizetype="Minimum" vsizetype="Minimum">
              <horstretch>0</horstretch>
              <verstretch>0</verstretch>
             </sizepolicy>
            </property>
            <property name="text">
             <string>Constant color</string>
            </property>
           </widget>
          </item>
          <item>
           <spacer name="horizontalSpacer_18">
            <property name="orientation">
             <enum>Qt::Horizontal</enum>
            </property>
            <property name="sizeType">
             <enum>QSizePolicy::MinimumExpanding</enum>
            </property>
            <property name="sizeHint" stdset="0">
             <size>
              <width>20</width>
              <height>0</height>
             </size>
            </property>
           </spacer>
          </item>
          <item>
           <widget class="QLineEdit" name="_colorDisplay">
            <property name="sizePolicy">
             <sizepolicy hsizetype="Minimum" vsizetype="Minimum">
              <horstretch>0</horstretch>
              <verstretch>0</verstretch>
             </sizepolicy>
            </property>
            <property name="maximumSize">
             <size>
              <width>25</width>
              <height>16777215</height>
             </size>
            </property>
            <property name="readOnly">
             <bool>true</bool>
            </property>
           </widget>
          </item>
          <item>
           <widget class="QPushButton" name="_colorSelectButton">
            <property name="sizePolicy">
             <sizepolicy hsizetype="Minimum" vsizetype="Minimum">
              <horstretch>0</horstretch>
              <verstretch>0</verstretch>
             </sizepolicy>
            </property>
            <property name="minimumSize">
             <size>
              <width>95</width>
              <height>0</height>
             </size>
            </property>
            <property name="maximumSize">
             <size>
              <width>100</width>
              <height>16777215</height>
             </size>
            </property>
            <property name="text">
             <string>Select</string>
            </property>
            <property name="iconSize">
             <size>
              <width>16</width>
              <height>16</height>
             </size>
            </property>
           </widget>
          </item>
         </layout>
        </widget>
       </item>
       <item>
        <spacer name="verticalSpacer_2">
         <property name="orientation">
          <enum>Qt::Vertical</enum>
         </property>
         <property name="sizeType">
          <enum>QSizePolicy::Minimum</enum>
         </property>
         <property name="sizeHint" stdset="0">
          <size>
           <width>20</width>
           <height>0</height>
          </size>
         </property>
        </spacer>
       </item>
       <item>
        <spacer name="verticalSpacer_3">
         <property name="orientation">
          <enum>Qt::Vertical</enum>
         </property>
         <property name="sizeHint" stdset="0">
          <size>
           <width>20</width>
           <height>40</height>
          </size>
         </property>
        </spacer>
       </item>
      </layout>
     </widget>
     <widget class="QWidget" name="_secondaryTFE">
      <property name="sizePolicy">
       <sizepolicy hsizetype="Minimum" vsizetype="Minimum">
        <horstretch>0</horstretch>
        <verstretch>0</verstretch>
       </sizepolicy>
      </property>
      <property name="maximumSize">
       <size>
        <width>16777215</width>
        <height>16777215</height>
       </size>
      </property>
      <attribute name="title">
       <string>Color Mapped Variable</string>
      </attribute>
      <layout class="QVBoxLayout" name="verticalLayout_2">
       <item>
        <layout class="QHBoxLayout" name="nonam3_2">
         <item>
          <spacer name="spacer45_2">
           <property name="orientation">
            <enum>Qt::Horizontal</enum>
           </property>
           <property name="sizeType">
            <enum>QSizePolicy::MinimumExpanding</enum>
           </property>
           <property name="sizeHint" stdset="0">
            <size>
             <width>16</width>
             <height>20</height>
            </size>
           </property>
          </spacer>
         </item>
         <item>
          <widget class="QPushButton" name="_secondaryLoadButton">
           <property name="sizePolicy">
            <sizepolicy hsizetype="Minimum" vsizetype="Minimum">
             <horstretch>0</horstretch>
             <verstretch>0</verstretch>
            </sizepolicy>
           </property>
           <property name="maximumSize">
            <size>
             <width>200</width>
             <height>32767</height>
            </size>
           </property>
           <property name="toolTip">
            <string>Load transfer function from file or session</string>
           </property>
           <property name="text">
            <string>Load TF</string>
           </property>
          </widget>
         </item>
         <item>
          <spacer name="spacer160_2">
           <property name="orientation">
            <enum>Qt::Horizontal</enum>
           </property>
           <property name="sizeType">
            <enum>QSizePolicy::MinimumExpanding</enum>
           </property>
           <property name="sizeHint" stdset="0">
            <size>
             <width>31</width>
             <height>20</height>
            </size>
           </property>
          </spacer>
         </item>
         <item>
          <widget class="QPushButton" name="_secondarySaveButton">
           <property name="sizePolicy">
            <sizepolicy hsizetype="Minimum" vsizetype="Minimum">
             <horstretch>0</horstretch>
             <verstretch>0</verstretch>
            </sizepolicy>
           </property>
           <property name="maximumSize">
            <size>
             <width>200</width>
             <height>32767</height>
            </size>
           </property>
           <property name="toolTip">
            <string>Save this transfer function to a file or session</string>
           </property>
           <property name="text">
            <string>Save TF</string>
           </property>
          </widget>
         </item>
         <item>
          <spacer name="spacer46_2">
           <property name="orientation">
            <enum>Qt::Horizontal</enum>
           </property>
           <property name="sizeType">
            <enum>QSizePolicy::MinimumExpanding</enum>
           </property>
           <property name="sizeHint" stdset="0">
            <size>
             <width>23</width>
             <height>20</height>
            </size>
           </property>
          </spacer>
         </item>
        </layout>
       </item>
       <item>
        <layout class="QHBoxLayout" name="horizontalLayout_12" stretch="1,0">
         <property name="spacing">
          <number>0</number>
         </property>
         <property name="sizeConstraint">
          <enum>QLayout::SetMinimumSize</enum>
         </property>
         <property name="bottomMargin">
          <number>5</number>
         </property>
         <item>
          <widget class="QFrame" name="_tfFrame_2">
           <property name="sizePolicy">
            <sizepolicy hsizetype="Minimum" vsizetype="Minimum">
             <horstretch>0</horstretch>
             <verstretch>0</verstretch>
            </sizepolicy>
           </property>
           <property name="frameShape">
            <enum>QFrame::Box</enum>
           </property>
           <property name="frameShadow">
            <enum>QFrame::Plain</enum>
           </property>
           <property name="midLineWidth">
            <number>1</number>
           </property>
           <layout class="QVBoxLayout" name="verticalLayout_8">
            <item>
             <widget class="MappingFrame" name="_secondaryMappingFrame" native="true">
              <property name="sizePolicy">
               <sizepolicy hsizetype="Minimum" vsizetype="Minimum">
                <horstretch>0</horstretch>
                <verstretch>0</verstretch>
               </sizepolicy>
              </property>
              <property name="minimumSize">
               <size>
                <width>100</width>
                <height>200</height>
               </size>
              </property>
              <property name="whatsThis">
               <string>The transfer function editor displays a 
mapping (called a &quot;transfer function&quot;)
from the data variable to opacity and color,
This is used when you volume render the
variable.  The opacity values are shown
as a green curve.  The color is determined
by the set of control points along the color
bar at the bottom.  A histogram of data 
values is shown in blue-green behind 
the opacity curve.  Additional options are
available from the right mouse button.</string>
              </property>
              <property name="colorMapping" stdset="0">
               <bool>true</bool>
              </property>
              <property name="opacityMapping" stdset="0">
               <bool>true</bool>
              </property>
             </widget>
            </item>
           </layout>
          </widget>
         </item>
         <item>
          <layout class="QVBoxLayout" name="noname6_2">
           <property name="spacing">
            <number>0</number>
           </property>
           <property name="sizeConstraint">
            <enum>QLayout::SetMinimumSize</enum>
           </property>
           <property name="leftMargin">
            <number>0</number>
           </property>
           <item>
            <widget class="QSlider" name="_secondaryOpacitySlider">
             <property name="enabled">
              <bool>true</bool>
             </property>
             <property name="sizePolicy">
              <sizepolicy hsizetype="Minimum" vsizetype="Minimum">
               <horstretch>0</horstretch>
               <verstretch>0</verstretch>
              </sizepolicy>
             </property>
             <property name="toolTip">
              <string>Scale Opacity Values</string>
             </property>
             <property name="maximum">
              <number>100</number>
             </property>
             <property name="value">
              <number>100</number>
             </property>
             <property name="tracking">
              <bool>false</bool>
             </property>
             <property name="orientation">
              <enum>Qt::Vertical</enum>
             </property>
             <property name="invertedAppearance">
              <bool>false</bool>
             </property>
             <property name="invertedControls">
              <bool>false</bool>
             </property>
            </widget>
           </item>
           <item>
            <spacer name="spacer54_2">
             <property name="orientation">
              <enum>Qt::Vertical</enum>
             </property>
             <property name="sizeType">
              <enum>QSizePolicy::Fixed</enum>
             </property>
             <property name="sizeHint" stdset="0">
              <size>
               <width>20</width>
               <height>20</height>
              </size>
             </property>
            </spacer>
           </item>
          </layout>
         </item>
        </layout>
       </item>
       <item>
        <widget class="QFrame" name="frame">
         <property name="sizePolicy">
          <sizepolicy hsizetype="Minimum" vsizetype="Minimum">
           <horstretch>0</horstretch>
           <verstretch>0</verstretch>
          </sizepolicy>
         </property>
         <property name="minimumSize">
          <size>
           <width>0</width>
           <height>10</height>
          </size>
         </property>
         <property name="frameShape">
          <enum>QFrame::NoFrame</enum>
         </property>
         <property name="frameShadow">
          <enum>QFrame::Raised</enum>
         </property>
         <layout class="QVBoxLayout" name="verticalLayout_5">
          <property name="spacing">
           <number>0</number>
          </property>
          <property name="margin">
           <number>0</number>
          </property>
          <item>
           <widget class="QSliderEdit" name="_secondaryMinSliderEdit" native="true">
            <property name="sizePolicy">
             <sizepolicy hsizetype="Minimum" vsizetype="Minimum">
              <horstretch>0</horstretch>
              <verstretch>0</verstretch>
             </sizepolicy>
            </property>
            <property name="maximumSize">
             <size>
              <width>16777215</width>
              <height>16777215</height>
             </size>
            </property>
           </widget>
          </item>
         </layout>
        </widget>
       </item>
       <item>
        <widget class="QFrame" name="frame_2">
         <property name="sizePolicy">
          <sizepolicy hsizetype="Minimum" vsizetype="Minimum">
           <horstretch>0</horstretch>
           <verstretch>0</verstretch>
          </sizepolicy>
         </property>
         <property name="minimumSize">
          <size>
           <width>0</width>
           <height>10</height>
          </size>
         </property>
         <property name="frameShape">
          <enum>QFrame::NoFrame</enum>
         </property>
         <property name="frameShadow">
          <enum>QFrame::Raised</enum>
         </property>
         <layout class="QVBoxLayout" name="verticalLayout_4">
          <property name="spacing">
           <number>0</number>
          </property>
          <property name="margin">
           <number>0</number>
          </property>
          <item>
           <widget class="QSliderEdit" name="_secondaryMaxSliderEdit" native="true">
            <property name="sizePolicy">
             <sizepolicy hsizetype="Minimum" vsizetype="Minimum">
              <horstretch>0</horstretch>
              <verstretch>0</verstretch>
             </sizepolicy>
            </property>
            <property name="maximumSize">
             <size>
              <width>16777215</width>
              <height>16777215</height>
             </size>
            </property>
           </widget>
          </item>
         </layout>
        </widget>
       </item>
       <item>
        <layout class="QHBoxLayout" name="horizontalLayout_5" stretch="0,0,0,0,0">
         <property name="spacing">
          <number>0</number>
         </property>
         <property name="sizeConstraint">
          <enum>QLayout::SetMinimumSize</enum>
         </property>
         <property name="topMargin">
          <number>0</number>
         </property>
         <item>
          <spacer name="horizontalSpacer_10">
           <property name="orientation">
            <enum>Qt::Horizontal</enum>
           </property>
           <property name="sizeType">
            <enum>QSizePolicy::Fixed</enum>
           </property>
           <property name="sizeHint" stdset="0">
            <size>
             <width>30</width>
             <height>20</height>
            </size>
           </property>
          </spacer>
         </item>
         <item>
          <widget class="QLabel" name="minLabel_2">
           <property name="sizePolicy">
            <sizepolicy hsizetype="Minimum" vsizetype="Minimum">
             <horstretch>0</horstretch>
             <verstretch>0</verstretch>
            </sizepolicy>
           </property>
           <property name="text">
            <string>Min</string>
           </property>
          </widget>
         </item>
         <item>
          <spacer name="horizontalSpacer_11">
           <property name="orientation">
            <enum>Qt::Horizontal</enum>
           </property>
           <property name="sizeType">
            <enum>QSizePolicy::MinimumExpanding</enum>
           </property>
           <property name="sizeHint" stdset="0">
            <size>
             <width>40</width>
             <height>20</height>
            </size>
           </property>
          </spacer>
         </item>
         <item>
          <widget class="QLabel" name="maxLabel_2">
           <property name="sizePolicy">
            <sizepolicy hsizetype="Minimum" vsizetype="Minimum">
             <horstretch>0</horstretch>
             <verstretch>0</verstretch>
            </sizepolicy>
           </property>
           <property name="text">
            <string>Max</string>
           </property>
           <property name="alignment">
            <set>Qt::AlignRight|Qt::AlignTrailing|Qt::AlignVCenter</set>
           </property>
          </widget>
         </item>
         <item>
          <spacer name="horizontalSpacer_12">
           <property name="orientation">
            <enum>Qt::Horizontal</enum>
           </property>
           <property name="sizeType">
            <enum>QSizePolicy::Fixed</enum>
           </property>
           <property name="sizeHint" stdset="0">
            <size>
             <width>100</width>
             <height>20</height>
            </size>
           </property>
          </spacer>
         </item>
        </layout>
       </item>
       <item>
        <widget class="QPushButton" name="_updateSecondaryHistoButton">
         <property name="sizePolicy">
          <sizepolicy hsizetype="Minimum" vsizetype="Minimum">
           <horstretch>0</horstretch>
           <verstretch>0</verstretch>
          </sizepolicy>
         </property>
         <property name="toolTip">
          <string>Click to build a new histogram based on the current region settings, animation timestep, and transfer function bounds</string>
         </property>
         <property name="whatsThis">
          <string>Click the Histo button to refresh the
histogram that is displayed in the transfer
function edit window.  The data that is 
histogrammed is determined by the 
current variable, the refinement level,
the current time step, the probe extents
and rotation, and the TF data bounds.
Use the right mouse menu in the 
transfer function window to choose
how the histogram is scaled.</string>
         </property>
         <property name="text">
          <string>Update Histogram</string>
         </property>
        </widget>
       </item>
       <item>
        <widget class="QFrame" name="autoUpdateHistoFrame_2">
         <property name="sizePolicy">
          <sizepolicy hsizetype="Minimum" vsizetype="Minimum">
           <horstretch>0</horstretch>
           <verstretch>0</verstretch>
          </sizepolicy>
         </property>
         <layout class="QHBoxLayout" name="horizontalLayout_23">
          <property name="leftMargin">
           <number>0</number>
          </property>
          <property name="topMargin">
           <number>0</number>
          </property>
          <property name="rightMargin">
           <number>15</number>
          </property>
          <property name="bottomMargin">
           <number>0</number>
          </property>
          <item>
           <widget class="QLabel" name="autoUpdateHistoLabel_2">
            <property name="sizePolicy">
             <sizepolicy hsizetype="Minimum" vsizetype="Minimum">
              <horstretch>0</horstretch>
              <verstretch>0</verstretch>
             </sizepolicy>
            </property>
            <property name="text">
             <string>Automatically update histogram</string>
            </property>
           </widget>
          </item>
          <item>
           <spacer name="horizontalSpacer_19">
            <property name="orientation">
             <enum>Qt::Horizontal</enum>
            </property>
            <property name="sizeType">
             <enum>QSizePolicy::MinimumExpanding</enum>
            </property>
            <property name="sizeHint" stdset="0">
             <size>
              <width>40</width>
              <height>20</height>
             </size>
            </property>
           </spacer>
          </item>
          <item>
           <widget class="QCheckBox" name="_autoUpdateSecondaryHistoCheckbox">
            <property name="enabled">
             <bool>true</bool>
            </property>
            <property name="sizePolicy">
             <sizepolicy hsizetype="Minimum" vsizetype="Minimum">
              <horstretch>0</horstretch>
              <verstretch>0</verstretch>
             </sizepolicy>
            </property>
            <property name="toolTip">
             <string>Check to use discrete color interpolation</string>
            </property>
            <property name="text">
             <string/>
            </property>
           </widget>
          </item>
         </layout>
        </widget>
       </item>
       <item>
        <widget class="QFrame" name="_secondaryVarInterpFrame">
         <property name="sizePolicy">
          <sizepolicy hsizetype="Minimum" vsizetype="Minimum">
           <horstretch>0</horstretch>
           <verstretch>0</verstretch>
          </sizepolicy>
         </property>
         <layout class="QHBoxLayout" name="horizontalLayout_4">
          <property name="spacing">
           <number>0</number>
          </property>
          <property name="leftMargin">
           <number>0</number>
          </property>
          <property name="topMargin">
           <number>0</number>
          </property>
          <property name="rightMargin">
           <number>7</number>
          </property>
          <property name="bottomMargin">
           <number>1</number>
          </property>
          <item>
           <widget class="QLabel" name="colorInterpLabel_2">
            <property name="sizePolicy">
             <sizepolicy hsizetype="Minimum" vsizetype="Minimum">
              <horstretch>0</horstretch>
              <verstretch>0</verstretch>
             </sizepolicy>
            </property>
            <property name="text">
             <string>Color interpolation type</string>
            </property>
           </widget>
          </item>
          <item>
           <widget class="QLabel" name="label_4">
            <property name="sizePolicy">
             <sizepolicy hsizetype="Minimum" vsizetype="Minimum">
              <horstretch>0</horstretch>
              <verstretch>0</verstretch>
             </sizepolicy>
            </property>
            <property name="text">
             <string/>
            </property>
            <property name="indent">
             <number>-1</number>
            </property>
           </widget>
          </item>
          <item>
           <spacer name="horizontalSpacer_13">
            <property name="orientation">
             <enum>Qt::Horizontal</enum>
            </property>
            <property name="sizeType">
             <enum>QSizePolicy::MinimumExpanding</enum>
            </property>
            <property name="sizeHint" stdset="0">
             <size>
              <width>40</width>
              <height>20</height>
             </size>
            </property>
           </spacer>
          </item>
          <item>
           <widget class="QComboBox" name="_secondaryVarInterpCombo">
            <property name="sizePolicy">
             <sizepolicy hsizetype="Minimum" vsizetype="Minimum">
              <horstretch>0</horstretch>
              <verstretch>0</verstretch>
             </sizepolicy>
            </property>
            <property name="minimumSize">
             <size>
              <width>125</width>
              <height>0</height>
             </size>
            </property>
            <property name="maximumSize">
             <size>
              <width>125</width>
              <height>16777215</height>
             </size>
            </property>
            <item>
             <property name="text">
              <string>Diverging</string>
             </property>
            </item>
            <item>
             <property name="text">
              <string>Discrete</string>
             </property>
            </item>
            <item>
             <property name="text">
              <string>Linear</string>
             </property>
            </item>
           </widget>
          </item>
         </layout>
        </widget>
       </item>
       <item>
        <widget class="QFrame" name="_secondaryWhitespaceFrame">
         <property name="sizePolicy">
          <sizepolicy hsizetype="Minimum" vsizetype="Minimum">
           <horstretch>0</horstretch>
           <verstretch>0</verstretch>
          </sizepolicy>
         </property>
         <property name="frameShape">
          <enum>QFrame::NoFrame</enum>
         </property>
         <property name="frameShadow">
          <enum>QFrame::Raised</enum>
         </property>
         <layout class="QHBoxLayout" name="horizontalLayout_3">
          <property name="spacing">
           <number>6</number>
          </property>
          <property name="leftMargin">
           <number>0</number>
          </property>
          <property name="topMargin">
           <number>0</number>
          </property>
          <property name="rightMargin">
           <number>15</number>
          </property>
          <property name="bottomMargin">
           <number>0</number>
          </property>
          <item>
           <widget class="QLabel" name="label_3">
            <property name="sizePolicy">
             <sizepolicy hsizetype="Minimum" vsizetype="Minimum">
              <horstretch>0</horstretch>
              <verstretch>0</verstretch>
             </sizepolicy>
            </property>
            <property name="text">
             <string>Add whitespace when needed</string>
            </property>
           </widget>
          </item>
          <item>
           <spacer name="horizontalSpacer_2">
            <property name="orientation">
             <enum>Qt::Horizontal</enum>
            </property>
            <property name="sizeType">
             <enum>QSizePolicy::MinimumExpanding</enum>
            </property>
            <property name="sizeHint" stdset="0">
             <size>
              <width>20</width>
              <height>20</height>
             </size>
            </property>
           </spacer>
          </item>
          <item>
           <widget class="QCheckBox" name="_secondaryWhitespaceCheckbox">
            <property name="sizePolicy">
             <sizepolicy hsizetype="Minimum" vsizetype="Minimum">
              <horstretch>0</horstretch>
              <verstretch>0</verstretch>
             </sizepolicy>
            </property>
            <property name="text">
             <string/>
            </property>
           </widget>
          </item>
         </layout>
        </widget>
       </item>
       <item>
        <spacer name="verticalSpacer">
         <property name="orientation">
          <enum>Qt::Vertical</enum>
         </property>
         <property name="sizeHint" stdset="0">
          <size>
           <width>20</width>
           <height>0</height>
          </size>
         </property>
        </spacer>
       </item>
      </layout>
     </widget>
    </widget>
   </item>
  </layout>
 </widget>
 <customwidgets>
  <customwidget>
   <class>QSliderEdit</class>
   <extends>QWidget</extends>
   <header location="global">QSliderEdit.h</header>
   <container>1</container>
  </customwidget>
  <customwidget>
   <class>MappingFrame</class>
   <extends>QWidget</extends>
   <header>MappingFrame.h</header>
  </customwidget>
 </customwidgets>
 <resources/>
 <connections/>
</ui><|MERGE_RESOLUTION|>--- conflicted
+++ resolved
@@ -7,7 +7,7 @@
     <x>0</x>
     <y>0</y>
     <width>386</width>
-    <height>636</height>
+    <height>709</height>
    </rect>
   </property>
   <property name="sizePolicy">
@@ -32,6 +32,9 @@
    <property name="rightMargin">
     <number>0</number>
    </property>
+   <property name="bottomMargin">
+    <number>0</number>
+   </property>
    <item>
     <widget class="QTabWidget" name="_tabWidget">
      <property name="sizePolicy">
@@ -47,7 +50,7 @@
       </size>
      </property>
      <property name="currentIndex">
-      <number>0</number>
+      <number>1</number>
      </property>
      <widget class="QWidget" name="_mainTFE">
       <property name="sizePolicy">
@@ -65,26 +68,7 @@
       <attribute name="title">
        <string>Transfer Function</string>
       </attribute>
-<<<<<<< HEAD
       <layout class="QVBoxLayout" name="verticalLayout">
-=======
-      <layout class="QVBoxLayout" name="verticalLayout_2">
-       <property name="spacing">
-        <number>2</number>
-       </property>
-       <property name="leftMargin">
-        <number>0</number>
-       </property>
-       <property name="topMargin">
-        <number>0</number>
-       </property>
-       <property name="rightMargin">
-        <number>0</number>
-       </property>
-       <property name="bottomMargin">
-        <number>0</number>
-       </property>
->>>>>>> 12ab1a01
        <item>
         <widget class="QFrame" name="_loadSaveFrame">
          <layout class="QHBoxLayout" name="nonam3">
@@ -535,7 +519,6 @@
         </layout>
        </item>
        <item>
-<<<<<<< HEAD
         <widget class="QPushButton" name="_updateMainHistoButton">
          <property name="sizePolicy">
           <sizepolicy hsizetype="Minimum" vsizetype="Minimum">
@@ -545,14 +528,6 @@
          </property>
          <property name="toolTip">
           <string>Click to build a new histogram based on the current region settings, animation timestep, and transfer function bounds</string>
-=======
-        <widget class="QFrame" name="frame">
-         <property name="frameShape">
-          <enum>QFrame::NoFrame</enum>
-         </property>
-         <property name="frameShadow">
-          <enum>QFrame::Raised</enum>
->>>>>>> 12ab1a01
          </property>
          <layout class="QVBoxLayout" name="verticalLayout_3">
           <property name="spacing">
@@ -935,7 +910,16 @@
           <property name="spacing">
            <number>5</number>
           </property>
-          <property name="margin">
+          <property name="leftMargin">
+           <number>0</number>
+          </property>
+          <property name="topMargin">
+           <number>0</number>
+          </property>
+          <property name="rightMargin">
+           <number>0</number>
+          </property>
+          <property name="bottomMargin">
            <number>0</number>
           </property>
           <item>
@@ -1040,6 +1024,9 @@
         <spacer name="verticalSpacer_3">
          <property name="orientation">
           <enum>Qt::Vertical</enum>
+         </property>
+         <property name="sizeType">
+          <enum>QSizePolicy::Maximum</enum>
          </property>
          <property name="sizeHint" stdset="0">
           <size>
@@ -1320,7 +1307,16 @@
           <property name="spacing">
            <number>0</number>
           </property>
-          <property name="margin">
+          <property name="leftMargin">
+           <number>0</number>
+          </property>
+          <property name="topMargin">
+           <number>0</number>
+          </property>
+          <property name="rightMargin">
+           <number>0</number>
+          </property>
+          <property name="bottomMargin">
            <number>0</number>
           </property>
           <item>
@@ -1366,7 +1362,16 @@
           <property name="spacing">
            <number>0</number>
           </property>
-          <property name="margin">
+          <property name="leftMargin">
+           <number>0</number>
+          </property>
+          <property name="topMargin">
+           <number>0</number>
+          </property>
+          <property name="rightMargin">
+           <number>0</number>
+          </property>
+          <property name="bottomMargin">
            <number>0</number>
           </property>
           <item>
@@ -1766,6 +1771,9 @@
         <spacer name="verticalSpacer">
          <property name="orientation">
           <enum>Qt::Vertical</enum>
+         </property>
+         <property name="sizeType">
+          <enum>QSizePolicy::MinimumExpanding</enum>
          </property>
          <property name="sizeHint" stdset="0">
           <size>
