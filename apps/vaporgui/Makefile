TOP = ../..

include ${TOP}/make/config/prebase.mk
PROGRAM	= vaporgui
export PROGRAM

FILES = \
	EventRouter RenderEventRouter RenderHolder ImageFrame ControlPointEditor \
	BoxSliderFrame DomainWidget GLWidget OpacityWidget Histo \
	ColorbarWidget StartupEventRouter AppSettingsEventRouter \
	VizSelectCombo VizFeatureEventRouter \
	AnimationEventRouter MappingFrame HelloEventRouter \
	regioneventrouter ViewpointEventRouter \
	TwoDDataEventRouter ImageEventRouter \
	RangeController Statistics Plot SeedMe \
	helloSubtabs TFWidget VariablesWidget \
	GeometryWidget RangeCombos BarbEventRouter \
	BannerGUI AnimationParams MiscParams \
	AppSettingsParams GUIStateParams MouseModeParams StartupParams \
	main MainForm VizWin VizWinMgr \
	TabManager TrackBall GLColorbarWidget ErrorReporter \
	StatisticsParams PlotParams

QT_HEADERS := \
	RenderHolder BoxSliderFrame DomainWidget GLWidget \
	OpacityWidget \
	ControlPointEditor ColorbarWidget ImageFrame \
	VizSelectCombo \
	MappingFrame VizFeatureEventRouter \
	AnimationEventRouter HelloEventRouter \
	StartupEventRouter AppSettingsEventRouter\
	regioneventrouter ViewpointEventRouter \
	TwoDDataEventRouter ImageEventRouter \
	RangeController Statistics Plot SeedMe \
	TFWidget VariablesWidget \
	helloSubtabs TwoDSubtabs GeometryWidget RangeCombos \
	BarbEventRouter BarbSubtabs \
<<<<<<< HEAD
	BannerGUI AnimationParams MiscParams\
	MainForm TabManager VizWinMgr VizWin  TrackBall GLColorbarWidget ErrorReporter
=======
	BannerGUI AnimationParams \
	MainForm TabManager VizWinMgr VizWin  TrackBall GLColorbarWidget ErrorReporter \
	ImageSubtabs 
>>>>>>> 684ccd93


ifneq ($(ARCH),WIN32)
MAKEFILE_CXXFLAGS += -DPYTHONVERSION=\"$(PYTHONVERSION)\"
MAKEFILE_CXXFLAGS += -DPYTHONDIR=\"$(PYTHONDIR)\"
endif


MOC_DIR = moc
UI_DIR = ui
include $(UI_DIR)/ui.mk
SHARED = 0
QT = 1



LIBRARIES = dl util m render params jpeg vdc wasp common 
LIBRARIES += $(QT_LIB) GLEW tiff geotiff python$(PYTHONVERSION)
LIBRARIES += assimp

ifneq ($(ARCH),Darwin)
LIBRARIES += QtOpenGL $(GLU_LIB) $(OGL_LIB)
MAKEFILE_LDFLAGS += -Xlinker -export-dynamic
endif


ifeq ($(ARCH),Darwin)

MAKEFILE_LDFLAGS += -framework CoreFoundation -framework CoreServices 
MAKEFILE_LDFLAGS += -framework Cocoa -framework AppKit -framework 
MAKEFILE_LDFLAGS += ApplicationServices -framework OpenGL -framework AGL
MAKEFILE_LDFLAGS += -u _PyMac_Error 

ifeq ($(QT_FRAMEWORK), 1)
MAKEFILE_LDFLAGS += -F$(QTDIR)/lib -framework QtCore -framework QtGui 
MAKEFILE_LDFLAGS += -framework QtOpenGL
endif

MAKEFILE_CXXFLAGS += -Wno-unused-variable -Wno-non-virtual-dtor

endif   

ifdef FREETYPE2_INC_DIR
MAKEFILE_INCLUDE_DIRS += -I$(FREETYPE2_INC_DIR)
endif

include ${TOP}/make/config/base.mk

cat:
	echo "QTDIR=$(QTDIR)"
<|MERGE_RESOLUTION|>--- conflicted
+++ resolved
@@ -35,14 +35,9 @@
 	TFWidget VariablesWidget \
 	helloSubtabs TwoDSubtabs GeometryWidget RangeCombos \
 	BarbEventRouter BarbSubtabs \
-<<<<<<< HEAD
 	BannerGUI AnimationParams MiscParams\
-	MainForm TabManager VizWinMgr VizWin  TrackBall GLColorbarWidget ErrorReporter
-=======
-	BannerGUI AnimationParams \
 	MainForm TabManager VizWinMgr VizWin  TrackBall GLColorbarWidget ErrorReporter \
 	ImageSubtabs 
->>>>>>> 684ccd93
 
 
 ifneq ($(ARCH),WIN32)
