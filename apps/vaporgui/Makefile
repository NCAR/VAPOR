--- conflicted
+++ resolved
@@ -34,13 +34,8 @@
 	TFWidget VariablesWidget \
 	helloSubtabs TwoDSubtabs GeometryWidget RangeCombos \
 	BarbEventRouter BarbSubtabs \
-<<<<<<< HEAD
 	BannerGUI AnimationParams \
-	MainForm TabManager VizWinMgr VizWin  TrackBall
-=======
-	BannerGUI \
 	MainForm TabManager VizWinMgr VizWin  TrackBall GLColorbarWidget
->>>>>>> cb76ab4c
 
 
 ifneq ($(ARCH),WIN32)
