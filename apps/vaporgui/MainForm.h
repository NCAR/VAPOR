//************************************************************************
//									*
//			 Copyright (C)  2004				*
//	 University Corporation for Atmospheric Research			*
//			 All Rights Reserved				*
//									*
//************************************************************************/
//
//	File:		MainForm.h
//
//	Author:		Alan Norton
//			National Center for Atmospheric Research
//			PO 3000, Boulder, Colorado
//
//	Date:		July 2004
//
//	Description:  Definition of MainForm class
//		This QT Main Window class supports all main window functionality
//		including menus, tab dialog, docking, visualizer window,
//		and some of the communication between these classes.
//		There is only one of these, it is created by the main program.
//		Other classes can use getInstance() to obtain it
//
#ifndef MAINFORM_H
#define MAINFORM_H

#include <cassert>
#include <qvariant.h>
#include <qmainwindow.h>
#include <qstring.h>
#include <QPaintEvent>
#include <QActionGroup>
#include <QLabel>
#include <QComboBox>
#include <QIcon>
#include <QLineEdit>
#include <QWidgetAction>
#include <vapor/ControlExecutive.h>
#include "GUIStateParams.h"
#include "SettingsParams.h"
#include "AnimationParams.h"
<<<<<<< HEAD
=======
#include "MiscParams.h"
#include "TabManager.h"
>>>>>>> 47a93db1

class QApplication;
class QSpacerItem;
class QMenu;
class QToolBar;
class QWidget;
class QDesktopWidget;
class QMdiArea;
class QDockWindow;
class QLabel;
class QSpinBox;

// class SeedMe;
class VizWindow;
class VizWinMgr;
class VizSelectCombo;

class BannerGUI;
class Statistics;
class Plot;

namespace VAPoR {
class SeedMe;
}

class MainForm : public QMainWindow {
    Q_OBJECT

public:
    MainForm(vector<QString> files, QApplication *app, QWidget *parent = 0);
    ~MainForm();

<<<<<<< HEAD
    void      showTab(const std::string &tag);
    QMdiArea *getMDIArea() { return _mdiArea; }

    QApplication *getApp() { return _App; }

    void            setInteractiveRefinementSpin(int);
    void            enableKeyframing(bool onoff);
    VizSelectCombo *getWindowSelector() { return _windowSelector; }

    // Following are public so accessible from animation tab:
    QAction *  playForwardAction;
    QAction *  playBackwardAction;
    QAction *  pauseAction;
    QComboBox *alignViewCombo;
    // Set the animation buttons in pause state,
    // don't trigger an event:
    void setPause()
    {
        playForwardAction->setChecked(false);
        playBackwardAction->setChecked(false);
        pauseAction->setChecked(true);
    }
    int addMode(QString &text, QIcon &icon)
    {
        _modeCombo->addItem(icon, text);
        return (_modeCombo->count() - 1);
    }
    //! Insert all the mouse modes into the modeCombo.
    void addMouseModes();
    void setMouseMode(int newMode) { _modeCombo->setCurrentIndex(newMode); }
    void showCitationReminder();
    void buildWebTabHelpMenu(std::vector<QAction *> *actions);
    void buildWebTabHelpMenu(const vector<pair<string, string>> &help);
    void buildWebHelpMenus();

    bool event(QEvent *);
    void stopAnimCapture(string vizName)
    {
        if (vizName == _capturingAnimationVizName) endAnimCapture();
    }

    GUIStateParams *GetStateParams() const
    {
        assert(_paramsMgr != NULL);
        return ((GUIStateParams *)_paramsMgr->GetParams(GUIStateParams::GetClassType()));
    }

    SettingsParams *GetSettingsParams() const
    {
        assert(_paramsMgr != NULL);
        return ((SettingsParams *)_paramsMgr->GetParams(SettingsParams::GetClassType()));
    }

    AnimationParams *GetAnimationParams() const
    {
        assert(_paramsMgr != NULL);
        return ((AnimationParams *)_paramsMgr->GetParams(AnimationParams::GetClassType()));
    }

=======
>>>>>>> 47a93db1
protected:
    bool eventFilter(QObject *obj, QEvent *event);

private:
    class ParamsChangeEvent : public QEvent {
    public:
        ParamsChangeEvent() : QEvent(ParamsChangeEvent::type()) {}

        virtual ~ParamsChangeEvent() {}

        static QEvent::Type type()
        {
            if (_customEventType == QEvent::None) {    // Register
                int generatedType = QEvent::registerEventType();
                _customEventType = static_cast<QEvent::Type>(generatedType);
            }
            return _customEventType;
        }

    private:
        static QEvent::Type _customEventType;
    };

    QMdiArea *    _mdiArea;
    QApplication *_App;

    // Animation actions
    //
    QAction *_playForwardAction;
    QAction *_playBackwardAction;
    QAction *_pauseAction;

    // Undo/redo actions
    //
    QAction *      _navigationAction;
    QAction *      _editUndoAction;
    QAction *      _editRedoAction;
    QAction *      _editUndoRedoClearAction;
    QLineEdit *    _timeStepEdit;
    QIntValidator *_timeStepEditValidator;

    QComboBox *_alignViewCombo;
    QComboBox *_modeCombo;
    QMenuBar * _main_Menubar;
    QMenu *    _File;
    QMenu *    _Edit;
    QMenu *    _Tools;
    QMenu *    _captureMenu;
    QMenu *    _helpMenu;

    QToolBar *_modeToolBar;
    QToolBar *_vizToolBar;
    QToolBar *_animationToolBar;

    QMenu *_webTabHelpMenu;
    QMenu *_webBasicHelpMenu;
    QMenu *_webPreferencesHelpMenu;
    QMenu *_webPythonHelpMenu;
    QMenu *_webVisualizationHelpMenu;

    // Submenus under the File menu:
    //
    QMenu *_dataMenu;
    QMenu *_closeVDCMenu;
    QMenu *_importMenu;
    QMenu *_sessionMenu;

    // File menu:
    //
    QAction *_fileOpenAction;
    QAction *_fileSaveAction;
    QAction *_fileSaveAsAction;
    QAction *_fileExitAction;

    // Help menu
    //
    QAction *_helpAboutAction;
    QAction *_whatsThisAction;
    QAction *_installCLIToolsAction;

    // Data menu
    //
    QAction *_dataImportWRF_Action;
    QAction *_dataImportCF_Action;
    QAction *_dataImportMPAS_Action;
    QAction *_dataLoad_MetafileAction;
    QAction *_dataClose_MetafileAction;
    QAction *_fileNew_SessionAction;
    QAction *_plotAction;
    QAction *_statsAction;

    // Capture menu
    //
    QAction *_captureStartJpegCaptureAction;
    QAction *_captureEndJpegCaptureAction;
    QAction *_captureSingleJpegCaptureAction;
    QAction *_seedMeAction;

    // Toolbars:
    //
    QActionGroup *_mouseModeActions;
    QAction *     _tileAction;
    QAction *     _cascadeAction;
    QAction *     _homeAction;
    QAction *     _sethomeAction;
    QAction *     _viewAllAction;
    QAction *     _viewRegionAction;
    QAction *     _stepForwardAction;
    QAction *     _stepBackAction;
    QSpinBox *    _interactiveRefinementSpin;
    QDockWidget * _tabDockWindow;

    Statistics *        _stats;
    Plot *              _plot;
    VAPoR::SeedMe *     _seedMe;
    BannerGUI *         _banner;
    VizSelectCombo *    _windowSelector;
    QLabel *            _modeStatusWidget;
    VAPoR::ControlExec *_controlExec;
    VAPoR::ParamsMgr *  _paramsMgr;
    TabManager *        _tabMgr;
    VizWinMgr *         _vizWinMgr;
    string              _capturingAnimationVizName;

    bool   _stateChangeFlag;
    bool   _sessionNewFlag;
    bool   _begForCitation;
    int    _eventsSinceLastSave;
    string _recentPath;

    // Zero out all member variables
    //
    void _initMembers();

    void _performSessionAutoSave();
    void _stateChangeCB();

    QMdiArea *getMDIArea() { return _mdiArea; }

    QApplication *getApp() { return _App; }

    void            setInteractiveRefinementSpin(int);
    void            enableKeyframing(bool onoff);
    VizSelectCombo *getWindowSelector() { return _windowSelector; }

    // Set the animation buttons in pause state,
    // don't trigger an event:
    //
    void setPause()
    {
        _playForwardAction->setChecked(false);
        _playBackwardAction->setChecked(false);
        _pauseAction->setChecked(true);
    }

    int addMode(QString &text, QIcon &icon)
    {
        _modeCombo->addItem(icon, text);
        return (_modeCombo->count() - 1);
    }

    //! Insert all the mouse modes into the modeCombo.
    void addMouseModes();
    void setMouseMode(int newMode) { _modeCombo->setCurrentIndex(newMode); }
    void showCitationReminder();
    void buildWebTabHelpMenu(std::vector<QAction *> *actions);
    void buildWebTabHelpMenu(const vector<pair<string, string>> &help);
    void buildWebHelpMenus();

    bool event(QEvent *);
    void stopAnimCapture(string vizName)
    {
        if (vizName == _capturingAnimationVizName) endAnimCapture();
    }

    GUIStateParams *GetStateParams() const
    {
        assert(_paramsMgr != NULL);
        return ((GUIStateParams *)_paramsMgr->GetParams(GUIStateParams::GetClassType()));
    }

    SettingsParams *GetSettingsParams() const
    {
        assert(_paramsMgr != NULL);
        return ((SettingsParams *)_paramsMgr->GetParams(SettingsParams::GetClassType()));
    }

    AnimationParams *GetAnimationParams() const
    {
        assert(_paramsMgr != NULL);
        return ((AnimationParams *)_paramsMgr->GetParams(AnimationParams::GetClassType()));
    }

    MiscParams *GetMiscParams() const
    {
        assert(_paramsMgr != NULL);
        return ((MiscParams *)_paramsMgr->GetParams(MiscParams::GetClassType()));
    }

    // Set the various widgets in the main window consistent with latest
    // params settings:
    //
    void                updateMenus();
    void                update();
    virtual void        undoRedoHelper(bool undo);
    std::vector<string> myGetOpenFileNames(string prompt, string dir, string filter, bool multi);

    void closeDataHelper(string dataSetName);

    bool openDataHelper(string dataSetName, string format, const vector<string> &files, const vector<string> &options = vector<string>());

    void         loadDataHelper(const std::vector<string> &files, string prompt, string filter, string format, bool multi);
    void         _createCaptureMenu();
    void         _createToolsMenu();
    void         _createEditMenu();
    void         _createFileMenu();
    void         _createHelpMenu();
    void         createMenus();
    void         hookupSignals();
    void         _createModeToolBar();
    void         _createAnimationToolBar();
    void         _createVizToolBar();
    void         createToolBars();
    virtual void sessionOpenHelper(string fileName);

    // Enable/Disable all the widgets that require data to be present
    //
    void enableWidgets(bool onOff);

    void enableAnimationWidgets(bool onOff);

    void _fileSaveHelper(string path);

private slots:
    void sessionOpen(QString qfileName = "");
    void fileSave();
    void fileSaveAs();
    void fileExit();
    void undo();
    void redo();
    void clear();
    void helpAbout();
    void loadData(string fileName = "");
    void closeData(string fileName = "");
    void importWRFData();
    void importCFData();
    void importMPASData();
    void sessionNew();
    void startAnimCapture();
    void endAnimCapture();
    void captureSingleJpeg();
    void launchSeedMe();
    void installCLITools();
    void launchStats();
    void launchPlotUtility();

    // Set navigate mode
    void setNavigate(bool);

    // animation toolbar:
    void _setTimeStep()
    {
        int ts = _timeStepEdit->text().toInt();
        _tabMgr->AnimationSetTimestep(ts);
    }

    void launchWebHelp(QAction *);
    void modeChange(int);
    void setInteractiveRefLevel(int);
    void loadStartingPrefs();

    void setActiveEventRouter(string type);

    void _setProj4String(string proj4String);

    void _setAnimationOnOff(bool onOff);
    void _setAnimationDraw();
};
#endif    // MAINFORM_H<|MERGE_RESOLUTION|>--- conflicted
+++ resolved
@@ -39,11 +39,8 @@
 #include "GUIStateParams.h"
 #include "SettingsParams.h"
 #include "AnimationParams.h"
-<<<<<<< HEAD
-=======
-#include "MiscParams.h"
+//#include "MiscParams.h"
 #include "TabManager.h"
->>>>>>> 47a93db1
 
 class QApplication;
 class QSpacerItem;
@@ -76,68 +73,6 @@
     MainForm(vector<QString> files, QApplication *app, QWidget *parent = 0);
     ~MainForm();
 
-<<<<<<< HEAD
-    void      showTab(const std::string &tag);
-    QMdiArea *getMDIArea() { return _mdiArea; }
-
-    QApplication *getApp() { return _App; }
-
-    void            setInteractiveRefinementSpin(int);
-    void            enableKeyframing(bool onoff);
-    VizSelectCombo *getWindowSelector() { return _windowSelector; }
-
-    // Following are public so accessible from animation tab:
-    QAction *  playForwardAction;
-    QAction *  playBackwardAction;
-    QAction *  pauseAction;
-    QComboBox *alignViewCombo;
-    // Set the animation buttons in pause state,
-    // don't trigger an event:
-    void setPause()
-    {
-        playForwardAction->setChecked(false);
-        playBackwardAction->setChecked(false);
-        pauseAction->setChecked(true);
-    }
-    int addMode(QString &text, QIcon &icon)
-    {
-        _modeCombo->addItem(icon, text);
-        return (_modeCombo->count() - 1);
-    }
-    //! Insert all the mouse modes into the modeCombo.
-    void addMouseModes();
-    void setMouseMode(int newMode) { _modeCombo->setCurrentIndex(newMode); }
-    void showCitationReminder();
-    void buildWebTabHelpMenu(std::vector<QAction *> *actions);
-    void buildWebTabHelpMenu(const vector<pair<string, string>> &help);
-    void buildWebHelpMenus();
-
-    bool event(QEvent *);
-    void stopAnimCapture(string vizName)
-    {
-        if (vizName == _capturingAnimationVizName) endAnimCapture();
-    }
-
-    GUIStateParams *GetStateParams() const
-    {
-        assert(_paramsMgr != NULL);
-        return ((GUIStateParams *)_paramsMgr->GetParams(GUIStateParams::GetClassType()));
-    }
-
-    SettingsParams *GetSettingsParams() const
-    {
-        assert(_paramsMgr != NULL);
-        return ((SettingsParams *)_paramsMgr->GetParams(SettingsParams::GetClassType()));
-    }
-
-    AnimationParams *GetAnimationParams() const
-    {
-        assert(_paramsMgr != NULL);
-        return ((AnimationParams *)_paramsMgr->GetParams(AnimationParams::GetClassType()));
-    }
-
-=======
->>>>>>> 47a93db1
 protected:
     bool eventFilter(QObject *obj, QEvent *event);
 
@@ -331,11 +266,12 @@
         return ((AnimationParams *)_paramsMgr->GetParams(AnimationParams::GetClassType()));
     }
 
-    MiscParams *GetMiscParams() const
-    {
-        assert(_paramsMgr != NULL);
-        return ((MiscParams *)_paramsMgr->GetParams(MiscParams::GetClassType()));
-    }
+    /*MiscParams *GetMiscParams() const {
+    assert(_paramsMgr != NULL);
+    return ((MiscParams *)
+        _paramsMgr->GetParams(MiscParams::GetClassType())
+    );
+ }*/
 
     // Set the various widgets in the main window consistent with latest
     // params settings:
