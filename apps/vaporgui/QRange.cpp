--- conflicted
+++ resolved
@@ -76,17 +76,14 @@
     _ui->minSliderEdit->SetDecimals( dec );
     _ui->maxSliderEdit->SetDecimals( dec );
 }
-<<<<<<< HEAD
     
 void QRange::SetIntType( bool val )
 {
     _ui->minSliderEdit->SetIntType( val );
     _ui->maxSliderEdit->SetIntType( val );
-=======
 
 void QRange::SetValue( double smallVal, double bigVal )
 {
     _ui->minSliderEdit->SetValue( smallVal );
     _ui->maxSliderEdit->SetValue( bigVal );
->>>>>>> bf6d28dc
 }