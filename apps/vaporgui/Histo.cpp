--- conflicted
+++ resolved
@@ -38,44 +38,6 @@
 }
 
 Histo::Histo() : Histo(0) {}
-<<<<<<< HEAD
-
-Histo::Histo(
-    const Histo* histo
-){
-    _numBins = histo->_numBins;
-
-    _minMapData = histo->_minMapData;
-    _maxMapData = histo->_maxMapData;
-    if( _maxMapData < _minMapData )
-        _maxMapData = _minMapData;
-    _range = _maxMapData - _minMapData;
-
-    _binArray = new unsigned int[_numBins];
-    for (int i=0; i<_numBins; i++)
-        _binArray[i] = histo->_binArray[i];
-    
-    _nBinsBelow = histo->_nBinsBelow;
-    _nBinsAbove = histo->_nBinsAbove;
-    if (_nBinsBelow > 0) {
-        _below = new unsigned int[_nBinsBelow];
-        memcpy(_below, histo->_below, _nBinsBelow * sizeof(*_below));
-    }
-    if (_nBinsAbove > 0) {
-        _above = new unsigned int[_nBinsAbove];
-        memcpy(_above, histo->_above, _nBinsAbove * sizeof(*_above));
-    }
-    
-    _numSamplesBelow = histo->_numSamplesBelow;
-    _numSamplesAbove = histo->_numSamplesAbove;
-
-    _maxBinSize = histo->_maxBinSize;
-
-    _varnameOfUpdate = histo->_varnameOfUpdate;
-    _timestepOfUpdate = histo->_timestepOfUpdate;
-}
-=======
->>>>>>> e063908b
 	
 Histo::~Histo(){
 	if (_binArray) delete [] _binArray;
@@ -435,16 +397,11 @@
 
 void Histo::_getDataRange(const std::string &varName, VAPoR::DataMgr *d, VAPoR::RenderParams *r, float *min, float *max) const
 {
-<<<<<<< HEAD
-    std::vector<double> range;
-    d->GetDataRange(r->GetCurrentTimestep(), varName, r->GetRefinementLevel(), r->GetCompressionLevel(), DataMgrUtils::GetDefaultMetaInfoStride(d, varName, r->GetRefinementLevel()), range);
-=======
     vector<double> minExt, maxExt;
     r->GetBox()->GetExtents(minExt, maxExt);
     
     std::vector<double> range;
     d->GetDataRange(r->GetCurrentTimestep(), varName, r->GetRefinementLevel(), r->GetCompressionLevel(), minExt, maxExt, range);
->>>>>>> e063908b
     *min = range[0];
     *max = range[1];
 }