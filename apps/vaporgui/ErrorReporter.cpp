--- conflicted
+++ resolved
@@ -120,15 +120,9 @@
     case Error: _box->setIcon(QMessageBox::Critical); break;
     }
 
-<<<<<<< HEAD
     _box->show();
     QAbstractButton *       clicked = _box->clickedButton();
     QMessageBox::ButtonRole role = _box->buttonRole(clicked);
-=======
-    box.exec();
-    QAbstractButton *       clicked = box.clickedButton();
-    QMessageBox::ButtonRole role = box.buttonRole(clicked);
->>>>>>> 3e8cd8d8
 
     switch (role) {
     case QMessageBox::ApplyRole: {
