--- conflicted
+++ resolved
@@ -141,15 +141,9 @@
 		case	  Error: _box->setIcon(QMessageBox::Critical);    break;
 	}
 
-<<<<<<< HEAD
 	_box->show();
 	QAbstractButton *clicked = _box->clickedButton();
 	QMessageBox::ButtonRole role = _box->buttonRole(clicked);
-=======
-	box.exec();
-	QAbstractButton *clicked = box.clickedButton();
-	QMessageBox::ButtonRole role = box.buttonRole(clicked);
->>>>>>> ff5168cb
 
 	switch (role)
 	{
