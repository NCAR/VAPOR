//************************************************************************
//							  *
//	   Copyright (C)  2017					*
//	 University Corporation for Atmospheric Research		  *
//	   All Rights Reserved					*
//							  *
//************************************************************************/
//
//  File:	   GeometryWidget.cpp
//
//  Author:	 Scott Pearse
//	  National Center for Atmospheric Research
//	  PO 3000, Boulder, Colorado
//
//  Date:	   March 2017
//
//  Description:	Implements the GeometryWidget class.  This provides
//  a widget that is inserted in the "Appearance" tab of various Renderer GUIs
//
#include <sstream>
#include <qwidget.h>
#include <QFileDialog>
#include "vapor/ParamsMgr.h"
#include "vapor/RenderParams.h"
#include "vapor/DataMgrUtils.h"
#include "GeometryWidget.h"

#define XY 0
#define XZ 1
#define YZ 2

using namespace VAPoR;

template <typename Out>
void split(const std::string &s, char delim, Out result) {
    std::stringstream ss;
    ss.str(s);
    std::string item;
    while (std::getline(ss, item, delim)) {
        *(result++) = item;
    }
}

std::vector<std::string> split(const std::string &s, char delim) {
    std::vector<std::string> elems;
    split(s, delim, std::back_inserter(elems));
    return elems;
}

GeometryWidget::GeometryWidget(QWidget *parent) : QWidget(parent), Ui_GeometryWidgetGUI() {
    setupUi(this);

    _paramsMgr = NULL;
    _dataMgr = NULL;
    _rParams = NULL;

    _minXCombo = new Combo(_minXEdit, _minXSlider);
    _maxXCombo = new Combo(_maxXEdit, _maxXSlider);
    _xRangeCombo = new RangeCombo(_minXCombo, _maxXCombo);

    _minYCombo = new Combo(_minYEdit, _minYSlider);
    _maxYCombo = new Combo(_maxYEdit, _maxYSlider);
    _yRangeCombo = new RangeCombo(_minYCombo, _maxYCombo);

    _minZCombo = new Combo(_minZEdit, _minZSlider);
    _maxZCombo = new Combo(_maxZEdit, _maxZSlider);
    _zRangeCombo = new RangeCombo(_minZCombo, _maxZCombo);

    connectWidgets();
}

void GeometryWidget::adjustLayoutToPlanar(int plane) {
    if (plane == XY)
        adjustLayoutToPlanarXY();
    else if (plane == XZ)
        adjustLayoutToPlanarXZ();
    else if (plane == YZ)
        adjustLayoutToPlanarYZ();
}

void GeometryWidget::adjustLayoutToPlanarXY() {
    _xMinMaxFrame->show();
    _xPointFrame->hide();

    _yMinMaxFrame->show();
    _yPointFrame->hide();

    _zMinMaxFrame->hide();
    _zPointFrame->show();
}

void GeometryWidget::adjustLayoutToPlanarXZ() {
    _xMinMaxFrame->show();
    _xPointFrame->hide();

    _yMinMaxFrame->show();
    _yPointFrame->hide();

    _zMinMaxFrame->hide();
    _zPointFrame->show();
}

void GeometryWidget::adjustLayoutToPlanarYZ() {
    _xMinMaxFrame->hide();
    _xPointFrame->show();

    _yMinMaxFrame->show();
    _yPointFrame->hide();

    _zMinMaxFrame->show();
    _zPointFrame->hide();
}

void GeometryWidget::adjustLayoutTo2D() {
    _zFrame->hide();
    _zFrame->resize(0, 0);
    _minMaxContainerWidget->adjustSize();
    _minMaxTab->adjustSize();

    _stackedSliderWidget->adjustSize();
    adjustSize();
}

void GeometryWidget::Reinit(
    DimFlags dimFlags,
    VariableFlags varFlags,
    GeometryFlags geometryFlags) {
    _dimFlags = dimFlags;
    _geometryFlags = geometryFlags;
    _varFlags = varFlags;

    if (_dimFlags & TWODXY) {
        adjustLayoutTo2D();
    } else if (_dimFlags & THREED) {
        _zFrame->show();
    }

    _stackedSliderWidget->adjustSize();
    _minMaxTab->adjustSize();
}

GeometryWidget::~GeometryWidget() {
    if (_minXCombo) {
        delete _minXCombo;
        _minXCombo = NULL;
    }
    if (_maxXCombo) {
        delete _maxXCombo;
        _maxXCombo = NULL;
    }
    if (_xRangeCombo) {
        delete _xRangeCombo;
        _xRangeCombo = NULL;
    }

    if (_minYCombo) {
        delete _minYCombo;
        _minYCombo = NULL;
    }
    if (_maxYCombo) {
        delete _maxYCombo;
        _maxYCombo = NULL;
    }
    if (_yRangeCombo) {
        delete _yRangeCombo;
        _yRangeCombo = NULL;
    }

    if (_minZCombo) {
        delete _minZCombo;
        _minZCombo = NULL;
    }
    if (_maxZCombo) {
        delete _maxZCombo;
        _maxZCombo = NULL;
    }
    if (_zRangeCombo) {
        delete _zRangeCombo;
        _zRangeCombo = NULL;
    }
}

void GeometryWidget::updateRangeLabels(
    std::vector<double> minExt,
    std::vector<double> maxExt) {
    assert(minExt.size() == maxExt.size());

    if (minExt.size() < 1)
        return;
    QString xTitle = QString("X Min: ") +
                     QString::number(minExt[0], 'g', 3) +
                     QString("	Max: ") +
                     QString::number(maxExt[0], 'g', 3);
    _xMinMaxLabel->setText(xTitle);

    if (minExt.size() < 2)
        return;
    QString yTitle = QString("Y Min: ") +
                     QString::number(minExt[1], 'g', 3) +
                     QString("	Max: ") +
                     QString::number(maxExt[1], 'g', 3);
    _yMinMaxLabel->setText(yTitle);

    if (minExt.size() < 3) {
        Reinit(
<<<<<<< HEAD
            (DimFlags)TWOD,
            _varFlags,
            _geometryFlags);
        _zMinMaxLabel->setText(QString("Z Coordinates aren't available for 2D variables!"));
=======
            (DimFlags)TWODXY,
            _geometryFlags,
            _varFlags);
        zMinMaxLabel->setText(QString("Z Coordinates aren't available for 2D variables!"));
>>>>>>> 15f74f9d
    } else {
        Reinit(
            (DimFlags)THREED,
            _varFlags,
            _geometryFlags);

        QString zTitle = QString("Z Min: ") +
                         QString::number(minExt[2], 'g', 3) +
                         QString("	Max: ") +
                         QString::number(maxExt[2], 'g', 3);
        _zMinMaxLabel->setText(zTitle);
    }
}

bool GeometryWidget::getAuxiliaryExtents(
    std::vector<double> &minFullExts,
    std::vector<double> &maxFullExts) {

    std::vector<std::string> auxVarNames = _rParams->GetAuxVariableNames();
    if (auxVarNames.empty())
        return false;
    else {
        vector<int> axes;
        int ts = _rParams->GetCurrentTimestep();
        int level = _rParams->GetRefinementLevel();
        int rc = DataMgrUtils::GetExtents(
            _dataMgr,
            ts,
            auxVarNames,
            minFullExts,
            maxFullExts,
            axes,
            level);

        if (rc < 0) {
            MyBase::SetErrMsg("Error: DataMgr could "
                              "not return valid values from GetVariableExtents()");
        }
    }
    return true;
}

bool GeometryWidget::getVectorExtents(
    std::vector<double> &minFullExts,
    std::vector<double> &maxFullExts) {

    std::vector<string> varNames = _rParams->GetFieldVariableNames();
    if (varNames.empty())
        return false;

    if ((varNames[0] == "") &&
        (varNames[1] == "") &&
        (varNames[2] == ""))
        return false;

    std::vector<int> axes;
    int ts = _rParams->GetCurrentTimestep();
    int level = _rParams->GetRefinementLevel();
    int rc = DataMgrUtils::GetExtents(
        _dataMgr,
        ts,
        varNames,
        minFullExts,
        maxFullExts,
        axes,
        level);

    if (rc < 0) {
        MyBase::SetErrMsg("Error: DataMgr could "
                          "not return valid values from GetVariableExtents()");
    }
    return true;
}

bool GeometryWidget::getVariableExtents(
    std::vector<double> &minFullExts,
    std::vector<double> &maxFullExts) {

    size_t ts = _rParams->GetCurrentTimestep();
    int level = _rParams->GetRefinementLevel();
    string varName = _rParams->GetVariableName();

    if (varName.empty())
        return false;
    int rc = _dataMgr->GetVariableExtents(ts, varName,
                                          level, minFullExts, maxFullExts);
    if (rc < 0) {
        MyBase::SetErrMsg("Error: DataMgr could "
                          "not return valid values from GetVariableExtents()");
    }
    return true;
}

void GeometryWidget::updateBoxCombos(
    std::vector<double> &minFullExt,
    std::vector<double> &maxFullExt) {

    assert(minFullExt.size() == maxFullExt.size());
    if (minFullExt.size() < 2)
        return;

    // Get current user selected extents
    //
    Box *box = _rParams->GetBox();
    std::vector<double> minExt, maxExt;
    box->GetExtents(minExt, maxExt);

    // Verify that the user extents comply with the domain extents
    //
    size_t extSize = box->IsPlanar() ? 2 : 3;
    for (int i = 0; i < extSize; i++) {
        if (minExt[i] < minFullExt[i])
            minExt[i] = minFullExt[i];
        if (maxExt[i] > maxFullExt[i])
            maxExt[i] = maxFullExt[i];
    }

    // Update RangeCombos
    //
    _xRangeCombo->Update(minFullExt[0], maxFullExt[0], minExt[0], maxExt[0]);
    _yRangeCombo->Update(minFullExt[1], maxFullExt[1], minExt[1], maxExt[1]);
    if (!box->IsPlanar()) {
        _zRangeCombo->Update(minFullExt[2], maxFullExt[2],
                             minExt[2], maxExt[2]);
    }
}

void GeometryWidget::Update(ParamsMgr *paramsMgr,
                            DataMgr *dataMgr,
                            RenderParams *rParams) {

    assert(paramsMgr);
    assert(dataMgr);
    assert(rParams);

    _paramsMgr = paramsMgr;
    _dataMgr = dataMgr;
    _rParams = rParams;

    // Get current domain extents
    //
    std::vector<double> minFullExt, maxFullExt;

    if (_varFlags & AUXILIARY) // for Statistics
    {
        if (!getAuxiliaryExtents(minFullExt, maxFullExt))
            return;
    } else if (_varFlags & VECTOR) { // for vector renderers, ie Barbs
        if (!getVectorExtents(minFullExt, maxFullExt))
            return;
    } else { // for single variable renderers (most cases)
        if (!getVariableExtents(minFullExt, maxFullExt))
            return;
    }

    updateRangeLabels(minFullExt, maxFullExt);
    updateBoxCombos(minFullExt, maxFullExt);
    adjustSize();
}

void GeometryWidget::connectWidgets() {
    connect(_xRangeCombo, SIGNAL(valueChanged(double, double)),
            this, SLOT(setRange(double, double)));
    connect(_yRangeCombo, SIGNAL(valueChanged(double, double)),
            this, SLOT(setRange(double, double)));
    connect(_zRangeCombo, SIGNAL(valueChanged(double, double)),
            this, SLOT(setRange(double, double)));
    connect(_planeComboBox, SIGNAL(currentIndexChanged(int)),
            this, SLOT(adjustLayoutToPlanar(int)));
}

void GeometryWidget::setRange(double min, double max, int dimension) {
    if (dimension == -1) {
        if (QObject::sender() == _xRangeCombo)
            dimension = 0;
        else if (QObject::sender() == _yRangeCombo)
            dimension = 1;
        else
            dimension = 2;
    }

    std::vector<double> minExt, maxExt;
    Box *box = _rParams->GetBox();
    box->GetExtents(minExt, maxExt);

    // Apply the extents that changed into minExt and maxExt
    //
    minExt[dimension] = min;
    maxExt[dimension] = max;
    box->SetExtents(minExt, maxExt);

    emit valueChanged();
}<|MERGE_RESOLUTION|>--- conflicted
+++ resolved
@@ -25,6 +25,10 @@
 #include "vapor/DataMgrUtils.h"
 #include "GeometryWidget.h"
 
+#define X 0
+#define Y 1
+#define Z 2
+
 #define XY 0
 #define XZ 1
 #define YZ 2
@@ -66,10 +70,31 @@
     _maxZCombo = new Combo(_maxZEdit, _maxZSlider);
     _zRangeCombo = new RangeCombo(_minZCombo, _maxZCombo);
 
+    _xSinglePoint->SetLabel("Location");
+    _ySinglePoint->SetLabel("Location");
+    _zSinglePoint->SetLabel("Location");
+
+    connect(_xSinglePoint, SIGNAL(valueChanged(double)),
+            this, SLOT(setPoint(double)));
+    connect(_ySinglePoint, SIGNAL(valueChanged(double)),
+            this, SLOT(setPoint(double)));
+    connect(_zSinglePoint, SIGNAL(valueChanged(double)),
+            this, SLOT(setPoint(double)));
+
+    _orientationTab->hide();
+
     connectWidgets();
 }
 
-void GeometryWidget::adjustLayoutToPlanar(int plane) {
+void GeometryWidget::showOrientationOptions() {
+    _orientationTab->show();
+}
+
+void GeometryWidget::hideOrientationOptions() {
+    _orientationTab->hide();
+}
+
+void GeometryWidget::adjustPlanarOrientation(int plane) {
     if (plane == XY)
         adjustLayoutToPlanarXY();
     else if (plane == XZ)
@@ -79,45 +104,83 @@
 }
 
 void GeometryWidget::adjustLayoutToPlanarXY() {
+    cout << "XY" << endl;
     _xMinMaxFrame->show();
+    _yMinMaxFrame->show();
+    _zMinMaxFrame->hide();
+
     _xPointFrame->hide();
-
+    _yPointFrame->hide();
+    _zPointFrame->show();
+
+    if (!_rParams)
+        return;
+    std::vector<double> minExt, maxExt;
+    getFullExtents(minExt, maxExt);
+    double average = (minExt[Z] + maxExt[Z]) / 2.f;
+    _zSinglePoint->SetValue(average);
+
+    minExt[Z] = average;
+    maxExt[Z] = average;
+    Box *box = _rParams->GetBox();
+    box->SetExtents(minExt, maxExt);
+}
+
+void GeometryWidget::adjustLayoutToPlanarXZ() {
+    cout << "XZ" << endl;
+    _xMinMaxFrame->show();
+    _yMinMaxFrame->hide();
+    _zMinMaxFrame->show();
+
+    _xPointFrame->hide();
+    _yPointFrame->show();
+    _zPointFrame->hide();
+
+    if (!_rParams)
+        return;
+    std::vector<double> minExt, maxExt;
+    getFullExtents(minExt, maxExt);
+    //box->GetExtents(minExt, maxExt);
+    double average = (minExt[Y] + maxExt[Y]) / 2.f;
+    _ySinglePoint->SetValue(average);
+
+    minExt[Y] = average;
+    maxExt[Y] = average;
+    Box *box = _rParams->GetBox();
+    box->SetExtents(minExt, maxExt);
+}
+
+void GeometryWidget::adjustLayoutToPlanarYZ() {
+    cout << "YZ" << endl;
+    _xMinMaxFrame->hide();
     _yMinMaxFrame->show();
+    _zMinMaxFrame->show();
+
+    _xPointFrame->show();
     _yPointFrame->hide();
-
-    _zMinMaxFrame->hide();
-    _zPointFrame->show();
-}
-
-void GeometryWidget::adjustLayoutToPlanarXZ() {
-    _xMinMaxFrame->show();
-    _xPointFrame->hide();
-
-    _yMinMaxFrame->show();
-    _yPointFrame->hide();
-
-    _zMinMaxFrame->hide();
-    _zPointFrame->show();
-}
-
-void GeometryWidget::adjustLayoutToPlanarYZ() {
-    _xMinMaxFrame->hide();
-    _xPointFrame->show();
-
-    _yMinMaxFrame->show();
-    _yPointFrame->hide();
-
-    _zMinMaxFrame->show();
     _zPointFrame->hide();
+
+    if (!_rParams)
+        return;
+    std::vector<double> minExt, maxExt;
+    getFullExtents(minExt, maxExt);
+    //box->GetExtents(minExt, maxExt);
+    double average = (minExt[X] + maxExt[X]) / 2.f;
+    _xSinglePoint->SetValue(average);
+
+    minExt[X] = average;
+    maxExt[X] = average;
+    Box *box = _rParams->GetBox();
+    box->SetExtents(minExt, maxExt);
 }
 
 void GeometryWidget::adjustLayoutTo2D() {
+    cout << "adjustLayoutTo2D" << endl;
     _zFrame->hide();
-    _zFrame->resize(0, 0);
+    //_zFrame->resize(0,0);
     _minMaxContainerWidget->adjustSize();
     _minMaxTab->adjustSize();
 
-    _stackedSliderWidget->adjustSize();
     adjustSize();
 }
 
@@ -132,10 +195,17 @@
     if (_dimFlags & TWODXY) {
         adjustLayoutTo2D();
     } else if (_dimFlags & THREED) {
+        cout << "Showing zFrame" << endl;
         _zFrame->show();
     }
 
-    _stackedSliderWidget->adjustSize();
+    if (_geometryFlags & PLANAR) {
+        showOrientationOptions();
+        adjustPlanarOrientation(XY);
+        cout << "Reinit PLANAR" << endl;
+    } else
+        hideOrientationOptions();
+
     _minMaxTab->adjustSize();
 }
 
@@ -202,23 +272,20 @@
     _yMinMaxLabel->setText(yTitle);
 
     if (minExt.size() < 3) {
-        Reinit(
-<<<<<<< HEAD
-            (DimFlags)TWOD,
-            _varFlags,
-            _geometryFlags);
-        _zMinMaxLabel->setText(QString("Z Coordinates aren't available for 2D variables!"));
-=======
-            (DimFlags)TWODXY,
-            _geometryFlags,
-            _varFlags);
-        zMinMaxLabel->setText(QString("Z Coordinates aren't available for 2D variables!"));
->>>>>>> 15f74f9d
+        if (_dimFlags & THREED) {
+            Reinit(
+                (DimFlags)TWOD,
+                _varFlags,
+                _geometryFlags);
+            QString text = "Z Coordinates aren't available for 2D variables!";
+            _zMinMaxLabel->setText(QString(text));
+        }
     } else {
-        Reinit(
-            (DimFlags)THREED,
-            _varFlags,
-            _geometryFlags);
+        //		Reinit(
+        //			(DimFlags)THREED,
+        //			_varFlags,
+        //			_geometryFlags
+        //		);
 
         QString zTitle = QString("Z Min: ") +
                          QString::number(minExt[2], 'g', 3) +
@@ -321,7 +388,7 @@
     std::vector<double> minExt, maxExt;
     box->GetExtents(minExt, maxExt);
 
-    // Verify that the user extents comply with the domain extents
+    // Force the user extents to be within the domain extents
     //
     size_t extSize = box->IsPlanar() ? 2 : 3;
     for (int i = 0; i < extSize; i++) {
@@ -333,18 +400,25 @@
 
     // Update RangeCombos
     //
-    _xRangeCombo->Update(minFullExt[0], maxFullExt[0], minExt[0], maxExt[0]);
-    _yRangeCombo->Update(minFullExt[1], maxFullExt[1], minExt[1], maxExt[1]);
+    _xRangeCombo->Update(minFullExt[X], maxFullExt[X], minExt[X], maxExt[X]);
+    _xSinglePoint->SetExtents(minFullExt[X], maxFullExt[X]);
+    _xSinglePoint->SetValue((minExt[X] + maxExt[X]) / 2.f);
+
+    _yRangeCombo->Update(minFullExt[Y], maxFullExt[Y], minExt[Y], maxExt[Y]);
+    _ySinglePoint->SetExtents(minFullExt[Y], maxFullExt[Y]);
+    _ySinglePoint->SetValue((minExt[Y] + maxExt[Y]) / 2.f);
+
     if (!box->IsPlanar()) {
-        _zRangeCombo->Update(minFullExt[2], maxFullExt[2],
-                             minExt[2], maxExt[2]);
+        _zRangeCombo->Update(minFullExt[Z], maxFullExt[Z],
+                             minExt[Z], maxExt[Z]);
+        _zSinglePoint->SetExtents(minFullExt[Z], maxFullExt[Z]);
+        _zSinglePoint->SetValue((minExt[Z] + maxExt[Z]) / 2.f);
     }
 }
 
 void GeometryWidget::Update(ParamsMgr *paramsMgr,
                             DataMgr *dataMgr,
                             RenderParams *rParams) {
-
     assert(paramsMgr);
     assert(dataMgr);
     assert(rParams);
@@ -356,7 +430,16 @@
     // Get current domain extents
     //
     std::vector<double> minFullExt, maxFullExt;
-
+    getFullExtents(minFullExt, maxFullExt);
+
+    updateRangeLabels(minFullExt, maxFullExt);
+    updateBoxCombos(minFullExt, maxFullExt);
+    adjustSize();
+}
+
+void GeometryWidget::getFullExtents(
+    std::vector<double> &minFullExt,
+    std::vector<double> &maxFullExt) {
     if (_varFlags & AUXILIARY) // for Statistics
     {
         if (!getAuxiliaryExtents(minFullExt, maxFullExt))
@@ -368,10 +451,6 @@
         if (!getVariableExtents(minFullExt, maxFullExt))
             return;
     }
-
-    updateRangeLabels(minFullExt, maxFullExt);
-    updateBoxCombos(minFullExt, maxFullExt);
-    adjustSize();
 }
 
 void GeometryWidget::connectWidgets() {
@@ -382,25 +461,28 @@
     connect(_zRangeCombo, SIGNAL(valueChanged(double, double)),
             this, SLOT(setRange(double, double)));
     connect(_planeComboBox, SIGNAL(currentIndexChanged(int)),
-            this, SLOT(adjustLayoutToPlanar(int)));
+            this, SLOT(adjustPlanarOrientation(int)));
+}
+
+void GeometryWidget::setPoint(double point) {
+    setRange(point, point);
 }
 
 void GeometryWidget::setRange(double min, double max, int dimension) {
+    QObject *sender = QObject::sender();
     if (dimension == -1) {
-        if (QObject::sender() == _xRangeCombo)
-            dimension = 0;
-        else if (QObject::sender() == _yRangeCombo)
-            dimension = 1;
+        if (sender == _xRangeCombo || sender == _xSinglePoint)
+            dimension = X;
+        else if (sender == _yRangeCombo || sender == _ySinglePoint)
+            dimension = Y;
         else
-            dimension = 2;
+            dimension = Z;
     }
 
     std::vector<double> minExt, maxExt;
     Box *box = _rParams->GetBox();
+
     box->GetExtents(minExt, maxExt);
-
-    // Apply the extents that changed into minExt and maxExt
-    //
     minExt[dimension] = min;
     maxExt[dimension] = max;
     box->SetExtents(minExt, maxExt);
