//************************************************************************
//						      *
//	   Copyright (C)  2017				    *
//     University Corporation for Atmospheric Research		  *
//	   All Rights Reserved					*
//						      *
//************************************************************************/
//
//  File:       GeometryWidget.cpp
//
//  Author:     Scott Pearse
//	  National Center for Atmospheric Research
//	  PO 3000, Boulder, Colorado
//
//  Date:       March 2017
//
//  Description:    Implements the GeometryWidget class.  This provides
//  a widget that is inserted in the "Appearance" tab of various Renderer GUIs
//
#include <sstream>
#include <qwidget.h>
#include <QFileDialog>
#include "vapor/RenderParams.h"
#include "vapor/DataMgrUtils.h"
#include "MainForm.h"
#include "GeometryWidget.h"

using namespace VAPoR;

const string GeometryWidget::_nDimsTag = "ActiveDimension";

template<typename Out> void split(const std::string &s, char delim, Out result)
{
    std::stringstream ss;
    ss.str(s);
    std::string item;
    while (std::getline(ss, item, delim)) { *(result++) = item; }
}

std::vector<std::string> split(const std::string &s, char delim)
{
    std::vector<std::string> elems;
    split(s, delim, std::back_inserter(elems));
    return elems;
}

GeometryWidget::GeometryWidget(QWidget *parent) : QWidget(parent), Ui_GeometryWidgetGUI()
{
    setupUi(this);

    _paramsMgr = NULL;
    _dataMgr = NULL;
    _rParams = NULL;

    _minXCombo = new Combo(minXEdit, minXSlider);
    _maxXCombo = new Combo(maxXEdit, maxXSlider);
    _xRangeCombo = new RangeCombo(_minXCombo, _maxXCombo);

    _minYCombo = new Combo(minYEdit, minYSlider);
    _maxYCombo = new Combo(maxYEdit, maxYSlider);
    _yRangeCombo = new RangeCombo(_minYCombo, _maxYCombo);

    _minZCombo = new Combo(minZEdit, minZSlider);
    _maxZCombo = new Combo(maxZEdit, maxZSlider);
    _zRangeCombo = new RangeCombo(_minZCombo, _maxZCombo);

    connectWidgets();

    QFont myFont = font();
    xMinMaxGroupBox->setFont(myFont);
}

void GeometryWidget::Reinit(Flags flags)
{
    _flags = flags;
    if (_flags & TWOD) {
        zMinMaxGroupBox->hide();
        minMaxTab->adjustSize();
        xMinMaxGroupBox->adjustSize();
        yMinMaxGroupBox->adjustSize();
    }
}

GeometryWidget::~GeometryWidget()
{
    if (_minXCombo) {
        delete _minXCombo;
        _minXCombo = NULL;
    }
    if (_maxXCombo) {
        delete _maxXCombo;
        _maxXCombo = NULL;
    }
    if (_xRangeCombo) {
        delete _xRangeCombo;
        _xRangeCombo = NULL;
    }

    if (_minYCombo) {
        delete _minYCombo;
        _minYCombo = NULL;
    }
    if (_maxYCombo) {
        delete _maxYCombo;
        _maxYCombo = NULL;
    }
    if (_yRangeCombo) {
        delete _yRangeCombo;
        _yRangeCombo = NULL;
    }

    if (_minZCombo) {
        delete _minZCombo;
        _minZCombo = NULL;
    }
    if (_maxZCombo) {
        delete _maxZCombo;
        _maxZCombo = NULL;
    }
    if (_zRangeCombo) {
        delete _zRangeCombo;
        _zRangeCombo = NULL;
    }
}

void GeometryWidget::updateRangeLabels(std::vector<double> minExt, std::vector<double> maxExt)
{
    if (!minExt.size()) return;
    QString xTitle = QString("X Coordinates         Min:") + QString::number(minExt[0]) + QString("         Max:") + QString::number(maxExt[0]);
    xMinMaxGroupBox->setTitle(xTitle);

    QString yTitle = QString("Y Coordinates         Min:") + QString::number(minExt[1]) + QString("         Max:") + QString::number(maxExt[1]);
    yMinMaxGroupBox->setTitle(yTitle);

    if (minExt.size() < 3) {
        zMinMaxGroupBox->setTitle(QString("You shouldn't see this"));
    } else {
        QString zTitle = QString("Z Coordinates         Min:") + QString::number(minExt[2]) + QString("         Max:") + QString::number(maxExt[2]);
        zMinMaxGroupBox->setTitle(zTitle);
    }
}

void GeometryWidget::updateCopyCombo()
{
    copyCombo->clear();

    std::vector<string> visNames = _paramsMgr->GetVisualizerNames();
    _visNames.clear();

    _dataSetNames = _paramsMgr->GetDataMgrNames();

    for (int i = 0; i < visNames.size(); i++) {
        for (int ii = 0; ii < _dataSetNames.size(); ii++) {
            // Create a mapping of abreviated visualizer names to their
            // actual string values.
            //
            string visAbb = "Vis" + std::to_string(i);
            _visNames[visAbb] = visNames[i];

            string dataSetName = _dataSetNames[ii];

            std::vector<string> typeNames;
            typeNames = _paramsMgr->GetRenderParamsClassNames(visNames[i]);

            for (int j = 0; j < typeNames.size(); j++) {
                // Abbreviate Params names by removing 'Params" from them.
                // Then store them in a map for later reference.
                //
                string typeAbb = typeNames[j];
                int    pos = typeAbb.find("Params");
                typeAbb.erase(pos, 6);
                _renTypeNames[typeAbb] = typeNames[j];

                std::vector<string> renNames;
                renNames = _paramsMgr->GetRenderParamInstances(visNames[i], typeNames[j]);

                for (int k = 0; k < renNames.size(); k++) {
                    string  displayName = visAbb + ":" + dataSetName + ":" + typeAbb + ":" + renNames[k];
                    QString qDisplayName = QString::fromStdString(displayName);
                    copyCombo->addItem(qDisplayName);
                }
            }
        }
    }
}

void GeometryWidget::copyRegion()
{
    string                   copyString = copyCombo->currentText().toStdString();
    std::vector<std::string> elems = split(copyString, ':');
    string                   visualizer = _visNames[elems[0]];
    string                   dataSetName = elems[1];
    string                   renType = _renTypeNames[elems[2]];
    string                   renderer = elems[3];

    RenderParams *copyParams = _paramsMgr->GetRenderParams(visualizer, dataSetName, renType, renderer);
    assert(copyParams);

    Box *               copyBox = copyParams->GetBox();
    std::vector<double> minExtents, maxExtents;
    copyBox->GetExtents(minExtents, maxExtents);

<<<<<<< HEAD
    Box *myBox = _rParams->GetBox();
    myBox->SetExtents(minExtents, maxExtents);

    emit valueChanged();
=======
    Box *               myBox = _rParams->GetBox();
    std::vector<double> myMin, myMax;
    myBox->GetExtents(myMin, myMax);
    assert(minExtents.size() == maxExtents.size());
    for (int i = 0; i < minExtents.size(); i++) {
        myMin[i] = minExtents[i];
        myMax[i] = maxExtents[i];
    }
    myBox->SetExtents(myMin, myMax);
>>>>>>> e9e81b14
}

void GeometryWidget::Update(ParamsMgr *paramsMgr, DataMgr *dataMgr, RenderParams *rParams)
{
    assert(paramsMgr);
    assert(dataMgr);
    assert(rParams);

    _paramsMgr = paramsMgr;
    _dataMgr = dataMgr;
    _rParams = rParams;

    int ndim = _rParams->GetValueLong(_nDimsTag, 3);
    assert(ndim == 2 || ndim == 3);
    if (ndim == 2) {
        _flags = (Flags)(_flags | TWOD);
        _flags = (Flags)(_flags & ~(THREED));
    } else {
        _flags = (Flags)(_flags | THREED);
        _flags = (Flags)(_flags & ~(TWOD));
    }

    // Get current domain extents
    //
    size_t              ts = _rParams->GetCurrentTimestep();
    int                 level = _rParams->GetRefinementLevel();
    std::vector<double> minFullExt, maxFullExt;

    if (_flags & VECTOR) {
        std::vector<string> varNames = _rParams->GetFieldVariableNames();
        if (varNames.empty()) return;

        if ((varNames[0] == "") && (varNames[1] == "") && (varNames[2] == "")) return;

        vector<int> axes;
        DataMgrUtils::GetExtents(_dataMgr, ts, varNames, minFullExt, maxFullExt, axes);
    } else {
        string varName = _rParams->GetVariableName();
        if (varName.empty()) return;

        int rc = _dataMgr->GetVariableExtents(ts, varName, level, minFullExt, maxFullExt);
        if (rc < 0) {
            MyBase::SetErrMsg("Error: DataMgr could "
                              "not return valid values from GetVariableExtents()");
        }
    }
    updateRangeLabels(minFullExt, maxFullExt);
    updateCopyCombo();

    // Get current user selected extents
    //
    Box *               box = _rParams->GetBox();
    std::vector<double> minExt, maxExt;
    box->GetExtents(minExt, maxExt);

    // Verify that the user extents comply with the domain extents
    //
    size_t extSize = box->IsPlanar() ? 2 : 3;
    for (int i = 0; i < extSize; i++) {
        if (minExt[i] < minFullExt[i]) minExt[i] = minFullExt[i];
        if (maxExt[i] > maxFullExt[i]) maxExt[i] = maxFullExt[i];
    }

    _xRangeCombo->Update(minFullExt[0], maxFullExt[0], minExt[0], maxExt[0]);
    _yRangeCombo->Update(minFullExt[1], maxFullExt[1], minExt[1], maxExt[1]);
    if (!box->IsPlanar()) { _zRangeCombo->Update(minFullExt[2], maxFullExt[2], minExt[2], maxExt[2]); }
}

void GeometryWidget::connectWidgets()
{
    connect(_xRangeCombo, SIGNAL(valueChanged(double, double)), this, SLOT(setRange(double, double)));
    connect(_yRangeCombo, SIGNAL(valueChanged(double, double)), this, SLOT(setRange(double, double)));
    connect(_zRangeCombo, SIGNAL(valueChanged(double, double)), this, SLOT(setRange(double, double)));
    connect(copyButton, SIGNAL(released()), this, SLOT(copyRegion()));
}

void GeometryWidget::setRange(double min, double max)
{
    size_t dimension;
    if (QObject::sender() == _xRangeCombo)
        dimension = 0;
    else if (QObject::sender() == _yRangeCombo)
        dimension = 1;
    else
        dimension = 2;

    std::vector<double> minExt, maxExt;
    Box *               box = _rParams->GetBox();
    box->GetExtents(minExt, maxExt);

    // Apply the extents that changed into minExt and maxExt
    //
    minExt[dimension] = min;
    maxExt[dimension] = max;
    box->SetExtents(minExt, maxExt);

    emit valueChanged();
}<|MERGE_RESOLUTION|>--- conflicted
+++ resolved
@@ -125,7 +125,6 @@
 
 void GeometryWidget::updateRangeLabels(std::vector<double> minExt, std::vector<double> maxExt)
 {
-    if (!minExt.size()) return;
     QString xTitle = QString("X Coordinates         Min:") + QString::number(minExt[0]) + QString("         Max:") + QString::number(maxExt[0]);
     xMinMaxGroupBox->setTitle(xTitle);
 
@@ -200,12 +199,6 @@
     std::vector<double> minExtents, maxExtents;
     copyBox->GetExtents(minExtents, maxExtents);
 
-<<<<<<< HEAD
-    Box *myBox = _rParams->GetBox();
-    myBox->SetExtents(minExtents, maxExtents);
-
-    emit valueChanged();
-=======
     Box *               myBox = _rParams->GetBox();
     std::vector<double> myMin, myMax;
     myBox->GetExtents(myMin, myMax);
@@ -215,7 +208,8 @@
         myMax[i] = maxExtents[i];
     }
     myBox->SetExtents(myMin, myMax);
->>>>>>> e9e81b14
+
+    emit valueChanged();
 }
 
 void GeometryWidget::Update(ParamsMgr *paramsMgr, DataMgr *dataMgr, RenderParams *rParams)
