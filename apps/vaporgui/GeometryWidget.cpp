//************************************************************************
//						      *
//	   Copyright (C)  2017				    *
//     University Corporation for Atmospheric Research		  *
//	   All Rights Reserved					*
//						      *
//************************************************************************/
//
//  File:       GeometryWidget.cpp
//
//  Author:     Scott Pearse
//	  National Center for Atmospheric Research
//	  PO 3000, Boulder, Colorado
//
//  Date:       March 2017
//
//  Description:    Implements the GeometryWidget class.  This provides
//  a widget that is inserted in the "Appearance" tab of various Renderer GUIs
//
#include <sstream>
#include <qwidget.h>
#include <QFileDialog>
#include "vapor/RenderParams.h"
#include "vapor/DataMgrUtils.h"
#include "MainForm.h"
#include "GeometryWidget.h"

using namespace VAPoR;

const string GeometryWidget::_nDimsTag = "ActiveDimension";

template<typename Out>
void split(const std::string &s, char delim, Out result) {
    std::stringstream ss;
    ss.str(s);
    std::string item;
    while (std::getline(ss, item, delim)) {
        *(result++) = item;
    }
}

std::vector<std::string> split(const std::string &s, char delim) {
    std::vector<std::string> elems;
    split(s, delim, std::back_inserter(elems));
    return elems;
}

GeometryWidget::GeometryWidget(QWidget* parent) : 
			QWidget(parent), Ui_GeometryWidgetGUI() {
	setupUi(this);

	_paramsMgr = NULL;
	_dataMgr = NULL;
	_rParams = NULL;

	_minXCombo = new Combo(minXEdit, minXSlider);
	_maxXCombo = new Combo(maxXEdit, maxXSlider);
	_xRangeCombo = new RangeCombo(_minXCombo, _maxXCombo);

	_minYCombo = new Combo(minYEdit, minYSlider);
	_maxYCombo = new Combo(maxYEdit, maxYSlider);
	_yRangeCombo = new RangeCombo(_minYCombo, _maxYCombo);

	_minZCombo = new Combo(minZEdit, minZSlider);
	_maxZCombo = new Combo(maxZEdit, maxZSlider);
	_zRangeCombo = new RangeCombo(_minZCombo, _maxZCombo);

	connectWidgets();

	QFont myFont = font();
	xMinMaxGroupBox->setFont(myFont);
}

void GeometryWidget::Reinit(Flags flags) {
	_flags = flags;
	if (_flags & TWOD) {
		zMinMaxGroupBox->hide();
		minMaxTab->adjustSize();
		xMinMaxGroupBox->adjustSize();
		yMinMaxGroupBox->adjustSize();
	}
}

GeometryWidget::~GeometryWidget() {
	if (_minXCombo) {
		delete _minXCombo;
		_minXCombo = NULL;
	}
	if (_maxXCombo) {
		delete _maxXCombo;
		_maxXCombo = NULL;
	}
	if (_xRangeCombo) {
		delete _xRangeCombo;
		_xRangeCombo = NULL;
	}

	if (_minYCombo) {
		delete _minYCombo;
		_minYCombo = NULL;
	}
	if (_maxYCombo) {
		delete _maxYCombo;
		_maxYCombo = NULL;
	}
	if (_yRangeCombo) {
		delete _yRangeCombo;
		_yRangeCombo = NULL;
	}

	if (_minZCombo) {
		delete _minZCombo;
		_minZCombo = NULL;
	}
	if (_maxZCombo) {
		delete _maxZCombo;
		_maxZCombo = NULL;
	}
	if (_zRangeCombo) {
		delete _zRangeCombo;
		_zRangeCombo = NULL;
	}
}

void GeometryWidget::updateRangeLabels(
							std::vector<double> minExt,
							std::vector<double> maxExt) {
	if (!minExt.size()) return;
	QString xTitle = QString("X Coordinates         Min:") + 
		QString::number(minExt[0]) + 
		QString("         Max:") + 
		QString::number(maxExt[0]);
	xMinMaxGroupBox->setTitle(xTitle);

	QString yTitle = QString("Y Coordinates         Min:") + 
		QString::number(minExt[1]) +
		QString("         Max:") + 
		QString::number(maxExt[1]);
	yMinMaxGroupBox->setTitle(yTitle);

	if (minExt.size() < 3) {
		zMinMaxGroupBox->setTitle(QString("You shouldn't see this"));
	} else {
		QString zTitle = QString("Z Coordinates         Min:") + 
			QString::number(minExt[2]) +
			QString("         Max:") + 
			QString::number(maxExt[2]);
		zMinMaxGroupBox->setTitle(zTitle);
	}
}

void GeometryWidget::updateCopyCombo() {
	copyCombo->clear();

	std::vector<string> visNames = _paramsMgr->GetVisualizerNames();
	_visNames.clear();

	_dataSetNames = _paramsMgr->GetDataMgrNames();

	for (int i=0; i<visNames.size(); i++) {
		for (int ii=0; ii<_dataSetNames.size(); ii++) {
	
			// Create a mapping of abreviated visualizer names to their
			// actual string values. 
			//
			string visAbb = "Vis" + std::to_string(i);
			_visNames[visAbb] = visNames[i];
	
			string dataSetName = _dataSetNames[ii];
	
			std::vector<string> typeNames;
			typeNames = _paramsMgr->GetRenderParamsClassNames(visNames[i]);
	
			for (int j=0; j<typeNames.size(); j++) {
	
				// Abbreviate Params names by removing 'Params" from them.
				// Then store them in a map for later reference.
				//
				string typeAbb = typeNames[j];
				int pos = typeAbb.find("Params");
				typeAbb.erase(pos,6);
				_renTypeNames[typeAbb] = typeNames[j];
	
				std::vector<string> renNames;
				renNames = _paramsMgr->GetRenderParamInstances(visNames[i],
																typeNames[j]
				);
	
				for (int k=0; k<renNames.size(); k++) {
					string displayName = visAbb + ":" + 
										dataSetName + ":" +
										typeAbb + ":" + renNames[k];
					QString qDisplayName = QString::fromStdString(displayName);
					copyCombo->addItem(qDisplayName);
				}
			}
		}
	}
}

void GeometryWidget::copyRegion() {

	string copyString = copyCombo->currentText().toStdString();
	std::vector<std::string> elems = split(copyString, ':');
	string visualizer = _visNames[elems[0]];
	string dataSetName = elems[1];
	string renType = _renTypeNames[elems[2]];
	string renderer = elems[3];

	RenderParams* copyParams = _paramsMgr->GetRenderParams(
												visualizer, 
												dataSetName,
												renType, 
												renderer);
	assert(copyParams);

	Box* copyBox = copyParams->GetBox();
	std::vector<double> minExtents, maxExtents;
	copyBox->GetExtents(minExtents, maxExtents);

<<<<<<< HEAD
	Box* myBox = _rParams->GetBox();
	myBox->SetExtents(minExtents, maxExtents);

    emit valueChanged();
=======
    Box* myBox = _rParams->GetBox();
    std::vector<double> myMin, myMax;
    myBox->GetExtents( myMin, myMax );
    assert( minExtents.size() == maxExtents.size() );
    for( int i = 0; i < minExtents.size(); i++ )
    {
        myMin[i] = minExtents[i];
        myMax[i] = maxExtents[i];
    }
    myBox->SetExtents( myMin, myMax );
>>>>>>> b38cb9a7
}

void GeometryWidget::Update(ParamsMgr *paramsMgr,
							DataMgr* dataMgr,
							RenderParams* rParams) {

	assert(paramsMgr);
	assert(dataMgr);
	assert(rParams);

	_paramsMgr = paramsMgr;
	_dataMgr = dataMgr;
	_rParams = rParams;

	int ndim = _rParams->GetValueLong(_nDimsTag,3);
	assert(ndim==2 || ndim==3);
	if (ndim==2) {
		_flags = (Flags)(_flags | TWOD);
		_flags = (Flags)(_flags & ~(THREED));
	}
	else {
		_flags = (Flags)(_flags | THREED);
		_flags = (Flags)(_flags & ~(TWOD));
	}

	// Get current domain extents
	//
	size_t ts = _rParams->GetCurrentTimestep();
	int level = _rParams->GetRefinementLevel();
	std::vector<double> minFullExt, maxFullExt;

	if (_flags & VECTOR) {
		std::vector<string> varNames = _rParams->GetFieldVariableNames();
		if (varNames.empty()) return;

		if ((varNames[0] == "") &&
			(varNames[1] == "") &&
			(varNames[2] == "")) return;

		vector<int> axes;
		DataMgrUtils::GetExtents(_dataMgr, ts, varNames, minFullExt, maxFullExt, axes);
	}
	else {
		string varName = _rParams->GetVariableName();
		if (varName.empty()) return;

		int rc = _dataMgr->GetVariableExtents(ts, varName, 
							level, minFullExt, maxFullExt);
		if (rc<0) {
			MyBase::SetErrMsg("Error: DataMgr could "
				"not return valid values from GetVariableExtents()");
		}
	}
	updateRangeLabels(minFullExt, maxFullExt);
	updateCopyCombo();

	// Get current user selected extents
	//
	Box* box = _rParams->GetBox();
	std::vector<double> minExt, maxExt;
	box->GetExtents(minExt, maxExt);
	
	// Verify that the user extents comply with the domain extents
	//
	size_t extSize = box->IsPlanar() ? 2 : 3;
	for (int i=0; i<extSize; i++) {
		if (minExt[i] < minFullExt[i]) minExt[i] = minFullExt[i];
		if (maxExt[i] > maxFullExt[i]) maxExt[i] = maxFullExt[i];
	}

	_xRangeCombo->Update(minFullExt[0], maxFullExt[0], minExt[0], maxExt[0]);
	_yRangeCombo->Update(minFullExt[1], maxFullExt[1], minExt[1], maxExt[1]);
	if (!box->IsPlanar()) {
		_zRangeCombo->Update(minFullExt[2], maxFullExt[2],
							 minExt[2], maxExt[2]);
	}
}


void GeometryWidget::connectWidgets() {
	connect(_xRangeCombo, SIGNAL(valueChanged(double,double)), 
		this, SLOT(setRange(double, double)));
	connect(_yRangeCombo, SIGNAL(valueChanged(double,double)), 
		this, SLOT(setRange(double, double)));
	connect(_zRangeCombo, SIGNAL(valueChanged(double,double)), 
		this, SLOT(setRange(double, double)));
	connect(copyButton, SIGNAL(released()), this, SLOT(copyRegion()));
}	

void GeometryWidget::setRange(double min, double max) {
	size_t dimension;
	if (QObject::sender() == _xRangeCombo) dimension = 0;
	else if (QObject::sender() == _yRangeCombo) dimension = 1;
	else dimension = 2;

	std::vector<double> minExt, maxExt;
	Box* box = _rParams->GetBox();
	box->GetExtents(minExt, maxExt);

	// Apply the extents that changed into minExt and maxExt
	//
	minExt[dimension] = min;
	maxExt[dimension] = max;
	box->SetExtents(minExt, maxExt);

    emit valueChanged();
}<|MERGE_RESOLUTION|>--- conflicted
+++ resolved
@@ -125,7 +125,6 @@
 void GeometryWidget::updateRangeLabels(
 							std::vector<double> minExt,
 							std::vector<double> maxExt) {
-	if (!minExt.size()) return;
 	QString xTitle = QString("X Coordinates         Min:") + 
 		QString::number(minExt[0]) + 
 		QString("         Max:") + 
@@ -218,12 +217,6 @@
 	std::vector<double> minExtents, maxExtents;
 	copyBox->GetExtents(minExtents, maxExtents);
 
-<<<<<<< HEAD
-	Box* myBox = _rParams->GetBox();
-	myBox->SetExtents(minExtents, maxExtents);
-
-    emit valueChanged();
-=======
     Box* myBox = _rParams->GetBox();
     std::vector<double> myMin, myMax;
     myBox->GetExtents( myMin, myMax );
@@ -234,7 +227,8 @@
         myMax[i] = maxExtents[i];
     }
     myBox->SetExtents( myMin, myMax );
->>>>>>> b38cb9a7
+    
+    emit valueChanged();
 }
 
 void GeometryWidget::Update(ParamsMgr *paramsMgr,
