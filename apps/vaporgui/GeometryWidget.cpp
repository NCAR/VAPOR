//************************************************************************
//							  *
//	   Copyright (C)  2017					*
//	 University Corporation for Atmospheric Research		  *
//	   All Rights Reserved					*
//							  *
//************************************************************************/
//
//  File:	   GeometryWidget.cpp
//
//  Author:	 Scott Pearse
//	  National Center for Atmospheric Research
//	  PO 3000, Boulder, Colorado
//
//  Date:	   March 2017
//
//  Description:	Implements the GeometryWidget class.  This provides
//  a widget that is inserted in the "Appearance" tab of various Renderer GUIs
//
#include <sstream>
#include <qwidget.h>
#include <QFileDialog>
#include "vapor/ParamsMgr.h"
#include "vapor/RenderParams.h"
#include "vapor/DataMgrUtils.h"
#include "GeometryWidget.h"

using namespace VAPoR;

const string GeometryWidget::_nDimsTag = "ActiveDimension";

template <typename Out>
void split(const std::string &s, char delim, Out result) {
    std::stringstream ss;
    ss.str(s);
    std::string item;
    while (std::getline(ss, item, delim)) {
        *(result++) = item;
    }
}

std::vector<std::string> split(const std::string &s, char delim) {
    std::vector<std::string> elems;
    split(s, delim, std::back_inserter(elems));
    return elems;
}

GeometryWidget::GeometryWidget(QWidget *parent) : QWidget(parent), Ui_GeometryWidgetGUI() {
    setupUi(this);

    _paramsMgr = NULL;
    _dataMgr = NULL;
    _rParams = NULL;

    _spXCombo = new Combo(xEdit, xSlider);
    _spYCombo = new Combo(yEdit, ySlider);
    _spZCombo = new Combo(zEdit, zSlider);

    _minXCombo = new Combo(minXEdit, minXSlider);
    _maxXCombo = new Combo(maxXEdit, maxXSlider);
    _xRangeCombo = new RangeCombo(_minXCombo, _maxXCombo);

    _minYCombo = new Combo(minYEdit, minYSlider);
    _maxYCombo = new Combo(maxYEdit, maxYSlider);
    _yRangeCombo = new RangeCombo(_minYCombo, _maxYCombo);

    _minZCombo = new Combo(minZEdit, minZSlider);
    _maxZCombo = new Combo(maxZEdit, maxZSlider);
    _zRangeCombo = new RangeCombo(_minZCombo, _maxZCombo);

    connectWidgets();
}

void GeometryWidget::hideSinglePointTabHeader() {
    singlePointTab->setStyleSheet("QTabBar::tab { height: 0px }");
}

void GeometryWidget::adjustLayoutToSinglePoint() {
    return;
    QSizePolicy::Policy minimum = QSizePolicy::Minimum;
    QSizePolicy::Policy ignored = QSizePolicy::Ignored;

    singlePointPage->setSizePolicy(minimum, minimum);
    singlePointTab->setSizePolicy(minimum, minimum);

    minMaxPage->setSizePolicy(ignored, ignored);
    minMaxTab->setSizePolicy(ignored, ignored);

    centerSizePage->setSizePolicy(ignored, ignored);
    centerSizeTab->setSizePolicy(ignored, ignored);

    stackedSliderWidget->adjustSize();
    adjustSize();
}

void GeometryWidget::adjustLayoutToMinMax() {
    return;
    QSizePolicy::Policy minimum = QSizePolicy::Minimum;
    QSizePolicy::Policy ignored = QSizePolicy::Ignored;

    singlePointPage->setSizePolicy(ignored, ignored);
    singlePointTab->setSizePolicy(ignored, ignored);

    minMaxPage->setSizePolicy(minimum, minimum);
    minMaxTab->setSizePolicy(minimum, minimum);

    centerSizePage->setSizePolicy(ignored, ignored);
    centerSizeTab->setSizePolicy(ignored, ignored);

    stackedSliderWidget->adjustSize();
    adjustSize();
}

void GeometryWidget::adjustLayoutTo2D() {
    zMinMaxFrame->hide();
    zMinMaxFrame->resize(0, 0);
    minMaxContainerWidget->adjustSize();
    minMaxTab->adjustSize();

    stackedSliderWidget->adjustSize();
    adjustSize();
}

void GeometryWidget::Reinit(
    DimFlags dimFlags,
    DisplayFlags displayFlags,
    VariableFlags varFlags) {

    _dimFlags = dimFlags;
    _displayFlags = displayFlags;
    _varFlags = varFlags;

    if (_dimFlags & TWOD) {
        adjustLayoutTo2D();
    } else if (_dimFlags & THREED) {
        zMinMaxFrame->show();
    }

    if (_displayFlags & MINMAX) {
        adjustLayoutToMinMax();
        stackedSliderWidget->setCurrentIndex(0);
    } else if (_displayFlags & SINGLEPOINT) {
        adjustLayoutToSinglePoint();
        stackedSliderWidget->setCurrentIndex(1);
    }

    stackedSliderWidget->adjustSize();
    minMaxTab->adjustSize();
}

GeometryWidget::~GeometryWidget() {
    if (_spXCombo) {
        delete _spXCombo;
        _spXCombo = NULL;
    }
    if (_spYCombo) {
        delete _spYCombo;
        _spYCombo = NULL;
    }
    if (_spZCombo) {
        delete _spZCombo;
        _spZCombo = NULL;
    }
    if (_minXCombo) {
        delete _minXCombo;
        _minXCombo = NULL;
    }
    if (_maxXCombo) {
        delete _maxXCombo;
        _maxXCombo = NULL;
    }
    if (_xRangeCombo) {
        delete _xRangeCombo;
        _xRangeCombo = NULL;
    }

    if (_minYCombo) {
        delete _minYCombo;
        _minYCombo = NULL;
    }
    if (_maxYCombo) {
        delete _maxYCombo;
        _maxYCombo = NULL;
    }
    if (_yRangeCombo) {
        delete _yRangeCombo;
        _yRangeCombo = NULL;
    }

    if (_minZCombo) {
        delete _minZCombo;
        _minZCombo = NULL;
    }
    if (_maxZCombo) {
        delete _maxZCombo;
        _maxZCombo = NULL;
    }
    if (_zRangeCombo) {
        delete _zRangeCombo;
        _zRangeCombo = NULL;
    }
}

void GeometryWidget::updateRangeLabels(
    std::vector<double> minExt,
    std::vector<double> maxExt) {
<<<<<<< HEAD

    assert(minExt.size() == maxExt.size());

    if (minExt.size() < 1)
        return;
    QString xTitle = QString("X Coordinates	Min: ") +
=======
    QString xTitle = QString("X Min: ") +
>>>>>>> b2cf874f
                     QString::number(minExt[0], 'g', 3) +
                     QString("	Max: ") +
                     QString::number(maxExt[0], 'g', 3);
    xMinMaxLabel->setText(xTitle);

<<<<<<< HEAD
    if (minExt.size() < 2)
        return;
    QString yTitle = QString("Y Coordinates	Min: ") +
=======
    QString yTitle = QString("Y Min: ") +
>>>>>>> b2cf874f
                     QString::number(minExt[1], 'g', 3) +
                     QString("	Max: ") +
                     QString::number(maxExt[1], 'g', 3);
    yMinMaxLabel->setText(yTitle);

    if (minExt.size() < 3) {
        Reinit(
            GeometryWidget::TWOD,
            _displayFlags,
            _varFlags);
        zMinMaxLabel->setText(QString("Z Coordinates aren't available for 2D variables!"));
    } else {
        Reinit(
            GeometryWidget::THREED,
            _displayFlags,
            _varFlags);
        QString zTitle = QString("Z Min: ") +
                         QString::number(minExt[2], 'g', 3) +
                         QString("	Max: ") +
                         QString::number(maxExt[2], 'g', 3);
        zMinMaxLabel->setText(xTitle);
    }
}

void GeometryWidget::updateCopyCombo() {
    copyCombo->clear();

    std::vector<string> visNames = _paramsMgr->GetVisualizerNames();
    _visNames.clear();

    _dataSetNames = _paramsMgr->GetDataMgrNames();

    for (int i = 0; i < visNames.size(); i++) {
        for (int ii = 0; ii < _dataSetNames.size(); ii++) {

            // Create a mapping of abreviated visualizer names to their
            // actual string values.
            //
            string visAbb = "Vis" + std::to_string(i);
            _visNames[visAbb] = visNames[i];

            string dataSetName = _dataSetNames[ii];

            std::vector<string> typeNames;
            typeNames = _paramsMgr->GetRenderParamsClassNames(visNames[i]);

            for (int j = 0; j < typeNames.size(); j++) {

                // Abbreviate Params names by removing 'Params" from them.
                // Then store them in a map for later reference.
                //
                string typeAbb = typeNames[j];
                int pos = typeAbb.find("Params");
                typeAbb.erase(pos, 6);
                _renTypeNames[typeAbb] = typeNames[j];

                std::vector<string> renNames;
                renNames = _paramsMgr->GetRenderParamInstances(visNames[i],
                                                               _dataSetNames[ii], typeNames[j]);

                for (int k = 0; k < renNames.size(); k++) {
                    string displayName = visAbb + ":" +
                                         dataSetName + ":" +
                                         typeAbb + ":" + renNames[k];
                    QString qDisplayName = QString::fromStdString(displayName);
                    copyCombo->addItem(qDisplayName);
                }
            }
        }
    }
}

void GeometryWidget::copyRegion() {
    string copyString = copyCombo->currentText().toStdString();
    if (copyString != "") {
        std::vector<std::string> elems = split(copyString, ':');
        string visualizer = _visNames[elems[0]];
        string dataSetName = elems[1];
        string renType = _renTypeNames[elems[2]];
        string renderer = elems[3];

        RenderParams *copyParams = _paramsMgr->GetRenderParams(
            visualizer,
            dataSetName,
            renType,
            renderer);
        assert(copyParams);

        Box *copyBox = copyParams->GetBox();
        std::vector<double> minExtents, maxExtents;
        copyBox->GetExtents(minExtents, maxExtents);

        Box *myBox = _rParams->GetBox();
        std::vector<double> myMin, myMax;
        myBox->GetExtents(myMin, myMax);
        assert(minExtents.size() == maxExtents.size());
        for (int i = 0; i < minExtents.size(); i++) {
            myMin[i] = minExtents[i];
            myMax[i] = maxExtents[i];
        }
        myBox->SetExtents(myMin, myMax);

        emit valueChanged();
    }
}

/*
void GeometryWidget::updateDimFlags() {
	int ndim = _rParams->GetValueLong(_nDimsTag,3);
	assert(ndim==2 || ndim==3);
	if (ndim==2) {
		_dimFlags = (DimFlags)(_dimFlags | TWOD);
		_dimFlags = (DimFlags)(_dimFlags & ~(THREED));
	}
	else {
		_dimFlags = (DimFlags)(_dimFlags | THREED);
		_dimFlags = (DimFlags)(_dimFlags & ~(TWOD));
	}
}
*/

bool GeometryWidget::getAuxiliaryExtents(
    std::vector<double> &minFullExts,
    std::vector<double> &maxFullExts) {

    size_t ts = _rParams->GetCurrentTimestep();
    std::vector<std::string> auxVarNames = _rParams->GetAuxVariableNames();
    if (auxVarNames.empty())
        return false;
    else {
        vector<int> axes;
        DataMgrUtils::GetExtents(_dataMgr, ts, auxVarNames, minFullExts, maxFullExts, axes);
    }
    return true;
}

bool GeometryWidget::getVectorExtents(
    std::vector<double> &minFullExts,
    std::vector<double> &maxFullExts) {

    size_t ts = _rParams->GetCurrentTimestep();
    std::vector<string> varNames = _rParams->GetFieldVariableNames();
    if (varNames.empty())
        return false;

    if ((varNames[0] == "") &&
        (varNames[1] == "") &&
        (varNames[2] == ""))
        return false;

    vector<int> axes;
    DataMgrUtils::GetExtents(_dataMgr, ts, varNames, minFullExts, maxFullExts, axes);
    return true;
}

bool GeometryWidget::getVariableExtents(
    std::vector<double> &minFullExts,
    std::vector<double> &maxFullExts) {

    size_t ts = _rParams->GetCurrentTimestep();
    int level = _rParams->GetRefinementLevel();
    string varName = _rParams->GetVariableName();

    if (varName.empty())
        return false;
    int rc = _dataMgr->GetVariableExtents(ts, varName,
                                          level, minFullExts, maxFullExts);
    if (rc < 0) {
        MyBase::SetErrMsg("Error: DataMgr could "
                          "not return valid values from GetVariableExtents()");
    }
    return true;
}

void GeometryWidget::updateBoxCombos(
    std::vector<double> &minFullExt,
    std::vector<double> &maxFullExt) {

    assert(minFullExt.size() == maxFullExt.size());
    if (minFullExt.size() < 2)
        return;

    // Get current user selected extents
    //
    Box *box = _rParams->GetBox();
    std::vector<double> minExt, maxExt;
    box->GetExtents(minExt, maxExt);

    // Verify that the user extents comply with the domain extents
    //
    size_t extSize = box->IsPlanar() ? 2 : 3;
    for (int i = 0; i < extSize; i++) {
        if (minExt[i] < minFullExt[i])
            minExt[i] = minFullExt[i];
        if (maxExt[i] > maxFullExt[i])
            maxExt[i] = maxFullExt[i];
    }

    // Update RangeCombos
    //
    _xRangeCombo->Update(minFullExt[0], maxFullExt[0], minExt[0], maxExt[0]);
    _yRangeCombo->Update(minFullExt[1], maxFullExt[1], minExt[1], maxExt[1]);
    if (!box->IsPlanar()) {
        _zRangeCombo->Update(minFullExt[2], maxFullExt[2],
                             minExt[2], maxExt[2]);
    }

    // Update single-point combos
    //
    _spXCombo->Update(minFullExt[0], maxFullExt[0], minExt[0]);
    _spYCombo->Update(minFullExt[1], maxFullExt[1], minExt[1]);
    if (!box->IsPlanar()) {
        _spZCombo->Update(minFullExt[2], maxFullExt[2], minExt[2]);
    }
}

void GeometryWidget::Update(ParamsMgr *paramsMgr,
                            DataMgr *dataMgr,
                            RenderParams *rParams) {

    assert(paramsMgr);
    assert(dataMgr);
    assert(rParams);

    _paramsMgr = paramsMgr;
    _dataMgr = dataMgr;
    _rParams = rParams;

    // Get current domain extents
    //
    std::vector<double> minFullExt, maxFullExt;

    if (_varFlags & AUXILIARY) // for Statistics
    {
        if (!getAuxiliaryExtents(minFullExt, maxFullExt))
            return;
    } else if (_varFlags & VECTOR) { // for vector renderers, ie Barbs
        if (!getVectorExtents(minFullExt, maxFullExt))
            return;
    } else { // for single variable renderers (most cases)
        if (!getVariableExtents(minFullExt, maxFullExt))
            return;
    }

    updateRangeLabels(minFullExt, maxFullExt);
    updateCopyCombo();
    updateBoxCombos(minFullExt, maxFullExt);
    adjustSize();
}

void GeometryWidget::connectWidgets() {
    connect(_spXCombo, SIGNAL(valueChanged(double)), this,
            SLOT(setPoint(double)));
    connect(_spYCombo, SIGNAL(valueChanged(double)), this,
            SLOT(setPoint(double)));
    connect(_spZCombo, SIGNAL(valueChanged(double)), this,
            SLOT(setPoint(double)));
    connect(_xRangeCombo, SIGNAL(valueChanged(double, double)),
            this, SLOT(setRange(double, double)));
    connect(_yRangeCombo, SIGNAL(valueChanged(double, double)),
            this, SLOT(setRange(double, double)));
    connect(_zRangeCombo, SIGNAL(valueChanged(double, double)),
            this, SLOT(setRange(double, double)));
    connect(copyButton, SIGNAL(released()), this, SLOT(copyRegion()));
}

void GeometryWidget::setPoint(double point) {
    size_t dimension;
    if (QObject::sender() == _spXCombo)
        dimension = 0;
    else if (QObject::sender() == _spYCombo)
        dimension = 1;
    else
        dimension = 2;

    setRange(point, point, dimension);
}

void GeometryWidget::setRange(double min, double max, int dimension) {
    if (dimension == -1) {
        if (QObject::sender() == _xRangeCombo)
            dimension = 0;
        else if (QObject::sender() == _yRangeCombo)
            dimension = 1;
        else
            dimension = 2;
    }

    std::vector<double> minExt, maxExt;
    Box *box = _rParams->GetBox();
    box->GetExtents(minExt, maxExt);

    // Apply the extents that changed into minExt and maxExt
    //
    minExt[dimension] = min;
    maxExt[dimension] = max;
    box->SetExtents(minExt, maxExt);

    emit valueChanged();
}<|MERGE_RESOLUTION|>--- conflicted
+++ resolved
@@ -204,28 +204,19 @@
 void GeometryWidget::updateRangeLabels(
     std::vector<double> minExt,
     std::vector<double> maxExt) {
-<<<<<<< HEAD
-
     assert(minExt.size() == maxExt.size());
 
     if (minExt.size() < 1)
         return;
     QString xTitle = QString("X Coordinates	Min: ") +
-=======
-    QString xTitle = QString("X Min: ") +
->>>>>>> b2cf874f
                      QString::number(minExt[0], 'g', 3) +
                      QString("	Max: ") +
                      QString::number(maxExt[0], 'g', 3);
     xMinMaxLabel->setText(xTitle);
 
-<<<<<<< HEAD
     if (minExt.size() < 2)
         return;
     QString yTitle = QString("Y Coordinates	Min: ") +
-=======
-    QString yTitle = QString("Y Min: ") +
->>>>>>> b2cf874f
                      QString::number(minExt[1], 'g', 3) +
                      QString("	Max: ") +
                      QString::number(maxExt[1], 'g', 3);
