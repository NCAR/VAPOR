//************************************************************************
//							  *
//	   Copyright (C)  2017					*
//	 University Corporation for Atmospheric Research		  *
//	   All Rights Reserved					*
//							  *
//************************************************************************/
//
//  File:	   GeometryWidget.cpp
//
//  Author:	 Scott Pearse
//	  National Center for Atmospheric Research
//	  PO 3000, Boulder, Colorado
//
//  Date:	   March 2017
//
//  Description:	Implements the GeometryWidget class.  This provides
//  a widget that is inserted in the "Appearance" tab of various Renderer GUIs
//
#include <sstream>
#include <qwidget.h>
#include <QFileDialog>
#include "vapor/ParamsMgr.h"
#include "vapor/RenderParams.h"
#include "vapor/DataMgrUtils.h"
#include "GeometryWidget.h"

using namespace VAPoR;

const string GeometryWidget::_nDimsTag = "ActiveDimension";

template<typename Out> void split(const std::string &s, char delim, Out result)
{
    std::stringstream ss;
    ss.str(s);
    std::string item;
    while (std::getline(ss, item, delim)) { *(result++) = item; }
}

std::vector<std::string> split(const std::string &s, char delim)
{
    std::vector<std::string> elems;
    split(s, delim, std::back_inserter(elems));
    return elems;
}

GeometryWidget::GeometryWidget(QWidget *parent) : QWidget(parent), Ui_GeometryWidgetGUI()
{
    setupUi(this);

    _paramsMgr = NULL;
    _dataMgr = NULL;
    _rParams = NULL;

    _spXCombo = new Combo(xEdit, xSlider);
    _spYCombo = new Combo(yEdit, ySlider);
    _spZCombo = new Combo(zEdit, zSlider);

    _minXCombo = new Combo(minXEdit, minXSlider);
    _maxXCombo = new Combo(maxXEdit, maxXSlider);
    _xRangeCombo = new RangeCombo(_minXCombo, _maxXCombo);

    _minYCombo = new Combo(minYEdit, minYSlider);
    _maxYCombo = new Combo(maxYEdit, maxYSlider);
    _yRangeCombo = new RangeCombo(_minYCombo, _maxYCombo);

    _minZCombo = new Combo(minZEdit, minZSlider);
    _maxZCombo = new Combo(maxZEdit, maxZSlider);
    _zRangeCombo = new RangeCombo(_minZCombo, _maxZCombo);

    connectWidgets();
}

void GeometryWidget::hideSinglePointTabHeader() { singlePointTab->setStyleSheet("QTabBar::tab { height: 0px }"); }

void GeometryWidget::adjustLayoutToSinglePoint()
{
    return;
    QSizePolicy::Policy minimum = QSizePolicy::Minimum;
    QSizePolicy::Policy ignored = QSizePolicy::Ignored;

    singlePointPage->setSizePolicy(minimum, minimum);
    singlePointTab->setSizePolicy(minimum, minimum);

    minMaxPage->setSizePolicy(ignored, ignored);
    minMaxTab->setSizePolicy(ignored, ignored);

    centerSizePage->setSizePolicy(ignored, ignored);
    centerSizeTab->setSizePolicy(ignored, ignored);

    stackedSliderWidget->adjustSize();
    adjustSize();
}

void GeometryWidget::adjustLayoutToMinMax()
{
    return;
    QSizePolicy::Policy minimum = QSizePolicy::Minimum;
    QSizePolicy::Policy ignored = QSizePolicy::Ignored;

    singlePointPage->setSizePolicy(ignored, ignored);
    singlePointTab->setSizePolicy(ignored, ignored);

    minMaxPage->setSizePolicy(minimum, minimum);
    minMaxTab->setSizePolicy(minimum, minimum);

    centerSizePage->setSizePolicy(ignored, ignored);
    centerSizeTab->setSizePolicy(ignored, ignored);

    stackedSliderWidget->adjustSize();
    adjustSize();
}

void GeometryWidget::adjustLayoutTo2D()
{
    zMinMaxFrame->hide();
    zMinMaxFrame->resize(0, 0);
    minMaxContainerWidget->adjustSize();
    minMaxTab->adjustSize();

    stackedSliderWidget->adjustSize();
    adjustSize();
}

void GeometryWidget::Reinit(DimFlags dimFlags, DisplayFlags displayFlags, VariableFlags varFlags)
{
    _dimFlags = dimFlags;
    _displayFlags = displayFlags;
    _varFlags = varFlags;

    if (_dimFlags & TWOD) {
        adjustLayoutTo2D();
    } else if (_dimFlags & THREED) {
        zMinMaxFrame->show();
    }

    if (_displayFlags & MINMAX) {
        adjustLayoutToMinMax();
        stackedSliderWidget->setCurrentIndex(0);
    } else if (_displayFlags & SINGLEPOINT) {
        adjustLayoutToSinglePoint();
        stackedSliderWidget->setCurrentIndex(1);
    }

    stackedSliderWidget->adjustSize();
    minMaxTab->adjustSize();
}

GeometryWidget::~GeometryWidget()
{
    if (_spXCombo) {
        delete _spXCombo;
        _spXCombo = NULL;
    }
    if (_spYCombo) {
        delete _spYCombo;
        _spYCombo = NULL;
    }
    if (_spZCombo) {
        delete _spZCombo;
        _spZCombo = NULL;
    }
    if (_minXCombo) {
        delete _minXCombo;
        _minXCombo = NULL;
    }
    if (_maxXCombo) {
        delete _maxXCombo;
        _maxXCombo = NULL;
    }
    if (_xRangeCombo) {
        delete _xRangeCombo;
        _xRangeCombo = NULL;
    }

    if (_minYCombo) {
        delete _minYCombo;
        _minYCombo = NULL;
    }
    if (_maxYCombo) {
        delete _maxYCombo;
        _maxYCombo = NULL;
    }
    if (_yRangeCombo) {
        delete _yRangeCombo;
        _yRangeCombo = NULL;
    }

    if (_minZCombo) {
        delete _minZCombo;
        _minZCombo = NULL;
    }
    if (_maxZCombo) {
        delete _maxZCombo;
        _maxZCombo = NULL;
    }
    if (_zRangeCombo) {
        delete _zRangeCombo;
        _zRangeCombo = NULL;
    }
}

void GeometryWidget::updateRangeLabels(std::vector<double> minExt, std::vector<double> maxExt)
{
<<<<<<< HEAD
    assert(minExt.size() == maxExt.size());

    if (minExt.size() < 1) return;
    QString xTitle = QString("X Coordinates	Min: ") + QString::number(minExt[0], 'g', 3) + QString("	Max: ") + QString::number(maxExt[0], 'g', 3);
    xMinMaxGroupBox->setTitle(xTitle);
    xSinglePointGroupBox->setTitle(xTitle);

    if (minExt.size() < 2) return;
    QString yTitle = QString("Y Coordinates	Min: ") + QString::number(minExt[1], 'g', 3) + QString("	Max: ") + QString::number(maxExt[1], 'g', 3);
    yMinMaxGroupBox->setTitle(yTitle);
    ySinglePointGroupBox->setTitle(yTitle);
=======
    QString xTitle = QString("X Min: ") + QString::number(minExt[0], 'g', 3) + QString("	Max: ") + QString::number(maxExt[0], 'g', 3);
    xMinMaxLabel->setText(xTitle);

    QString yTitle = QString("Y Min: ") + QString::number(minExt[1], 'g', 3) + QString("	Max: ") + QString::number(maxExt[1], 'g', 3);
    yMinMaxLabel->setText(yTitle);
>>>>>>> 3e8cd8d8

    if (minExt.size() < 3) {
        Reinit(GeometryWidget::TWOD, _displayFlags, _varFlags);
        zMinMaxLabel->setText(QString("Z Coordinates aren't available for 2D variables!"));
    } else {
        Reinit(GeometryWidget::THREED, _displayFlags, _varFlags);
        QString zTitle = QString("Z Min: ") + QString::number(minExt[2], 'g', 3) + QString("	Max: ") + QString::number(maxExt[2], 'g', 3);
        zMinMaxLabel->setText(xTitle);
    }
}

void GeometryWidget::updateCopyCombo()
{
    copyCombo->clear();

    std::vector<string> visNames = _paramsMgr->GetVisualizerNames();
    _visNames.clear();

    _dataSetNames = _paramsMgr->GetDataMgrNames();

    for (int i = 0; i < visNames.size(); i++) {
        for (int ii = 0; ii < _dataSetNames.size(); ii++) {
            // Create a mapping of abreviated visualizer names to their
            // actual string values.
            //
            string visAbb = "Vis" + std::to_string(i);
            _visNames[visAbb] = visNames[i];

            string dataSetName = _dataSetNames[ii];

            std::vector<string> typeNames;
            typeNames = _paramsMgr->GetRenderParamsClassNames(visNames[i]);

            for (int j = 0; j < typeNames.size(); j++) {
                // Abbreviate Params names by removing 'Params" from them.
                // Then store them in a map for later reference.
                //
                string typeAbb = typeNames[j];
                int    pos = typeAbb.find("Params");
                typeAbb.erase(pos, 6);
                _renTypeNames[typeAbb] = typeNames[j];

                std::vector<string> renNames;
                renNames = _paramsMgr->GetRenderParamInstances(visNames[i], _dataSetNames[ii], typeNames[j]);

                for (int k = 0; k < renNames.size(); k++) {
                    string  displayName = visAbb + ":" + dataSetName + ":" + typeAbb + ":" + renNames[k];
                    QString qDisplayName = QString::fromStdString(displayName);
                    copyCombo->addItem(qDisplayName);
                }
            }
        }
    }
}

void GeometryWidget::copyRegion()
{
    string copyString = copyCombo->currentText().toStdString();
    if (copyString != "") {
        std::vector<std::string> elems = split(copyString, ':');
        string                   visualizer = _visNames[elems[0]];
        string                   dataSetName = elems[1];
        string                   renType = _renTypeNames[elems[2]];
        string                   renderer = elems[3];

        RenderParams *copyParams = _paramsMgr->GetRenderParams(visualizer, dataSetName, renType, renderer);
        assert(copyParams);

        Box *               copyBox = copyParams->GetBox();
        std::vector<double> minExtents, maxExtents;
        copyBox->GetExtents(minExtents, maxExtents);

        Box *               myBox = _rParams->GetBox();
        std::vector<double> myMin, myMax;
        myBox->GetExtents(myMin, myMax);
        assert(minExtents.size() == maxExtents.size());
        for (int i = 0; i < minExtents.size(); i++) {
            myMin[i] = minExtents[i];
            myMax[i] = maxExtents[i];
        }
        myBox->SetExtents(myMin, myMax);

        emit valueChanged();
    }
}

/*
void GeometryWidget::updateDimFlags() {
    int ndim = _rParams->GetValueLong(_nDimsTag,3);
    assert(ndim==2 || ndim==3);
    if (ndim==2) {
        _dimFlags = (DimFlags)(_dimFlags | TWOD);
        _dimFlags = (DimFlags)(_dimFlags & ~(THREED));
    }
    else {
        _dimFlags = (DimFlags)(_dimFlags | THREED);
        _dimFlags = (DimFlags)(_dimFlags & ~(TWOD));
    }
}
*/

bool GeometryWidget::getAuxiliaryExtents(std::vector<double> &minFullExts, std::vector<double> &maxFullExts)
{
    size_t                   ts = _rParams->GetCurrentTimestep();
    std::vector<std::string> auxVarNames = _rParams->GetAuxVariableNames();
    if (auxVarNames.empty())
        return false;
    else {
        vector<int> axes;
        DataMgrUtils::GetExtents(_dataMgr, ts, auxVarNames, minFullExts, maxFullExts, axes);
    }
    return true;
}

bool GeometryWidget::getVectorExtents(std::vector<double> &minFullExts, std::vector<double> &maxFullExts)
{
    size_t              ts = _rParams->GetCurrentTimestep();
    std::vector<string> varNames = _rParams->GetFieldVariableNames();
    if (varNames.empty()) return false;

    if ((varNames[0] == "") && (varNames[1] == "") && (varNames[2] == "")) return false;

    vector<int> axes;
    DataMgrUtils::GetExtents(_dataMgr, ts, varNames, minFullExts, maxFullExts, axes);
    return true;
}

bool GeometryWidget::getVariableExtents(std::vector<double> &minFullExts, std::vector<double> &maxFullExts)
{
    size_t ts = _rParams->GetCurrentTimestep();
    int    level = _rParams->GetRefinementLevel();
    string varName = _rParams->GetVariableName();

    if (varName.empty()) return false;
    int rc = _dataMgr->GetVariableExtents(ts, varName, level, minFullExts, maxFullExts);
    if (rc < 0) {
        MyBase::SetErrMsg("Error: DataMgr could "
                          "not return valid values from GetVariableExtents()");
    }
    return true;
}

void GeometryWidget::updateBoxCombos(std::vector<double> &minFullExt, std::vector<double> &maxFullExt)
{
    assert(minFullExt.size() == maxFullExt.size());
    if (minFullExt.size() < 2) return;

    // Get current user selected extents
    //
    Box *               box = _rParams->GetBox();
    std::vector<double> minExt, maxExt;
    box->GetExtents(minExt, maxExt);

    // Verify that the user extents comply with the domain extents
    //
    size_t extSize = box->IsPlanar() ? 2 : 3;
    for (int i = 0; i < extSize; i++) {
        if (minExt[i] < minFullExt[i]) minExt[i] = minFullExt[i];
        if (maxExt[i] > maxFullExt[i]) maxExt[i] = maxFullExt[i];
    }

    // Update RangeCombos
    //
    _xRangeCombo->Update(minFullExt[0], maxFullExt[0], minExt[0], maxExt[0]);
    _yRangeCombo->Update(minFullExt[1], maxFullExt[1], minExt[1], maxExt[1]);
    if (!box->IsPlanar()) { _zRangeCombo->Update(minFullExt[2], maxFullExt[2], minExt[2], maxExt[2]); }

    // Update single-point combos
    //
    _spXCombo->Update(minFullExt[0], maxFullExt[0], minExt[0]);
    _spYCombo->Update(minFullExt[1], maxFullExt[1], minExt[1]);
    if (!box->IsPlanar()) { _spZCombo->Update(minFullExt[2], maxFullExt[2], minExt[2]); }
}

void GeometryWidget::Update(ParamsMgr *paramsMgr, DataMgr *dataMgr, RenderParams *rParams)
{
    assert(paramsMgr);
    assert(dataMgr);
    assert(rParams);

    _paramsMgr = paramsMgr;
    _dataMgr = dataMgr;
    _rParams = rParams;

    // Get current domain extents
    //
    std::vector<double> minFullExt, maxFullExt;

    if (_varFlags & AUXILIARY)    // for Statistics
    {
        if (!getAuxiliaryExtents(minFullExt, maxFullExt)) return;
    } else if (_varFlags & VECTOR) {    // for vector renderers, ie Barbs
        if (!getVectorExtents(minFullExt, maxFullExt)) return;
    } else {    // for single variable renderers (most cases)
        if (!getVariableExtents(minFullExt, maxFullExt)) return;
    }

    updateRangeLabels(minFullExt, maxFullExt);
    updateCopyCombo();
    updateBoxCombos(minFullExt, maxFullExt);
    adjustSize();
}

void GeometryWidget::connectWidgets()
{
    connect(_spXCombo, SIGNAL(valueChanged(double)), this, SLOT(setPoint(double)));
    connect(_spYCombo, SIGNAL(valueChanged(double)), this, SLOT(setPoint(double)));
    connect(_spZCombo, SIGNAL(valueChanged(double)), this, SLOT(setPoint(double)));
    connect(_xRangeCombo, SIGNAL(valueChanged(double, double)), this, SLOT(setRange(double, double)));
    connect(_yRangeCombo, SIGNAL(valueChanged(double, double)), this, SLOT(setRange(double, double)));
    connect(_zRangeCombo, SIGNAL(valueChanged(double, double)), this, SLOT(setRange(double, double)));
    connect(copyButton, SIGNAL(released()), this, SLOT(copyRegion()));
}

void GeometryWidget::setPoint(double point)
{
    size_t dimension;
    if (QObject::sender() == _spXCombo)
        dimension = 0;
    else if (QObject::sender() == _spYCombo)
        dimension = 1;
    else
        dimension = 2;

    setRange(point, point, dimension);
}

void GeometryWidget::setRange(double min, double max, int dimension)
{
    if (dimension == -1) {
        if (QObject::sender() == _xRangeCombo)
            dimension = 0;
        else if (QObject::sender() == _yRangeCombo)
            dimension = 1;
        else
            dimension = 2;
    }

    std::vector<double> minExt, maxExt;
    Box *               box = _rParams->GetBox();
    box->GetExtents(minExt, maxExt);

    // Apply the extents that changed into minExt and maxExt
    //
    minExt[dimension] = min;
    maxExt[dimension] = max;
    box->SetExtents(minExt, maxExt);

    emit valueChanged();
}<|MERGE_RESOLUTION|>--- conflicted
+++ resolved
@@ -202,25 +202,15 @@
 
 void GeometryWidget::updateRangeLabels(std::vector<double> minExt, std::vector<double> maxExt)
 {
-<<<<<<< HEAD
     assert(minExt.size() == maxExt.size());
 
     if (minExt.size() < 1) return;
     QString xTitle = QString("X Coordinates	Min: ") + QString::number(minExt[0], 'g', 3) + QString("	Max: ") + QString::number(maxExt[0], 'g', 3);
-    xMinMaxGroupBox->setTitle(xTitle);
-    xSinglePointGroupBox->setTitle(xTitle);
+    xMinMaxLabel->setText(xTitle);
 
     if (minExt.size() < 2) return;
     QString yTitle = QString("Y Coordinates	Min: ") + QString::number(minExt[1], 'g', 3) + QString("	Max: ") + QString::number(maxExt[1], 'g', 3);
-    yMinMaxGroupBox->setTitle(yTitle);
-    ySinglePointGroupBox->setTitle(yTitle);
-=======
-    QString xTitle = QString("X Min: ") + QString::number(minExt[0], 'g', 3) + QString("	Max: ") + QString::number(maxExt[0], 'g', 3);
-    xMinMaxLabel->setText(xTitle);
-
-    QString yTitle = QString("Y Min: ") + QString::number(minExt[1], 'g', 3) + QString("	Max: ") + QString::number(maxExt[1], 'g', 3);
     yMinMaxLabel->setText(yTitle);
->>>>>>> 3e8cd8d8
 
     if (minExt.size() < 3) {
         Reinit(GeometryWidget::TWOD, _displayFlags, _varFlags);
