--- conflicted
+++ resolved
@@ -209,27 +209,18 @@
 void GeometryWidget::updateRangeLabels(
 							std::vector<double> minExt,
 							std::vector<double> maxExt) {
-<<<<<<< HEAD
-
 	assert(minExt.size() == maxExt.size());
 
 	if (minExt.size() < 1) return;
 	QString xTitle = QString("X Coordinates	Min: ") + 
-=======
-	QString xTitle = QString("X Min: ") + 
->>>>>>> ff5168cb
 		QString::number(minExt[0], 'g', 3) + 
 		QString("	Max: ") + 
 		QString::number(maxExt[0], 'g', 3);
 	xMinMaxLabel->setText(xTitle);
 	
 
-<<<<<<< HEAD
 	if (minExt.size() < 2) return;
 	QString yTitle = QString("Y Coordinates	Min: ") + 
-=======
-	QString yTitle = QString("Y Min: ") + 
->>>>>>> ff5168cb
 		QString::number(minExt[1], 'g', 3) +
 		QString("	Max: ") + 
 		QString::number(maxExt[1], 'g', 3);
