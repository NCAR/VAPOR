--- conflicted
+++ resolved
@@ -232,13 +232,7 @@
     string                   renType = _renTypeNames[elems[2]];
     string                   renderer = elems[3];
 
-<<<<<<< HEAD
-    cout << visualizer << " " << renType << " " << renderer << endl;
-
     RenderParams *copyParams = _paramsMgr->GetRenderParams(visualizer, dataSetName, renType, renderer);
-=======
-    RenderParams *copyParams = _paramsMgr->GetRenderParams(visualizer, renType, renderer);
->>>>>>> c5e70e17
     assert(copyParams);
 
     Box *               copyBox = copyParams->GetBox();
