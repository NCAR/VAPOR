/************************************************************************/
//									*
//		     Copyright (C)  2004				*
//     University Corporation for Atmospheric Research			*
//		     All Rights Reserved				*
//									*
/************************************************************************/

//
//	File:		MainForm.cpp
//
//	Author:		Alan Norton
//			National Center for Atmospheric Research
//			PO 3000, Boulder, Colorado
//
//	Date:		July 2004
//
//	Description:  Implementation of MainForm class
//		This QMainWindow class supports all main window functionality
//		including menus, tab dialog, docking, visualizer window,
//		and some of the communication between these classes
//
#define MIN_WINDOW_WIDTH 700
#define MIN_WINDOW_HEIGHT 700

#ifdef WIN32
#pragma warning(disable : 4251 4100)
#endif
#include <vapor/glutil.h> // Must be included first!!!
#include <iostream>
#include <fstream>
#include <cassert>
#include <sstream>
#include <iostream>
#include <functional>
#include <vapor/Version.h>
#include <vapor/DataMgr.h>
#include <vapor/ControlExecutive.h>
#include <vapor/GetAppPath.h>
#include <vapor/CFuncs.h>

#include "VizWin.h"
#include "VizSelectCombo.h"
#include "TabManager.h"
#include "ViewpointEventRouter.h"
#include "regioneventrouter.h"
#include "VizFeatureEventRouter.h"
#include "AnimationEventRouter.h"
#include "MappingFrame.h"
#include "BannerGUI.h"
#include "SeedMe.h"
#include "Statistics.h"
#include "Plot.h"
#include "ErrorReporter.h"
#include "MainForm.h"

//Following shortcuts are provided:
// CTRL_N: new session
// CTRL_O: open session
// CTRL_S: Save current session
// CTRL_D: load data into current session
// CTRL_Z: Undo
// CTRL_Y: Redo
// CTRL_R: Region mode
// CTRL_2: 2D mode
// CTRL_I: Image mode
// CTRL_K: Rake mode
// CTRL_P: Play forward
// CTRL_B: Play backward
// CTRL_F: Step forward
// CTRL_E: Stop (End) play
// CTRL_T: Tile windows
// CTRL_V: View all
// CTRL_H: Home viewpoint

//The following are pixmaps that are used in gui:
#include "images/vapor-icon-32.xpm"
#include "images/cascade.xpm"
#include "images/tiles.xpm"
#include "images/wheel.xpm"

//#include "images/planes.xpm"
//#include "images/lightbulb.xpm"
#include "images/home.xpm"
#include "images/sethome.xpm"
#include "images/eye.xpm"
#include "images/magnify.xpm"
#include "images/playreverse.xpm"
#include "images/playforward.xpm"
#include "images/pauseimage.xpm"
#include "images/stepfwd.xpm"
#include "images/stepback.xpm"

//
// TODO:
//
// Calls to launchStats() and launchPlot() will not work because
// we do not have a DataMgr to pass to them in 3.X.  We need to find
// a substitute.
//
//

/*
 *  Constructs a MainForm as a child of 'parent', with the
 *  name 'name' and widget flags set to 'f'.
 *
 */
using namespace std;
using namespace VAPoR;
//Initialize the singleton to 0:
MainForm *MainForm::_mainForm = 0;
ControlExec *MainForm::_controlExec = NULL;

QEvent::Type MainForm::ParamsChangeEvent::_customEventType = QEvent::None;

namespace {
bool make_dataset_name(
    const vector<string> &currentPaths,
    const vector<string> &currentNames,
    const string &newPath,
    string &dataSetName

) {
    dataSetName.clear();

    assert(currentPaths.size() == currentNames.size());

    string volume, dir, file;
    Wasp::Splitpath(newPath, volume, dir, file, false);

    Wasp::StrRmWhiteSpace(file);

    // Remove any file extension
    //
    if (file.find(".") != std::string::npos) {
        file.erase(file.find_last_of("."), string::npos);
    }

    for (int i = 0; i < currentNames.size(); i++) {
        if (currentNames[i] == file) {
            if (currentPaths[i] == newPath) {
                //
                // path and data set name already exist
                dataSetName = file;
                return (false);
            } else {
                file += "1";
                dataSetName = file;
                return (true);
            }
        }
    }
    dataSetName = file;
    return (true);
}
}; // namespace

//Only the main program should call the constructor:
//
MainForm::MainForm(
    vector<QString> files, QApplication *app, QWidget *parent, const char *)
    : QMainWindow(parent) {
    QString fileName("");
    setAttribute(Qt::WA_DeleteOnClose);
    _mainForm = this;
    _vizWinMgr = 0;
    _App = app;
    _capturingAnimationVizName = "";
    _interactiveRefinementSpin = 0;
    _modeStatusWidget = 0;

    setWindowIcon(QPixmap(vapor_icon___));

    //insert my qmdiArea:
    _mdiArea = new QMdiArea;
    _mdiArea->setHorizontalScrollBarPolicy(Qt::ScrollBarAsNeeded);
    _mdiArea->setVerticalScrollBarPolicy(Qt::ScrollBarAsNeeded);
    setCentralWidget(_mdiArea);

    _banner = NULL;
    _seedMe = NULL;
    _stats = NULL;
    _plot = NULL;

    createActions();
    createMenus();

    //Now add a docking tabbed window on the left side.
    _tabDockWindow = new QDockWidget(this);
    addDockWidget(Qt::LeftDockWidgetArea, _tabDockWindow);
    _tabDockWindow->setFeatures(QDockWidget::DockWidgetMovable | QDockWidget::DockWidgetFloatable);
    //setup the tab widget

    // Register additional params with the ParamsMgr
    //
    vector<string> myParams;
    myParams.push_back(GUIStateParams::GetClassType());
    myParams.push_back(AppSettingsParams::GetClassType());
    myParams.push_back(StartupParams::GetClassType());
    myParams.push_back(AnimationParams::GetClassType());
    myParams.push_back(MiscParams::GetClassType());
    myParams.push_back(StatisticsParams::GetClassType());
    myParams.push_back(PlotParams::GetClassType());

    // Create the Control executive before the VizWinMgr. Disable
    // state saving until completely initalized
    //
    _controlExec = new ControlExec(myParams);
    _controlExec->SetSaveStateEnabled(false);

    _paramsMgr = _controlExec->GetParamsMgr();
    _paramsMgr->RegisterStateChangeCB(
        std::bind(&MainForm::_stateChangeCB, this));

    StartupParams *sP = GetStartupParams();
    _controlExec->SetCacheSize(sP->GetCacheMB());
    _controlExec->SetNumThreads(sP->GetNumExecutionThreads());

    //MappingFrame::SetControlExec(_controlExec);
    BoxSliderFrame::SetControlExec(_controlExec);

    _tabMgr = TabManager::Create(this, _controlExec);
    _tabMgr->setMaximumWidth(600);
    _tabMgr->setUsesScrollButtons(true);
    //This is just large enough to show the whole width of flow tab, with a scrollbar
    //on right (on windows, linux, and irix)  Using default settings of
    //qtconfig (10 pt font)
    _tabMgr->setMinimumWidth(460);
    _tabMgr->setMinimumHeight(500);

    _tabDockWindow->setWidget(_tabMgr);

    _vizWinMgr = VizWinMgr::Create(_controlExec);
    _vizWinMgr->createAllDefaultTabs();

    createToolBars();

    addMouseModes();
    (void)statusBar();
    _main_Menubar->adjustSize();
    languageChange();
    hookupSignals();
    enableWidgets(false);

    //Now that the tabmgr and the viz mgr exist, hook up the tabs:

    //Load preferences at start, set preferences directory
    loadStartingPrefs();

    setUpdatesEnabled(true);
    show();

    // Handle four initialization cases:
    //
    // 1. No files
    // 2. Session file
    // 3. Session file + data file(s)
    // 4. Data file(s)
    //
    if (files.size() && files[0].endsWith(".vs3")) {
        sessionOpen(files[0]);
        files.erase(files.begin());
    } else {
        sessionNew();
    }

    if (files.size()) {

        // Assume VAPOR VDC file. Need to deal with import cases!
        //
        if (files[0].endsWith(".nc")) {
            loadData(files[0].toStdString());
        }
    }
    app->installEventFilter(this);

    _controlExec->SetSaveStateEnabled(true);
}

/*
 *  Destroys the object and frees any allocated resources
 */
MainForm::~MainForm() {

    if (_modeStatusWidget)
        delete _modeStatusWidget;
    if (_banner)
        delete _banner;
    if (_controlExec)
        delete _controlExec;

    // no need to delete child widgets, Qt does it all for us?? (see closeEvent)
}

void MainForm::createToolBars() {
    // mouse mode toolbar:
    _modeToolBar = addToolBar("Mouse Modes");
    _modeToolBar->setParent(this);
    _modeToolBar->addWidget(new QLabel(" Modes: "));
    QString qws = QString("The mouse modes are used to enable various manipulation tools ") +
                  "that can be used to control the location and position of objects in " +
                  "the 3D scene, by dragging box-handles in the scene. " +
                  "Select the desired mode from the pull-down menu," +
                  "or revert to the default (Navigation) by clicking the button";
    _modeToolBar->setWhatsThis(qws);
    //add mode buttons, left to right:
    _modeToolBar->addAction(_navigationAction);

    _modeCombo = new QComboBox(_modeToolBar);
    _modeCombo->setToolTip("Select the mouse mode to use in the visualizer");

    _modeToolBar->addWidget(_modeCombo);

    // Animation Toolbar:
    //
    _animationToolBar = addToolBar("animation control");
    _timeStepEditValidator = new QIntValidator(0, 99999, _animationToolBar);
    _timeStepEdit = new QLineEdit(_animationToolBar);
    _timeStepEdit->setAlignment(Qt::AlignHCenter);
    _timeStepEdit->setMaximumWidth(40);
    _timeStepEdit->setToolTip("Edit/Display current time step");
    _timeStepEdit->setValidator(_timeStepEditValidator);
    _animationToolBar->addWidget(_timeStepEdit);

    _animationToolBar->addAction(playBackwardAction);
    _animationToolBar->addAction(_stepBackAction);
    _animationToolBar->addAction(pauseAction);
    _animationToolBar->addAction(_stepForwardAction);
    _animationToolBar->addAction(playForwardAction);

    QString qat = QString("The animation toolbar enables control of the time steps ") +
                  "in the current active visualizer.  Additional controls are available in" +
                  "the animation tab ";
    _animationToolBar->setWhatsThis(qat);

    // Viz tool bar:
    //
    _vizToolBar = addToolBar("");

    //Add a QComboBox to toolbar to select window
    _windowSelector = new VizSelectCombo(this);
    _vizToolBar->addWidget(_windowSelector);

    _vizToolBar->addAction(_tileAction);
    _vizToolBar->addAction(_cascadeAction);
    _vizToolBar->addAction(_homeAction);
    _vizToolBar->addAction(_sethomeAction);
    _vizToolBar->addAction(_viewRegionAction);
    _vizToolBar->addAction(_viewAllAction);

    alignViewCombo = new QComboBox(_vizToolBar);
    alignViewCombo->addItem("Align View");
    alignViewCombo->addItem("Nearest axis");
    alignViewCombo->addItem("     + X ");
    alignViewCombo->addItem("     + Y ");
    alignViewCombo->addItem("     + Z ");
    alignViewCombo->addItem("     - X ");
    alignViewCombo->addItem("     - Y ");
    alignViewCombo->addItem("Default: - Z ");
    alignViewCombo->setToolTip("Rotate view to an axis-aligned viewpoint,\ncentered on current rotation center.");

    _vizToolBar->addWidget(alignViewCombo);
    _interactiveRefinementSpin = new QSpinBox(_vizToolBar);
    _interactiveRefinementSpin->setPrefix(" Interactive Refinement: ");
    _interactiveRefinementSpin->setMinimumWidth(230);

    _interactiveRefinementSpin->setToolTip(
        "Specify minimum refinement level during mouse motion,\nused in DVR and Iso rendering");
    _interactiveRefinementSpin->setWhatsThis(
        QString("While the viewpoint is changing due to mouse-dragging ") +
        "in a visualizer, the refinement level used by the DVR " +
        "and Iso renderers is reduced to this interactive refinement level, " +
        "if it is less than the current refinement level of the renderer.");
    _interactiveRefinementSpin->setMinimum(0);
    _interactiveRefinementSpin->setMaximum(10);

    _vizToolBar->addWidget(_interactiveRefinementSpin);
}

void MainForm::hookupSignals() {

    // Slots on the MainForm
    //
    AnimationEventRouter *aRouter = (AnimationEventRouter *)
                                        _vizWinMgr->GetEventRouter(AnimationEventRouter::GetClassType());

    connect(
        aRouter, SIGNAL(AnimationOnOffChanged(bool)),
        this, SLOT(setAnimationOnOff(bool)));

    connect(
        aRouter, SIGNAL(AnimationDraw()),
        this, SLOT(setAnimationDraw()));

    connect(
        _modeCombo, SIGNAL(currentIndexChanged(int)),
        this, SLOT(modeChange(int)));
    connect(
        _fileNew_SessionAction, SIGNAL(triggered()),
        this, SLOT(sessionNew()));
    connect(
        _fileOpenAction, SIGNAL(triggered()),
        this, SLOT(sessionOpen()));
    connect(
        _fileSaveAction, SIGNAL(triggered()),
        this, SLOT(fileSave()));
    connect(
        _fileSaveAsAction, SIGNAL(triggered()),
        this, SLOT(fileSaveAs()));
    connect(
        _fileExitAction, SIGNAL(triggered()),
        this, SLOT(fileExit()));
    connect(
        _editUndoAction, SIGNAL(triggered()),
        this, SLOT(undo()));
    connect(
        _editRedoAction, SIGNAL(triggered()),
        this, SLOT(redo()));
    connect(
        _editUndoRedoClearAction, SIGNAL(triggered()),
        this, SLOT(clear()));
    connect(
        _helpAboutAction, SIGNAL(triggered()),
        this, SLOT(helpAbout()));
    connect(
        _dataLoad_MetafileAction, SIGNAL(triggered()),
        this, SLOT(loadData()));
    connect(
        _dataClose_MetafileAction, SIGNAL(triggered()),
        this, SLOT(closeData()));
    connect(
        _dataImportWRF_Action, SIGNAL(triggered()),
        this, SLOT(importWRFData()));
    connect(
        _dataImportCF_Action, SIGNAL(triggered()),
        this, SLOT(importCFData()));
    connect(
        _dataImportMPAS_Action, SIGNAL(triggered()),
        this, SLOT(importMPASData()));
    connect(
        _captureMenu, SIGNAL(aboutToShow()),
        this, SLOT(initCaptureMenu()));
    connect(
        _Edit, SIGNAL(aboutToShow()),
        this, SLOT(setupEditMenu()));
    connect(
        _statsAction, SIGNAL(triggered()),
        this, SLOT(launchStats()));
    connect(
        _plotAction, SIGNAL(triggered()),
        this, SLOT(launchPlotUtility()));
    connect(
        _seedMeAction, SIGNAL(triggered()),
        this, SLOT(launchSeedMe()));
    connect(
        _installCLIToolsAction, SIGNAL(triggered()),
        this, SLOT(installCLITools()));
    connect(
        _captureSingleJpegCaptureAction, SIGNAL(triggered()),
        this, SLOT(captureSingleJpeg()));
    connect(
        _captureStartJpegCaptureAction, SIGNAL(triggered()),
        this, SLOT(startAnimCapture()));
    connect(
        _captureEndJpegCaptureAction, SIGNAL(triggered()),
        this, SLOT(endAnimCapture()));
    connect(
        _navigationAction, SIGNAL(toggled(bool)),
        this, SLOT(setNavigate(bool)));
    connect(
        _interactiveRefinementSpin, SIGNAL(valueChanged(int)),
        this, SLOT(setInteractiveRefLevel(int)));
    connect(
        playForwardAction, SIGNAL(triggered()),
        this, SLOT(playForward()));
    connect(
        playBackwardAction, SIGNAL(triggered()),
        this, SLOT(playBackward()));
    connect(
        pauseAction, SIGNAL(triggered()),
        this, SLOT(pauseClick()));
    connect(
        _stepForwardAction, SIGNAL(triggered()),
        this, SLOT(stepForward()));
    connect(
        _stepBackAction, SIGNAL(triggered()),
        this, SLOT(stepBack()));
    connect(
        _timeStepEdit, SIGNAL(returnPressed()),
        this, SLOT(setTimestep()));
    connect(
        _webTabHelpMenu, SIGNAL(triggered(QAction *)),
        this, SLOT(launchWebHelp(QAction *)));
    connect(
        _webBasicHelpMenu, SIGNAL(triggered(QAction *)),
        this, SLOT(launchWebHelp(QAction *)));
    connect(
        _webPythonHelpMenu, SIGNAL(triggered(QAction *)),
        this, SLOT(launchWebHelp(QAction *)));
    connect(
        _webPreferencesHelpMenu, SIGNAL(triggered(QAction *)),
        this, SLOT(launchWebHelp(QAction *)));
    connect(
        _webVisualizationHelpMenu, SIGNAL(triggered(QAction *)),
        this, SLOT(launchWebHelp(QAction *)));
    connect(
        _tabMgr, SIGNAL(ActiveEventRouterChanged(string)),
        this, SLOT(setActiveEventRouter(string)));
    connect(
        _homeAction, SIGNAL(triggered()),
        this, SLOT(goHome()));
    connect(
        _viewAllAction, SIGNAL(triggered()),
        this, SLOT(viewAll()));
    connect(
        _sethomeAction, SIGNAL(triggered()),
        this, SLOT(setHome()));
    connect(
        alignViewCombo, SIGNAL(activated(int)),
        this, SLOT(alignView(int)));
    connect(
        _viewRegionAction, SIGNAL(triggered()),
        this, SLOT(viewRegion()));

    // Slots on the VizWinMgr
    //
    connect(
        _tileAction, SIGNAL(triggered()),
        _vizWinMgr, SLOT(fitSpace()));
    connect(
        _cascadeAction, SIGNAL(triggered()),
        _vizWinMgr, SLOT(cascade()));
    connect(
        _windowSelector, SIGNAL(winActivated(const QString &)),
        _vizWinMgr, SLOT(winActivated(const QString &)));
    connect(
        _vizWinMgr, SIGNAL(newViz(const QString &)),
        _windowSelector, SLOT(addWindow(const QString &)));
    connect(
        _vizWinMgr, SIGNAL(removeViz(const QString &)),
        _windowSelector, SLOT(removeWindow(const QString &)));
    connect(
        _vizWinMgr, SIGNAL(activateViz(const QString &)),
        _windowSelector, SLOT(setWindowActive(const QString &)));
    connect(
        _windowSelector, SIGNAL(newWin()),
        _vizWinMgr, SLOT(LaunchVisualizer()));
}

void MainForm::createMenus() {
    // menubar
    _main_Menubar = menuBar();
    _File = menuBar()->addMenu(tr("File"));
    _File->addAction(_dataLoad_MetafileAction);
    _File->addAction(_dataClose_MetafileAction);
    _File->addAction(_dataImportWRF_Action);
    _File->addAction(_dataImportCF_Action);
    _File->addAction(_dataImportMPAS_Action);
    _File->addAction(_fileNew_SessionAction);
    _File->addAction(_fileOpenAction);
    _File->addAction(_fileSaveAction);
    _File->addAction(_fileSaveAsAction);
    _File->addAction(_fileExitAction);

    _Edit = menuBar()->addMenu(tr("Edit"));
    _Edit->addAction(_editUndoAction);
    _Edit->addAction(_editRedoAction);
    _Edit->addAction(_editUndoRedoClearAction);
    _Edit->addSeparator();

    _Data = menuBar()->addMenu(tr("Data"));
    _Data->addAction(_plotAction);
    _Data->addAction(_statsAction);

    //Note that the ordering of the following 4 is significant, so that image
    //capture actions correctly activate each other.
    _captureMenu = menuBar()->addMenu(tr("Capture"));
    _captureMenu->addAction(_captureSingleJpegCaptureAction);
    _captureMenu->addAction(_captureStartJpegCaptureAction);
    _captureMenu->addAction(_captureEndJpegCaptureAction);
    _captureMenu->addAction(_seedMeAction);

    _main_Menubar->addSeparator();
    _helpMenu = menuBar()->addMenu(tr("Help"));
    _helpMenu->addAction(_whatsThisAction);
    _helpMenu->addSeparator();
    _helpMenu->addAction(_helpAboutAction);
    _webBasicHelpMenu = new QMenu("Web Help: Basic capabilities of VAPOR GUI", this);
    _helpMenu->addMenu(_webBasicHelpMenu);
    _webPreferencesHelpMenu = new QMenu("Web Help: User Preferences", this);
    _helpMenu->addMenu(_webPreferencesHelpMenu);
    _webPythonHelpMenu = new QMenu("Web Help: Derived Variables", this);
    _helpMenu->addMenu(_webPythonHelpMenu);
    _webVisualizationHelpMenu = new QMenu("Web Help: Visualization", this);
    _helpMenu->addMenu(_webVisualizationHelpMenu);
    buildWebHelpMenus();
    _webTabHelpMenu = new QMenu("Web Help: About the current tab", this);
    _helpMenu->addMenu(_webTabHelpMenu);
#ifdef Darwin
    _helpMenu->addAction(_installCLIToolsAction);
#endif
}

void MainForm::createActions() {
    // first do actions for menu bar:

    _fileOpenAction = new QAction(this);
    _fileOpenAction->setEnabled(true);
    _fileSaveAction = new QAction(this);
    _fileSaveAction->setEnabled(true);
    _fileSaveAsAction = new QAction(this);
    _fileSaveAsAction->setEnabled(true);
    _fileExitAction = new QAction(this);

    _editUndoAction = new QAction(this);
    _editRedoAction = new QAction(this);
    _editUndoRedoClearAction = new QAction(this);

    _editUndoAction->setEnabled(true);
    _editRedoAction->setEnabled(false);
    _editUndoRedoClearAction->setEnabled(true);

    _whatsThisAction = QWhatsThis::createAction(this);

    _helpAboutAction = new QAction(this);
    _helpAboutAction->setEnabled(true);

    _dataLoad_MetafileAction = new QAction(this);
    _dataClose_MetafileAction = new QAction(this);
    _dataImportWRF_Action = new QAction(this);
    _dataImportCF_Action = new QAction(this);
    _dataImportMPAS_Action = new QAction(this);
    _fileNew_SessionAction = new QAction(this);

    _captureSingleJpegCaptureAction = new QAction(this);
    _captureStartJpegCaptureAction = new QAction(this);
    _captureEndJpegCaptureAction = new QAction(this);

    _seedMeAction = new QAction(this);
    _seedMeAction->setEnabled(false);
    _plotAction = new QAction(this);
    _plotAction->setEnabled(false);
    _statsAction = new QAction(this);
    _statsAction->setEnabled(false);

    _installCLIToolsAction = new QAction(this);

    //Then do the actions for the toolbars:
    //Create an exclusive action group for the mouse mode toolbar:
    _mouseModeActions = new QActionGroup(this);
    //Toolbar buttons:
    QPixmap *wheelIcon = new QPixmap(wheel);

    _navigationAction = new QAction(*wheelIcon, "Navigation Mode", _mouseModeActions);
    _navigationAction->setCheckable(true);
    _navigationAction->setChecked(true);

    //Actions for the viztoolbar:
    QPixmap *homeIcon = new QPixmap(home);
    _homeAction = new QAction(*homeIcon, QString(tr("Go to Home Viewpoint  ")), this);
    _homeAction->setShortcut(QKeySequence(tr("Ctrl+H")));
    _homeAction->setShortcut(Qt::CTRL + Qt::Key_H);
    QPixmap *sethomeIcon = new QPixmap(sethome);
    _sethomeAction = new QAction(*sethomeIcon, "Set Home Viewpoint", this);
    QPixmap *eyeIcon = new QPixmap(eye);
    _viewAllAction = new QAction(*eyeIcon, QString(tr("View All  ")), this);
    _viewAllAction->setShortcut(QKeySequence(tr("Ctrl+V")));
    _viewAllAction->setShortcut(Qt::CTRL + Qt::Key_V);
    QPixmap *magnifyIcon = new QPixmap(magnify);
    _viewRegionAction = new QAction(*magnifyIcon, "View Region", this);

    QPixmap *tileIcon = new QPixmap(tiles);
    _tileAction = new QAction(*tileIcon, QString(tr("Tile Windows  ")), this);
    _tileAction->setShortcut(Qt::CTRL + Qt::Key_T);

    QPixmap *cascadeIcon = new QPixmap(cascade);
    _cascadeAction = new QAction(*cascadeIcon, "Cascade Windows", this);

    //Create actions for each animation control button:
    QPixmap *playForwardIcon = new QPixmap(playforward);
    playForwardAction = new QAction(*playForwardIcon, QString(tr("Play Forward  ")), this);
    playForwardAction->setShortcut(Qt::CTRL + Qt::Key_P);
    playForwardAction->setCheckable(true);
    QPixmap *playBackwardIcon = new QPixmap(playreverse);
    playBackwardAction = new QAction(*playBackwardIcon, QString(tr("Play Backward  ")), this);
    playBackwardAction->setShortcut(Qt::CTRL + Qt::Key_B);
    playBackwardAction->setCheckable(true);
    QPixmap *pauseIcon = new QPixmap(pauseimage);
    pauseAction = new QAction(*pauseIcon, QString(tr("End animation and unsteady flow integration  ")), this);
    pauseAction->setShortcut(Qt::CTRL + Qt::Key_E);
    //pauseAction->setCheckable(true);
    QPixmap *stepForwardIcon = new QPixmap(stepfwd);
    _stepForwardAction = new QAction(*stepForwardIcon, QString(tr("Step forward  ")), this);
    _stepForwardAction->setShortcut(Qt::CTRL + Qt::Key_F);
    QPixmap *stepBackIcon = new QPixmap(stepback);
    _stepBackAction = new QAction(*stepBackIcon, "Step back", this);
}

//
//  Sets the strings of the subwidgets using the current
//  language.
//
void MainForm::languageChange() {
    setWindowTitle(tr("VAPoR:  NCAR Visualization and Analysis Platform for Research"));

    _fileNew_SessionAction->setText(tr("New Session"));

    _fileNew_SessionAction->setToolTip("Restart the session with default settings");
    _fileNew_SessionAction->setShortcut(Qt::CTRL + Qt::Key_N);

    _fileOpenAction->setText(tr("&Open Session"));
    _fileOpenAction->setShortcut(tr("Ctrl+O"));
    _fileOpenAction->setToolTip("Launch a file open dialog to reopen a previously saved session file");

    _fileSaveAction->setText(tr("&Save Session"));
    _fileSaveAction->setShortcut(tr("Ctrl+S"));
    _fileSaveAction->setToolTip("Launch a file-save dialog to save the state of this session in current session file");
    _fileSaveAsAction->setText(tr("Save Session As"));

    _fileSaveAsAction->setToolTip("Launch a file-save dialog to save the state of this session in another session file");

    _fileExitAction->setText(tr("E&xit"));
    _editUndoAction->setText(tr("&Undo"));
    _editUndoAction->setShortcut(tr("Ctrl+Z"));
    _editUndoAction->setToolTip("Undo the most recent session state change");
    _editRedoAction->setText(tr("&Redo"));
    _editRedoAction->setShortcut(tr("Ctrl+Y"));
    _editRedoAction->setToolTip("Redo the last undone session state change");
    _editUndoRedoClearAction->setText(tr("&Clear undo/redo"));
    _editUndoRedoClearAction->setToolTip("Clear the undo/redo queue");

    _helpAboutAction->setText(tr("About VAPOR"));
    _helpAboutAction->setToolTip(tr("Information about VAPOR"));

    _whatsThisAction->setText(tr("Explain This"));
    _whatsThisAction->setToolTip(tr("Click here, then click over an object for context-sensitive help. "));

    _installCLIToolsAction->setText("Install CLI Tools");
    _installCLIToolsAction->setToolTip("Add VAPOR_HOME to environment and add current utilities location to path. Needs to updated if app bundle moved");

    _dataLoad_MetafileAction->setText(tr("Open a VDC in Current Session"));
    _dataLoad_MetafileAction->setToolTip("Specify a VDC data set to be loaded in current session");
    _dataLoad_MetafileAction->setShortcut(tr("Ctrl+D"));
    _dataClose_MetafileAction->setText(tr("Close a VDC in Current Session"));
    _dataClose_MetafileAction->setToolTip("Specify a VDC data set to close in current session");
    _dataImportWRF_Action->setText(tr("Import WRF-ARW files in current session"));
    _dataImportWRF_Action->setToolTip("Specify one or more WRF-ARW output files to import into the current session");
    _dataImportCF_Action->setText(tr("Import NetCDF CF files in current session"));
    _dataImportCF_Action->setToolTip("Specify one or more NetCDF Climate Forecast (CF) convention output files to import into the current session");
    _dataImportMPAS_Action->setText(tr("Import MPAS files in current session"));
    _dataImportMPAS_Action->setToolTip("Specify one or more MPAS output files to import into the current session");
    _plotAction->setText("Plot Utility");
    _statsAction->setText("Data Statistics");
    _seedMeAction->setText("SeedMe Video Encoder");
    _seedMeAction->setToolTip("Launch the SeedMe application to create videos of your still-frames");

    _captureSingleJpegCaptureAction->setText(tr("Single image capture"));
    _captureSingleJpegCaptureAction->setToolTip("Capture one image from current active visualizer");
    _captureStartJpegCaptureAction->setText(tr("Begin image capture sequence "));
    _captureStartJpegCaptureAction->setToolTip("Begin saving jpeg image files rendered in current active visualizer");
    _captureEndJpegCaptureAction->setText(tr("End image capture"));
    _captureEndJpegCaptureAction->setToolTip("End capture of image files in current active visualizer");

    _vizToolBar->setWindowTitle(tr("VizTools"));
    _modeToolBar->setWindowTitle(tr("Mouse Modes"));
}

void MainForm::sessionOpenHelper(string fileName) {

    // Clear out the current session:

    endAnimCapture();
    enableWidgets(false);

    _vizWinMgr->Shutdown();

    GUIStateParams *p = GetStateParams();
    vector<string> currentPaths, currentDataSets;
    p->GetOpenDataSets(currentPaths, currentDataSets);
    for (int i = 0; i < currentDataSets.size(); i++) {
        _controlExec->CloseData(currentDataSets[i]);
    }

    if (!fileName.empty()) {
        int rc = _controlExec->LoadState(fileName);
        if (rc < 0) {
            MSG_ERR("Failed to restore session from file");
            _controlExec->LoadState();
        }
    } else {
        _controlExec->LoadState();
    }

    // ControlExec::LoadState invalidates params state
    //
    GUIStateParams *newP = GetStateParams();
    newP->SetCurrentSessionPath(fileName);
}

// Open session file
//
void MainForm::sessionOpen(QString qfileName) {

    // This launches a panel that enables the
    // user to choose input session save files, then to
    // load that session
    //
    if (qfileName == "") {
        GUIStateParams *p = GetStateParams();
        string path = p->GetCurrentSessionPath();

        vector<string> files = myGetOpenFileNames(
            "Choose a VAPOR session file to restore a session",
            path, "Vapor 3 Session Save Files (*.vs3)", false);
        if (files.empty())
            return;

        qfileName = files[0].c_str();
    }

    //Make sure the name ends with .vs3
    if (!qfileName.endsWith(".vs3")) {
        return;
    }
    string fileName = qfileName.toStdString();

    sessionOpenHelper(fileName);

    _vizWinMgr->Restart();
}

void MainForm::fileSave() {

    GUIStateParams *p = GetStateParams();
    string path = p->GetCurrentSessionPath();

    if (_controlExec->SaveSession(path) < 0) {
        MSG_ERR("Saving session file");
        return;
    }
}

void MainForm::fileSaveAs() {

    GUIStateParams *p = GetStateParams();
    string defaultPath = p->GetCurrentSessionPath();

    QString fileName = QFileDialog::getSaveFileName(
        this, "Choose the fileName to save the current session",
        defaultPath.c_str(),
        "Vapor 3 Session Files (*.vs3)");
    string path = fileName.toStdString();

    if (_controlExec->SaveSession(path)) {
        MSG_ERR("Saving session file");
        return;
    }

    // Save to use a default for fileSave()
    //
    p->SetCurrentSessionPath(path);
}

void MainForm::fileExit() {
    close();
}

#ifdef DEAD
void MainForm::closeEvent(QCloseEvent *) {
    MessageReporter::SetFullSilence(true);
    delete _controlExec;
}
#endif

void MainForm::_stateChangeCB() {

    // Generate an application event whenever state changes
    //
    ParamsChangeEvent *event = new ParamsChangeEvent();
    QApplication::postEvent(this, event);
}

void MainForm::undoRedoHelper(bool undo) {

    // Disable state saving
    //
    bool enabled = _controlExec->GetSaveStateEnabled();
    _controlExec->SetSaveStateEnabled(false);

    bool status;
    _vizWinMgr->Shutdown();

    if (undo) {
        status = _controlExec->Undo();
    } else {
        status = _controlExec->Redo();
    }
    if (!status) {
        cerr << "UNDO/REDO FAILED\n";
        return;
    }

    _vizWinMgr->Restart();

    // Ugh. Trackball isn't integrated with Params database so need to
    // handle undo/redo manually. I.e. get modelview matrix params from
    // database and set them in the TrackBall
    //
    vector<string> winNames = _paramsMgr->GetVisualizerNames();
    for (int i = 0; i < winNames.size(); i++) {
        ViewpointParams *vpParams = _paramsMgr->GetViewpointParams(winNames[i]);
        double pos[3], dir[3], up[3], center[3];
        vpParams->GetCameraPos(pos);
        vpParams->GetCameraViewDir(dir);
        vpParams->GetCameraUpVec(up);
        vpParams->GetRotationCenter(center);

        _vizWinMgr->SetTrackBall(pos, dir, up, center, true);
    }

    // Needed?
    //
    _tabMgr->Update();

    // Restore state saving
    //
    _controlExec->SetSaveStateEnabled(enabled);
}

void MainForm::undo() {
    if (!_controlExec->UndoSize())
        return;
    undoRedoHelper(true);

    if (!_controlExec->UndoSize()) {
        _editUndoAction->setEnabled(false);
    }
    _editRedoAction->setEnabled(true);
}

void MainForm::redo() {
    if (!_controlExec->RedoSize())
        return;
    undoRedoHelper(false);

    if (!_controlExec->RedoSize()) {
        _editRedoAction->setEnabled(false);
    }
    _editUndoAction->setEnabled(true);
}

void MainForm::clear() {
    _controlExec->UndoRedoClear();
    //_editUndoAction->setEnabled(false);
    _editRedoAction->setEnabled(true);
}

void MainForm::helpIndex() {
}

void MainForm::helpContents() {
}

void MainForm::helpAbout() {
    std::string banner_file_name = "vapor_banner.png";
    if (_banner)
        delete _banner;
    std::string banner_text =
        "Visualization and Analysis Platform for atmospheric, Oceanic and "
        "solar Research.\n\n"
        "Developed by the National Center for Atmospheric Research's (NCAR) \n"
        "Computational and Information Systems Lab. \n\n"
        "Boulder, Colorado 80305, U.S.A.\n"
        "Web site: http://www.vapor.ucar.edu\n"
        "Contact: vapor@ucar.edu\n"
        "Version: " +
        string(Version::GetVersionString().c_str());

    _banner = new BannerGUI(
        banner_file_name, -1, true, banner_text.c_str(),
        "http://www.vapor.ucar.edu");
}
void MainForm::batchSetup() {
    //Here we provide panel to setup batch runs
}

void MainForm::loadDataHelper(
    vector<string> files, string prompt, string filter, string format,
    bool multi) {
    GUIStateParams *p = GetStateParams();
    vector<string> currentPaths, currentDataSets;
    p->GetOpenDataSets(currentPaths, currentDataSets);

    // This launches a panel that enables the
    // user to choose input data files, then to
    // create a datamanager using those files
    // or metafiles.
    //
    if (files.empty()) {

        string defaultPath = currentPaths.size() ? currentPaths[currentPaths.size() - 1] : ".";

        files = myGetOpenFileNames(
            prompt, defaultPath, filter, multi);
    }

    if (files.empty())
        return;

    // Generate a new data set name if needed (not re-opening the same
    // file)
    //
    string dataSetName;
    bool newDataSet = make_dataset_name(
        currentPaths, currentDataSets, files[0], dataSetName);

    int rc = _controlExec->OpenData(files, dataSetName, format);
    if (rc < 0) {
        MSG_ERR("Failed to load data");
        return;
    }

    if (newDataSet) {
        currentPaths.push_back(files[0]);
        currentDataSets.push_back(dataSetName);
        p->SetOpenDataSets(currentPaths, currentDataSets);

        VAPoR::ParamsMgr *pm = _controlExec->GetParamsMgr();
        VAPoR::ViewpointParams *vpp;
        vector<string> winNames = _controlExec->GetVisualizerNames();
        for (int i = 0; i < winNames.size(); i++) {
            vpp = pm->GetViewpointParams(winNames[i]);
            vpp->AddDatasetTransform(dataSetName);
        }
    }

    // Reinitialize all tabs
    //

    viewAll();

    vector<string> winNames = _paramsMgr->GetVisualizerNames();
    for (int i = 0; i < winNames.size(); i++) {
        ViewpointParams *vpParams = _paramsMgr->GetViewpointParams(winNames[i]);
        vpParams->SetCurrentVPToHome();
    }

    DataStatus *ds = _controlExec->getDataStatus();
    BoxSliderFrame::setDataStatus(ds);

    _vizWinMgr->ReinitRouters();

    enableWidgets(true);

    _timeStepEditValidator->setRange(0, ds->GetTimeCoordinates().size() - 1);

    update();
    _tabMgr->Update();
}

//Load data into current session
//If current session is at default then same as loadDefaultData
//
void MainForm::loadData(string fileName) {

    vector<string> files;
    if (!fileName.empty()) {
        files.push_back(fileName);
    }

    loadDataHelper(
        files, "Choose the Master data File to load",
        "Vapor VDC files (*.*)", "vdc", false);
}

void MainForm::closeData(string fileName) {
    cout << "how do we close a dataset?" << endl;
}

//import WRF data into current session
//
void MainForm::importWRFData() {

    vector<string> files;
    loadDataHelper(
        files, "WRF-ARW NetCDF files", "", "wrf", true);
}

void MainForm::importCFData() {

    vector<string> files;
    loadDataHelper(
        files, "NetCDF CF files", "", "cf", true);
}

void MainForm::importMPASData() {

    vector<string> files;
    loadDataHelper(
        files, "MPAS files", "", "mpas", true);
}

vector<string> MainForm::myGetOpenFileNames(
    string prompt, string dir, string filter, bool multi) {

    QString qPrompt(prompt.c_str());
    QString qDir(dir.c_str());
    QString qFilter(filter.c_str());

    vector<string> files;
    if (multi) {
        QStringList fileNames = QFileDialog::getOpenFileNames(
            this, qPrompt, qDir, qFilter);
        QStringList list = fileNames;
        QStringList::Iterator it = list.begin();
        while (it != list.end()) {
            files.push_back((*it).toStdString());
            ++it;
        }
    } else {
        QString fileName = QFileDialog::getOpenFileName(
            this, qPrompt, qDir, qFilter);
        files.push_back(fileName.toStdString());
    }

    for (int i = 0; i < files.size(); i++) {
        QFileInfo fInfo(files[i].c_str());
        if (!fInfo.isReadable() || !fInfo.isFile()) {
            MyBase::SetErrMsg("Load Data Error \n Invalid data set\n");
            MSG_ERR("Failed to load data");
            return (vector<string>());
        }
    }
    return (files);
}

void MainForm::sessionNew() {

    sessionOpenHelper("");

    _vizWinMgr->LaunchVisualizer();

    QString sessionPath = QDir::homePath();
    assert(!sessionPath.isEmpty());
    sessionPath.append("/VaporSaved.vs3");
    sessionPath = QDir::toNativeSeparators(sessionPath);
    string fileName = sessionPath.toStdString();

    GUIStateParams *p = GetStateParams();
    p->SetCurrentSessionPath(fileName);
}

//
// Respond to toolbar clicks:
// navigate mode.  Don't change tab menu
//
void MainForm::setNavigate(bool on) {
#ifdef DEAD
    //Only do something if this is an actual change of mode
    if (MouseModeParams::GetCurrentMouseMode() == MouseModeParams::navigateMode)
        return;
    if (on) {
        MouseModeParams::SetCurrentMouseMode(MouseModeParams::navigateMode);
        _modeCombo->setCurrentIndex(0);

        if (_modeStatusWidget) {
            statusBar()->removeWidget(_modeStatusWidget);
            delete _modeStatusWidget;
        }
        _modeStatusWidget = new QLabel("Navigation Mode:  Use left mouse to rotate or spin-animate, right to zoom, middle to translate", this);
        statusBar()->addWidget(_modeStatusWidget, 2);
    }
#endif
}

void MainForm::setupEditMenu() {

    QString undoText("Undo ");
    QString redoText("Redo ");
    QString clearText("Clear Undo/Redo ");

    _editUndoAction->setText(undoText);
    _editRedoAction->setText(redoText);
    _editUndoRedoClearAction->setText(clearText);
}

// Enable or disable the Capture menu options:
//
void MainForm::initCaptureMenu() {

    GUIStateParams *p = GetStateParams();
    string vizName = p->GetActiveVizName();

    _captureSingleJpegCaptureAction->setText("Capture single image");
    _captureStartJpegCaptureAction->setText("&Begin image capture sequence in " + QString::fromStdString(vizName));
    _captureEndJpegCaptureAction->setText("End image capture sequence in " + QString::fromStdString(vizName));
    //Disable every option if no viz, or if capturing in another viz
    if (vizName.empty() || (!_capturingAnimationVizName.empty() && _capturingAnimationVizName != vizName)) {
        _captureStartJpegCaptureAction->setEnabled(false);
        _captureSingleJpegCaptureAction->setEnabled(false);
        _captureEndJpegCaptureAction->setEnabled(false);
        MSG_WARN("Animation capture is in progress in another visualizer");
    } else if (_capturingAnimationVizName == vizName) { // there is a visualizer, and it's capturing images

        _captureStartJpegCaptureAction->setEnabled(false);
        _captureSingleJpegCaptureAction->setEnabled(false);
        _captureEndJpegCaptureAction->setEnabled(true);
    } else { //valid viz, not capturing:
        _captureStartJpegCaptureAction->setEnabled(true);
        _captureSingleJpegCaptureAction->setEnabled(true);
        _captureEndJpegCaptureAction->setEnabled(false);
    }
}

void MainForm::setInteractiveRefLevel(int val) {
}
void MainForm::setInteractiveRefinementSpin(int val) {
}

void MainForm::pauseClick() {
    AnimationEventRouter *aRouter = (AnimationEventRouter *)
                                        _vizWinMgr->GetEventRouter(AnimationEventRouter::GetClassType());

    aRouter->AnimationPause();
    update();
}

void MainForm::playForward() {
    AnimationEventRouter *aRouter = (AnimationEventRouter *)
                                        _vizWinMgr->GetEventRouter(AnimationEventRouter::GetClassType());

    aRouter->AnimationPlayForward();
    update();
}

void MainForm::playBackward() {
    AnimationEventRouter *aRouter = (AnimationEventRouter *)
                                        _vizWinMgr->GetEventRouter(AnimationEventRouter::GetClassType());

    aRouter->AnimationPlayReverse();
    update();
}

void MainForm::stepBack() {
    AnimationEventRouter *aRouter = (AnimationEventRouter *)
                                        _vizWinMgr->GetEventRouter(AnimationEventRouter::GetClassType());

    aRouter->AnimationStepReverse();
    update();
}

void MainForm::stepForward() {
    AnimationEventRouter *aRouter = (AnimationEventRouter *)
                                        _vizWinMgr->GetEventRouter(AnimationEventRouter::GetClassType());

    aRouter->AnimationStepForward();
    update();
}

void MainForm::setAnimationOnOff(bool on) {

    if (on) {
        enableAnimationWidgets(false);

        _App->removeEventFilter(this);
    } else {
        playForwardAction->setChecked(false);
        playBackwardAction->setChecked(false);
        enableAnimationWidgets(true);
        _App->installEventFilter(this);
    }
}

void MainForm::setAnimationDraw() {
    _vizWinMgr->updateDirtyWindows();
    update();
}

//Respond to a change in the text in the animation toolbar
void MainForm::setTimestep() {
    int timestep = _timeStepEdit->text().toInt();

    AnimationEventRouter *aRouter = (AnimationEventRouter *)
                                        _vizWinMgr->GetEventRouter(AnimationEventRouter::GetClassType());

    aRouter->SetTimeStep(timestep);
    update();
}

void MainForm::enableKeyframing(bool ison) {
    QPalette pal(_timeStepEdit->palette());
    _timeStepEdit->setEnabled(!ison);
}

#ifdef DEAD
// Get the current mode setting from MouseModeParams
//
MouseModeParams *p = GetStateParams()->GetMouseModeParams();
string mode = p->GetCurrentMouseMode();

for (int i = 0; i < _modeCombo->count(); i++) {
    if (_modeCombo->itemText(i).toStdString() == mode) {
        _modeCombo->setCurrentIndex(i);

        if (mode != MouseModeParams::GetNavigateModeName()) {
            _navigationAction->setChecked(false);
        } else {
            _navigationAction->setChecked(true);
        }
    }
    break;
}
#endif

void MainForm::showTab(const std::string &tag) {
    _tabMgr->MoveToFront(tag);
    EventRouter *eRouter = _vizWinMgr->GetEventRouter(tag);
    eRouter->updateTab();
}

void MainForm::modeChange(int newmode) {
    string modeName = _modeCombo->itemText(newmode).toStdString();

    // Get the current mode setting from MouseModeParams
    //
    MouseModeParams *p = GetStateParams()->GetMouseModeParams();
    p->SetCurrentMouseMode(modeName);

    if (modeName == MouseModeParams::GetNavigateModeName()) {
        _navigationAction->setChecked(true);
        return;
    }

    _navigationAction->setChecked(false);

#ifdef DEAD
    showTab(MouseModeParams::getModeTag(newmode));
#endif

    if (_modeStatusWidget) {
        statusBar()->removeWidget(_modeStatusWidget);
        delete _modeStatusWidget;
    }

    _modeStatusWidget = new QLabel(
        QString::fromStdString(modeName) + " Mode: To modify box in scene, grab handle with left mouse to translate, right mouse to stretch", this);

    statusBar()->addWidget(_modeStatusWidget, 2);
}

void MainForm::showCitationReminder() {
    //First check if reminder is turned off:
    AppSettingsParams *aParams = GetAppSettingsParams();
    if (!aParams->GetCurrentShowCitation())
        return;
    //Provide a customized message box
    QMessageBox msgBox;
    QString reminder("VAPOR is developed as an Open Source application by the National Center for Atmospheric Research ");
    reminder.append("under the sponsorship of the National Science Foundation.  ");
    reminder.append("Continued support from VAPOR is dependent on demonstrable evidence of the software's value to the scientific community.  ");
    reminder.append("You are free to use VAPOR as permitted under the terms and conditions of the licence.\n\n ");
    reminder.append("We kindly request that you cite VAPOR in your publications and presentations. ");
    reminder.append("Citation details can be found on the VAPOR website at: \n\n  http://www.vapor.ucar.edu/index.php?id=citation");
    msgBox.setText(reminder);
    msgBox.setInformativeText("This reminder can be silenced from the User Preferences panel");

    msgBox.setStandardButtons(QMessageBox::Ok);
    msgBox.setDefaultButton(QMessageBox::Ok);

    msgBox.exec();
    aParams->SetCurrentShowCitation(false);
}
void MainForm::addMouseModes() {
    MouseModeParams *p = GetStateParams()->GetMouseModeParams();
    vector<string> mouseModes = p->GetAllMouseModes();

    for (int i = 0; i < mouseModes.size(); i++) {
        QString text = QString::fromStdString(mouseModes[i]);
        const char *const *xpmIcon = p->GetIcon(mouseModes[i]);
        QPixmap qp = QPixmap(xpmIcon);
        QIcon icon = QIcon(qp);
        addMode(text, icon);
    }
}
void MainForm::launchWebHelp(QAction *webAction) {
    QVariant qv = webAction->data();
    QUrl myURL = qv.toUrl();
    bool success = QDesktopServices::openUrl(myURL);
    if (!success) {
        MSG_ERR("Unable to launch Web browser for URL");
    }
}

void MainForm::buildWebTabHelpMenu(vector<QAction *> *actions) {
    _webTabHelpMenu->clear();
    for (int i = 0; i < (*actions).size(); i++) {
        if ((*actions)[i] != NULL) {
            _webTabHelpMenu->addAction((*actions)[i]);
        }
    }
}

void MainForm::buildWebTabHelpMenu(
    const vector<pair<string, string>> &help) {
    _webTabHelpMenu->clear();

    for (int i = 0; i < help.size(); i++) {
        string desc = help[i].first;
        string url = help[i].second;

        QAction *currAction = new QAction(
            QString(desc.c_str()), _webTabHelpMenu);

        QUrl myqurl(url.c_str());
        QVariant qv(myqurl);
        currAction->setData(qv);

        _webTabHelpMenu->addAction(currAction);
    }
}

void MainForm::buildWebHelpMenus() {
    //Basci web help
    const char *currText = "VAPOR Overview";
    const char *currURL = "http://www.vapor.ucar.edu/docs/vapor-overview/vapor-overview";
    QAction *currAction = new QAction(QString(currText), this);
    QUrl myqurl(currURL);
    QVariant qv(myqurl);
    currAction->setData(qv);
    _webBasicHelpMenu->addAction(currAction);
    currText = "VAPOR GUI General Guide";
    currURL = "http://www.vapor.ucar.edu/docs/vaporgui-help";
    currAction = new QAction(QString(currText), this);
    myqurl.setUrl(currURL);
    qv.setValue(myqurl);
    currAction->setData(qv);
    _webBasicHelpMenu->addAction(currAction);
    currText = "Obtaining help within VAPOR GUI";
    currURL = "http://www.vapor.ucar.edu/docs/vapor-how-guide/help-user-interface";
    currAction = new QAction(QString(currText), this);
    myqurl.setUrl(currURL);
    qv.setValue(myqurl);
    currAction->setData(qv);
    _webBasicHelpMenu->addAction(currAction);
    currText = "Loading and Importing data";
    currURL = "http://www.vapor.ucar.edu/docs/vapor-gui-help/loading-and-importing-data";
    currAction = new QAction(QString(currText), this);
    myqurl.setUrl(currURL);
    qv.setValue(myqurl);
    currAction->setData(qv);
    _webBasicHelpMenu->addAction(currAction);
    currText = "Undo and Redo";
    currURL = "http://www.vapor.ucar.edu/docs/vapor-documentation/undo-and-redo-recent-actions";
    currAction = new QAction(QString(currText), this);
    myqurl.setUrl(currURL);
    qv.setValue(myqurl);
    currAction->setData(qv);
    _webBasicHelpMenu->addAction(currAction);
    currText = "Sessions and Session files";
    currURL = "http://www.vapor.ucar.edu/docs/vapor-how-guide/sessions-and-session-files";
    currAction = new QAction(QString(currText), this);
    myqurl.setUrl(currURL);
    qv.setValue(myqurl);
    currAction->setData(qv);
    _webBasicHelpMenu->addAction(currAction);
    currText = "Capturing images and flow lines";
    currURL = "http://www.vapor.ucar.edu/docs/vapor-gui-help/capturing-images-and-flow-lines";
    currAction = new QAction(QString(currText), this);
    myqurl.setUrl(currURL);
    qv.setValue(myqurl);
    currAction->setData(qv);
    _webBasicHelpMenu->addAction(currAction);
    //Preferences Help
    currText = "User Preferences Overview";
    currURL = "http://www.vapor.ucar.edu/docs/vapor-how-guide/user-preferences";
    currAction = new QAction(QString(currText), this);
    myqurl.setUrl(currURL);
    qv.setValue(myqurl);
    currAction->setData(qv);
    _webPreferencesHelpMenu->addAction(currAction);
    currText = "Data Cache size";
    currURL = "http://www.vapor.ucar.edu/docs/vapor-how-guide/user-preferences#dataCacheSize";
    currAction = new QAction(QString(currText), this);
    myqurl.setUrl(currURL);
    qv.setValue(myqurl);
    currAction->setData(qv);
    _webPreferencesHelpMenu->addAction(currAction);
    currText = "Specifying window size";
    currURL = "http://www.vapor.ucar.edu/docs/vapor-how-guide/user-preferences#lockWindow";
    currAction = new QAction(QString(currText), this);
    myqurl.setUrl(currURL);
    qv.setValue(myqurl);
    currAction->setData(qv);
    _webPreferencesHelpMenu->addAction(currAction);
    currText = "Control message popups and logging";
    currURL = "http://www.vapor.ucar.edu/docs/vapor-how-guide/user-preferences#MessageLoggingPopups";
    currAction = new QAction(QString(currText), this);
    myqurl.setUrl(currURL);
    qv.setValue(myqurl);
    currAction->setData(qv);
    _webPreferencesHelpMenu->addAction(currAction);
    currText = "Changing user default settings";
    currURL = "http://www.vapor.ucar.edu/docs/vapor-documentation/changing-default-tabbed-panel-settings";
    currAction = new QAction(QString(currText), this);
    myqurl.setUrl(currURL);
    qv.setValue(myqurl);
    currAction->setData(qv);
    _webPreferencesHelpMenu->addAction(currAction);
    currText = "Specifying default directories for reading and writing files";
    currURL = "http://www.vapor.ucar.edu/docs/vapor-documentation/default-directories";
    currAction = new QAction(QString(currText), this);
    myqurl.setUrl(currURL);
    qv.setValue(myqurl);
    currAction->setData(qv);
    _webPreferencesHelpMenu->addAction(currAction);
    currText = "Rearrange or hide tabs";
    currURL = "http://www.vapor.ucar.edu/docs/vapor-documentation/rearrange-or-hide-tabs";
    currAction = new QAction(QString(currText), this);
    myqurl.setUrl(currURL);
    qv.setValue(myqurl);
    currAction->setData(qv);
    _webPreferencesHelpMenu->addAction(currAction);
    //Derived variables menu
    currText = "Derived variables overview";
    currURL = "http://www.vapor.ucar.edu/docs/vapor-gui-help/derived-variables";
    currAction = new QAction(QString(currText), this);
    myqurl.setUrl(currURL);
    qv.setValue(myqurl);
    currAction->setData(qv);
    _webPythonHelpMenu->addAction(currAction);
    currText = "Defining new derived variables in Python";
    currURL = "http://www.vapor.ucar.edu/docs/vapor-how-guide/define-variables-python";
    currAction = new QAction(QString(currText), this);
    myqurl.setUrl(currURL);
    qv.setValue(myqurl);
    currAction->setData(qv);
    _webPythonHelpMenu->addAction(currAction);
    currText = "Specifying a Python startup script";
    currURL = "http://www.vapor.ucar.edu/docs/vapor-gui-help/specify-python-startup-script";
    currAction = new QAction(QString(currText), this);
    myqurl.setUrl(currURL);
    qv.setValue(myqurl);
    currAction->setData(qv);
    _webPythonHelpMenu->addAction(currAction);
    currText = "VAPOR python modules";
    currURL = "http://www.vapor.ucar.edu/docs/vapor-gui-help/vapor-python-modules";
    currAction = new QAction(QString(currText), this);
    myqurl.setUrl(currURL);
    qv.setValue(myqurl);
    currAction->setData(qv);
    _webPythonHelpMenu->addAction(currAction);
    currText = "Viewing python script output text";
    currURL = "http://www.vapor.ucar.edu/docs/vapor-gui-help/python-script-output-text";
    currAction = new QAction(QString(currText), this);
    myqurl.setUrl(currURL);
    qv.setValue(myqurl);
    currAction->setData(qv);
    _webPythonHelpMenu->addAction(currAction);
    currText = "Using IDL to derive variables in VAPOR GUI";
    currURL = "http://www.vapor.ucar.edu/docs/vapor-gui-help/using-idl-vapor-gui";
    currAction = new QAction(QString(currText), this);
    myqurl.setUrl(currURL);
    qv.setValue(myqurl);
    currAction->setData(qv);
    _webPythonHelpMenu->addAction(currAction);
    //Visualization help
    currText = "VAPOR data visualization overview";
    currURL = "http://www.vapor.ucar.edu/docs/vapor-gui-help/data-visualization";
    currAction = new QAction(QString(currText), this);
    myqurl.setUrl(currURL);
    qv.setValue(myqurl);
    currAction->setData(qv);
    _webVisualizationHelpMenu->addAction(currAction);
    currText = "Visualizers (visualization windows)";
    currURL = "http://www.vapor.ucar.edu/docs/vapor-gui-help/visualizers-visualization-windows";
    currAction = new QAction(QString(currText), this);
    myqurl.setUrl(currURL);
    qv.setValue(myqurl);
    currAction->setData(qv);
    _webVisualizationHelpMenu->addAction(currAction);
    currText = "Auxiliary content in the scene";
    currURL = "http://www.vapor.ucar.edu/docs/vapor-gui-help/auxiliary-geometry-scene";
    currAction = new QAction(QString(currText), this);
    myqurl.setUrl(currURL);
    qv.setValue(myqurl);
    currAction->setData(qv);
    _webVisualizationHelpMenu->addAction(currAction);
    currText = "Navigation in the 3D scene";
    currURL = "http://www.vapor.ucar.edu/docs/vapor-gui-help/navigation-3d-scene";
    currAction = new QAction(QString(currText), this);
    myqurl.setUrl(currURL);
    qv.setValue(myqurl);
    currAction->setData(qv);
    _webVisualizationHelpMenu->addAction(currAction);
    currText = "Controlling multiple visualizers";
    currURL = "http://www.vapor.ucar.edu/docs/vapor-gui-help/multiple-visualizers";
    currAction = new QAction(QString(currText), this);
    myqurl.setUrl(currURL);
    qv.setValue(myqurl);
    currAction->setData(qv);
    _webVisualizationHelpMenu->addAction(currAction);
    currText = "Visualizer features";
    currURL = "http://www.vapor.ucar.edu/docs/vapor-how-guide/visualizer-features";
    currAction = new QAction(QString(currText), this);
    myqurl.setUrl(currURL);
    qv.setValue(myqurl);
    currAction->setData(qv);
    _webVisualizationHelpMenu->addAction(currAction);
    currText = "Manipulators and mouse modes";
    currURL = "http://www.vapor.ucar.edu/docs/vapor-how-guide/manipulators-and-mouse-modes";
    currAction = new QAction(QString(currText), this);
    myqurl.setUrl(currURL);
    qv.setValue(myqurl);
    currAction->setData(qv);
    _webVisualizationHelpMenu->addAction(currAction);
    currText = "Coordinate systems";
    currURL = "http://www.vapor.ucar.edu/docs/vapor-gui-help/coordinate-systems-user-grid-latlon";
    currAction = new QAction(QString(currText), this);
    myqurl.setUrl(currURL);
    qv.setValue(myqurl);
    currAction->setData(qv);
    _webVisualizationHelpMenu->addAction(currAction);
}

void MainForm::loadStartingPrefs() {
    string prefPath;
    string preffile =
#ifdef WIN32
        "\\.vapor3_prefs";
#else
        "/.vapor3_prefs";
#endif
    char *pPath = getenv("VAPOR3_PREFS_DIR");
    if (!pPath)
        pPath = getenv("HOME");
    if (!pPath) {
        vector<string> tpath;
        tpath.push_back("examples");
        tpath.push_back(preffile);
        prefPath = GetAppPath("VAPOR", "share", tpath);
    } else {
        prefPath = string(pPath) + preffile;
    }

    //Make this path the default at startup:
    //
    StartupParams *sP = GetStartupParams();
    sP->SetCurrentPrefsPath(prefPath);

#ifdef DEAD
    _controlExec->RestorePreferences(prefPath);
#endif
}

void MainForm::setActiveEventRouter(string type) {

    EventRouter *eRouter = _vizWinMgr->GetEventRouter(type);
    if (!eRouter)
        return;

    // Set up help for active tab
    //
    vector<pair<string, string>> help;
    eRouter->GetWebHelp(help);

    buildWebTabHelpMenu(help);

    eRouter->updateTab();
}

void MainForm::goHome() {
    ViewpointEventRouter *vRouter = (ViewpointEventRouter *)
                                        _vizWinMgr->GetEventRouter(ViewpointEventRouter::GetClassType());
    assert(vRouter);

    vRouter->UseHomeViewpoint();
}

void MainForm::viewAll() {
    ViewpointEventRouter *vRouter = (ViewpointEventRouter *)
                                        _vizWinMgr->GetEventRouter(ViewpointEventRouter::GetClassType());
    assert(vRouter);

    vRouter->ViewAll();
}

void MainForm::setHome() {
    ViewpointEventRouter *vRouter = (ViewpointEventRouter *)
                                        _vizWinMgr->GetEventRouter(ViewpointEventRouter::GetClassType());
    assert(vRouter);

    vRouter->SetHomeViewpoint();
}

void MainForm::alignView(int axis) {
    if (axis < 1)
        return;

    ViewpointEventRouter *vRouter = (ViewpointEventRouter *)
                                        _vizWinMgr->GetEventRouter(ViewpointEventRouter::GetClassType());
    assert(vRouter);

    vRouter->AlignView(axis);
}

void MainForm::viewRegion() {
    ViewpointEventRouter *vRouter = (ViewpointEventRouter *)
                                        _vizWinMgr->GetEventRouter(ViewpointEventRouter::GetClassType());
    assert(vRouter);

    vRouter->CenterSubRegion();
}

bool MainForm::event(QEvent *e) {

    return QWidget::event(e);
}

bool MainForm::eventFilter(QObject *obj, QEvent *event) {

    assert(_controlExec && _vizWinMgr);

    // Only update the GUI if the Params state has changed
    //
    if (event->type() == ParamsChangeEvent::type()) {

        _vizWinMgr->UpdateRouters();

        _vizWinMgr->updateDirtyWindows();
        return (false);
    }

    // Most other events result in a redraw. Not sure if this
    // is necessary
    //
    switch (event->type()) {
    case (QEvent::MouseButtonPress):
    case (QEvent::MouseButtonRelease):
    case (QEvent::MouseMove):
        //	case (QEvent::KeyRelease):

        // Not sure why Paint is needed. Who generates it?
        //
        //case (QEvent::Paint):

        _vizWinMgr->updateDirtyWindows();

<<<<<<< HEAD
        // Only update the GUI if the Params state has changed
        //
        if (_paramsStateChange) {
            ParamsMgr *paramsMgr = _controlExec->GetParamsMgr();
            if (_stats) {
                StatisticsParams *params;
                params = (StatisticsParams *)paramsMgr->GetParams("StatisticsParams");
                _stats->Update(params);
            }
            if (_plot) {
                PlotParams *params;
                params = (PlotParams *)paramsMgr->GetParams("PlotParams");
                _plot->Update(params);
                cout << "Mainform updated plot?" << endl;
            }
            _vizWinMgr->UpdateRouters();
            _paramsStateChange = false;
        }

        //update();

=======
>>>>>>> 2c3fe84c
        break;
    default:
#ifdef DEAD
        cout << "UNHANDLED EVENT TYPE " << event->type() << endl;
#endif
        break;
    }

    // Pass event on to target
    return (false);
}

void MainForm::update() {

    assert(_controlExec);

    AnimationParams *aParams = GetAnimationParams();
    size_t timestep = aParams->GetCurrentTimestep();

    _timeStepEdit->setText(QString::number((int)timestep));

#ifdef DEAD
    // Get the current mode setting from MouseModeParams
    //
    MouseModeParams *p = GetStateParams()->GetMouseModeParams();
    string mode = p->GetCurrentMouseMode();

    for (int i = 0; i < _modeCombo->count(); i++) {
        if (_modeCombo->itemText(i).toStdString() == mode) {
            _modeCombo->setCurrentIndex(i);

            if (mode != MouseModeParams::GetNavigateModeName()) {
                _navigationAction->setChecked(false);
            } else {
                _navigationAction->setChecked(true);
            }
        }
        break;
    }
#endif
}

void MainForm::enableWidgets(bool onOff) {
    _modeCombo->setEnabled(onOff);
    _captureMenu->setEnabled(onOff);
    _timeStepEdit->setEnabled(onOff);
    _animationToolBar->setEnabled(onOff);
    _tileAction->setEnabled(onOff);
    _cascadeAction->setEnabled(onOff);
    _homeAction->setEnabled(onOff);
    _sethomeAction->setEnabled(onOff);
    _viewAllAction->setEnabled(onOff);
    _viewRegionAction->setEnabled(onOff);
    //	_stepForwardAction->setEnabled(onOff);
    //	_stepBackAction->setEnabled(onOff);
    _interactiveRefinementSpin->setEnabled(onOff);
    alignViewCombo->setEnabled(onOff);
    _navigationAction->setEnabled(onOff);
    _Edit->setEnabled(onOff);
    _windowSelector->setEnabled(onOff);
    _vizWinMgr->setEnabled(onOff);
    _tabMgr->setEnabled(onOff);
    _statsAction->setEnabled(onOff);
    _plotAction->setEnabled(onOff);
    //	_seedMeAction->setEnabled(onOff);

    AnimationEventRouter *aRouter = (AnimationEventRouter *)
                                        _vizWinMgr->GetEventRouter(AnimationEventRouter::GetClassType());

    aRouter->setEnabled(onOff);

    RegionEventRouter *rRouter = (RegionEventRouter *)
                                     _vizWinMgr->GetEventRouter(RegionEventRouter::GetClassType());

    rRouter->setEnabled(onOff);

    ViewpointEventRouter *vRouter = (ViewpointEventRouter *)
                                        _vizWinMgr->GetEventRouter(ViewpointEventRouter::GetClassType());

    vRouter->setEnabled(onOff);

    VizFeatureEventRouter *vfRouter = (VizFeatureEventRouter *)
                                          _vizWinMgr->GetEventRouter(VizFeatureEventRouter::GetClassType());

    vfRouter->setEnabled(onOff);
}

void MainForm::enableAnimationWidgets(bool on) {

    enableWidgets(on);
    if (on) {
        playBackwardAction->setEnabled(true);
        _stepBackAction->setEnabled(true);
        _stepForwardAction->setEnabled(true);
        playForwardAction->setEnabled(true);
    } else {
        AnimationEventRouter *aRouter = (AnimationEventRouter *)
                                            _vizWinMgr->GetEventRouter(AnimationEventRouter::GetClassType());

        _vizWinMgr->setEnabled(true);
        aRouter->setEnabled(true);

        _animationToolBar->setEnabled(true);
        playBackwardAction->setEnabled(false);
        _stepBackAction->setEnabled(false);
        _stepForwardAction->setEnabled(false);
        playForwardAction->setEnabled(false);
    }
}

//Capture just one image
//Launch a file save dialog to specify the names
//Then put jpeg in it.
//
void MainForm::captureSingleJpeg() {
    showCitationReminder();
    StartupParams *startupP = GetStartupParams();
    string imageDir = startupP->GetImageDir();

    QFileDialog fileDialog(this,
                           "Specify single image capture file name",
                           imageDir.c_str(),
                           "Jpeg or Tiff images (*.jpg *.tif)");
    fileDialog.setAcceptMode(QFileDialog::AcceptSave);
    fileDialog.move(pos());
    fileDialog.resize(450, 450);
    if (fileDialog.exec() != QDialog::Accepted)
        return;

    //Extract the path, and the root name, from the returned string.
    QStringList files = fileDialog.selectedFiles();
    if (files.isEmpty())
        return;
    QString fn = files[0];
    //Extract the path, and the root name, from the returned string.
    QFileInfo *fileInfo = new QFileInfo(fn);
    QString suffix = fileInfo->suffix();
    if (suffix != "jpg" && suffix != "tif") {
        MSG_ERR("Image capture file name must end with .jpg or .tif");
        return;
    }

    string filepath = fileInfo->absoluteFilePath().toStdString();

    //Save the path for future captures
    startupP->SetImageDir(fileInfo->absolutePath().toStdString());

    //Turn on "image capture mode" in the current active visualizer
    GUIStateParams *p = GetStateParams();
    string vizName = p->GetActiveVizName();
    _controlExec->EnableImageCapture(filepath, vizName);
}

void MainForm::launchSeedMe() {
    if (_seedMe == NULL)
        _seedMe = new VAPoR::SeedMe;
    _seedMe->Initialize();
}

void MainForm::installCLITools() {
    vector<string> pths;
    string home = GetAppPath("VAPOR", "home", pths, true);
    string path = home + "/utilities";

    home.erase(home.size() - strlen("Contents/"), strlen("Contents/"));

    QMessageBox box;
    box.addButton(QMessageBox::Ok);

    string profilePath = string(getenv("HOME")) + "/.profile";
    FILE *prof = fopen(profilePath.c_str(), "a");
    if (prof) {
        fprintf(prof, "\n");
        fprintf(prof, "export VAPOR_HOME=\"%s\"\n", home.c_str());
        fprintf(prof, "export PATH=\"%s:$PATH\"\n", path.c_str());
        fclose(prof);

        box.setText("Environmental variables set in ~/.profile");
        box.setInformativeText("Please log out and log back in for changes to take effect.");
        box.setIcon(QMessageBox::Information);
    } else {
        box.setText("Unable to set environmental variables");
        box.setIcon(QMessageBox::Critical);
    }
    box.exec();
}

void MainForm::launchStats() {
    if (!_stats)
        _stats = new Statistics(this);
    if (_controlExec) {
        _stats->initControlExec(_controlExec);
    }
    _stats->showMe();
}

void MainForm::launchPlotUtility() {
    if (!_plot)
        _plot = new Plot(this);
    _plot->Initialize(_controlExec, _vizWinMgr);
}

//Begin capturing animation images.
//Launch a file save dialog to specify the names
//Then start file saving mode.
void MainForm::startAnimCapture() {
    showCitationReminder();
    StartupParams *startupP = GetStartupParams();
    string imageDir = startupP->GetImageDir();
    QFileDialog fileDialog(this,
                           "Specify first file name for image capture sequence",
                           imageDir.c_str(),
                           "Jpeg or Tiff images (*.jpg *.tif )");
    fileDialog.setAcceptMode(QFileDialog::AcceptSave);
    fileDialog.move(pos());
    fileDialog.resize(450, 450);
    if (fileDialog.exec() != QDialog::Accepted)
        return;

    //Extract the path, and the root name, from the returned string.
    QStringList qsl = fileDialog.selectedFiles();
    if (qsl.isEmpty())
        return;
    QString s = qsl[0];
    QFileInfo *fileInfo = new QFileInfo(s);

    QString suffix = fileInfo->suffix();
    if (suffix != "jpg" && suffix != "tif" && suffix != "tiff")
        suffix = "jpg";
    if (suffix == "tiff")
        suffix = "tif";
    //Save the path for future captures
    startupP->SetImageDir(fileInfo->absolutePath().toStdString());

    QString fileBaseName = fileInfo->baseName();
    //See if it ends with digits.  If not, append them
    int posn;
    for (posn = fileBaseName.length() - 1; posn >= 0; posn--) {
        if (!fileBaseName.at(posn).isDigit())
            break;
    }
    int startFileNum = 0;
    unsigned int lastDigitPos = posn + 1;
    if (lastDigitPos < fileBaseName.length()) {
        startFileNum = fileBaseName.right(fileBaseName.length() - lastDigitPos).toInt();
        fileBaseName.truncate(lastDigitPos);
    }
    QString filePath = fileInfo->absolutePath() + "/" + fileBaseName;
    //Insert up to 4 zeros
    QString zeroes;
    if (startFileNum == 0)
        zeroes = "000";
    else {
        switch ((int)log10((float)startFileNum)) {
        case (0):
            zeroes = "000";
            break;
        case (1):
            zeroes = "00";
            break;
        case (2):
            zeroes = "0";
            break;
        default:
            zeroes = "";
            break;
        }
    }
    filePath += zeroes;
    filePath += QString::number(startFileNum);
    filePath += ".";
    filePath += suffix;
    string fpath = filePath.toStdString();
    //Turn on "image capture mode" in the current active visualizer
    GUIStateParams *p = GetStateParams();
    string vizName = p->GetActiveVizName();
    _controlExec->EnableAnimationCapture(vizName, true, fpath);
    _capturingAnimationVizName = vizName;
    delete fileInfo;
}
void MainForm::endAnimCapture() {
    //Turn off capture mode for the current active visualizer (if it is on!)
    if (_capturingAnimationVizName.empty())
        return;
    GUIStateParams *p = GetStateParams();
    string vizName = p->GetActiveVizName();
    if (vizName != _capturingAnimationVizName) {
        MSG_WARN("Terminating capture in non-active visualizer");
    }
    if (_controlExec->EnableAnimationCapture(_capturingAnimationVizName, false))
        MSG_WARN("Image Capture Warning;\nCurrent active visualizer is not capturing images");

    _capturingAnimationVizName = "";
}<|MERGE_RESOLUTION|>--- conflicted
+++ resolved
@@ -1723,6 +1723,18 @@
     // Only update the GUI if the Params state has changed
     //
     if (event->type() == ParamsChangeEvent::type()) {
+        ParamsMgr *paramsMgr = _controlExec->GetParamsMgr();
+        if (_stats) {
+            StatisticsParams *params;
+            params = (StatisticsParams *)paramsMgr->GetParams("StatisticsParams");
+            _stats->Update(params);
+        }
+        if (_plot) {
+            PlotParams *params;
+            params = (PlotParams *)paramsMgr->GetParams("PlotParams");
+            _plot->Update(params);
+            cout << "Mainform updated plot?" << endl;
+        }
 
         _vizWinMgr->UpdateRouters();
 
@@ -1745,30 +1757,6 @@
 
         _vizWinMgr->updateDirtyWindows();
 
-<<<<<<< HEAD
-        // Only update the GUI if the Params state has changed
-        //
-        if (_paramsStateChange) {
-            ParamsMgr *paramsMgr = _controlExec->GetParamsMgr();
-            if (_stats) {
-                StatisticsParams *params;
-                params = (StatisticsParams *)paramsMgr->GetParams("StatisticsParams");
-                _stats->Update(params);
-            }
-            if (_plot) {
-                PlotParams *params;
-                params = (PlotParams *)paramsMgr->GetParams("PlotParams");
-                _plot->Update(params);
-                cout << "Mainform updated plot?" << endl;
-            }
-            _vizWinMgr->UpdateRouters();
-            _paramsStateChange = false;
-        }
-
-        //update();
-
-=======
->>>>>>> 2c3fe84c
         break;
     default:
 #ifdef DEAD
