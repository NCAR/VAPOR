/************************************************************************/
//									*
//		     Copyright (C)  2004				*
//     University Corporation for Atmospheric Research			*
//		     All Rights Reserved				*
//									*
/************************************************************************/

//
//	File:		MainForm.cpp
//
//	Author:		Alan Norton
//			National Center for Atmospheric Research
//			PO 3000, Boulder, Colorado
//
//	Date:		July 2004
//
//	Description:  Implementation of MainForm class
//		This QMainWindow class supports all main window functionality
//		including menus, tab dialog, docking, visualizer window,
//		and some of the communication between these classes
//
#define MIN_WINDOW_WIDTH  700
#define MIN_WINDOW_HEIGHT 700

#ifdef WIN32
    #pragma warning(disable : 4251 4100)
#endif
#include <vapor/glutil.h>    // Must be included first!!!
#include <iostream>
#include <fstream>
#include <cassert>
#include <sstream>
#include <iostream>
#include <functional>
#include <vapor/Version.h>
#include <vapor/DataMgr.h>
#include <vapor/ControlExecutive.h>
#include <vapor/GetAppPath.h>
#include <vapor/CFuncs.h>

#include "VizWin.h"
#include "VizSelectCombo.h"
#include "TabManager.h"
#include "ViewpointEventRouter.h"
#include "regioneventrouter.h"
#include "VizFeatureEventRouter.h"
#include "AnimationEventRouter.h"
#include "MappingFrame.h"
#include "BannerGUI.h"
#include "SeedMe.h"
#include "Statistics.h"
#include "Plot.h"
#include "ErrorReporter.h"
#include "MainForm.h"

// Following shortcuts are provided:
// CTRL_N: new session
// CTRL_O: open session
// CTRL_S: Save current session
// CTRL_D: load data into current session
// CTRL_Z: Undo
// CTRL_Y: Redo
// CTRL_R: Region mode
// CTRL_2: 2D mode
// CTRL_I: Image mode
// CTRL_K: Rake mode
// CTRL_P: Play forward
// CTRL_B: Play backward
// CTRL_F: Step forward
// CTRL_E: Stop (End) play
// CTRL_T: Tile windows
// CTRL_V: View all
// CTRL_H: Home viewpoint

// The following are pixmaps that are used in gui:
#include "images/vapor-icon-32.xpm"
#include "images/cascade.xpm"
#include "images/tiles.xpm"
#include "images/wheel.xpm"

//#include "images/planes.xpm"
//#include "images/lightbulb.xpm"
#include "images/home.xpm"
#include "images/sethome.xpm"
#include "images/eye.xpm"
#include "images/magnify.xpm"
#include "images/playreverse.xpm"
#include "images/playforward.xpm"
#include "images/pauseimage.xpm"
#include "images/stepfwd.xpm"
#include "images/stepback.xpm"

//
// TODO:
//
// Calls to launchStats() and launchPlot() will not work because
// we do not have a DataMgr to pass to them in 3.X.  We need to find
// a substitute.
//
//

/*
 *  Constructs a MainForm as a child of 'parent', with the
 *  name 'name' and widget flags set to 'f'.
 *
 */
using namespace std;
using namespace VAPoR;
// Initialize the singleton to 0:
MainForm *   MainForm::_mainForm = 0;
ControlExec *MainForm::_controlExec = NULL;

QEvent::Type MainForm::ParamsChangeEvent::_customEventType = QEvent::None;

namespace {
bool make_dataset_name(const vector<string> &currentPaths, const vector<string> &currentNames, const string &newPath, string &dataSetName

)
{
    dataSetName.clear();

    assert(currentPaths.size() == currentNames.size());

    string volume, dir, file;
    Wasp::Splitpath(newPath, volume, dir, file, false);

    Wasp::StrRmWhiteSpace(file);

    // Remove any file extension
    //
    if (file.find(".") != std::string::npos) { file.erase(file.find_last_of("."), string::npos); }

    for (int i = 0; i < currentNames.size(); i++) {
        if (currentNames[i] == file) {
            if (currentPaths[i] == newPath) {
                //
                // path and data set name already exist
                dataSetName = file;
                return (false);
            } else {
                file += "1";
                dataSetName = file;
                return (true);
            }
        }
    }
    dataSetName = file;
    return (true);
}
};    // namespace

// Only the main program should call the constructor:
//
MainForm::MainForm(vector<QString> files, QApplication *app, QWidget *parent, const char *) : QMainWindow(parent)
{
    QString fileName("");
    setAttribute(Qt::WA_DeleteOnClose);
    _mainForm = this;
    _vizWinMgr = 0;
    _App = app;
    _capturingAnimationVizName = "";
    _interactiveRefinementSpin = 0;
    _modeStatusWidget = 0;

    setWindowIcon(QPixmap(vapor_icon___));

    // insert my qmdiArea:
    _mdiArea = new QMdiArea;
    _mdiArea->setHorizontalScrollBarPolicy(Qt::ScrollBarAsNeeded);
    _mdiArea->setVerticalScrollBarPolicy(Qt::ScrollBarAsNeeded);
    setCentralWidget(_mdiArea);

    _banner = NULL;
    _seedMe = NULL;
    _stats = NULL;
    _plot = NULL;

    createActions();
    createMenus();

    // Now add a docking tabbed window on the left side.
    _tabDockWindow = new QDockWidget(this);
    addDockWidget(Qt::LeftDockWidgetArea, _tabDockWindow);
    _tabDockWindow->setFeatures(QDockWidget::DockWidgetMovable | QDockWidget::DockWidgetFloatable);
    // setup the tab widget

    // Register additional params with the ParamsMgr
    //
    vector<string> myParams;
    myParams.push_back(GUIStateParams::GetClassType());
    myParams.push_back(AppSettingsParams::GetClassType());
    myParams.push_back(StartupParams::GetClassType());
    myParams.push_back(AnimationParams::GetClassType());
    myParams.push_back(MiscParams::GetClassType());
    myParams.push_back(StatisticsParams::GetClassType());
    myParams.push_back(PlotParams::GetClassType());

    // Create the Control executive before the VizWinMgr. Disable
    // state saving until completely initalized
    //
    _controlExec = new ControlExec(myParams);
    _controlExec->SetSaveStateEnabled(false);

    _paramsMgr = _controlExec->GetParamsMgr();
    _paramsMgr->RegisterStateChangeCB(std::bind(&MainForm::_stateChangeCB, this));

    StartupParams *sP = GetStartupParams();
    _controlExec->SetCacheSize(sP->GetCacheMB());
    _controlExec->SetNumThreads(sP->GetNumExecutionThreads());

    // MappingFrame::SetControlExec(_controlExec);
    BoxSliderFrame::SetControlExec(_controlExec);

    _tabMgr = TabManager::Create(this, _controlExec);
    _tabMgr->setMaximumWidth(600);
    _tabMgr->setUsesScrollButtons(true);
    // This is just large enough to show the whole width of flow tab, with a scrollbar
    // on right (on windows, linux, and irix)  Using default settings of
    // qtconfig (10 pt font)
    _tabMgr->setMinimumWidth(460);
    _tabMgr->setMinimumHeight(500);

    _tabDockWindow->setWidget(_tabMgr);

    _vizWinMgr = VizWinMgr::Create(_controlExec);
    _vizWinMgr->createAllDefaultTabs();

    createToolBars();

    addMouseModes();
    (void)statusBar();
    _main_Menubar->adjustSize();
    languageChange();
    hookupSignals();
    enableWidgets(false);

    // Now that the tabmgr and the viz mgr exist, hook up the tabs:

    // Load preferences at start, set preferences directory
    loadStartingPrefs();

    setUpdatesEnabled(true);
    show();

    // Handle four initialization cases:
    //
    // 1. No files
    // 2. Session file
    // 3. Session file + data file(s)
    // 4. Data file(s)
    //
    if (files.size() && files[0].endsWith(".vs3")) {
        sessionOpen(files[0]);
        files.erase(files.begin());
    } else {
        sessionNew();
    }

    if (files.size()) {
        // Assume VAPOR VDC file. Need to deal with import cases!
        //
        if (files[0].endsWith(".nc")) { loadData(files[0].toStdString()); }
    }
    app->installEventFilter(this);

    _controlExec->SetSaveStateEnabled(true);
}

/*
 *  Destroys the object and frees any allocated resources
 */
MainForm::~MainForm()
{
    if (_modeStatusWidget) delete _modeStatusWidget;
    if (_banner) delete _banner;
    if (_controlExec) delete _controlExec;

    // no need to delete child widgets, Qt does it all for us?? (see closeEvent)
}

void MainForm::createToolBars()
{
    // mouse mode toolbar:
    _modeToolBar = addToolBar("Mouse Modes");
    _modeToolBar->setParent(this);
    _modeToolBar->addWidget(new QLabel(" Modes: "));
    QString qws = QString("The mouse modes are used to enable various manipulation tools ") + "that can be used to control the location and position of objects in "
                + "the 3D scene, by dragging box-handles in the scene. " + "Select the desired mode from the pull-down menu," + "or revert to the default (Navigation) by clicking the button";
    _modeToolBar->setWhatsThis(qws);
    // add mode buttons, left to right:
    _modeToolBar->addAction(_navigationAction);

    _modeCombo = new QComboBox(_modeToolBar);
    _modeCombo->setToolTip("Select the mouse mode to use in the visualizer");

    _modeToolBar->addWidget(_modeCombo);

    // Animation Toolbar:
    //
    _animationToolBar = addToolBar("animation control");
    _timeStepEditValidator = new QIntValidator(0, 99999, _animationToolBar);
    _timeStepEdit = new QLineEdit(_animationToolBar);
    _timeStepEdit->setAlignment(Qt::AlignHCenter);
    _timeStepEdit->setMaximumWidth(40);
    _timeStepEdit->setToolTip("Edit/Display current time step");
    _timeStepEdit->setValidator(_timeStepEditValidator);
    _animationToolBar->addWidget(_timeStepEdit);

    _animationToolBar->addAction(playBackwardAction);
    _animationToolBar->addAction(_stepBackAction);
    _animationToolBar->addAction(pauseAction);
    _animationToolBar->addAction(_stepForwardAction);
    _animationToolBar->addAction(playForwardAction);

    QString qat = QString("The animation toolbar enables control of the time steps ") + "in the current active visualizer.  Additional controls are available in" + "the animation tab ";
    _animationToolBar->setWhatsThis(qat);

    // Viz tool bar:
    //
    _vizToolBar = addToolBar("");

    // Add a QComboBox to toolbar to select window
    _windowSelector = new VizSelectCombo(this);
    _vizToolBar->addWidget(_windowSelector);

    _vizToolBar->addAction(_tileAction);
    _vizToolBar->addAction(_cascadeAction);
    _vizToolBar->addAction(_homeAction);
    _vizToolBar->addAction(_sethomeAction);
    _vizToolBar->addAction(_viewRegionAction);
    _vizToolBar->addAction(_viewAllAction);

    alignViewCombo = new QComboBox(_vizToolBar);
    alignViewCombo->addItem("Align View");
    alignViewCombo->addItem("Nearest axis");
    alignViewCombo->addItem("     + X ");
    alignViewCombo->addItem("     + Y ");
    alignViewCombo->addItem("     + Z ");
    alignViewCombo->addItem("     - X ");
    alignViewCombo->addItem("     - Y ");
    alignViewCombo->addItem("Default: - Z ");
    alignViewCombo->setToolTip("Rotate view to an axis-aligned viewpoint,\ncentered on current rotation center.");

    _vizToolBar->addWidget(alignViewCombo);
    _interactiveRefinementSpin = new QSpinBox(_vizToolBar);
    _interactiveRefinementSpin->setPrefix(" Interactive Refinement: ");
    _interactiveRefinementSpin->setMinimumWidth(230);

    _interactiveRefinementSpin->setToolTip("Specify minimum refinement level during mouse motion,\nused in DVR and Iso rendering");
    _interactiveRefinementSpin->setWhatsThis(QString("While the viewpoint is changing due to mouse-dragging ") + "in a visualizer, the refinement level used by the DVR "
                                             + "and Iso renderers is reduced to this interactive refinement level, " + "if it is less than the current refinement level of the renderer.");
    _interactiveRefinementSpin->setMinimum(0);
    _interactiveRefinementSpin->setMaximum(10);

    _vizToolBar->addWidget(_interactiveRefinementSpin);
}

void MainForm::hookupSignals()
{
    // Slots on the MainForm
    //
    AnimationEventRouter *aRouter = (AnimationEventRouter *)_vizWinMgr->GetEventRouter(AnimationEventRouter::GetClassType());

    connect(aRouter, SIGNAL(AnimationOnOffChanged(bool)), this, SLOT(setAnimationOnOff(bool)));

    connect(aRouter, SIGNAL(AnimationDraw()), this, SLOT(setAnimationDraw()));

    connect(_modeCombo, SIGNAL(currentIndexChanged(int)), this, SLOT(modeChange(int)));
    connect(_fileNew_SessionAction, SIGNAL(triggered()), this, SLOT(sessionNew()));
    connect(_fileOpenAction, SIGNAL(triggered()), this, SLOT(sessionOpen()));
    connect(_fileSaveAction, SIGNAL(triggered()), this, SLOT(fileSave()));
    connect(_fileSaveAsAction, SIGNAL(triggered()), this, SLOT(fileSaveAs()));
    connect(_fileExitAction, SIGNAL(triggered()), this, SLOT(fileExit()));
    connect(_editUndoAction, SIGNAL(triggered()), this, SLOT(undo()));
    connect(_editRedoAction, SIGNAL(triggered()), this, SLOT(redo()));
    connect(_editUndoRedoClearAction, SIGNAL(triggered()), this, SLOT(clear()));
    connect(_helpAboutAction, SIGNAL(triggered()), this, SLOT(helpAbout()));
    connect(_dataLoad_MetafileAction, SIGNAL(triggered()), this, SLOT(loadData()));
    connect(_dataImportWRF_Action, SIGNAL(triggered()), this, SLOT(importWRFData()));
    connect(_dataImportCF_Action, SIGNAL(triggered()), this, SLOT(importCFData()));
    connect(_dataImportMPAS_Action, SIGNAL(triggered()), this, SLOT(importMPASData()));
    connect(_captureMenu, SIGNAL(aboutToShow()), this, SLOT(initCaptureMenu()));
    connect(_Edit, SIGNAL(aboutToShow()), this, SLOT(setupEditMenu()));
    connect(_statsAction, SIGNAL(triggered()), this, SLOT(launchStats()));
    connect(_plotAction, SIGNAL(triggered()), this, SLOT(launchPlotUtility()));
    connect(_seedMeAction, SIGNAL(triggered()), this, SLOT(launchSeedMe()));
    connect(_installCLIToolsAction, SIGNAL(triggered()), this, SLOT(installCLITools()));
    connect(_captureSingleJpegCaptureAction, SIGNAL(triggered()), this, SLOT(captureSingleJpeg()));
    connect(_captureStartJpegCaptureAction, SIGNAL(triggered()), this, SLOT(startAnimCapture()));
    connect(_captureEndJpegCaptureAction, SIGNAL(triggered()), this, SLOT(endAnimCapture()));
    connect(_navigationAction, SIGNAL(toggled(bool)), this, SLOT(setNavigate(bool)));
    connect(_interactiveRefinementSpin, SIGNAL(valueChanged(int)), this, SLOT(setInteractiveRefLevel(int)));
    connect(playForwardAction, SIGNAL(triggered()), this, SLOT(playForward()));
    connect(playBackwardAction, SIGNAL(triggered()), this, SLOT(playBackward()));
    connect(pauseAction, SIGNAL(triggered()), this, SLOT(pauseClick()));
    connect(_stepForwardAction, SIGNAL(triggered()), this, SLOT(stepForward()));
    connect(_stepBackAction, SIGNAL(triggered()), this, SLOT(stepBack()));
    connect(_timeStepEdit, SIGNAL(returnPressed()), this, SLOT(setTimestep()));
    connect(_webTabHelpMenu, SIGNAL(triggered(QAction *)), this, SLOT(launchWebHelp(QAction *)));
    connect(_webBasicHelpMenu, SIGNAL(triggered(QAction *)), this, SLOT(launchWebHelp(QAction *)));
    connect(_webPythonHelpMenu, SIGNAL(triggered(QAction *)), this, SLOT(launchWebHelp(QAction *)));
    connect(_webPreferencesHelpMenu, SIGNAL(triggered(QAction *)), this, SLOT(launchWebHelp(QAction *)));
    connect(_webVisualizationHelpMenu, SIGNAL(triggered(QAction *)), this, SLOT(launchWebHelp(QAction *)));
    connect(_tabMgr, SIGNAL(ActiveEventRouterChanged(string)), this, SLOT(setActiveEventRouter(string)));
    connect(_homeAction, SIGNAL(triggered()), this, SLOT(goHome()));
    connect(_viewAllAction, SIGNAL(triggered()), this, SLOT(viewAll()));
    connect(_sethomeAction, SIGNAL(triggered()), this, SLOT(setHome()));
    connect(alignViewCombo, SIGNAL(activated(int)), this, SLOT(alignView(int)));
    connect(_viewRegionAction, SIGNAL(triggered()), this, SLOT(viewRegion()));

    // Slots on the VizWinMgr
    //
    connect(_tileAction, SIGNAL(triggered()), _vizWinMgr, SLOT(fitSpace()));
    connect(_cascadeAction, SIGNAL(triggered()), _vizWinMgr, SLOT(cascade()));
    connect(_windowSelector, SIGNAL(winActivated(const QString &)), _vizWinMgr, SLOT(winActivated(const QString &)));
    connect(_vizWinMgr, SIGNAL(newViz(const QString &)), _windowSelector, SLOT(addWindow(const QString &)));
    connect(_vizWinMgr, SIGNAL(removeViz(const QString &)), _windowSelector, SLOT(removeWindow(const QString &)));
    connect(_vizWinMgr, SIGNAL(activateViz(const QString &)), _windowSelector, SLOT(setWindowActive(const QString &)));
    connect(_windowSelector, SIGNAL(newWin()), _vizWinMgr, SLOT(LaunchVisualizer()));
}

QWidgetAction *MainForm::createTextSeparator(const QString &text)
{
    auto *pLabel = new QLabel(text);
    pLabel->setMinimumWidth(this->minimumWidth() - 4);
    // grayish style
    // pLabel->setStyleSheet("background: #FF4B4B4B;");
    // possible alignment
    // pLabel->setAlignment(Qt::AlignCenter);
    auto *separator = new QWidgetAction(this);
    separator->setDefaultWidget(pLabel);
    return separator;
}

void MainForm::createMenus()
{
    // menubar
    _main_Menubar = menuBar();
    _File = menuBar()->addMenu(tr("File"));
    _File->addAction(createTextSeparator(" Data"));
    _File->addAction(_dataLoad_MetafileAction);
    _closeVDCMenu = _File->addMenu("Close VDC");
    //_File->addAction(_dataClose_MetafileAction );
    _importMenu = _File->addMenu("Import");
    _importMenu->addAction(_dataImportWRF_Action);
    _importMenu->addAction(_dataImportCF_Action);
    _importMenu->addAction(_dataImportMPAS_Action);
    _File->addSeparator();
    _File->addAction(createTextSeparator(" Session"));
    _File->addAction(_fileNew_SessionAction);
    _File->addAction(_fileOpenAction);
    _File->addAction(_fileSaveAction);
    _File->addAction(_fileSaveAsAction);
    _File->addAction(_fileExitAction);

    _Edit = menuBar()->addMenu(tr("Edit"));
    _Edit->addAction(_editUndoAction);
    _Edit->addAction(_editRedoAction);
    _Edit->addAction(_editUndoRedoClearAction);
    _Edit->addSeparator();

    _Tools = menuBar()->addMenu(tr("Tools"));
    _Tools->addAction(_plotAction);
    _Tools->addAction(_statsAction);

    // Note that the ordering of the following 4 is significant, so that image
    // capture actions correctly activate each other.
    _captureMenu = menuBar()->addMenu(tr("Capture"));
    _captureMenu->addAction(_captureSingleJpegCaptureAction);
    _captureMenu->addAction(_captureStartJpegCaptureAction);
    _captureMenu->addAction(_captureEndJpegCaptureAction);
    _captureMenu->addAction(_seedMeAction);

    _main_Menubar->addSeparator();
    _helpMenu = menuBar()->addMenu(tr("Help"));
    _helpMenu->addAction(_whatsThisAction);
    _helpMenu->addSeparator();
    _helpMenu->addAction(_helpAboutAction);
    _webBasicHelpMenu = new QMenu("Web Help: Basic capabilities of VAPOR GUI", this);
    _helpMenu->addMenu(_webBasicHelpMenu);
    _webPreferencesHelpMenu = new QMenu("Web Help: User Preferences", this);
    _helpMenu->addMenu(_webPreferencesHelpMenu);
    _webPythonHelpMenu = new QMenu("Web Help: Derived Variables", this);
    _helpMenu->addMenu(_webPythonHelpMenu);
    _webVisualizationHelpMenu = new QMenu("Web Help: Visualization", this);
    _helpMenu->addMenu(_webVisualizationHelpMenu);
    buildWebHelpMenus();
    _webTabHelpMenu = new QMenu("Web Help: About the current tab", this);
    _helpMenu->addMenu(_webTabHelpMenu);
#ifdef Darwin
    _helpMenu->addAction(_installCLIToolsAction);
#endif
}

void MainForm::createActions()
{
    // first do actions for menu bar:

    _fileOpenAction = new QAction(this);
    _fileOpenAction->setEnabled(true);
    _fileSaveAction = new QAction(this);
    _fileSaveAction->setEnabled(true);
    _fileSaveAsAction = new QAction(this);
    _fileSaveAsAction->setEnabled(true);
    _fileExitAction = new QAction(this);

    _editUndoAction = new QAction(this);
    _editRedoAction = new QAction(this);
    _editUndoRedoClearAction = new QAction(this);

    _editUndoAction->setEnabled(true);
    _editRedoAction->setEnabled(false);
    _editUndoRedoClearAction->setEnabled(true);

    _whatsThisAction = QWhatsThis::createAction(this);

    _helpAboutAction = new QAction(this);
    _helpAboutAction->setEnabled(true);

    _dataLoad_MetafileAction = new QAction(this);
    _dataClose_MetafileAction = new QAction(this);
    _dataImportWRF_Action = new QAction(this);
    _dataImportCF_Action = new QAction(this);
    _dataImportMPAS_Action = new QAction(this);
    _fileNew_SessionAction = new QAction(this);

    _captureSingleJpegCaptureAction = new QAction(this);
    _captureStartJpegCaptureAction = new QAction(this);
    _captureEndJpegCaptureAction = new QAction(this);

    _seedMeAction = new QAction(this);
    _seedMeAction->setEnabled(false);
    _plotAction = new QAction(this);
    _plotAction->setEnabled(false);
    _statsAction = new QAction(this);
    _statsAction->setEnabled(false);

    _installCLIToolsAction = new QAction(this);

    // Then do the actions for the toolbars:
    // Create an exclusive action group for the mouse mode toolbar:
    _mouseModeActions = new QActionGroup(this);
    // Toolbar buttons:
    QPixmap *wheelIcon = new QPixmap(wheel);

    _navigationAction = new QAction(*wheelIcon, "Navigation Mode", _mouseModeActions);
    _navigationAction->setCheckable(true);
    _navigationAction->setChecked(true);

    // Actions for the viztoolbar:
    QPixmap *homeIcon = new QPixmap(home);
    _homeAction = new QAction(*homeIcon, QString(tr("Go to Home Viewpoint  ")), this);
    _homeAction->setShortcut(QKeySequence(tr("Ctrl+H")));
    _homeAction->setShortcut(Qt::CTRL + Qt::Key_H);
    QPixmap *sethomeIcon = new QPixmap(sethome);
    _sethomeAction = new QAction(*sethomeIcon, "Set Home Viewpoint", this);
    QPixmap *eyeIcon = new QPixmap(eye);
    _viewAllAction = new QAction(*eyeIcon, QString(tr("View All  ")), this);
    _viewAllAction->setShortcut(QKeySequence(tr("Ctrl+V")));
    _viewAllAction->setShortcut(Qt::CTRL + Qt::Key_V);
    QPixmap *magnifyIcon = new QPixmap(magnify);
    _viewRegionAction = new QAction(*magnifyIcon, "View Region", this);

    QPixmap *tileIcon = new QPixmap(tiles);
    _tileAction = new QAction(*tileIcon, QString(tr("Tile Windows  ")), this);
    _tileAction->setShortcut(Qt::CTRL + Qt::Key_T);

    QPixmap *cascadeIcon = new QPixmap(cascade);
    _cascadeAction = new QAction(*cascadeIcon, "Cascade Windows", this);

    // Create actions for each animation control button:
    QPixmap *playForwardIcon = new QPixmap(playforward);
    playForwardAction = new QAction(*playForwardIcon, QString(tr("Play Forward  ")), this);
    playForwardAction->setShortcut(Qt::CTRL + Qt::Key_P);
    playForwardAction->setCheckable(true);
    QPixmap *playBackwardIcon = new QPixmap(playreverse);
    playBackwardAction = new QAction(*playBackwardIcon, QString(tr("Play Backward  ")), this);
    playBackwardAction->setShortcut(Qt::CTRL + Qt::Key_B);
    playBackwardAction->setCheckable(true);
    QPixmap *pauseIcon = new QPixmap(pauseimage);
    pauseAction = new QAction(*pauseIcon, QString(tr("End animation and unsteady flow integration  ")), this);
    pauseAction->setShortcut(Qt::CTRL + Qt::Key_E);
    // pauseAction->setCheckable(true);
    QPixmap *stepForwardIcon = new QPixmap(stepfwd);
    _stepForwardAction = new QAction(*stepForwardIcon, QString(tr("Step forward  ")), this);
    _stepForwardAction->setShortcut(Qt::CTRL + Qt::Key_F);
    QPixmap *stepBackIcon = new QPixmap(stepback);
    _stepBackAction = new QAction(*stepBackIcon, "Step back", this);
}

//
//  Sets the strings of the subwidgets using the current
//  language.
//
void MainForm::languageChange()
{
    setWindowTitle(tr("VAPoR:  NCAR Visualization and Analysis Platform for Research"));

<<<<<<< HEAD
    _fileNew_SessionAction->setText(tr("New"));
=======
    _fileNew_SessionAction->setText(tr("&New Session"));
>>>>>>> 0761f1e9

    _fileNew_SessionAction->setToolTip("Restart the session with default settings");
    _fileNew_SessionAction->setShortcut(Qt::CTRL + Qt::Key_N);

    _fileOpenAction->setText(tr("&Open"));
    _fileOpenAction->setShortcut(tr("Ctrl+O"));
    _fileOpenAction->setToolTip("Launch a file open dialog to reopen a previously saved session file");

    _fileSaveAction->setText(tr("&Save"));
    _fileSaveAction->setShortcut(tr("Ctrl+S"));
    _fileSaveAction->setToolTip("Launch a file-save dialog to save the state of this session in current session file");
    _fileSaveAsAction->setText(tr("Save As..."));

    _fileSaveAsAction->setToolTip("Launch a file-save dialog to save the state of this session in another session file");

    _fileExitAction->setText(tr("E&xit"));
    _editUndoAction->setText(tr("&Undo"));
    _editUndoAction->setShortcut(tr("Ctrl+Z"));
    _editUndoAction->setToolTip("Undo the most recent session state change");
    _editRedoAction->setText(tr("&Redo"));
    _editRedoAction->setShortcut(tr("Ctrl+Y"));
    _editRedoAction->setToolTip("Redo the last undone session state change");
    _editUndoRedoClearAction->setText(tr("&Clear undo/redo"));
    _editUndoRedoClearAction->setToolTip("Clear the undo/redo queue");

    _helpAboutAction->setText(tr("About VAPOR"));
    _helpAboutAction->setToolTip(tr("Information about VAPOR"));

    _whatsThisAction->setText(tr("Explain This"));
    _whatsThisAction->setToolTip(tr("Click here, then click over an object for context-sensitive help. "));

    _installCLIToolsAction->setText("Install CLI Tools");
    _installCLIToolsAction->setToolTip("Add VAPOR_HOME to environment and add current utilities location to path. Needs to updated if app bundle moved");

<<<<<<< HEAD
    _dataLoad_MetafileAction->setText(tr("Open VDC"));
=======
    _dataLoad_MetafileAction->setText(tr("Open a V&DC in Current Session"));
>>>>>>> 0761f1e9
    _dataLoad_MetafileAction->setToolTip("Specify a VDC data set to be loaded in current session");
    _dataLoad_MetafileAction->setShortcut(tr("Ctrl+D"));
    _dataClose_MetafileAction->setText(tr("Close VDC"));
    _dataClose_MetafileAction->setToolTip("Specify a VDC data set to close in current session");
    _dataImportWRF_Action->setText(tr("WRF-ARW"));
    _dataImportWRF_Action->setToolTip("Specify one or more WRF-ARW output files to import into the current session");
    _dataImportCF_Action->setText(tr("NetCDF-CF"));
    _dataImportCF_Action->setToolTip("Specify one or more NetCDF Climate Forecast (CF) convention output files to import into the current session");
    _dataImportMPAS_Action->setText(tr("MPAS"));
    _dataImportMPAS_Action->setToolTip("Specify one or more MPAS output files to import into the current session");
    _plotAction->setText("Plot Utility");
    _statsAction->setText("Data Statistics");
    _seedMeAction->setText("SeedMe Video Encoder");
    _seedMeAction->setToolTip("Launch the SeedMe application to create videos of your still-frames");

    _captureSingleJpegCaptureAction->setText(tr("Single image capture"));
    _captureSingleJpegCaptureAction->setToolTip("Capture one image from current active visualizer");
    _captureStartJpegCaptureAction->setText(tr("Begin image capture sequence "));
    _captureStartJpegCaptureAction->setToolTip("Begin saving jpeg image files rendered in current active visualizer");
    _captureEndJpegCaptureAction->setText(tr("End image capture"));
    _captureEndJpegCaptureAction->setToolTip("End capture of image files in current active visualizer");

    _vizToolBar->setWindowTitle(tr("VizTools"));
    _modeToolBar->setWindowTitle(tr("Mouse Modes"));
}

void MainForm::sessionOpenHelper(string fileName)
{
    // Clear out the current session:

    endAnimCapture();
    enableWidgets(false);

    _vizWinMgr->Shutdown();

    GUIStateParams *p = GetStateParams();
    vector<string>  currentPaths, currentDataSets;
    p->GetOpenDataSets(currentPaths, currentDataSets);
    for (int i = 0; i < currentDataSets.size(); i++) { _controlExec->CloseData(currentDataSets[i]); }

    if (!fileName.empty()) {
        int rc = _controlExec->LoadState(fileName);
        if (rc < 0) {
            MSG_ERR("Failed to restore session from file");
            _controlExec->LoadState();
        }
    } else {
        _controlExec->LoadState();
    }

    // ControlExec::LoadState invalidates params state
    //
    GUIStateParams *newP = GetStateParams();
    newP->SetCurrentSessionPath(fileName);
}

// Open session file
//
void MainForm::sessionOpen(QString qfileName)
{
    QMessageBox msgBox;
    msgBox.setWindowTitle("Are you sure?");
    msgBox.setText("The current session settings are about to lose. You can choose \"No\" now to go back and save the current session. Do you want to continue?");
    msgBox.setStandardButtons(QMessageBox::Yes);
    msgBox.addButton(QMessageBox::No);
    msgBox.setDefaultButton(QMessageBox::No);
    if (msgBox.exec() == QMessageBox::No) { return; }

    // This launches a panel that enables the
    // user to choose input session save files, then to
    // load that session
    //
    if (qfileName == "") {
        GUIStateParams *p = GetStateParams();
        string          path = p->GetCurrentSessionPath();

        vector<string> files = myGetOpenFileNames("Choose a VAPOR session file to restore a session", path, "Vapor 3 Session Save Files (*.vs3)", false);
        if (files.empty()) return;

        qfileName = files[0].c_str();
    }

    // Make sure the name ends with .vs3
    if (!qfileName.endsWith(".vs3")) { return; }
    string fileName = qfileName.toStdString();

    sessionOpenHelper(fileName);

    _vizWinMgr->Restart();
}

void MainForm::fileSave()
{
    GUIStateParams *p = GetStateParams();
    string          path = p->GetCurrentSessionPath();

    if (_controlExec->SaveSession(path) < 0) {
        MSG_ERR("Saving session file");
        return;
    }
}

void MainForm::fileSaveAs()
{
    GUIStateParams *p = GetStateParams();
    string          defaultPath = p->GetCurrentSessionPath();

    QString fileName = QFileDialog::getSaveFileName(this, "Choose the fileName to save the current session", defaultPath.c_str(), "Vapor 3 Session Files (*.vs3)");
    string  path = fileName.toStdString();

    if (_controlExec->SaveSession(path)) {
        MSG_ERR("Saving session file");
        return;
    }

    // Save to use a default for fileSave()
    //
    p->SetCurrentSessionPath(path);
}

void MainForm::fileExit() { close(); }

#ifdef DEAD
void MainForm::closeEvent(QCloseEvent *)
{
    MessageReporter::SetFullSilence(true);
    delete _controlExec;
}
#endif

void MainForm::_stateChangeCB()
{
    // Generate an application event whenever state changes
    //
    ParamsChangeEvent *event = new ParamsChangeEvent();
    QApplication::postEvent(this, event);
}

void MainForm::undoRedoHelper(bool undo)
{
    // Disable state saving
    //
    bool enabled = _controlExec->GetSaveStateEnabled();
    _controlExec->SetSaveStateEnabled(false);

    bool status;
    _vizWinMgr->Shutdown();

    if (undo) {
        status = _controlExec->Undo();
    } else {
        status = _controlExec->Redo();
    }
    if (!status) {
        cerr << "UNDO/REDO FAILED\n";
        return;
    }

    _vizWinMgr->Restart();

    // Ugh. Trackball isn't integrated with Params database so need to
    // handle undo/redo manually. I.e. get modelview matrix params from
    // database and set them in the TrackBall
    //
    vector<string> winNames = _paramsMgr->GetVisualizerNames();
    for (int i = 0; i < winNames.size(); i++) {
        ViewpointParams *vpParams = _paramsMgr->GetViewpointParams(winNames[i]);
        double           pos[3], dir[3], up[3], center[3];
        vpParams->GetCameraPos(pos);
        vpParams->GetCameraViewDir(dir);
        vpParams->GetCameraUpVec(up);
        vpParams->GetRotationCenter(center);

        _vizWinMgr->SetTrackBall(pos, dir, up, center, true);
    }

    // Needed?
    //
    _tabMgr->Update();

    // Restore state saving
    //
    _controlExec->SetSaveStateEnabled(enabled);
}

void MainForm::undo()
{
    if (!_controlExec->UndoSize()) return;
    undoRedoHelper(true);

    if (!_controlExec->UndoSize()) { _editUndoAction->setEnabled(false); }
    _editRedoAction->setEnabled(true);
}

void MainForm::redo()
{
    if (!_controlExec->RedoSize()) return;
    undoRedoHelper(false);

    if (!_controlExec->RedoSize()) { _editRedoAction->setEnabled(false); }
    _editUndoAction->setEnabled(true);
}

void MainForm::clear()
{
    _controlExec->UndoRedoClear();
    //_editUndoAction->setEnabled(false);
    _editRedoAction->setEnabled(true);
}

void MainForm::helpIndex() {}

void MainForm::helpContents() {}

void MainForm::helpAbout()
{
    std::string banner_file_name = "vapor_banner.png";
    if (_banner) delete _banner;
    std::string banner_text = "Visualization and Analysis Platform for atmospheric, Oceanic and "
                              "solar Research.\n\n"
                              "Developed by the National Center for Atmospheric Research's (NCAR) \n"
                              "Computational and Information Systems Lab. \n\n"
                              "Boulder, Colorado 80305, U.S.A.\n"
                              "Web site: http://www.vapor.ucar.edu\n"
                              "Contact: vapor@ucar.edu\n"
                              "Version: "
                            + string(Version::GetVersionString().c_str());

    _banner = new BannerGUI(banner_file_name, -1, true, banner_text.c_str(), "http://www.vapor.ucar.edu");
}
void MainForm::batchSetup()
{
    // Here we provide panel to setup batch runs
}

void MainForm::loadDataHelper(vector<string> files, string prompt, string filter, string format, bool multi)
{
    GUIStateParams *p = GetStateParams();
    vector<string>  currentPaths, currentDataSets;
    p->GetOpenDataSets(currentPaths, currentDataSets);

    // This launches a panel that enables the
    // user to choose input data files, then to
    // create a datamanager using those files
    // or metafiles.
    //
    if (files.empty()) {
        string defaultPath = currentPaths.size() ? currentPaths[currentPaths.size() - 1] : ".";

        files = myGetOpenFileNames(prompt, defaultPath, filter, multi);
    }

    if (files.empty()) return;

    // Generate a new data set name if needed (not re-opening the same
    // file)
    //
    string dataSetName;
    bool   newDataSet = make_dataset_name(currentPaths, currentDataSets, files[0], dataSetName);

    int rc = _controlExec->OpenData(files, dataSetName, format);
    if (rc < 0) {
        MSG_ERR("Failed to load data");
        return;
    }

    if (newDataSet) {
        currentPaths.push_back(files[0]);
        currentDataSets.push_back(dataSetName);
        p->SetOpenDataSets(currentPaths, currentDataSets);

        VAPoR::ParamsMgr *      pm = _controlExec->GetParamsMgr();
        VAPoR::ViewpointParams *vpp;
        vector<string>          winNames = _controlExec->GetVisualizerNames();
        for (int i = 0; i < winNames.size(); i++) {
            vpp = pm->GetViewpointParams(winNames[i]);
            vpp->AddDatasetTransform(dataSetName);
        }

        // Add menu option to close the dataset in the File menu
        //
        QAction *closeAction = new QAction(QString::fromStdString(dataSetName), _closeVDCMenu);
        _closeVDCMenu->addAction(closeAction);
        connect(closeAction, SIGNAL(triggered()), this, SLOT(closeData()));
    }

    // Reinitialize all tabs
    //

    viewAll();

    vector<string> winNames = _paramsMgr->GetVisualizerNames();
    for (int i = 0; i < winNames.size(); i++) {
        ViewpointParams *vpParams = _paramsMgr->GetViewpointParams(winNames[i]);
        vpParams->SetCurrentVPToHome();
    }

    DataStatus *ds = _controlExec->getDataStatus();
    BoxSliderFrame::setDataStatus(ds);

    _vizWinMgr->ReinitRouters();

    enableWidgets(true);

    _timeStepEditValidator->setRange(0, ds->GetTimeCoordinates().size() - 1);

    update();
    _tabMgr->Update();
}

// Load data into current session
// If current session is at default then same as loadDefaultData
//
void MainForm::loadData(string fileName)
{
    vector<string> files;
    if (!fileName.empty()) { files.push_back(fileName); }

    loadDataHelper(files, "Choose the Master data File to load", "Vapor VDC files (*.*)", "vdc", false);
}

void MainForm::closeData(string fileName)
{
    QAction *a = (QAction *)sender();

    string dataSetName = a->text().toStdString();

    GUIStateParams *p = GetStateParams();
    vector<string>  currentPaths, currentDataSets;
    p->GetOpenDataSets(currentPaths, currentDataSets);
    if (std::find(currentDataSets.begin(), currentDataSets.end(), dataSetName) != currentDataSets.end()) {
        _controlExec->CloseData(dataSetName);
        _closeVDCMenu->removeAction(a);
    }

    cout << "Closing datasets " << currentDataSets.size() << endl;

    p = GetStateParams();
    p->GetOpenDataSets(currentPaths, currentDataSets);
    cout << "Closing datasets " << currentDataSets.size() << " " << currentDataSets[0] << endl;
    if (currentDataSets.size() == 0) {
        cout << "no datasets loaded" << endl;
        _controlExec->LoadState();
    }
}

// import WRF data into current session
//
void MainForm::importWRFData()
{
    vector<string> files;
    loadDataHelper(files, "WRF-ARW NetCDF files", "", "wrf", true);
}

void MainForm::importCFData()
{
    vector<string> files;
    loadDataHelper(files, "NetCDF CF files", "", "cf", true);
}

void MainForm::importMPASData()
{
    vector<string> files;
    loadDataHelper(files, "MPAS files", "", "mpas", true);
}

vector<string> MainForm::myGetOpenFileNames(string prompt, string dir, string filter, bool multi)
{
    QString qPrompt(prompt.c_str());
    QString qDir(dir.c_str());
    QString qFilter(filter.c_str());

    vector<string> files;
    if (multi) {
        QStringList           fileNames = QFileDialog::getOpenFileNames(this, qPrompt, qDir, qFilter);
        QStringList           list = fileNames;
        QStringList::Iterator it = list.begin();
        while (it != list.end()) {
            files.push_back((*it).toStdString());
            ++it;
        }
    } else {
        QString fileName = QFileDialog::getOpenFileName(this, qPrompt, qDir, qFilter);
        files.push_back(fileName.toStdString());
    }

    for (int i = 0; i < files.size(); i++) {
        QFileInfo fInfo(files[i].c_str());
        if (!fInfo.isReadable() || !fInfo.isFile()) {
            MyBase::SetErrMsg("Load Data Error \n Invalid data set\n");
            MSG_ERR("Failed to load data");
            return (vector<string>());
        }
    }
    return (files);
}

void MainForm::sessionNew()
{
    GUIStateParams *p = GetStateParams();
    if (p->GetCurrentSessionPath() != ".") {
        QMessageBox msgBox;
        msgBox.setWindowTitle("Are you sure?");
        msgBox.setText("The current session settings are about to lose. You can choose \"No\" now to go back and save the current session. Do you want to continue?");
        msgBox.setStandardButtons(QMessageBox::Yes);
        msgBox.addButton(QMessageBox::No);
        msgBox.setDefaultButton(QMessageBox::No);
        if (msgBox.exec() == QMessageBox::No) { return; }
    }

    sessionOpenHelper("");

    _vizWinMgr->LaunchVisualizer();

    QString sessionPath = QDir::homePath();
    assert(!sessionPath.isEmpty());
    sessionPath.append("/VaporSaved.vs3");
    sessionPath = QDir::toNativeSeparators(sessionPath);
    string fileName = sessionPath.toStdString();

    p = GetStateParams();
    p->SetCurrentSessionPath(fileName);
}

//
// Respond to toolbar clicks:
// navigate mode.  Don't change tab menu
//
void MainForm::setNavigate(bool on)
{
#ifdef DEAD
    // Only do something if this is an actual change of mode
    if (MouseModeParams::GetCurrentMouseMode() == MouseModeParams::navigateMode) return;
    if (on) {
        MouseModeParams::SetCurrentMouseMode(MouseModeParams::navigateMode);
        _modeCombo->setCurrentIndex(0);

        if (_modeStatusWidget) {
            statusBar()->removeWidget(_modeStatusWidget);
            delete _modeStatusWidget;
        }
        _modeStatusWidget = new QLabel("Navigation Mode:  Use left mouse to rotate or spin-animate, right to zoom, middle to translate", this);
        statusBar()->addWidget(_modeStatusWidget, 2);
    }
#endif
}

void MainForm::setupEditMenu()
{
    QString undoText("Undo ");
    QString redoText("Redo ");
    QString clearText("Clear Undo/Redo ");

    _editUndoAction->setText(undoText);
    _editRedoAction->setText(redoText);
    _editUndoRedoClearAction->setText(clearText);
}

// Enable or disable the Capture menu options:
//
void MainForm::initCaptureMenu()
{
    GUIStateParams *p = GetStateParams();
    string          vizName = p->GetActiveVizName();

    _captureSingleJpegCaptureAction->setText("Capture single image");
    _captureStartJpegCaptureAction->setText("&Begin image capture sequence in " + QString::fromStdString(vizName));
    _captureEndJpegCaptureAction->setText("End image capture sequence in " + QString::fromStdString(vizName));
    // Disable every option if no viz, or if capturing in another viz
    if (vizName.empty() || (!_capturingAnimationVizName.empty() && _capturingAnimationVizName != vizName)) {
        _captureStartJpegCaptureAction->setEnabled(false);
        _captureSingleJpegCaptureAction->setEnabled(false);
        _captureEndJpegCaptureAction->setEnabled(false);
        MSG_WARN("Animation capture is in progress in another visualizer");
    } else if (_capturingAnimationVizName == vizName) {    // there is a visualizer, and it's capturing images

        _captureStartJpegCaptureAction->setEnabled(false);
        _captureSingleJpegCaptureAction->setEnabled(false);
        _captureEndJpegCaptureAction->setEnabled(true);
    } else {    // valid viz, not capturing:
        _captureStartJpegCaptureAction->setEnabled(true);
        _captureSingleJpegCaptureAction->setEnabled(true);
        _captureEndJpegCaptureAction->setEnabled(false);
    }
}

void MainForm::setInteractiveRefLevel(int val) {}
void MainForm::setInteractiveRefinementSpin(int val) {}

void MainForm::pauseClick()
{
    AnimationEventRouter *aRouter = (AnimationEventRouter *)_vizWinMgr->GetEventRouter(AnimationEventRouter::GetClassType());

    aRouter->AnimationPause();
    update();
}

void MainForm::playForward()
{
    AnimationEventRouter *aRouter = (AnimationEventRouter *)_vizWinMgr->GetEventRouter(AnimationEventRouter::GetClassType());

    aRouter->AnimationPlayForward();
    update();
}

void MainForm::playBackward()
{
    AnimationEventRouter *aRouter = (AnimationEventRouter *)_vizWinMgr->GetEventRouter(AnimationEventRouter::GetClassType());

    aRouter->AnimationPlayReverse();
    update();
}

void MainForm::stepBack()
{
    AnimationEventRouter *aRouter = (AnimationEventRouter *)_vizWinMgr->GetEventRouter(AnimationEventRouter::GetClassType());

    aRouter->AnimationStepReverse();
    update();
}

void MainForm::stepForward()
{
    AnimationEventRouter *aRouter = (AnimationEventRouter *)_vizWinMgr->GetEventRouter(AnimationEventRouter::GetClassType());

    aRouter->AnimationStepForward();
    update();
}

void MainForm::setAnimationOnOff(bool on)
{
    if (on) {
        enableAnimationWidgets(false);

        _App->removeEventFilter(this);
    } else {
        playForwardAction->setChecked(false);
        playBackwardAction->setChecked(false);
        enableAnimationWidgets(true);
        _App->installEventFilter(this);
    }
}

void MainForm::setAnimationDraw()
{
    _vizWinMgr->updateDirtyWindows();
    update();
}

// Respond to a change in the text in the animation toolbar
void MainForm::setTimestep()
{
    int timestep = _timeStepEdit->text().toInt();

    AnimationEventRouter *aRouter = (AnimationEventRouter *)_vizWinMgr->GetEventRouter(AnimationEventRouter::GetClassType());

    aRouter->SetTimeStep(timestep);
    update();
}

void MainForm::enableKeyframing(bool ison)
{
    QPalette pal(_timeStepEdit->palette());
    _timeStepEdit->setEnabled(!ison);
}

#ifdef DEAD
// Get the current mode setting from MouseModeParams
//
MouseModeParams *p = GetStateParams()->GetMouseModeParams();
string           mode = p->GetCurrentMouseMode();

for (int i = 0; i < _modeCombo->count(); i++) {
    if (_modeCombo->itemText(i).toStdString() == mode) {
        _modeCombo->setCurrentIndex(i);

        if (mode != MouseModeParams::GetNavigateModeName()) {
            _navigationAction->setChecked(false);
        } else {
            _navigationAction->setChecked(true);
        }
    }
    break;
}
#endif

void MainForm::showTab(const std::string &tag)
{
    _tabMgr->MoveToFront(tag);
    EventRouter *eRouter = _vizWinMgr->GetEventRouter(tag);
    eRouter->updateTab();
}

void MainForm::modeChange(int newmode)
{
    string modeName = _modeCombo->itemText(newmode).toStdString();

    // Get the current mode setting from MouseModeParams
    //
    MouseModeParams *p = GetStateParams()->GetMouseModeParams();
    p->SetCurrentMouseMode(modeName);

    if (modeName == MouseModeParams::GetNavigateModeName()) {
        _navigationAction->setChecked(true);
        return;
    }

    _navigationAction->setChecked(false);

#ifdef DEAD
    showTab(MouseModeParams::getModeTag(newmode));
#endif

    if (_modeStatusWidget) {
        statusBar()->removeWidget(_modeStatusWidget);
        delete _modeStatusWidget;
    }

    _modeStatusWidget = new QLabel(QString::fromStdString(modeName) + " Mode: To modify box in scene, grab handle with left mouse to translate, right mouse to stretch", this);

    statusBar()->addWidget(_modeStatusWidget, 2);
}

void MainForm::showCitationReminder()
{
    // First check if reminder is turned off:
    AppSettingsParams *aParams = GetAppSettingsParams();
    if (!aParams->GetCurrentShowCitation()) return;
    // Provide a customized message box
    QMessageBox msgBox;
    QString     reminder("VAPOR is developed as an Open Source application by the National Center for Atmospheric Research ");
    reminder.append("under the sponsorship of the National Science Foundation.  ");
    reminder.append("Continued support from VAPOR is dependent on demonstrable evidence of the software's value to the scientific community.  ");
    reminder.append("You are free to use VAPOR as permitted under the terms and conditions of the licence.\n\n ");
    reminder.append("We kindly request that you cite VAPOR in your publications and presentations. ");
    reminder.append("Citation details can be found on the VAPOR website at: \n\n  http://www.vapor.ucar.edu/index.php?id=citation");
    msgBox.setText(reminder);
    msgBox.setInformativeText("This reminder can be silenced from the User Preferences panel");

    msgBox.setStandardButtons(QMessageBox::Ok);
    msgBox.setDefaultButton(QMessageBox::Ok);

    msgBox.exec();
    aParams->SetCurrentShowCitation(false);
}
void MainForm::addMouseModes()
{
    MouseModeParams *p = GetStateParams()->GetMouseModeParams();
    vector<string>   mouseModes = p->GetAllMouseModes();

    for (int i = 0; i < mouseModes.size(); i++) {
        QString            text = QString::fromStdString(mouseModes[i]);
        const char *const *xpmIcon = p->GetIcon(mouseModes[i]);
        QPixmap            qp = QPixmap(xpmIcon);
        QIcon              icon = QIcon(qp);
        addMode(text, icon);
    }
}
void MainForm::launchWebHelp(QAction *webAction)
{
    QVariant qv = webAction->data();
    QUrl     myURL = qv.toUrl();
    bool     success = QDesktopServices::openUrl(myURL);
    if (!success) { MSG_ERR("Unable to launch Web browser for URL"); }
}

void MainForm::buildWebTabHelpMenu(vector<QAction *> *actions)
{
    _webTabHelpMenu->clear();
    for (int i = 0; i < (*actions).size(); i++) {
        if ((*actions)[i] != NULL) { _webTabHelpMenu->addAction((*actions)[i]); }
    }
}

void MainForm::buildWebTabHelpMenu(const vector<pair<string, string>> &help)
{
    _webTabHelpMenu->clear();

    for (int i = 0; i < help.size(); i++) {
        string desc = help[i].first;
        string url = help[i].second;

        QAction *currAction = new QAction(QString(desc.c_str()), _webTabHelpMenu);

        QUrl     myqurl(url.c_str());
        QVariant qv(myqurl);
        currAction->setData(qv);

        _webTabHelpMenu->addAction(currAction);
    }
}

void MainForm::buildWebHelpMenus()
{
    // Basci web help
    const char *currText = "VAPOR Overview";
    const char *currURL = "http://www.vapor.ucar.edu/docs/vapor-overview/vapor-overview";
    QAction *   currAction = new QAction(QString(currText), this);
    QUrl        myqurl(currURL);
    QVariant    qv(myqurl);
    currAction->setData(qv);
    _webBasicHelpMenu->addAction(currAction);
    currText = "VAPOR GUI General Guide";
    currURL = "http://www.vapor.ucar.edu/docs/vaporgui-help";
    currAction = new QAction(QString(currText), this);
    myqurl.setUrl(currURL);
    qv.setValue(myqurl);
    currAction->setData(qv);
    _webBasicHelpMenu->addAction(currAction);
    currText = "Obtaining help within VAPOR GUI";
    currURL = "http://www.vapor.ucar.edu/docs/vapor-how-guide/help-user-interface";
    currAction = new QAction(QString(currText), this);
    myqurl.setUrl(currURL);
    qv.setValue(myqurl);
    currAction->setData(qv);
    _webBasicHelpMenu->addAction(currAction);
    currText = "Loading and Importing data";
    currURL = "http://www.vapor.ucar.edu/docs/vapor-gui-help/loading-and-importing-data";
    currAction = new QAction(QString(currText), this);
    myqurl.setUrl(currURL);
    qv.setValue(myqurl);
    currAction->setData(qv);
    _webBasicHelpMenu->addAction(currAction);
    currText = "Undo and Redo";
    currURL = "http://www.vapor.ucar.edu/docs/vapor-documentation/undo-and-redo-recent-actions";
    currAction = new QAction(QString(currText), this);
    myqurl.setUrl(currURL);
    qv.setValue(myqurl);
    currAction->setData(qv);
    _webBasicHelpMenu->addAction(currAction);
    currText = "Sessions and Session files";
    currURL = "http://www.vapor.ucar.edu/docs/vapor-how-guide/sessions-and-session-files";
    currAction = new QAction(QString(currText), this);
    myqurl.setUrl(currURL);
    qv.setValue(myqurl);
    currAction->setData(qv);
    _webBasicHelpMenu->addAction(currAction);
    currText = "Capturing images and flow lines";
    currURL = "http://www.vapor.ucar.edu/docs/vapor-gui-help/capturing-images-and-flow-lines";
    currAction = new QAction(QString(currText), this);
    myqurl.setUrl(currURL);
    qv.setValue(myqurl);
    currAction->setData(qv);
    _webBasicHelpMenu->addAction(currAction);
    // Preferences Help
    currText = "User Preferences Overview";
    currURL = "http://www.vapor.ucar.edu/docs/vapor-how-guide/user-preferences";
    currAction = new QAction(QString(currText), this);
    myqurl.setUrl(currURL);
    qv.setValue(myqurl);
    currAction->setData(qv);
    _webPreferencesHelpMenu->addAction(currAction);
    currText = "Data Cache size";
    currURL = "http://www.vapor.ucar.edu/docs/vapor-how-guide/user-preferences#dataCacheSize";
    currAction = new QAction(QString(currText), this);
    myqurl.setUrl(currURL);
    qv.setValue(myqurl);
    currAction->setData(qv);
    _webPreferencesHelpMenu->addAction(currAction);
    currText = "Specifying window size";
    currURL = "http://www.vapor.ucar.edu/docs/vapor-how-guide/user-preferences#lockWindow";
    currAction = new QAction(QString(currText), this);
    myqurl.setUrl(currURL);
    qv.setValue(myqurl);
    currAction->setData(qv);
    _webPreferencesHelpMenu->addAction(currAction);
    currText = "Control message popups and logging";
    currURL = "http://www.vapor.ucar.edu/docs/vapor-how-guide/user-preferences#MessageLoggingPopups";
    currAction = new QAction(QString(currText), this);
    myqurl.setUrl(currURL);
    qv.setValue(myqurl);
    currAction->setData(qv);
    _webPreferencesHelpMenu->addAction(currAction);
    currText = "Changing user default settings";
    currURL = "http://www.vapor.ucar.edu/docs/vapor-documentation/changing-default-tabbed-panel-settings";
    currAction = new QAction(QString(currText), this);
    myqurl.setUrl(currURL);
    qv.setValue(myqurl);
    currAction->setData(qv);
    _webPreferencesHelpMenu->addAction(currAction);
    currText = "Specifying default directories for reading and writing files";
    currURL = "http://www.vapor.ucar.edu/docs/vapor-documentation/default-directories";
    currAction = new QAction(QString(currText), this);
    myqurl.setUrl(currURL);
    qv.setValue(myqurl);
    currAction->setData(qv);
    _webPreferencesHelpMenu->addAction(currAction);
    currText = "Rearrange or hide tabs";
    currURL = "http://www.vapor.ucar.edu/docs/vapor-documentation/rearrange-or-hide-tabs";
    currAction = new QAction(QString(currText), this);
    myqurl.setUrl(currURL);
    qv.setValue(myqurl);
    currAction->setData(qv);
    _webPreferencesHelpMenu->addAction(currAction);
    // Derived variables menu
    currText = "Derived variables overview";
    currURL = "http://www.vapor.ucar.edu/docs/vapor-gui-help/derived-variables";
    currAction = new QAction(QString(currText), this);
    myqurl.setUrl(currURL);
    qv.setValue(myqurl);
    currAction->setData(qv);
    _webPythonHelpMenu->addAction(currAction);
    currText = "Defining new derived variables in Python";
    currURL = "http://www.vapor.ucar.edu/docs/vapor-how-guide/define-variables-python";
    currAction = new QAction(QString(currText), this);
    myqurl.setUrl(currURL);
    qv.setValue(myqurl);
    currAction->setData(qv);
    _webPythonHelpMenu->addAction(currAction);
    currText = "Specifying a Python startup script";
    currURL = "http://www.vapor.ucar.edu/docs/vapor-gui-help/specify-python-startup-script";
    currAction = new QAction(QString(currText), this);
    myqurl.setUrl(currURL);
    qv.setValue(myqurl);
    currAction->setData(qv);
    _webPythonHelpMenu->addAction(currAction);
    currText = "VAPOR python modules";
    currURL = "http://www.vapor.ucar.edu/docs/vapor-gui-help/vapor-python-modules";
    currAction = new QAction(QString(currText), this);
    myqurl.setUrl(currURL);
    qv.setValue(myqurl);
    currAction->setData(qv);
    _webPythonHelpMenu->addAction(currAction);
    currText = "Viewing python script output text";
    currURL = "http://www.vapor.ucar.edu/docs/vapor-gui-help/python-script-output-text";
    currAction = new QAction(QString(currText), this);
    myqurl.setUrl(currURL);
    qv.setValue(myqurl);
    currAction->setData(qv);
    _webPythonHelpMenu->addAction(currAction);
    currText = "Using IDL to derive variables in VAPOR GUI";
    currURL = "http://www.vapor.ucar.edu/docs/vapor-gui-help/using-idl-vapor-gui";
    currAction = new QAction(QString(currText), this);
    myqurl.setUrl(currURL);
    qv.setValue(myqurl);
    currAction->setData(qv);
    _webPythonHelpMenu->addAction(currAction);
    // Visualization help
    currText = "VAPOR data visualization overview";
    currURL = "http://www.vapor.ucar.edu/docs/vapor-gui-help/data-visualization";
    currAction = new QAction(QString(currText), this);
    myqurl.setUrl(currURL);
    qv.setValue(myqurl);
    currAction->setData(qv);
    _webVisualizationHelpMenu->addAction(currAction);
    currText = "Visualizers (visualization windows)";
    currURL = "http://www.vapor.ucar.edu/docs/vapor-gui-help/visualizers-visualization-windows";
    currAction = new QAction(QString(currText), this);
    myqurl.setUrl(currURL);
    qv.setValue(myqurl);
    currAction->setData(qv);
    _webVisualizationHelpMenu->addAction(currAction);
    currText = "Auxiliary content in the scene";
    currURL = "http://www.vapor.ucar.edu/docs/vapor-gui-help/auxiliary-geometry-scene";
    currAction = new QAction(QString(currText), this);
    myqurl.setUrl(currURL);
    qv.setValue(myqurl);
    currAction->setData(qv);
    _webVisualizationHelpMenu->addAction(currAction);
    currText = "Navigation in the 3D scene";
    currURL = "http://www.vapor.ucar.edu/docs/vapor-gui-help/navigation-3d-scene";
    currAction = new QAction(QString(currText), this);
    myqurl.setUrl(currURL);
    qv.setValue(myqurl);
    currAction->setData(qv);
    _webVisualizationHelpMenu->addAction(currAction);
    currText = "Controlling multiple visualizers";
    currURL = "http://www.vapor.ucar.edu/docs/vapor-gui-help/multiple-visualizers";
    currAction = new QAction(QString(currText), this);
    myqurl.setUrl(currURL);
    qv.setValue(myqurl);
    currAction->setData(qv);
    _webVisualizationHelpMenu->addAction(currAction);
    currText = "Visualizer features";
    currURL = "http://www.vapor.ucar.edu/docs/vapor-how-guide/visualizer-features";
    currAction = new QAction(QString(currText), this);
    myqurl.setUrl(currURL);
    qv.setValue(myqurl);
    currAction->setData(qv);
    _webVisualizationHelpMenu->addAction(currAction);
    currText = "Manipulators and mouse modes";
    currURL = "http://www.vapor.ucar.edu/docs/vapor-how-guide/manipulators-and-mouse-modes";
    currAction = new QAction(QString(currText), this);
    myqurl.setUrl(currURL);
    qv.setValue(myqurl);
    currAction->setData(qv);
    _webVisualizationHelpMenu->addAction(currAction);
    currText = "Coordinate systems";
    currURL = "http://www.vapor.ucar.edu/docs/vapor-gui-help/coordinate-systems-user-grid-latlon";
    currAction = new QAction(QString(currText), this);
    myqurl.setUrl(currURL);
    qv.setValue(myqurl);
    currAction->setData(qv);
    _webVisualizationHelpMenu->addAction(currAction);
}

void MainForm::loadStartingPrefs()
{
    string prefPath;
    string preffile =
#ifdef WIN32
        "\\.vapor3_prefs";
#else
        "/.vapor3_prefs";
#endif
    char *pPath = getenv("VAPOR3_PREFS_DIR");
    if (!pPath) pPath = getenv("HOME");
    if (!pPath) {
        vector<string> tpath;
        tpath.push_back("examples");
        tpath.push_back(preffile);
        prefPath = GetAppPath("VAPOR", "share", tpath);
    } else {
        prefPath = string(pPath) + preffile;
    }

    // Make this path the default at startup:
    //
    StartupParams *sP = GetStartupParams();
    sP->SetCurrentPrefsPath(prefPath);

#ifdef DEAD
    _controlExec->RestorePreferences(prefPath);
#endif
}

void MainForm::setActiveEventRouter(string type)
{
    EventRouter *eRouter = _vizWinMgr->GetEventRouter(type);
    if (!eRouter) return;

    // Set up help for active tab
    //
    vector<pair<string, string>> help;
    eRouter->GetWebHelp(help);

    buildWebTabHelpMenu(help);

    eRouter->updateTab();
}

void MainForm::goHome()
{
    ViewpointEventRouter *vRouter = (ViewpointEventRouter *)_vizWinMgr->GetEventRouter(ViewpointEventRouter::GetClassType());
    assert(vRouter);

    vRouter->UseHomeViewpoint();
}

void MainForm::viewAll()
{
    ViewpointEventRouter *vRouter = (ViewpointEventRouter *)_vizWinMgr->GetEventRouter(ViewpointEventRouter::GetClassType());
    assert(vRouter);

    vRouter->ViewAll();
}

void MainForm::setHome()
{
    ViewpointEventRouter *vRouter = (ViewpointEventRouter *)_vizWinMgr->GetEventRouter(ViewpointEventRouter::GetClassType());
    assert(vRouter);

    vRouter->SetHomeViewpoint();
}

void MainForm::alignView(int axis)
{
    if (axis < 1) return;

    ViewpointEventRouter *vRouter = (ViewpointEventRouter *)_vizWinMgr->GetEventRouter(ViewpointEventRouter::GetClassType());
    assert(vRouter);

    vRouter->AlignView(axis);
}

void MainForm::viewRegion()
{
    ViewpointEventRouter *vRouter = (ViewpointEventRouter *)_vizWinMgr->GetEventRouter(ViewpointEventRouter::GetClassType());
    assert(vRouter);

    vRouter->CenterSubRegion();
}

bool MainForm::event(QEvent *e) { return QWidget::event(e); }

bool MainForm::eventFilter(QObject *obj, QEvent *event)
{
    assert(_controlExec && _vizWinMgr);

    // Only update the GUI if the Params state has changed
    //
    if (event->type() == ParamsChangeEvent::type()) {
        ParamsMgr *paramsMgr = _controlExec->GetParamsMgr();
        if (_stats) {
            StatisticsParams *params;
            params = (StatisticsParams *)paramsMgr->GetParams("StatisticsParams");
            _stats->Update(params);
        }
        if (_plot) {
            PlotParams *params;
            params = (PlotParams *)paramsMgr->GetParams("PlotParams");
            _plot->Update(params);
        }

        _vizWinMgr->UpdateRouters();

        _vizWinMgr->updateDirtyWindows();
        return (false);
    }

    // Most other events result in a redraw. Not sure if this
    // is necessary
    //
    switch (event->type()) {
    case (QEvent::MouseButtonPress):
    case (QEvent::MouseButtonRelease):
    case (QEvent::MouseMove):
        //	case (QEvent::KeyRelease):

        // Not sure why Paint is needed. Who generates it?
        //
        // case (QEvent::Paint):

        _vizWinMgr->updateDirtyWindows();

        break;
    default:
#ifdef DEAD
        cout << "UNHANDLED EVENT TYPE " << event->type() << endl;
#endif
        break;
    }

    // Pass event on to target
    return (false);
}

void MainForm::update()
{
    assert(_controlExec);

    AnimationParams *aParams = GetAnimationParams();
    size_t           timestep = aParams->GetCurrentTimestep();

    _timeStepEdit->setText(QString::number((int)timestep));

#ifdef DEAD
    // Get the current mode setting from MouseModeParams
    //
    MouseModeParams *p = GetStateParams()->GetMouseModeParams();
    string           mode = p->GetCurrentMouseMode();

    for (int i = 0; i < _modeCombo->count(); i++) {
        if (_modeCombo->itemText(i).toStdString() == mode) {
            _modeCombo->setCurrentIndex(i);

            if (mode != MouseModeParams::GetNavigateModeName()) {
                _navigationAction->setChecked(false);
            } else {
                _navigationAction->setChecked(true);
            }
        }
        break;
    }
#endif
}

void MainForm::enableWidgets(bool onOff)
{
    _modeCombo->setEnabled(onOff);
    _captureMenu->setEnabled(onOff);
    _timeStepEdit->setEnabled(onOff);
    _animationToolBar->setEnabled(onOff);
    _tileAction->setEnabled(onOff);
    _cascadeAction->setEnabled(onOff);
    _homeAction->setEnabled(onOff);
    _sethomeAction->setEnabled(onOff);
    _viewAllAction->setEnabled(onOff);
    _viewRegionAction->setEnabled(onOff);
    //	_stepForwardAction->setEnabled(onOff);
    //	_stepBackAction->setEnabled(onOff);
    _interactiveRefinementSpin->setEnabled(onOff);
    alignViewCombo->setEnabled(onOff);
    _navigationAction->setEnabled(onOff);
    _Edit->setEnabled(onOff);
    _windowSelector->setEnabled(onOff);
    _vizWinMgr->setEnabled(onOff);
    _tabMgr->setEnabled(onOff);
    _statsAction->setEnabled(onOff);
    _plotAction->setEnabled(onOff);
    //	_seedMeAction->setEnabled(onOff);

    AnimationEventRouter *aRouter = (AnimationEventRouter *)_vizWinMgr->GetEventRouter(AnimationEventRouter::GetClassType());

    aRouter->setEnabled(onOff);

    RegionEventRouter *rRouter = (RegionEventRouter *)_vizWinMgr->GetEventRouter(RegionEventRouter::GetClassType());

    rRouter->setEnabled(onOff);

    ViewpointEventRouter *vRouter = (ViewpointEventRouter *)_vizWinMgr->GetEventRouter(ViewpointEventRouter::GetClassType());

    vRouter->setEnabled(onOff);

    VizFeatureEventRouter *vfRouter = (VizFeatureEventRouter *)_vizWinMgr->GetEventRouter(VizFeatureEventRouter::GetClassType());

    vfRouter->setEnabled(onOff);
}

void MainForm::enableAnimationWidgets(bool on)
{
    enableWidgets(on);
    if (on) {
        playBackwardAction->setEnabled(true);
        _stepBackAction->setEnabled(true);
        _stepForwardAction->setEnabled(true);
        playForwardAction->setEnabled(true);
    } else {
        AnimationEventRouter *aRouter = (AnimationEventRouter *)_vizWinMgr->GetEventRouter(AnimationEventRouter::GetClassType());

        _vizWinMgr->setEnabled(true);
        aRouter->setEnabled(true);

        _animationToolBar->setEnabled(true);
        playBackwardAction->setEnabled(false);
        _stepBackAction->setEnabled(false);
        _stepForwardAction->setEnabled(false);
        playForwardAction->setEnabled(false);
    }
}

// Capture just one image
// Launch a file save dialog to specify the names
// Then put jpeg in it.
//
void MainForm::captureSingleJpeg()
{
    showCitationReminder();
    StartupParams *startupP = GetStartupParams();
    string         imageDir = startupP->GetImageDir();

    QFileDialog fileDialog(this, "Specify single image capture file name", imageDir.c_str(), "Jpeg or Tiff images (*.jpg *.tif)");
    fileDialog.setAcceptMode(QFileDialog::AcceptSave);
    fileDialog.move(pos());
    fileDialog.resize(450, 450);
    if (fileDialog.exec() != QDialog::Accepted) return;

    // Extract the path, and the root name, from the returned string.
    QStringList files = fileDialog.selectedFiles();
    if (files.isEmpty()) return;
    QString fn = files[0];
    // Extract the path, and the root name, from the returned string.
    QFileInfo *fileInfo = new QFileInfo(fn);
    QString    suffix = fileInfo->suffix();
    if (suffix != "jpg" && suffix != "tif") {
        MSG_ERR("Image capture file name must end with .jpg or .tif");
        return;
    }

    string filepath = fileInfo->absoluteFilePath().toStdString();

    // Save the path for future captures
    startupP->SetImageDir(fileInfo->absolutePath().toStdString());

    // Turn on "image capture mode" in the current active visualizer
    GUIStateParams *p = GetStateParams();
    string          vizName = p->GetActiveVizName();
    _controlExec->EnableImageCapture(filepath, vizName);
}

void MainForm::launchSeedMe()
{
    if (_seedMe == NULL) _seedMe = new VAPoR::SeedMe;
    _seedMe->Initialize();
}

void MainForm::installCLITools()
{
    vector<string> pths;
    string         home = GetAppPath("VAPOR", "home", pths, true);
    string         path = home + "/utilities";

    home.erase(home.size() - strlen("Contents/"), strlen("Contents/"));

    QMessageBox box;
    box.addButton(QMessageBox::Ok);

    string profilePath = string(getenv("HOME")) + "/.profile";
    FILE * prof = fopen(profilePath.c_str(), "a");
    if (prof) {
        fprintf(prof, "\n");
        fprintf(prof, "export VAPOR_HOME=\"%s\"\n", home.c_str());
        fprintf(prof, "export PATH=\"%s:$PATH\"\n", path.c_str());
        fclose(prof);

        box.setText("Environmental variables set in ~/.profile");
        box.setInformativeText("Please log out and log back in for changes to take effect.");
        box.setIcon(QMessageBox::Information);
    } else {
        box.setText("Unable to set environmental variables");
        box.setIcon(QMessageBox::Critical);
    }
    box.exec();
}

void MainForm::launchStats()
{
    if (!_stats) _stats = new Statistics(this);
    if (_controlExec) { _stats->initControlExec(_controlExec); }
    _stats->showMe();
}

void MainForm::launchPlotUtility()
{
    if (!_plot) _plot = new Plot(this);
    _plot->Initialize(_controlExec, _vizWinMgr);
}

// Begin capturing animation images.
// Launch a file save dialog to specify the names
// Then start file saving mode.
void MainForm::startAnimCapture()
{
    showCitationReminder();
    StartupParams *startupP = GetStartupParams();
    string         imageDir = startupP->GetImageDir();
    QFileDialog    fileDialog(this, "Specify first file name for image capture sequence", imageDir.c_str(), "Jpeg or Tiff images (*.jpg *.tif )");
    fileDialog.setAcceptMode(QFileDialog::AcceptSave);
    fileDialog.move(pos());
    fileDialog.resize(450, 450);
    if (fileDialog.exec() != QDialog::Accepted) return;

    // Extract the path, and the root name, from the returned string.
    QStringList qsl = fileDialog.selectedFiles();
    if (qsl.isEmpty()) return;
    QString    s = qsl[0];
    QFileInfo *fileInfo = new QFileInfo(s);

    QString suffix = fileInfo->suffix();
    if (suffix != "jpg" && suffix != "tif" && suffix != "tiff") suffix = "jpg";
    if (suffix == "tiff") suffix = "tif";
    // Save the path for future captures
    startupP->SetImageDir(fileInfo->absolutePath().toStdString());

    QString fileBaseName = fileInfo->baseName();
    // See if it ends with digits.  If not, append them
    int posn;
    for (posn = fileBaseName.length() - 1; posn >= 0; posn--) {
        if (!fileBaseName.at(posn).isDigit()) break;
    }
    int          startFileNum = 0;
    unsigned int lastDigitPos = posn + 1;
    if (lastDigitPos < fileBaseName.length()) {
        startFileNum = fileBaseName.right(fileBaseName.length() - lastDigitPos).toInt();
        fileBaseName.truncate(lastDigitPos);
    }
    QString filePath = fileInfo->absolutePath() + "/" + fileBaseName;
    // Insert up to 4 zeros
    QString zeroes;
    if (startFileNum == 0)
        zeroes = "000";
    else {
        switch ((int)log10((float)startFileNum)) {
        case (0): zeroes = "000"; break;
        case (1): zeroes = "00"; break;
        case (2): zeroes = "0"; break;
        default: zeroes = ""; break;
        }
    }
    filePath += zeroes;
    filePath += QString::number(startFileNum);
    filePath += ".";
    filePath += suffix;
    string fpath = filePath.toStdString();
    // Turn on "image capture mode" in the current active visualizer
    GUIStateParams *p = GetStateParams();
    string          vizName = p->GetActiveVizName();
    _controlExec->EnableAnimationCapture(vizName, true, fpath);
    _capturingAnimationVizName = vizName;
    delete fileInfo;
}
void MainForm::endAnimCapture()
{
    // Turn off capture mode for the current active visualizer (if it is on!)
    if (_capturingAnimationVizName.empty()) return;
    GUIStateParams *p = GetStateParams();
    string          vizName = p->GetActiveVizName();
    if (vizName != _capturingAnimationVizName) { MSG_WARN("Terminating capture in non-active visualizer"); }
    if (_controlExec->EnableAnimationCapture(_capturingAnimationVizName, false)) MSG_WARN("Image Capture Warning;\nCurrent active visualizer is not capturing images");

    _capturingAnimationVizName = "";
}<|MERGE_RESOLUTION|>--- conflicted
+++ resolved
@@ -597,11 +597,7 @@
 {
     setWindowTitle(tr("VAPoR:  NCAR Visualization and Analysis Platform for Research"));
 
-<<<<<<< HEAD
     _fileNew_SessionAction->setText(tr("New"));
-=======
-    _fileNew_SessionAction->setText(tr("&New Session"));
->>>>>>> 0761f1e9
 
     _fileNew_SessionAction->setToolTip("Restart the session with default settings");
     _fileNew_SessionAction->setShortcut(Qt::CTRL + Qt::Key_N);
@@ -636,11 +632,7 @@
     _installCLIToolsAction->setText("Install CLI Tools");
     _installCLIToolsAction->setToolTip("Add VAPOR_HOME to environment and add current utilities location to path. Needs to updated if app bundle moved");
 
-<<<<<<< HEAD
     _dataLoad_MetafileAction->setText(tr("Open VDC"));
-=======
-    _dataLoad_MetafileAction->setText(tr("Open a V&DC in Current Session"));
->>>>>>> 0761f1e9
     _dataLoad_MetafileAction->setToolTip("Specify a VDC data set to be loaded in current session");
     _dataLoad_MetafileAction->setShortcut(tr("Ctrl+D"));
     _dataClose_MetafileAction->setText(tr("Close VDC"));
