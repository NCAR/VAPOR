/************************************************************************/
//									*
//		     Copyright (C)  2004				*
//     University Corporation for Atmospheric Research			*
//		     All Rights Reserved				*
//									*
/************************************************************************/

//
//	File:		MainForm.cpp
//
//	Author:		Alan Norton
//			National Center for Atmospheric Research
//			PO 3000, Boulder, Colorado
//
//	Date:		July 2004
//
//	Description:  Implementation of MainForm class
//		This QMainWindow class supports all main window functionality
//		including menus, tab dialog, docking, visualizer window,
//		and some of the communication between these classes
//
#define MIN_WINDOW_WIDTH  700
#define MIN_WINDOW_HEIGHT 700

#ifdef WIN32
    #pragma warning(disable : 4251 4100)
#endif
#include <vapor/glutil.h>    // Must be included first!!!
#include <iostream>
#include <fstream>
#include <cassert>
#include <sstream>
#include <iostream>
#include <functional>
#include <vapor/Version.h>
#include <vapor/DataMgr.h>
#include <vapor/ControlExecutive.h>
#include <vapor/GetAppPath.h>
#include <vapor/CFuncs.h>

#include "VizWin.h"
#include "VizSelectCombo.h"
#include "TabManager.h"
#include "ViewpointEventRouter.h"
#include "regioneventrouter.h"
#include "VizFeatureEventRouter.h"
#include "AnimationEventRouter.h"
#include "MappingFrame.h"
#include "BannerGUI.h"
#include "SeedMe.h"
#include "Statistics.h"
#include "Plot.h"
#include "ErrorReporter.h"
#include "MainForm.h"

// Following shortcuts are provided:
// CTRL_N: new session
// CTRL_O: open session
// CTRL_S: Save current session
// CTRL_D: load data into current session
// CTRL_Z: Undo
// CTRL_Y: Redo
// CTRL_R: Region mode
// CTRL_2: 2D mode
// CTRL_I: Image mode
// CTRL_K: Rake mode
// CTRL_P: Play forward
// CTRL_B: Play backward
// CTRL_F: Step forward
// CTRL_E: Stop (End) play
// CTRL_T: Tile windows
// CTRL_V: View all
// CTRL_H: Home viewpoint

// The following are pixmaps that are used in gui:
#include "images/vapor-icon-32.xpm"
#include "images/cascade.xpm"
#include "images/tiles.xpm"
#include "images/wheel.xpm"

//#include "images/planes.xpm"
//#include "images/lightbulb.xpm"
#include "images/home.xpm"
#include "images/sethome.xpm"
#include "images/eye.xpm"
#include "images/magnify.xpm"
#include "images/playreverse.xpm"
#include "images/playforward.xpm"
#include "images/pauseimage.xpm"
#include "images/stepfwd.xpm"
#include "images/stepback.xpm"

//
// TODO:
//
// Calls to launchStats() and launchPlot() will not work because
// we do not have a DataMgr to pass to them in 3.X.  We need to find
// a substitute.
//
//

/*
 *  Constructs a MainForm as a child of 'parent', with the
 *  name 'name' and widget flags set to 'f'.
 *
 */
using namespace std;
using namespace VAPoR;
// Initialize the singleton to 0:
MainForm *   MainForm::_mainForm = 0;
ControlExec *MainForm::_controlExec = NULL;

QEvent::Type MainForm::ParamsChangeEvent::_customEventType = QEvent::None;

namespace {
bool make_dataset_name(const vector<string> &currentPaths, const vector<string> &currentNames, const string &newPath, string &dataSetName

)
{
    dataSetName.clear();

    assert(currentPaths.size() == currentNames.size());

    string volume, dir, file;
    Wasp::Splitpath(newPath, volume, dir, file, false);

    Wasp::StrRmWhiteSpace(file);

    // Remove any file extension
    //
    if (file.find(".") != std::string::npos) { file.erase(file.find_last_of("."), string::npos); }

    for (int i = 0; i < currentNames.size(); i++) {
        if (currentNames[i] == file) {
            if (currentPaths[i] == newPath) {
                //
                // path and data set name already exist
                dataSetName = file;
                return (false);
            } else {
                file += "1";
                dataSetName = file;
                return (true);
            }
        }
    }
    dataSetName = file;
    return (true);
}
};    // namespace

// Only the main program should call the constructor:
//
MainForm::MainForm(vector<QString> files, QApplication *app, QWidget *parent, const char *) : QMainWindow(parent)
{
    QString fileName("");
    setAttribute(Qt::WA_DeleteOnClose);
    _mainForm = this;
    _vizWinMgr = 0;
    _App = app;
    _capturingAnimationVizName = "";
    _interactiveRefinementSpin = 0;
    _modeStatusWidget = 0;

    setWindowIcon(QPixmap(vapor_icon___));

    // insert my qmdiArea:
    _mdiArea = new QMdiArea;
    _mdiArea->setHorizontalScrollBarPolicy(Qt::ScrollBarAsNeeded);
    _mdiArea->setVerticalScrollBarPolicy(Qt::ScrollBarAsNeeded);
    setCentralWidget(_mdiArea);

    _banner = NULL;
    _seedMe = NULL;
    _stats = NULL;
    _plot = NULL;
    _stateChangeFlag = false;
    _firstSession = true;

    createActions();
    createMenus();

    // Now add a docking tabbed window on the left side.
    _tabDockWindow = new QDockWidget(this);
    addDockWidget(Qt::LeftDockWidgetArea, _tabDockWindow);
    _tabDockWindow->setFeatures(QDockWidget::DockWidgetMovable | QDockWidget::DockWidgetFloatable);
    // setup the tab widget

    // Register additional params with the ParamsMgr
    //
    vector<string> myParams;
    myParams.push_back(GUIStateParams::GetClassType());
    myParams.push_back(AppSettingsParams::GetClassType());
    myParams.push_back(StartupParams::GetClassType());
    myParams.push_back(AnimationParams::GetClassType());
    myParams.push_back(MiscParams::GetClassType());
    myParams.push_back(StatisticsParams::GetClassType());
    myParams.push_back(PlotParams::GetClassType());

    // Create the Control executive before the VizWinMgr. Disable
    // state saving until completely initalized
    //
    _controlExec = new ControlExec(myParams);
    _controlExec->SetSaveStateEnabled(false);

    _paramsMgr = _controlExec->GetParamsMgr();
    _paramsMgr->RegisterStateChangeCB(std::bind(&MainForm::_stateChangeCB, this));
    _paramsMgr->RegisterStateChangeFlag(&_stateChangeFlag);

    // Set Defaults from startup file
    //
    StartupParams *sP = GetStartupParams();
    _controlExec->SetCacheSize(sP->GetCacheMB());
    _controlExec->SetNumThreads(sP->GetNumExecutionThreads());

    // MappingFrame::SetControlExec(_controlExec);
    BoxSliderFrame::SetControlExec(_controlExec);

    _tabMgr = TabManager::Create(this, _controlExec);
    _tabMgr->setMaximumWidth(600);
    _tabMgr->setUsesScrollButtons(true);
    // This is just large enough to show the whole width of flow tab, with a scrollbar
    // on right (on windows, linux, and irix)  Using default settings of
    // qtconfig (10 pt font)
    _tabMgr->setMinimumWidth(460);
    _tabMgr->setMinimumHeight(500);

    _tabDockWindow->setWidget(_tabMgr);

    _vizWinMgr = VizWinMgr::Create(_controlExec);
    _vizWinMgr->createAllDefaultTabs();

    createToolBars();

    addMouseModes();
    (void)statusBar();
    _main_Menubar->adjustSize();
    languageChange();
    hookupSignals();
    enableWidgets(false);

    // Now that the tabmgr and the viz mgr exist, hook up the tabs:

    // Load preferences at start, set preferences directory
    loadStartingPrefs();

    setUpdatesEnabled(true);
    show();

    // Handle four initialization cases:
    //
    // 1. No files
    // 2. Session file
    // 3. Session file + data file(s)
    // 4. Data file(s)
    //
    if (files.size() && files[0].endsWith(".vs3")) {
        sessionOpen(files[0]);
        files.erase(files.begin());
    } else {
        sessionNew();
    }

    if (files.size()) {
        // Assume VAPOR VDC file. Need to deal with import cases!
        //
        if (files[0].endsWith(".nc")) { loadData(files[0].toStdString()); }
    }
    app->installEventFilter(this);

    _controlExec->SetSaveStateEnabled(true);
}

/*
 *  Destroys the object and frees any allocated resources
 */
MainForm::~MainForm()
{
    if (_modeStatusWidget) delete _modeStatusWidget;
    if (_banner) delete _banner;
    if (_controlExec) delete _controlExec;

    // no need to delete child widgets, Qt does it all for us?? (see closeEvent)
}

void MainForm::createToolBars()
{
    // mouse mode toolbar:
    _modeToolBar = addToolBar("Mouse Modes");
    _modeToolBar->setParent(this);
    _modeToolBar->addWidget(new QLabel(" Modes: "));
    QString qws = QString("The mouse modes are used to enable various manipulation tools ") + "that can be used to control the location and position of objects in "
                + "the 3D scene, by dragging box-handles in the scene. " + "Select the desired mode from the pull-down menu," + "or revert to the default (Navigation) by clicking the button";
    _modeToolBar->setWhatsThis(qws);
    // add mode buttons, left to right:
    _modeToolBar->addAction(_navigationAction);

    _modeCombo = new QComboBox(_modeToolBar);
    _modeCombo->setToolTip("Select the mouse mode to use in the visualizer");

    _modeToolBar->addWidget(_modeCombo);

    // Animation Toolbar:
    //
    _animationToolBar = addToolBar("animation control");
    _timeStepEditValidator = new QIntValidator(0, 99999, _animationToolBar);
    _timeStepEdit = new QLineEdit(_animationToolBar);
    _timeStepEdit->setAlignment(Qt::AlignHCenter);
    _timeStepEdit->setMaximumWidth(40);
    _timeStepEdit->setToolTip("Edit/Display current time step");
    _timeStepEdit->setValidator(_timeStepEditValidator);
    _animationToolBar->addWidget(_timeStepEdit);

    _animationToolBar->addAction(playBackwardAction);
    _animationToolBar->addAction(_stepBackAction);
    _animationToolBar->addAction(pauseAction);
    _animationToolBar->addAction(_stepForwardAction);
    _animationToolBar->addAction(playForwardAction);

    QString qat = QString("The animation toolbar enables control of the time steps ") + "in the current active visualizer.  Additional controls are available in" + "the animation tab ";
    _animationToolBar->setWhatsThis(qat);

    // Viz tool bar:
    //
    _vizToolBar = addToolBar("Viewpoint Toolbar");
    QString vizHelpString = QString("The tools in the Viewpoint Toolbar help") + " you with shortcuts that bookmark importation viewpoints in your "
                          + "scene, orient your viewpoint along axes, and configure your " + "visualizers";
    _vizToolBar->setWhatsThis(vizHelpString);

    // Add a QComboBox to toolbar to select window
    _windowSelector = new VizSelectCombo(this);
    _vizToolBar->addWidget(_windowSelector);

    _vizToolBar->addAction(_tileAction);
    _vizToolBar->addAction(_cascadeAction);
    _vizToolBar->addAction(_homeAction);
    _vizToolBar->addAction(_sethomeAction);
    _vizToolBar->addAction(_viewRegionAction);
    _vizToolBar->addAction(_viewAllAction);

    alignViewCombo = new QComboBox(_vizToolBar);
    alignViewCombo->addItem("Align View");
    alignViewCombo->addItem("Nearest axis");
    alignViewCombo->addItem("     + X ");
    alignViewCombo->addItem("     + Y ");
    alignViewCombo->addItem("     + Z ");
    alignViewCombo->addItem("     - X ");
    alignViewCombo->addItem("     - Y ");
    alignViewCombo->addItem("Default: - Z ");
    alignViewCombo->setToolTip("Rotate view to an axis-aligned viewpoint,\ncentered on current rotation center.");

    _vizToolBar->addWidget(alignViewCombo);
    _interactiveRefinementSpin = new QSpinBox(_vizToolBar);
    _interactiveRefinementSpin->setPrefix(" Interactive Refinement: ");
    _interactiveRefinementSpin->setMinimumWidth(230);

    _interactiveRefinementSpin->setToolTip("Specify minimum refinement level during mouse motion,\nused in DVR and Iso rendering");
    _interactiveRefinementSpin->setWhatsThis(QString("While the viewpoint is changing due to mouse-dragging ") + "in a visualizer, the refinement level used by the DVR "
                                             + "and Iso renderers is reduced to this interactive refinement level, " + "if it is less than the current refinement level of the renderer.");
    _interactiveRefinementSpin->setMinimum(0);
    _interactiveRefinementSpin->setMaximum(10);

    _vizToolBar->addWidget(_interactiveRefinementSpin);
}

void MainForm::hookupSignals()
{
    // Slots on the MainForm
    //
    AnimationEventRouter *aRouter = (AnimationEventRouter *)_vizWinMgr->GetEventRouter(AnimationEventRouter::GetClassType());

    connect(aRouter, SIGNAL(AnimationOnOffChanged(bool)), this, SLOT(setAnimationOnOff(bool)));

    connect(aRouter, SIGNAL(AnimationDraw()), this, SLOT(setAnimationDraw()));

    connect(_modeCombo, SIGNAL(currentIndexChanged(int)), this, SLOT(modeChange(int)));
    connect(_fileNew_SessionAction, SIGNAL(triggered()), this, SLOT(sessionNew()));
    connect(_fileOpenAction, SIGNAL(triggered()), this, SLOT(sessionOpen()));
    connect(_fileSaveAction, SIGNAL(triggered()), this, SLOT(fileSave()));
    connect(_fileSaveAsAction, SIGNAL(triggered()), this, SLOT(fileSaveAs()));
    connect(_fileExitAction, SIGNAL(triggered()), this, SLOT(fileExit()));
    connect(_editUndoAction, SIGNAL(triggered()), this, SLOT(undo()));
    connect(_editRedoAction, SIGNAL(triggered()), this, SLOT(redo()));
    connect(_editUndoRedoClearAction, SIGNAL(triggered()), this, SLOT(clear()));
    connect(_helpAboutAction, SIGNAL(triggered()), this, SLOT(helpAbout()));
    connect(_dataLoad_MetafileAction, SIGNAL(triggered()), this, SLOT(loadData()));
    connect(_dataImportWRF_Action, SIGNAL(triggered()), this, SLOT(importWRFData()));
    connect(_dataImportCF_Action, SIGNAL(triggered()), this, SLOT(importCFData()));
    connect(_dataImportMPAS_Action, SIGNAL(triggered()), this, SLOT(importMPASData()));
    connect(_captureMenu, SIGNAL(aboutToShow()), this, SLOT(initCaptureMenu()));
    connect(_Edit, SIGNAL(aboutToShow()), this, SLOT(setupEditMenu()));
    connect(_statsAction, SIGNAL(triggered()), this, SLOT(launchStats()));
    connect(_plotAction, SIGNAL(triggered()), this, SLOT(launchPlotUtility()));
    connect(_seedMeAction, SIGNAL(triggered()), this, SLOT(launchSeedMe()));
    connect(_installCLIToolsAction, SIGNAL(triggered()), this, SLOT(installCLITools()));
    connect(_captureSingleJpegCaptureAction, SIGNAL(triggered()), this, SLOT(captureSingleJpeg()));
    connect(_captureStartJpegCaptureAction, SIGNAL(triggered()), this, SLOT(startAnimCapture()));
    connect(_captureEndJpegCaptureAction, SIGNAL(triggered()), this, SLOT(endAnimCapture()));
    connect(_navigationAction, SIGNAL(toggled(bool)), this, SLOT(setNavigate(bool)));
    connect(_interactiveRefinementSpin, SIGNAL(valueChanged(int)), this, SLOT(setInteractiveRefLevel(int)));
    connect(playForwardAction, SIGNAL(triggered()), this, SLOT(playForward()));
    connect(playBackwardAction, SIGNAL(triggered()), this, SLOT(playBackward()));
    connect(pauseAction, SIGNAL(triggered()), this, SLOT(pauseClick()));
    connect(_stepForwardAction, SIGNAL(triggered()), this, SLOT(stepForward()));
    connect(_stepBackAction, SIGNAL(triggered()), this, SLOT(stepBack()));
    connect(_timeStepEdit, SIGNAL(returnPressed()), this, SLOT(setTimestep()));
    connect(_webTabHelpMenu, SIGNAL(triggered(QAction *)), this, SLOT(launchWebHelp(QAction *)));
    connect(_webBasicHelpMenu, SIGNAL(triggered(QAction *)), this, SLOT(launchWebHelp(QAction *)));
    connect(_webPythonHelpMenu, SIGNAL(triggered(QAction *)), this, SLOT(launchWebHelp(QAction *)));
    connect(_webPreferencesHelpMenu, SIGNAL(triggered(QAction *)), this, SLOT(launchWebHelp(QAction *)));
    connect(_webVisualizationHelpMenu, SIGNAL(triggered(QAction *)), this, SLOT(launchWebHelp(QAction *)));
    connect(_tabMgr, SIGNAL(ActiveEventRouterChanged(string)), this, SLOT(setActiveEventRouter(string)));
    connect(_homeAction, SIGNAL(triggered()), this, SLOT(goHome()));
    connect(_viewAllAction, SIGNAL(triggered()), this, SLOT(viewAll()));
    connect(_sethomeAction, SIGNAL(triggered()), this, SLOT(setHome()));
    connect(alignViewCombo, SIGNAL(activated(int)), this, SLOT(alignView(int)));
    connect(_viewRegionAction, SIGNAL(triggered()), this, SLOT(viewRegion()));

    // Slots on the VizWinMgr
    //
    connect(_tileAction, SIGNAL(triggered()), _vizWinMgr, SLOT(fitSpace()));
    connect(_cascadeAction, SIGNAL(triggered()), _vizWinMgr, SLOT(cascade()));
    connect(_windowSelector, SIGNAL(winActivated(const QString &)), _vizWinMgr, SLOT(winActivated(const QString &)));
    connect(_vizWinMgr, SIGNAL(newViz(const QString &)), _windowSelector, SLOT(addWindow(const QString &)));
    connect(_vizWinMgr, SIGNAL(removeViz(const QString &)), _windowSelector, SLOT(removeWindow(const QString &)));
    connect(_vizWinMgr, SIGNAL(activateViz(const QString &)), _windowSelector, SLOT(setWindowActive(const QString &)));
    connect(_windowSelector, SIGNAL(newWin()), _vizWinMgr, SLOT(LaunchVisualizer()));
}

#if 0
QWidgetAction* MainForm::createTextSeparator(const QString& text)
{
    auto* pLabel = new QLabel(text);
    pLabel->setMinimumWidth(this->minimumWidth() - 4);
    // grayish style
    //pLabel->setStyleSheet("background: #FF4B4B4B;");
    // possible alignment
    // pLabel->setAlignment(Qt::AlignCenter);
    auto* separator = new QWidgetAction(this);

	// This triggers a bug in Qt and prevents the app from exiting on window close
    separator->setDefaultWidget(pLabel);
    return separator;
}
#endif

void MainForm::createMenus()
{
    // menubar
    _main_Menubar = menuBar();
    _File = menuBar()->addMenu(tr("File"));
    // _File->addAction(createTextSeparator(" Data"));
    _File->addAction(_dataLoad_MetafileAction);
    _closeVDCMenu = _File->addMenu("Close VDC");
    //_File->addAction(_dataClose_MetafileAction );
    _importMenu = _File->addMenu("Import");
    _importMenu->addAction(_dataImportWRF_Action);
    _importMenu->addAction(_dataImportCF_Action);
    _importMenu->addAction(_dataImportMPAS_Action);
    _File->addSeparator();
    // _File->addAction(createTextSeparator(" Session"));
    _File->addAction(_fileNew_SessionAction);
    _File->addAction(_fileOpenAction);
    _File->addAction(_fileSaveAction);
    _File->addAction(_fileSaveAsAction);
    _File->addAction(_fileExitAction);

    _Edit = menuBar()->addMenu(tr("Edit"));
    _Edit->addAction(_editUndoAction);
    _Edit->addAction(_editRedoAction);
    _Edit->addAction(_editUndoRedoClearAction);
    _Edit->addSeparator();

    _Tools = menuBar()->addMenu(tr("Tools"));
    _Tools->addAction(_plotAction);
    _Tools->addAction(_statsAction);

    // Note that the ordering of the following 4 is significant, so that image
    // capture actions correctly activate each other.
    _captureMenu = menuBar()->addMenu(tr("Capture"));
    _captureMenu->addAction(_captureSingleJpegCaptureAction);
    _captureMenu->addAction(_captureStartJpegCaptureAction);
    _captureMenu->addAction(_captureEndJpegCaptureAction);
    _captureMenu->addAction(_seedMeAction);

    _main_Menubar->addSeparator();
    _helpMenu = menuBar()->addMenu(tr("Help"));
    _helpMenu->addAction(_whatsThisAction);
    _helpMenu->addSeparator();
    _helpMenu->addAction(_helpAboutAction);
    _webBasicHelpMenu = new QMenu("Web Help: Basic capabilities of VAPOR GUI", this);
    _helpMenu->addMenu(_webBasicHelpMenu);
    _webPreferencesHelpMenu = new QMenu("Web Help: User Preferences", this);
    _helpMenu->addMenu(_webPreferencesHelpMenu);
    _webPythonHelpMenu = new QMenu("Web Help: Derived Variables", this);
    _helpMenu->addMenu(_webPythonHelpMenu);
    _webVisualizationHelpMenu = new QMenu("Web Help: Visualization", this);
    _helpMenu->addMenu(_webVisualizationHelpMenu);
    buildWebHelpMenus();
    _webTabHelpMenu = new QMenu("Web Help: About the current tab", this);
    _helpMenu->addMenu(_webTabHelpMenu);
#ifdef Darwin
    _helpMenu->addAction(_installCLIToolsAction);
#endif
}

void MainForm::createActions()
{
    // first do actions for menu bar:

    _fileOpenAction = new QAction(this);
    _fileOpenAction->setEnabled(true);
    _fileSaveAction = new QAction(this);
    _fileSaveAction->setEnabled(true);
    _fileSaveAsAction = new QAction(this);
    _fileSaveAsAction->setEnabled(true);
    _fileExitAction = new QAction(this);

    _editUndoAction = new QAction(this);
    _editRedoAction = new QAction(this);
    _editUndoRedoClearAction = new QAction(this);

    _editUndoAction->setEnabled(true);
    _editRedoAction->setEnabled(false);
    _editUndoRedoClearAction->setEnabled(true);

    _whatsThisAction = QWhatsThis::createAction(this);

    _helpAboutAction = new QAction(this);
    _helpAboutAction->setEnabled(true);

    _dataLoad_MetafileAction = new QAction(this);
    _dataClose_MetafileAction = new QAction(this);
    _dataImportWRF_Action = new QAction(this);
    _dataImportCF_Action = new QAction(this);
    _dataImportMPAS_Action = new QAction(this);
    _fileNew_SessionAction = new QAction(this);

    _captureSingleJpegCaptureAction = new QAction(this);
    _captureStartJpegCaptureAction = new QAction(this);
    _captureEndJpegCaptureAction = new QAction(this);

    _seedMeAction = new QAction(this);
    _seedMeAction->setEnabled(false);
    _plotAction = new QAction(this);
    _plotAction->setEnabled(false);
    _statsAction = new QAction(this);
    _statsAction->setEnabled(false);

    _installCLIToolsAction = new QAction(this);

    // Then do the actions for the toolbars:
    // Create an exclusive action group for the mouse mode toolbar:
    _mouseModeActions = new QActionGroup(this);
    // Toolbar buttons:
    QPixmap *wheelIcon = new QPixmap(wheel);

    _navigationAction = new QAction(*wheelIcon, "Navigation Mode", _mouseModeActions);
    _navigationAction->setCheckable(true);
    _navigationAction->setChecked(true);

    // Actions for the viztoolbar:
    QPixmap *homeIcon = new QPixmap(home);
    _homeAction = new QAction(*homeIcon, QString(tr("Go to Home Viewpoint  ")), this);
    _homeAction->setShortcut(QKeySequence(tr("Ctrl+H")));
    _homeAction->setShortcut(Qt::CTRL + Qt::Key_H);
    QPixmap *sethomeIcon = new QPixmap(sethome);
    _sethomeAction = new QAction(*sethomeIcon, "Set Home Viewpoint", this);
    QPixmap *eyeIcon = new QPixmap(eye);
    _viewAllAction = new QAction(*eyeIcon, QString(tr("View All  ")), this);
    _viewAllAction->setShortcut(QKeySequence(tr("Ctrl+V")));
    _viewAllAction->setShortcut(Qt::CTRL + Qt::Key_V);
    QPixmap *magnifyIcon = new QPixmap(magnify);
    _viewRegionAction = new QAction(*magnifyIcon, "View Region", this);

    QPixmap *tileIcon = new QPixmap(tiles);
    _tileAction = new QAction(*tileIcon, QString(tr("Tile Windows  ")), this);
    _tileAction->setShortcut(Qt::CTRL + Qt::Key_T);

    QPixmap *cascadeIcon = new QPixmap(cascade);
    _cascadeAction = new QAction(*cascadeIcon, "Cascade Windows", this);

    // Create actions for each animation control button:
    QPixmap *playForwardIcon = new QPixmap(playforward);
    playForwardAction = new QAction(*playForwardIcon, QString(tr("Play Forward  ")), this);
    playForwardAction->setShortcut(Qt::CTRL + Qt::Key_P);
    playForwardAction->setCheckable(true);
    QPixmap *playBackwardIcon = new QPixmap(playreverse);
    playBackwardAction = new QAction(*playBackwardIcon, QString(tr("Play Backward  ")), this);
    playBackwardAction->setShortcut(Qt::CTRL + Qt::Key_B);
    playBackwardAction->setCheckable(true);
    QPixmap *pauseIcon = new QPixmap(pauseimage);
    pauseAction = new QAction(*pauseIcon, QString(tr("End animation and unsteady flow integration  ")), this);
    pauseAction->setShortcut(Qt::CTRL + Qt::Key_E);
    // pauseAction->setCheckable(true);
    QPixmap *stepForwardIcon = new QPixmap(stepfwd);
    _stepForwardAction = new QAction(*stepForwardIcon, QString(tr("Step forward  ")), this);
    _stepForwardAction->setShortcut(Qt::CTRL + Qt::Key_F);
    QPixmap *stepBackIcon = new QPixmap(stepback);
    _stepBackAction = new QAction(*stepBackIcon, "Step back", this);
}

//
//  Sets the strings of the subwidgets using the current
//  language.
//
void MainForm::languageChange()
{
    setWindowTitle(tr("VAPoR:  NCAR Visualization and Analysis Platform for Research"));

    _fileNew_SessionAction->setText(tr("&New Session"));

    _fileNew_SessionAction->setToolTip("Restart the session with default settings");
    _fileNew_SessionAction->setShortcut(Qt::CTRL + Qt::Key_N);

    _fileOpenAction->setText(tr("&Open Session"));
    _fileOpenAction->setShortcut(tr("Ctrl+O"));
    _fileOpenAction->setToolTip("Launch a file open dialog to reopen a previously saved session file");

    _fileSaveAction->setText(tr("&Save Session"));
    _fileSaveAction->setShortcut(tr("Ctrl+S"));
    _fileSaveAction->setToolTip("Launch a file-save dialog to save the state of this session in current session file");
    _fileSaveAsAction->setText(tr("Save Session As..."));

    _fileSaveAsAction->setToolTip("Launch a file-save dialog to save the state of this session in another session file");

    _fileExitAction->setText(tr("E&xit"));
    _editUndoAction->setText(tr("&Undo"));
    _editUndoAction->setShortcut(tr("Ctrl+Z"));
    _editUndoAction->setToolTip("Undo the most recent session state change");
    _editRedoAction->setText(tr("&Redo"));
    _editRedoAction->setShortcut(tr("Ctrl+Y"));
    _editRedoAction->setToolTip("Redo the last undone session state change");
    _editUndoRedoClearAction->setText(tr("&Clear undo/redo"));
    _editUndoRedoClearAction->setToolTip("Clear the undo/redo queue");

    _helpAboutAction->setText(tr("About VAPOR"));
    _helpAboutAction->setToolTip(tr("Information about VAPOR"));

    _whatsThisAction->setText(tr("Explain This"));
    _whatsThisAction->setToolTip(tr("Click here, then click over an object for context-sensitive help. "));

    _installCLIToolsAction->setText("Install CLI Tools");
    _installCLIToolsAction->setToolTip("Add VAPOR_HOME to environment and add current utilities location to path. Needs to updated if app bundle moved");

    _dataLoad_MetafileAction->setText(tr("Open V&DC"));
    _dataLoad_MetafileAction->setToolTip("Specify a VDC data set to be loaded in current session");
    _dataLoad_MetafileAction->setShortcut(tr("Ctrl+D"));
    _dataClose_MetafileAction->setText(tr("Close VDC"));
    _dataClose_MetafileAction->setToolTip("Specify a VDC data set to close in current session");
    _dataImportWRF_Action->setText(tr("WRF-ARW"));
    _dataImportWRF_Action->setToolTip("Specify one or more WRF-ARW output files to import into the current session");
    _dataImportCF_Action->setText(tr("NetCDF-CF"));
    _dataImportCF_Action->setToolTip("Specify one or more NetCDF Climate Forecast (CF) convention output files to import into the current session");
    _dataImportMPAS_Action->setText(tr("MPAS"));
    _dataImportMPAS_Action->setToolTip("Specify one or more MPAS output files to import into the current session");
    _plotAction->setText("Plot Utility");
    _statsAction->setText("Data Statistics");
    _seedMeAction->setText("SeedMe Video Encoder");
    _seedMeAction->setToolTip("Launch the SeedMe application to create videos of your still-frames");

    _captureSingleJpegCaptureAction->setText(tr("Single image capture"));
    _captureSingleJpegCaptureAction->setToolTip("Capture one image from current active visualizer");
    _captureStartJpegCaptureAction->setText(tr("Begin image capture sequence "));
    _captureStartJpegCaptureAction->setToolTip("Begin saving jpeg image files rendered in current active visualizer");
    _captureEndJpegCaptureAction->setText(tr("End image capture"));
    _captureEndJpegCaptureAction->setToolTip("End capture of image files in current active visualizer");

    _vizToolBar->setWindowTitle(tr("VizTools"));
    _modeToolBar->setWindowTitle(tr("Mouse Modes"));
}

void MainForm::sessionOpenHelper(string fileName)
{
    // Clear out the current session:

    endAnimCapture();
    enableWidgets(false);

    _vizWinMgr->Shutdown();

    GUIStateParams *p = GetStateParams();
    vector<string>  currentPaths, currentDataSets;
    p->GetOpenDataSets(currentPaths, currentDataSets);
    for (int i = 0; i < currentDataSets.size(); i++) { _controlExec->CloseData(currentDataSets[i]); }

    if (!fileName.empty()) {
        int rc = _controlExec->LoadState(fileName);
        if (rc < 0) {
            MSG_ERR("Failed to restore session from file");
            _controlExec->LoadState();
        }
    } else {
        _controlExec->LoadState();
    }

    // ControlExec::LoadState invalidates params state
    //
    StartupParams * sP = GetStartupParams();
    GUIStateParams *newP = GetStateParams();
    newP->SetCurrentSessionPath(fileName);
    newP->SetCurrentSessionPath(sP->GetSessionDir());
    newP->SetCurrentImagePath(sP->GetImageDir());
    newP->SetCurrentTFPath(sP->GetTFDir());
    newP->SetCurrentPythonPath(sP->GetPythonDir());
    newP->SetCurrentFlowPath(sP->GetFlowDir());
}

// Open session file
//
void MainForm::sessionOpen(QString qfileName)
{
    if (_firstSession) {
        _firstSession = false;
    } else if (_stateChangeFlag) {
        QMessageBox msgBox;
        msgBox.setWindowTitle("Are you sure?");
        msgBox.setText("The current session settings are not saved. Do you want to continue? \nYou can choose \"No\" now to go back and save the current session.");
        msgBox.setStandardButtons(QMessageBox::Yes | QMessageBox::No);
        msgBox.setDefaultButton(QMessageBox::No);
        if (msgBox.exec() == QMessageBox::No) { return; }
    }

    // This launches a panel that enables the
    // user to choose input session save files, then to
    // load that session
    //
    if (qfileName == "") {
        GUIStateParams *p = GetStateParams();
        string          path = p->GetCurrentSessionPath();

        if (path == "JustInMemory") {
            QString sessionPath = QDir::homePath();
            path = QDir::toNativeSeparators(sessionPath).toStdString();
        }

        vector<string> files = myGetOpenFileNames("Choose a VAPOR session file to restore a session", path, "Vapor 3 Session Save Files (*.vs3)", false);
        if (files.empty()) return;

        qfileName = files[0].c_str();
    }

    // Make sure the name ends with .vs3
    if (!qfileName.endsWith(".vs3")) { return; }
    string fileName = qfileName.toStdString();

    sessionOpenHelper(fileName);

    _vizWinMgr->Restart();

    _stateChangeFlag = false;
}

void MainForm::fileSave()
{
    GUIStateParams *p = GetStateParams();
    string          path = p->GetCurrentSessionPath();

    if (path == "JustInMemory") {
        QString sessionPath = QDir::homePath();
        sessionPath.append("/My_Vapor_Session.vs3");
        sessionPath = QDir::toNativeSeparators(sessionPath);
        QString fileName = QFileDialog::getSaveFileName(this, "Choose the fileName to save the current session", sessionPath, "Vapor 3 Session Files (*.vs3)");
        if (fileName.isNull()) { return; }
        path = fileName.toStdString();
    }

    if (_controlExec->SaveSession(path) < 0) {
        MSG_ERR("Saving session file failed");
        return;
    } else {
        p->SetCurrentSessionPath(path);
    }

    _stateChangeFlag = false;
}

void MainForm::fileSaveAs()
{
    GUIStateParams *p = GetStateParams();
    QString         path = QString::fromStdString(p->GetCurrentSessionPath());

    if (path == "JustInMemory") {
        QString homePath = QDir::homePath();
        homePath.append("/My_Vapor_Session.vs3");
        path = QDir::toNativeSeparators(homePath);
    }

    QString fileName = QFileDialog::getSaveFileName(this, "Choose the fileName to save the current session", path, "Vapor 3 Session Files (*.vs3)");
    if (fileName.isNull()) { return; }
    string newPath = fileName.toStdString();

    if (_controlExec->SaveSession(newPath)) {
        MSG_ERR("Saving session file failed");
        return;
    } else {
        // Save to use a default for fileSave()
        //
        p->SetCurrentSessionPath(path.toStdString());
        _stateChangeFlag = false;
    }
}

void MainForm::fileExit() { close(); }

#ifdef DEAD
void MainForm::closeEvent(QCloseEvent *)
{
    MessageReporter::SetFullSilence(true);
    delete _controlExec;
}
#endif

void MainForm::_stateChangeCB()
{
    // Generate an application event whenever state changes
    //
    ParamsChangeEvent *event = new ParamsChangeEvent();
    QApplication::postEvent(this, event);
}

void MainForm::undoRedoHelper(bool undo)
{
    // Disable state saving
    //
    bool enabled = _controlExec->GetSaveStateEnabled();
    _controlExec->SetSaveStateEnabled(false);

    bool status;
    _vizWinMgr->Shutdown();

    if (undo) {
        status = _controlExec->Undo();
    } else {
        status = _controlExec->Redo();
    }
    if (!status) {
        cerr << "UNDO/REDO FAILED\n";
        return;
    }

    _vizWinMgr->Restart();

    // Ugh. Trackball isn't integrated with Params database so need to
    // handle undo/redo manually. I.e. get modelview matrix params from
    // database and set them in the TrackBall
    //
    vector<string> winNames = _paramsMgr->GetVisualizerNames();
    for (int i = 0; i < winNames.size(); i++) {
        ViewpointParams *vpParams = _paramsMgr->GetViewpointParams(winNames[i]);
        double           pos[3], dir[3], up[3], center[3];
        vpParams->GetCameraPos(pos);
        vpParams->GetCameraViewDir(dir);
        vpParams->GetCameraUpVec(up);
        vpParams->GetRotationCenter(center);

        _vizWinMgr->SetTrackBall(pos, dir, up, center, true);
    }

    // Restore state saving
    //
    _controlExec->SetSaveStateEnabled(enabled);
}

void MainForm::undo()
{
    if (!_controlExec->UndoSize()) return;
    undoRedoHelper(true);

    if (!_controlExec->UndoSize()) { _editUndoAction->setEnabled(false); }
    _editRedoAction->setEnabled(true);
}

void MainForm::redo()
{
    if (!_controlExec->RedoSize()) return;
    undoRedoHelper(false);

    if (!_controlExec->RedoSize()) { _editRedoAction->setEnabled(false); }
    _editUndoAction->setEnabled(true);
}

void MainForm::clear()
{
    _controlExec->UndoRedoClear();
    //_editUndoAction->setEnabled(false);
    _editRedoAction->setEnabled(true);
}

void MainForm::helpIndex() {}

void MainForm::helpContents() {}

void MainForm::helpAbout()
{
    std::string banner_file_name = "vapor_banner.png";
    if (_banner) delete _banner;
    std::string banner_text = "Visualization and Analysis Platform for atmospheric, Oceanic and "
                              "solar Research.\n\n"
                              "Developed by the National Center for Atmospheric Research's (NCAR) \n"
                              "Computational and Information Systems Lab. \n\n"
                              "Boulder, Colorado 80305, U.S.A.\n"
                              "Web site: http://www.vapor.ucar.edu\n"
                              "Contact: vapor@ucar.edu\n"
                              "Version: "
                            + string(Version::GetVersionString().c_str());

    _banner = new BannerGUI(banner_file_name, -1, true, banner_text.c_str(), "http://www.vapor.ucar.edu");
}
void MainForm::batchSetup()
{
    // Here we provide panel to setup batch runs
}

void MainForm::loadDataHelper(vector<string> files, string prompt, string filter, string format, bool multi)
{
    GUIStateParams *p = GetStateParams();
    vector<string>  currentPaths, currentDataSets;
    p->GetOpenDataSets(currentPaths, currentDataSets);

    // This launches a panel that enables the
    // user to choose input data files, then to
    // create a datamanager using those files
    // or metafiles.
    //
    if (files.empty()) {
        string defaultPath = currentPaths.size() ? currentPaths[currentPaths.size() - 1] : ".";

        files = myGetOpenFileNames(prompt, defaultPath, filter, multi);
    }

    if (files.empty()) return;

    // Generate a new data set name if needed (not re-opening the same
    // file)
    //
    string dataSetName;
    bool   newDataSet = make_dataset_name(currentPaths, currentDataSets, files[0], dataSetName);

    int rc = _controlExec->OpenData(files, dataSetName, format);
    if (rc < 0) {
        MSG_ERR("Failed to load data");
        return;
    }

    if (newDataSet) {
        currentPaths.push_back(files[0]);
        currentDataSets.push_back(dataSetName);
        p->SetOpenDataSets(currentPaths, currentDataSets);

        // Add menu option to close the dataset in the File menu
        //
        QAction *closeAction = new QAction(QString::fromStdString(dataSetName), _closeVDCMenu);
        _closeVDCMenu->addAction(closeAction);
        connect(closeAction, SIGNAL(triggered()), this, SLOT(closeData()));
    }

    // Reinitialize all tabs
    //

    viewAll();

    vector<string> winNames = _paramsMgr->GetVisualizerNames();
    for (int i = 0; i < winNames.size(); i++) {
        ViewpointParams *vpParams = _paramsMgr->GetViewpointParams(winNames[i]);
        vpParams->SetCurrentVPToHome();
    }

    DataStatus *ds = _controlExec->getDataStatus();
    BoxSliderFrame::setDataStatus(ds);

    _vizWinMgr->ReinitRouters();

    enableWidgets(true);

    _timeStepEditValidator->setRange(0, ds->GetTimeCoordinates().size() - 1);

    update();
}

// Load data into current session
// If current session is at default then same as loadDefaultData
//
void MainForm::loadData(string fileName)
{
    vector<string> files;
    if (!fileName.empty()) { files.push_back(fileName); }

    loadDataHelper(files, "Choose the Master data File to load", "Vapor VDC files (*.*)", "vdc", false);
}

void MainForm::closeData(string fileName)
{
    QAction *a = (QAction *)sender();

    string dataSetName = a->text().toStdString();

    _controlExec->CloseData(dataSetName);
    _closeVDCMenu->removeAction(a);

    GUIStateParams *p = GetStateParams();
    vector<string>  currentPaths, currentDataSets;
    p->GetOpenDataSets(currentPaths, currentDataSets);

<<<<<<< HEAD
    p = GetStateParams();
    p->GetOpenDataSets(currentPaths, currentDataSets);
    if (currentDataSets.size() == 0) { _controlExec->LoadState(); }
=======
    vector<string>::iterator itr;

    itr = std::find(currentDataSets.begin(), currentDataSets.end(), dataSetName);
    assert(itr != currentDataSets.end());

    // Find offset from begining of currentDataSets to itr so that we
    // can access same element from currentPaths. Why I love c++. Sigh
    //
    std::vector<string>::difference_type offset = std::distance(currentDataSets.begin(), itr);
    currentDataSets.erase(currentDataSets.begin() + offset);
    currentPaths.erase(currentPaths.begin() + offset);

    p->SetOpenDataSets(currentPaths, currentDataSets);

    if (currentDataSets.size() == 0) { enableWidgets(false); }

    _vizWinMgr->ReinitRouters();
>>>>>>> 31f86176
}

// import WRF data into current session
//
void MainForm::importWRFData()
{
    vector<string> files;
    loadDataHelper(files, "WRF-ARW NetCDF files", "", "wrf", true);
}

void MainForm::importCFData()
{
    vector<string> files;
    loadDataHelper(files, "NetCDF CF files", "", "cf", true);
}

void MainForm::importMPASData()
{
    vector<string> files;
    loadDataHelper(files, "MPAS files", "", "mpas", true);
}

vector<string> MainForm::myGetOpenFileNames(string prompt, string dir, string filter, bool multi)
{
    QString qPrompt(prompt.c_str());
    QString qDir(dir.c_str());
    QString qFilter(filter.c_str());

    vector<string> files;
    if (multi) {
        QStringList           fileNames = QFileDialog::getOpenFileNames(this, qPrompt, qDir, qFilter);
        QStringList           list = fileNames;
        QStringList::Iterator it = list.begin();
        while (it != list.end()) {
            if (!it->isNull()) files.push_back((*it).toStdString());
            ++it;
        }
    } else {
        QString fileName = QFileDialog::getOpenFileName(this, qPrompt, qDir, qFilter);
        if (!fileName.isNull()) files.push_back(fileName.toStdString());
    }

    for (int i = 0; i < files.size(); i++) {
        QFileInfo fInfo(files[i].c_str());
        if (!fInfo.isReadable() || !fInfo.isFile()) {
            MyBase::SetErrMsg("Load Data Error \n Invalid data set\n");
            MSG_ERR("Failed to load data");
            return (vector<string>());
        }
    }
    return (files);
}

void MainForm::sessionNew()
{
    if (_firstSession) {
        _firstSession = false;
    } else if (_stateChangeFlag) {
        QMessageBox msgBox;
        msgBox.setWindowTitle("Are you sure?");
        msgBox.setText("The current session settings are not saved. Do you want to continue? \nYou can choose \"No\" now to go back and save the current session.");
        msgBox.setStandardButtons(QMessageBox::Yes | QMessageBox::No);
        msgBox.setDefaultButton(QMessageBox::No);
        if (msgBox.exec() == QMessageBox::No) { return; }
    }

    sessionOpenHelper("");

    _vizWinMgr->LaunchVisualizer();

    string          fileName = "JustInMemory";
    GUIStateParams *p = GetStateParams();
    p->SetCurrentSessionPath(fileName);

    _stateChangeFlag = false;
}

//
// Respond to toolbar clicks:
// navigate mode.  Don't change tab menu
//
void MainForm::setNavigate(bool on)
{
#ifdef DEAD
    // Only do something if this is an actual change of mode
    if (MouseModeParams::GetCurrentMouseMode() == MouseModeParams::navigateMode) return;
    if (on) {
        MouseModeParams::SetCurrentMouseMode(MouseModeParams::navigateMode);
        _modeCombo->setCurrentIndex(0);

        if (_modeStatusWidget) {
            statusBar()->removeWidget(_modeStatusWidget);
            delete _modeStatusWidget;
        }
        _modeStatusWidget = new QLabel("Navigation Mode:  Use left mouse to rotate or spin-animate, right to zoom, middle to translate", this);
        statusBar()->addWidget(_modeStatusWidget, 2);
    }
#endif
}

void MainForm::setupEditMenu()
{
    QString undoText("Undo ");
    QString redoText("Redo ");
    QString clearText("Clear Undo/Redo ");

    _editUndoAction->setText(undoText);
    _editRedoAction->setText(redoText);
    _editUndoRedoClearAction->setText(clearText);
}

// Enable or disable the Capture menu options:
//
void MainForm::initCaptureMenu()
{
    GUIStateParams *p = GetStateParams();
    string          vizName = p->GetActiveVizName();

    _captureSingleJpegCaptureAction->setText("Capture single image");
    _captureStartJpegCaptureAction->setText("&Begin image capture sequence in " + QString::fromStdString(vizName));
    _captureEndJpegCaptureAction->setText("End image capture sequence in " + QString::fromStdString(vizName));
    // Disable every option if no viz, or if capturing in another viz
    if (vizName.empty() || (!_capturingAnimationVizName.empty() && _capturingAnimationVizName != vizName)) {
        _captureStartJpegCaptureAction->setEnabled(false);
        _captureSingleJpegCaptureAction->setEnabled(false);
        _captureEndJpegCaptureAction->setEnabled(false);
        MSG_WARN("Animation capture is in progress in another visualizer");
    } else if (_capturingAnimationVizName == vizName) {    // there is a visualizer, and it's capturing images

        _captureStartJpegCaptureAction->setEnabled(false);
        _captureSingleJpegCaptureAction->setEnabled(false);
        _captureEndJpegCaptureAction->setEnabled(true);
    } else {    // valid viz, not capturing:
        _captureStartJpegCaptureAction->setEnabled(true);
        _captureSingleJpegCaptureAction->setEnabled(true);
        _captureEndJpegCaptureAction->setEnabled(false);
    }
}

void MainForm::setInteractiveRefLevel(int val) {}
void MainForm::setInteractiveRefinementSpin(int val) {}

void MainForm::pauseClick()
{
    AnimationEventRouter *aRouter = (AnimationEventRouter *)_vizWinMgr->GetEventRouter(AnimationEventRouter::GetClassType());

    aRouter->AnimationPause();
    update();
}

void MainForm::playForward()
{
    AnimationEventRouter *aRouter = (AnimationEventRouter *)_vizWinMgr->GetEventRouter(AnimationEventRouter::GetClassType());

    aRouter->AnimationPlayForward();
    update();
}

void MainForm::playBackward()
{
    AnimationEventRouter *aRouter = (AnimationEventRouter *)_vizWinMgr->GetEventRouter(AnimationEventRouter::GetClassType());

    aRouter->AnimationPlayReverse();
    update();
}

void MainForm::stepBack()
{
    AnimationEventRouter *aRouter = (AnimationEventRouter *)_vizWinMgr->GetEventRouter(AnimationEventRouter::GetClassType());

    aRouter->AnimationStepReverse();
    update();
}

void MainForm::stepForward()
{
    AnimationEventRouter *aRouter = (AnimationEventRouter *)_vizWinMgr->GetEventRouter(AnimationEventRouter::GetClassType());

    aRouter->AnimationStepForward();
    update();
}

void MainForm::setAnimationOnOff(bool on)
{
    if (on) {
        enableAnimationWidgets(false);

        _App->removeEventFilter(this);
    } else {
        playForwardAction->setChecked(false);
        playBackwardAction->setChecked(false);
        enableAnimationWidgets(true);
        _App->installEventFilter(this);
    }
}

void MainForm::setAnimationDraw()
{
    _vizWinMgr->updateDirtyWindows();
    update();
}

// Respond to a change in the text in the animation toolbar
void MainForm::setTimestep()
{
    int timestep = _timeStepEdit->text().toInt();

    AnimationEventRouter *aRouter = (AnimationEventRouter *)_vizWinMgr->GetEventRouter(AnimationEventRouter::GetClassType());

    aRouter->SetTimeStep(timestep);
    update();
}

void MainForm::enableKeyframing(bool ison)
{
    QPalette pal(_timeStepEdit->palette());
    _timeStepEdit->setEnabled(!ison);
}

#ifdef DEAD
// Get the current mode setting from MouseModeParams
//
MouseModeParams *p = GetStateParams()->GetMouseModeParams();
string           mode = p->GetCurrentMouseMode();

for (int i = 0; i < _modeCombo->count(); i++) {
    if (_modeCombo->itemText(i).toStdString() == mode) {
        _modeCombo->setCurrentIndex(i);

        if (mode != MouseModeParams::GetNavigateModeName()) {
            _navigationAction->setChecked(false);
        } else {
            _navigationAction->setChecked(true);
        }
    }
    break;
}
#endif

void MainForm::showTab(const std::string &tag)
{
    _tabMgr->MoveToFront(tag);
    EventRouter *eRouter = _vizWinMgr->GetEventRouter(tag);
    eRouter->updateTab();
}

void MainForm::modeChange(int newmode)
{
    string modeName = _modeCombo->itemText(newmode).toStdString();

    // Get the current mode setting from MouseModeParams
    //
    MouseModeParams *p = GetStateParams()->GetMouseModeParams();
    p->SetCurrentMouseMode(modeName);

    if (modeName == MouseModeParams::GetNavigateModeName()) {
        _navigationAction->setChecked(true);
        return;
    }

    _navigationAction->setChecked(false);

#ifdef DEAD
    showTab(MouseModeParams::getModeTag(newmode));
#endif

    if (_modeStatusWidget) {
        statusBar()->removeWidget(_modeStatusWidget);
        delete _modeStatusWidget;
    }

    _modeStatusWidget = new QLabel(QString::fromStdString(modeName) + " Mode: To modify box in scene, grab handle with left mouse to translate, right mouse to stretch", this);

    statusBar()->addWidget(_modeStatusWidget, 2);
}

void MainForm::showCitationReminder()
{
    // First check if reminder is turned off:
    AppSettingsParams *aParams = GetAppSettingsParams();
    if (!aParams->GetCurrentShowCitation()) return;
    // Provide a customized message box
    QMessageBox msgBox;
    QString     reminder("VAPOR is developed as an Open Source application by the National Center for Atmospheric Research ");
    reminder.append("under the sponsorship of the National Science Foundation.  ");
    reminder.append("Continued support from VAPOR is dependent on demonstrable evidence of the software's value to the scientific community.  ");
    reminder.append("You are free to use VAPOR as permitted under the terms and conditions of the licence.\n\n ");
    reminder.append("We kindly request that you cite VAPOR in your publications and presentations. ");
    reminder.append("Citation details can be found on the VAPOR website at: \n\n  http://www.vapor.ucar.edu/index.php?id=citation");
    msgBox.setText(reminder);
    msgBox.setInformativeText("This reminder can be silenced from the User Preferences panel");

    msgBox.setStandardButtons(QMessageBox::Ok);
    msgBox.setDefaultButton(QMessageBox::Ok);

    msgBox.exec();
    aParams->SetCurrentShowCitation(false);
}
void MainForm::addMouseModes()
{
    MouseModeParams *p = GetStateParams()->GetMouseModeParams();
    vector<string>   mouseModes = p->GetAllMouseModes();

    for (int i = 0; i < mouseModes.size(); i++) {
        QString            text = QString::fromStdString(mouseModes[i]);
        const char *const *xpmIcon = p->GetIcon(mouseModes[i]);
        QPixmap            qp = QPixmap(xpmIcon);
        QIcon              icon = QIcon(qp);
        addMode(text, icon);
    }
}
void MainForm::launchWebHelp(QAction *webAction)
{
    QVariant qv = webAction->data();
    QUrl     myURL = qv.toUrl();
    bool     success = QDesktopServices::openUrl(myURL);
    if (!success) { MSG_ERR("Unable to launch Web browser for URL"); }
}

void MainForm::buildWebTabHelpMenu(vector<QAction *> *actions)
{
    _webTabHelpMenu->clear();
    for (int i = 0; i < (*actions).size(); i++) {
        if ((*actions)[i] != NULL) { _webTabHelpMenu->addAction((*actions)[i]); }
    }
}

void MainForm::buildWebTabHelpMenu(const vector<pair<string, string>> &help)
{
    _webTabHelpMenu->clear();

    for (int i = 0; i < help.size(); i++) {
        string desc = help[i].first;
        string url = help[i].second;

        QAction *currAction = new QAction(QString(desc.c_str()), _webTabHelpMenu);

        QUrl     myqurl(url.c_str());
        QVariant qv(myqurl);
        currAction->setData(qv);

        _webTabHelpMenu->addAction(currAction);
    }
}

void MainForm::buildWebHelpMenus()
{
    // Basci web help
    const char *currText = "VAPOR Overview";
    const char *currURL = "http://www.vapor.ucar.edu/docs/vapor-overview/vapor-overview";
    QAction *   currAction = new QAction(QString(currText), this);
    QUrl        myqurl(currURL);
    QVariant    qv(myqurl);
    currAction->setData(qv);
    _webBasicHelpMenu->addAction(currAction);
    currText = "VAPOR GUI General Guide";
    currURL = "http://www.vapor.ucar.edu/docs/vaporgui-help";
    currAction = new QAction(QString(currText), this);
    myqurl.setUrl(currURL);
    qv.setValue(myqurl);
    currAction->setData(qv);
    _webBasicHelpMenu->addAction(currAction);
    currText = "Obtaining help within VAPOR GUI";
    currURL = "http://www.vapor.ucar.edu/docs/vapor-how-guide/help-user-interface";
    currAction = new QAction(QString(currText), this);
    myqurl.setUrl(currURL);
    qv.setValue(myqurl);
    currAction->setData(qv);
    _webBasicHelpMenu->addAction(currAction);
    currText = "Loading and Importing data";
    currURL = "http://www.vapor.ucar.edu/docs/vapor-gui-help/loading-and-importing-data";
    currAction = new QAction(QString(currText), this);
    myqurl.setUrl(currURL);
    qv.setValue(myqurl);
    currAction->setData(qv);
    _webBasicHelpMenu->addAction(currAction);
    currText = "Undo and Redo";
    currURL = "http://www.vapor.ucar.edu/docs/vapor-documentation/undo-and-redo-recent-actions";
    currAction = new QAction(QString(currText), this);
    myqurl.setUrl(currURL);
    qv.setValue(myqurl);
    currAction->setData(qv);
    _webBasicHelpMenu->addAction(currAction);
    currText = "Sessions and Session files";
    currURL = "http://www.vapor.ucar.edu/docs/vapor-how-guide/sessions-and-session-files";
    currAction = new QAction(QString(currText), this);
    myqurl.setUrl(currURL);
    qv.setValue(myqurl);
    currAction->setData(qv);
    _webBasicHelpMenu->addAction(currAction);
    currText = "Capturing images and flow lines";
    currURL = "http://www.vapor.ucar.edu/docs/vapor-gui-help/capturing-images-and-flow-lines";
    currAction = new QAction(QString(currText), this);
    myqurl.setUrl(currURL);
    qv.setValue(myqurl);
    currAction->setData(qv);
    _webBasicHelpMenu->addAction(currAction);
    // Preferences Help
    currText = "User Preferences Overview";
    currURL = "http://www.vapor.ucar.edu/docs/vapor-how-guide/user-preferences";
    currAction = new QAction(QString(currText), this);
    myqurl.setUrl(currURL);
    qv.setValue(myqurl);
    currAction->setData(qv);
    _webPreferencesHelpMenu->addAction(currAction);
    currText = "Data Cache size";
    currURL = "http://www.vapor.ucar.edu/docs/vapor-how-guide/user-preferences#dataCacheSize";
    currAction = new QAction(QString(currText), this);
    myqurl.setUrl(currURL);
    qv.setValue(myqurl);
    currAction->setData(qv);
    _webPreferencesHelpMenu->addAction(currAction);
    currText = "Specifying window size";
    currURL = "http://www.vapor.ucar.edu/docs/vapor-how-guide/user-preferences#lockWindow";
    currAction = new QAction(QString(currText), this);
    myqurl.setUrl(currURL);
    qv.setValue(myqurl);
    currAction->setData(qv);
    _webPreferencesHelpMenu->addAction(currAction);
    currText = "Control message popups and logging";
    currURL = "http://www.vapor.ucar.edu/docs/vapor-how-guide/user-preferences#MessageLoggingPopups";
    currAction = new QAction(QString(currText), this);
    myqurl.setUrl(currURL);
    qv.setValue(myqurl);
    currAction->setData(qv);
    _webPreferencesHelpMenu->addAction(currAction);
    currText = "Changing user default settings";
    currURL = "http://www.vapor.ucar.edu/docs/vapor-documentation/changing-default-tabbed-panel-settings";
    currAction = new QAction(QString(currText), this);
    myqurl.setUrl(currURL);
    qv.setValue(myqurl);
    currAction->setData(qv);
    _webPreferencesHelpMenu->addAction(currAction);
    currText = "Specifying default directories for reading and writing files";
    currURL = "http://www.vapor.ucar.edu/docs/vapor-documentation/default-directories";
    currAction = new QAction(QString(currText), this);
    myqurl.setUrl(currURL);
    qv.setValue(myqurl);
    currAction->setData(qv);
    _webPreferencesHelpMenu->addAction(currAction);
    currText = "Rearrange or hide tabs";
    currURL = "http://www.vapor.ucar.edu/docs/vapor-documentation/rearrange-or-hide-tabs";
    currAction = new QAction(QString(currText), this);
    myqurl.setUrl(currURL);
    qv.setValue(myqurl);
    currAction->setData(qv);
    _webPreferencesHelpMenu->addAction(currAction);
    // Derived variables menu
    currText = "Derived variables overview";
    currURL = "http://www.vapor.ucar.edu/docs/vapor-gui-help/derived-variables";
    currAction = new QAction(QString(currText), this);
    myqurl.setUrl(currURL);
    qv.setValue(myqurl);
    currAction->setData(qv);
    _webPythonHelpMenu->addAction(currAction);
    currText = "Defining new derived variables in Python";
    currURL = "http://www.vapor.ucar.edu/docs/vapor-how-guide/define-variables-python";
    currAction = new QAction(QString(currText), this);
    myqurl.setUrl(currURL);
    qv.setValue(myqurl);
    currAction->setData(qv);
    _webPythonHelpMenu->addAction(currAction);
    currText = "Specifying a Python startup script";
    currURL = "http://www.vapor.ucar.edu/docs/vapor-gui-help/specify-python-startup-script";
    currAction = new QAction(QString(currText), this);
    myqurl.setUrl(currURL);
    qv.setValue(myqurl);
    currAction->setData(qv);
    _webPythonHelpMenu->addAction(currAction);
    currText = "VAPOR python modules";
    currURL = "http://www.vapor.ucar.edu/docs/vapor-gui-help/vapor-python-modules";
    currAction = new QAction(QString(currText), this);
    myqurl.setUrl(currURL);
    qv.setValue(myqurl);
    currAction->setData(qv);
    _webPythonHelpMenu->addAction(currAction);
    currText = "Viewing python script output text";
    currURL = "http://www.vapor.ucar.edu/docs/vapor-gui-help/python-script-output-text";
    currAction = new QAction(QString(currText), this);
    myqurl.setUrl(currURL);
    qv.setValue(myqurl);
    currAction->setData(qv);
    _webPythonHelpMenu->addAction(currAction);
    currText = "Using IDL to derive variables in VAPOR GUI";
    currURL = "http://www.vapor.ucar.edu/docs/vapor-gui-help/using-idl-vapor-gui";
    currAction = new QAction(QString(currText), this);
    myqurl.setUrl(currURL);
    qv.setValue(myqurl);
    currAction->setData(qv);
    _webPythonHelpMenu->addAction(currAction);
    // Visualization help
    currText = "VAPOR data visualization overview";
    currURL = "http://www.vapor.ucar.edu/docs/vapor-gui-help/data-visualization";
    currAction = new QAction(QString(currText), this);
    myqurl.setUrl(currURL);
    qv.setValue(myqurl);
    currAction->setData(qv);
    _webVisualizationHelpMenu->addAction(currAction);
    currText = "Visualizers (visualization windows)";
    currURL = "http://www.vapor.ucar.edu/docs/vapor-gui-help/visualizers-visualization-windows";
    currAction = new QAction(QString(currText), this);
    myqurl.setUrl(currURL);
    qv.setValue(myqurl);
    currAction->setData(qv);
    _webVisualizationHelpMenu->addAction(currAction);
    currText = "Auxiliary content in the scene";
    currURL = "http://www.vapor.ucar.edu/docs/vapor-gui-help/auxiliary-geometry-scene";
    currAction = new QAction(QString(currText), this);
    myqurl.setUrl(currURL);
    qv.setValue(myqurl);
    currAction->setData(qv);
    _webVisualizationHelpMenu->addAction(currAction);
    currText = "Navigation in the 3D scene";
    currURL = "http://www.vapor.ucar.edu/docs/vapor-gui-help/navigation-3d-scene";
    currAction = new QAction(QString(currText), this);
    myqurl.setUrl(currURL);
    qv.setValue(myqurl);
    currAction->setData(qv);
    _webVisualizationHelpMenu->addAction(currAction);
    currText = "Controlling multiple visualizers";
    currURL = "http://www.vapor.ucar.edu/docs/vapor-gui-help/multiple-visualizers";
    currAction = new QAction(QString(currText), this);
    myqurl.setUrl(currURL);
    qv.setValue(myqurl);
    currAction->setData(qv);
    _webVisualizationHelpMenu->addAction(currAction);
    currText = "Visualizer features";
    currURL = "http://www.vapor.ucar.edu/docs/vapor-how-guide/visualizer-features";
    currAction = new QAction(QString(currText), this);
    myqurl.setUrl(currURL);
    qv.setValue(myqurl);
    currAction->setData(qv);
    _webVisualizationHelpMenu->addAction(currAction);
    currText = "Manipulators and mouse modes";
    currURL = "http://www.vapor.ucar.edu/docs/vapor-how-guide/manipulators-and-mouse-modes";
    currAction = new QAction(QString(currText), this);
    myqurl.setUrl(currURL);
    qv.setValue(myqurl);
    currAction->setData(qv);
    _webVisualizationHelpMenu->addAction(currAction);
    currText = "Coordinate systems";
    currURL = "http://www.vapor.ucar.edu/docs/vapor-gui-help/coordinate-systems-user-grid-latlon";
    currAction = new QAction(QString(currText), this);
    myqurl.setUrl(currURL);
    qv.setValue(myqurl);
    currAction->setData(qv);
    _webVisualizationHelpMenu->addAction(currAction);
}

void MainForm::loadStartingPrefs()
{
    string prefPath;
    string preffile =
#ifdef WIN32
        "\\.vapor3_prefs";
#else
        "/.vapor3_prefs";
#endif
    char *pPath = getenv("VAPOR3_PREFS_DIR");
    if (!pPath) pPath = getenv("HOME");
    if (!pPath) {
        vector<string> tpath;
        tpath.push_back("examples");
        tpath.push_back(preffile);
        prefPath = GetAppPath("VAPOR", "share", tpath);
    } else {
        prefPath = string(pPath) + preffile;
    }

    // Make this path the default at startup:
    //
    StartupParams *sP = GetStartupParams();
    sP->SetCurrentPrefsPath(prefPath);

#ifdef DEAD
    _controlExec->RestorePreferences(prefPath);
#endif
}

void MainForm::setActiveEventRouter(string type)
{
    EventRouter *eRouter = _vizWinMgr->GetEventRouter(type);
    if (!eRouter) return;

    // Set up help for active tab
    //
    vector<pair<string, string>> help;
    eRouter->GetWebHelp(help);

    buildWebTabHelpMenu(help);

    eRouter->updateTab();
}

void MainForm::goHome()
{
    ViewpointEventRouter *vRouter = (ViewpointEventRouter *)_vizWinMgr->GetEventRouter(ViewpointEventRouter::GetClassType());
    assert(vRouter);

    vRouter->UseHomeViewpoint();
}

void MainForm::viewAll()
{
    ViewpointEventRouter *vRouter = (ViewpointEventRouter *)_vizWinMgr->GetEventRouter(ViewpointEventRouter::GetClassType());
    assert(vRouter);

    vRouter->ViewAll();
}

void MainForm::setHome()
{
    ViewpointEventRouter *vRouter = (ViewpointEventRouter *)_vizWinMgr->GetEventRouter(ViewpointEventRouter::GetClassType());
    assert(vRouter);

    vRouter->SetHomeViewpoint();
}

void MainForm::alignView(int axis)
{
    if (axis < 1) return;

    ViewpointEventRouter *vRouter = (ViewpointEventRouter *)_vizWinMgr->GetEventRouter(ViewpointEventRouter::GetClassType());
    assert(vRouter);

    vRouter->AlignView(axis);
}

void MainForm::viewRegion()
{
    ViewpointEventRouter *vRouter = (ViewpointEventRouter *)_vizWinMgr->GetEventRouter(ViewpointEventRouter::GetClassType());
    assert(vRouter);

    vRouter->CenterSubRegion();
}

bool MainForm::event(QEvent *e) { return QWidget::event(e); }

bool MainForm::eventFilter(QObject *obj, QEvent *event)
{
    assert(_controlExec && _vizWinMgr);

    // Only update the GUI if the Params state has changed
    //
    if (event->type() == ParamsChangeEvent::type()) {
        ParamsMgr *paramsMgr = _controlExec->GetParamsMgr();
        if (_stats) {
            StatisticsParams *params;
            params = (StatisticsParams *)paramsMgr->GetParams("StatisticsParams");
            _stats->Update(params);
        }
        if (_plot) {
            PlotParams *params;
            params = (PlotParams *)paramsMgr->GetParams("PlotParams");
            _plot->Update(params);
        }

        _vizWinMgr->UpdateRouters();

        _tabMgr->Update();
        _vizWinMgr->updateDirtyWindows();
        return (false);
    }

    // Most other events result in a redraw. Not sure if this
    // is necessary
    //
    switch (event->type()) {
    case (QEvent::MouseButtonPress):
    case (QEvent::MouseButtonRelease):
    case (QEvent::MouseMove):
        //	case (QEvent::KeyRelease):

        // Not sure why Paint is needed. Who generates it?
        //
        // case (QEvent::Paint):

        _vizWinMgr->updateDirtyWindows();

        break;
    default:
#ifdef DEAD
        cout << "UNHANDLED EVENT TYPE " << event->type() << endl;
#endif
        break;
    }

    // Pass event on to target
    return (false);
}

void MainForm::update()
{
    assert(_controlExec);

    AnimationParams *aParams = GetAnimationParams();
    size_t           timestep = aParams->GetCurrentTimestep();

    _timeStepEdit->setText(QString::number((int)timestep));

#ifdef DEAD
    // Get the current mode setting from MouseModeParams
    //
    MouseModeParams *p = GetStateParams()->GetMouseModeParams();
    string           mode = p->GetCurrentMouseMode();

    for (int i = 0; i < _modeCombo->count(); i++) {
        if (_modeCombo->itemText(i).toStdString() == mode) {
            _modeCombo->setCurrentIndex(i);

            if (mode != MouseModeParams::GetNavigateModeName()) {
                _navigationAction->setChecked(false);
            } else {
                _navigationAction->setChecked(true);
            }
        }
        break;
    }
#endif
}

void MainForm::enableWidgets(bool onOff)
{
    _modeCombo->setEnabled(onOff);
    _captureMenu->setEnabled(onOff);
    _timeStepEdit->setEnabled(onOff);
    _animationToolBar->setEnabled(onOff);
    _tileAction->setEnabled(onOff);
    _cascadeAction->setEnabled(onOff);
    _homeAction->setEnabled(onOff);
    _sethomeAction->setEnabled(onOff);
    _viewAllAction->setEnabled(onOff);
    _viewRegionAction->setEnabled(onOff);
    //	_stepForwardAction->setEnabled(onOff);
    //	_stepBackAction->setEnabled(onOff);
    _interactiveRefinementSpin->setEnabled(onOff);
    alignViewCombo->setEnabled(onOff);
    _navigationAction->setEnabled(onOff);
    _Edit->setEnabled(onOff);
    _windowSelector->setEnabled(onOff);
    _vizWinMgr->setEnabled(onOff);
    _tabMgr->setEnabled(onOff);
    _statsAction->setEnabled(onOff);
    _plotAction->setEnabled(onOff);
    //	_seedMeAction->setEnabled(onOff);

    AnimationEventRouter *aRouter = (AnimationEventRouter *)_vizWinMgr->GetEventRouter(AnimationEventRouter::GetClassType());

    aRouter->setEnabled(onOff);

    RegionEventRouter *rRouter = (RegionEventRouter *)_vizWinMgr->GetEventRouter(RegionEventRouter::GetClassType());

    rRouter->setEnabled(onOff);

    ViewpointEventRouter *vRouter = (ViewpointEventRouter *)_vizWinMgr->GetEventRouter(ViewpointEventRouter::GetClassType());

    vRouter->setEnabled(onOff);

    VizFeatureEventRouter *vfRouter = (VizFeatureEventRouter *)_vizWinMgr->GetEventRouter(VizFeatureEventRouter::GetClassType());

    vfRouter->setEnabled(onOff);
}

void MainForm::enableAnimationWidgets(bool on)
{
    enableWidgets(on);
    if (on) {
        playBackwardAction->setEnabled(true);
        _stepBackAction->setEnabled(true);
        _stepForwardAction->setEnabled(true);
        playForwardAction->setEnabled(true);
    } else {
        AnimationEventRouter *aRouter = (AnimationEventRouter *)_vizWinMgr->GetEventRouter(AnimationEventRouter::GetClassType());

        _vizWinMgr->setEnabled(true);
        aRouter->setEnabled(true);

        _animationToolBar->setEnabled(true);
        playBackwardAction->setEnabled(false);
        _stepBackAction->setEnabled(false);
        _stepForwardAction->setEnabled(false);
        playForwardAction->setEnabled(false);
    }
}

// Capture just one image
// Launch a file save dialog to specify the names
// Then put jpeg in it.
//
void MainForm::captureSingleJpeg()
{
    showCitationReminder();
    GUIStateParams *p = GetStateParams();
    string          imageDir = p->GetCurrentImageSavePath();

    QFileDialog fileDialog(this, "Specify single image capture file name", imageDir.c_str(), "Jpeg or Tiff images (*.jpg *.tif)");
    fileDialog.setAcceptMode(QFileDialog::AcceptSave);
    fileDialog.move(pos());
    fileDialog.resize(450, 450);
    if (fileDialog.exec() != QDialog::Accepted) return;

    // Extract the path, and the root name, from the returned string.
    QStringList files = fileDialog.selectedFiles();
    if (files.isEmpty()) return;
    QString fn = files[0];
    // Extract the path, and the root name, from the returned string.
    QFileInfo *fileInfo = new QFileInfo(fn);
    QString    suffix = fileInfo->suffix();
    if (suffix != "jpg" && suffix != "tif") {
        MSG_ERR("Image capture file name must end with .jpg or .tif");
        return;
    }

    string filepath = fileInfo->absoluteFilePath().toStdString();

    // Save the path for future captures
    p->SetCurrentImageSavePath(fileInfo->absolutePath().toStdString());

    // Turn on "image capture mode" in the current active visualizer
    string vizName = p->GetActiveVizName();
    _controlExec->EnableImageCapture(filepath, vizName);
}

void MainForm::launchSeedMe()
{
    if (_seedMe == NULL) _seedMe = new VAPoR::SeedMe;
    _seedMe->Initialize();
}

void MainForm::installCLITools()
{
    vector<string> pths;
    string         home = GetAppPath("VAPOR", "home", pths, true);
    string         path = home + "/utilities";

    home.erase(home.size() - strlen("Contents/"), strlen("Contents/"));

    QMessageBox box;
    box.addButton(QMessageBox::Ok);

    string profilePath = string(getenv("HOME")) + "/.profile";
    FILE * prof = fopen(profilePath.c_str(), "a");
    if (prof) {
        fprintf(prof, "\n");
        fprintf(prof, "export VAPOR_HOME=\"%s\"\n", home.c_str());
        fprintf(prof, "export PATH=\"%s:$PATH\"\n", path.c_str());
        fclose(prof);

        box.setText("Environmental variables set in ~/.profile");
        box.setInformativeText("Please log out and log back in for changes to take effect.");
        box.setIcon(QMessageBox::Information);
    } else {
        box.setText("Unable to set environmental variables");
        box.setIcon(QMessageBox::Critical);
    }
    box.exec();
}

void MainForm::launchStats()
{
    if (!_stats) _stats = new Statistics(this);
    if (_controlExec) { _stats->initControlExec(_controlExec); }
    _stats->showMe();
}

void MainForm::launchPlotUtility()
{
    if (!_plot) _plot = new Plot(this);
    _plot->Initialize(_controlExec, _vizWinMgr);
}

// Begin capturing animation images.
// Launch a file save dialog to specify the names
// Then start file saving mode.
void MainForm::startAnimCapture()
{
    showCitationReminder();
    GUIStateParams *p = GetStateParams();
    string          imageDir = p->GetCurrentImageSavePath();
    QFileDialog     fileDialog(this, "Specify first file name for image capture sequence", imageDir.c_str(), "Jpeg or Tiff images (*.jpg *.tif )");
    fileDialog.setAcceptMode(QFileDialog::AcceptSave);
    fileDialog.move(pos());
    fileDialog.resize(450, 450);
    if (fileDialog.exec() != QDialog::Accepted) return;

    // Extract the path, and the root name, from the returned string.
    QStringList qsl = fileDialog.selectedFiles();
    if (qsl.isEmpty()) return;
    QString    s = qsl[0];
    QFileInfo *fileInfo = new QFileInfo(s);

    QString suffix = fileInfo->suffix();
    if (suffix != "jpg" && suffix != "tif" && suffix != "tiff") suffix = "jpg";
    if (suffix == "tiff") suffix = "tif";
    // Save the path for future captures
    p->SetCurrentImageSavePath(fileInfo->absolutePath().toStdString());

    QString fileBaseName = fileInfo->baseName();
    // See if it ends with digits.  If not, append them
    int posn;
    for (posn = fileBaseName.length() - 1; posn >= 0; posn--) {
        if (!fileBaseName.at(posn).isDigit()) break;
    }
    int          startFileNum = 0;
    unsigned int lastDigitPos = posn + 1;
    if (lastDigitPos < fileBaseName.length()) {
        startFileNum = fileBaseName.right(fileBaseName.length() - lastDigitPos).toInt();
        fileBaseName.truncate(lastDigitPos);
    }
    QString filePath = fileInfo->absolutePath() + "/" + fileBaseName;
    // Insert up to 4 zeros
    QString zeroes;
    if (startFileNum == 0)
        zeroes = "000";
    else {
        switch ((int)log10((float)startFileNum)) {
        case (0): zeroes = "000"; break;
        case (1): zeroes = "00"; break;
        case (2): zeroes = "0"; break;
        default: zeroes = ""; break;
        }
    }
    filePath += zeroes;
    filePath += QString::number(startFileNum);
    filePath += ".";
    filePath += suffix;
    string fpath = filePath.toStdString();
    // Turn on "image capture mode" in the current active visualizer
    string vizName = p->GetActiveVizName();
    _controlExec->EnableAnimationCapture(vizName, true, fpath);
    _capturingAnimationVizName = vizName;
    delete fileInfo;
}
void MainForm::endAnimCapture()
{
    // Turn off capture mode for the current active visualizer (if it is on!)
    if (_capturingAnimationVizName.empty()) return;
    GUIStateParams *p = GetStateParams();
    string          vizName = p->GetActiveVizName();
    if (vizName != _capturingAnimationVizName) { MSG_WARN("Terminating capture in non-active visualizer"); }
    if (_controlExec->EnableAnimationCapture(_capturingAnimationVizName, false)) MSG_WARN("Image Capture Warning;\nCurrent active visualizer is not capturing images");

    _capturingAnimationVizName = "";
}<|MERGE_RESOLUTION|>--- conflicted
+++ resolved
@@ -1003,11 +1003,6 @@
     vector<string>  currentPaths, currentDataSets;
     p->GetOpenDataSets(currentPaths, currentDataSets);
 
-<<<<<<< HEAD
-    p = GetStateParams();
-    p->GetOpenDataSets(currentPaths, currentDataSets);
-    if (currentDataSets.size() == 0) { _controlExec->LoadState(); }
-=======
     vector<string>::iterator itr;
 
     itr = std::find(currentDataSets.begin(), currentDataSets.end(), dataSetName);
@@ -1025,7 +1020,6 @@
     if (currentDataSets.size() == 0) { enableWidgets(false); }
 
     _vizWinMgr->ReinitRouters();
->>>>>>> 31f86176
 }
 
 // import WRF data into current session
