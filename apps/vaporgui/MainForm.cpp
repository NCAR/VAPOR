--- conflicted
+++ resolved
@@ -318,11 +318,7 @@
 
 	_vizWinMgr = new VizWinMgr(this, _mdiArea, _controlExec);
 	
-<<<<<<< HEAD
-	_tabMgr = new TabManager(this, _controlExec, _vizWinMgr);
-=======
 	_tabMgr = new TabManager(this, _controlExec);
->>>>>>> a4006a7f
     _tabMgr->setMaximumWidth(600);
     _tabMgr->setUsesScrollButtons(true);
 
@@ -1673,34 +1669,11 @@
 }
 
 
-<<<<<<< HEAD
 void MainForm::showTab(const std::string& tag){
 	_tabMgr->MoveToFront(tag);
 	EventRouter* eRouter = _tabMgr->GetEventRouter(tag);
 	eRouter->updateTab();
 }
-=======
-#ifdef	DEAD
-	// Get the current mode setting from MouseModeParams
-	//
-	MouseModeParams *p = GetStateParams()->GetMouseModeParams();
-	string mode = p->GetCurrentMouseMode();
-
-	for (int i=0; i<_modeCombo->count(); i++) {
-		if (_modeCombo->itemText(i).toStdString() == mode) { 
-			_modeCombo->setCurrentIndex(i);
-
-			if (mode != MouseModeParams::GetNavigateModeName()) {
-				 _navigationAction->setChecked(false);
-			}
-			else {
-				_navigationAction->setChecked(true);
-			}
-		}
-		break;
-	}
-#endif
->>>>>>> a4006a7f
 
 void MainForm::modeChange(int newmode){
 	string modeName = _modeCombo->itemText(newmode).toStdString();
