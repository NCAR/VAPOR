/************************************************************************/
//									*
//		     Copyright (C)  2004				*
//     University Corporation for Atmospheric Research			*
//		     All Rights Reserved				*
//									*
/************************************************************************/

//
//	File:		MainForm.cpp
//
//	Author:		Alan Norton
//			National Center for Atmospheric Research
//			PO 3000, Boulder, Colorado
//
//	Date:		July 2004
//
//	Description:  Implementation of MainForm class
//		This QMainWindow class supports all main window functionality
//		including menus, tab dialog, docking, visualizer window,
//		and some of the communication between these classes
//
#define MIN_WINDOW_WIDTH  700
#define MIN_WINDOW_HEIGHT 700

#ifdef WIN32
    #pragma warning(disable : 4251 4100)
#endif
#include <vapor/glutil.h>    // Must be included first!!!
#include <iostream>
#include <fstream>
#include "vapor/VAssert.h"
#include <sstream>
#include <iostream>
#include <functional>
#include <cmath>

#include <QDesktopWidget>
#include <QDockWidget>
#include <QMenuBar>
#include <QToolBar>
#include <QComboBox>
#include <QMessageBox>
#include <QFileDialog>
#include <QUrl>
#include <QDesktopServices>
#include <QInputDialog>
#include <QMdiArea>
#include <QWhatsThis>
#include <QStatusBar>
#include <QDebug>
#include <QScreen>

#include <vapor/Version.h>
#include <vapor/DataMgr.h>
#include <vapor/DataMgrUtils.h>
#include <vapor/ControlExecutive.h>
#include <vapor/ResourcePath.h>
#include <vapor/CFuncs.h>
#include <vapor/FileUtils.h>
#include <vapor/utils.h>
#include <vapor/STLUtils.h>
#include <vapor/Proj4API.h>

#include <vapor/VDCNetCDF.h>
#include <vapor/DCWRF.h>
#include <vapor/DCMPAS.h>
#include <vapor/DCCF.h>

#include "VizWinMgr.h"
#include "VizSelectCombo.h"
#include "TabManager.h"
//#include "NavigationEventRouter.h"
//#include "AnnotationEventRouter.h"
//#include "AnimationEventRouter.h"
#include "BannerGUI.h"
#include "Statistics.h"
#include "PythonVariables.h"
#include "Plot.h"
#include "ErrorReporter.h"
#include "MainForm.h"
#include "FileOperationChecker.h"
#include "windowsUtils.h"
#include "ParamsWidgetDemo.h"
#include "AppSettingsMenu.h"

#include <QProgressDialog>
#include <QProgressBar>
#include <QToolButton>
#include <QStyle>
#include <vapor/Progress.h>
#include <vapor/OSPRay.h>

// Following shortcuts are provided:
// CTRL_N: new session
// CTRL_O: open session
// CTRL_S: Save current session
// CTRL_D: load data into current session
// CTRL_Z: Undo
// CTRL_Y: Redo
// CTRL_R: Region mode
// CTRL_2: 2D mode
// CTRL_I: Image mode
// CTRL_K: Rake mode
// CTRL_P: Play forward
// CTRL_B: Play backward
// CTRL_F: Step forward
// CTRL_E: Stop (End) play
// CTRL_T: Tile windows
// CTRL_V: View all
// CTRL_H: Home viewpoint

// The following are pixmaps that are used in gui:
#include "images/vapor-icon-32.xpm"
#include "images/cascade.xpm"
#include "images/tiles.xpm"

#include "images/home.xpm"
#include "images/sethome.xpm"
#include "images/eye.xpm"
#include "images/magnify.xpm"
#include "images/playreverse.xpm"
#include "images/playforward.xpm"
#include "images/pauseimage.xpm"
#include "images/stepfwd.xpm"
#include "images/stepback.xpm"

//
// TODO:
//
// Calls to launchStats() and launchPlot() will not work because
// we do not have a DataMgr to pass to them in 3.X.  We need to find
// a substitute.
//
//

/*
 *  Constructs a MainForm as a child of 'parent', with the
 *  name 'name' and widget flags set to 'f'.
 *
 */
using namespace std;
using namespace VAPoR;

const QEvent::Type MainForm::ParamsChangeEvent = (QEvent::Type)QEvent::registerEventType();
const QEvent::Type MainForm::ParamsIntermediateChangeEvent = (QEvent::Type)QEvent::registerEventType();
const std::string  MainForm::_documentationURL = "http://www.docs.vapor.ucar.edu";

namespace {

string makename(string file)
{
    QFileInfo qFileInfo(QString(file.c_str()));

    return (ControlExec::MakeStringConformant(qFileInfo.fileName().toStdString()));
}

};    // namespace

void MainForm::_initMembers()
{
    _mdiArea = NULL;
    _App = NULL;

    _playForwardAction = NULL;
    _playBackwardAction = NULL;
    _pauseAction = NULL;

    _editUndoAction = NULL;
    _editRedoAction = NULL;
    _appSettingsAction = NULL;
    _timeStepEdit = NULL;
    _timeStepEditValidator = NULL;

    _alignViewCombo = NULL;
    _main_Menubar = NULL;
    _File = NULL;
    _Edit = NULL;
    _Tools = NULL;
    _captureMenu = NULL;
    _helpMenu = NULL;

    _vizToolBar = NULL;
    _animationToolBar = NULL;

    _dataMenu = NULL;
    _closeVDCMenu = NULL;
    _importMenu = NULL;
    _sessionMenu = NULL;

    _fileOpenAction = NULL;
    _fileSaveAction = NULL;
    _fileSaveAsAction = NULL;
    _fileExitAction = NULL;
    _fileNew_SessionAction = NULL;

    _helpAboutAction = NULL;
    _whatsThisAction = NULL;
    _installCLIToolsAction = NULL;
    _webDocumentationAction = NULL;

    _dataImportWRF_Action = NULL;
    _dataImportCF_Action = NULL;
    _dataImportMPAS_Action = NULL;
    _dataLoad_MetafileAction = NULL;
    _dataClose_MetafileAction = NULL;
    _plotAction = NULL;
    _statsAction = NULL;
    _pythonAction = NULL;

    _singleImageMenu = NULL;
    _captureSingleJpegAction = NULL;
    _captureSinglePngAction = NULL;
    _captureSingleTiffAction = NULL;

    _imageSequenceMenu = NULL;
    _captureJpegSequenceAction = NULL;
    _capturePngSequenceAction = NULL;
    _captureTiffSequenceAction = NULL;

    _captureEndImageAction = NULL;

    _tileAction = NULL;
    _cascadeAction = NULL;
    _homeAction = NULL;
    _sethomeAction = NULL;
    _viewAllAction = NULL;
    _viewRegionAction = NULL;
    _stepForwardAction = NULL;
    _stepBackAction = NULL;
    _interactiveRefinementSpin = NULL;
    _tabDockWindow = NULL;

    _appSettingsMenu = nullptr;
    _stats = NULL;
    _plot = NULL;
    _pythonVariables = NULL;
    _banner = NULL;
    _windowSelector = NULL;
    _controlExec = NULL;
    _paramsMgr = NULL;
    _tabMgr = NULL;
    _vizWinMgr = NULL;

    _capturingAnimationVizName.clear();

    _stateChangeFlag = false;
    _sessionNewFlag = false;
    _begForCitation = false;
    _eventsSinceLastSave = 0;
    _buttonPressed = false;
}

class ProgressStatusBar : public QWidget {
    QLabel *      _titleLabel = new QLabel;
    QProgressBar *_progressBar = new QProgressBar;
    QToolButton * _cancelButton = new QToolButton;

    bool _canceled = false;

public:
    ProgressStatusBar()
    {
        QHBoxLayout *layout = new QHBoxLayout;
        layout->setMargin(4);
        setLayout(layout);

        _cancelButton->setIcon(_cancelButton->style()->standardIcon(QStyle::StandardPixmap::SP_DialogCancelButton));
        QObject::connect(_cancelButton, &QAbstractButton::clicked, this, [this]() {
            _canceled = true;
            Finish();
            SetTitle("Cancelled.");
        });

        QSizePolicy sp = _cancelButton->sizePolicy();
        sp.setRetainSizeWhenHidden(true);
        _cancelButton->setSizePolicy(sp);
        _cancelButton->setIconSize(_cancelButton->iconSize() * 0.7);
        _cancelButton->setToolTip("Cancel");

        layout->addWidget(_titleLabel);
        layout->addWidget(_progressBar);
        layout->addWidget(_cancelButton);

        Finish();
    }
    void SetTitle(const string &title) { _titleLabel->setText(QString::fromStdString(title)); }
    void SetTotal(long total) { _progressBar->setRange(0, total); }
    void SetCancelable(bool b) { _cancelButton->setEnabled(b); }
    void SetDone(long done) { _progressBar->setValue(done); }
    bool Cancelled() { return _canceled; }
    void StartTask(const string &title, long total, bool cancelable)
    {
        Reset();
        SetTitle(title);
        SetTotal(total);
        SetCancelable(cancelable);
        _progressBar->show();
        _cancelButton->show();
    }
    void Finish()
    {
        _progressBar->hide();
        _cancelButton->hide();
        SetTitle("");
    }
    void Reset()
    {
        _canceled = false;
        _progressBar->reset();
    }
    const QObject *GetCancelButtonObject() const { return _cancelButton; }
};

// Only the main program should call the constructor:
//
MainForm::MainForm(vector<QString> files, QApplication *app, QWidget *parent) : QMainWindow(parent)
{
    _initMembers();

    _App = app;
    _sessionNewFlag = true;
    _begForCitation = true;

    setWindowTitle(tr("VAPoR:  NCAR Visualization and Analysis Platform for Research"));

    setAttribute(Qt::WA_DeleteOnClose);

    // For vertical screens, reverse aspect ratio for window size
    QScreen *screen = QGuiApplication::primaryScreen();
    QRect    screenSize = screen->geometry();

    if (screenSize.width() < screenSize.height()) {
        resize(screenSize.width() * .7, screenSize.width() * .7 * screenSize.width() / (float)screenSize.height());
    } else {
        resize(screenSize.width() * .7, screenSize.height() * .7);
    }

    setWindowIcon(QPixmap(vapor_icon___));

    // insert my qmdiArea:
    //
    _mdiArea = new QMdiArea;
    _mdiArea->setHorizontalScrollBarPolicy(Qt::ScrollBarAsNeeded);
    _mdiArea->setVerticalScrollBarPolicy(Qt::ScrollBarAsNeeded);
    setCentralWidget(_mdiArea);

    // Now add a docking tabbed window on the left side.
    //
    _tabDockWindow = new QDockWidget(this);
    addDockWidget(Qt::LeftDockWidgetArea, _tabDockWindow);
    _tabDockWindow->setAllowedAreas(Qt::LeftDockWidgetArea | Qt::RightDockWidgetArea);
    _tabDockWindow->setFeatures(QDockWidget::NoDockWidgetFeatures);

    // Register additional params with the ParamsMgr
    //
    vector<string> myParams;
    myParams.push_back(GUIStateParams::GetClassType());
    myParams.push_back(SettingsParams::GetClassType());
    myParams.push_back(AnimationParams::GetClassType());
    myParams.push_back(AnnotationParams::GetClassType());

    vector<string> myRenParams;
    myRenParams.push_back(StatisticsParams::GetClassType());
    myRenParams.push_back(PlotParams::GetClassType());

    // Force creation of the static error reporter, which registers
    // callback's with the MyBase error logger used by the vapor render
    // library.
    //
    _errRep = new ErrorReporter(this);

    // Create the Control executive before the VizWinMgr. Disable
    // state saving until completely initalized
    //
    _controlExec = new ControlExec(myParams, myRenParams);
    _controlExec->SetSaveStateEnabled(false);

    _paramsMgr = _controlExec->GetParamsMgr();
    _paramsMgr->RegisterStateChangeCB(std::bind(&MainForm::_stateChangeCB, this));
    _paramsMgr->RegisterIntermediateStateChangeCB(std::bind(&MainForm::_intermediateStateChangedCB, this));
    _paramsMgr->RegisterStateChangeFlag(&_stateChangeFlag);

    // Set Defaults from startup file
    //
    SettingsParams *sP = GetSettingsParams();
    _controlExec->SetCacheSize(sP->GetCacheMB());
    _controlExec->SetNumThreads(sP->GetNumThreads());

    bool lockSize = sP->GetWinSizeLock();
    if (lockSize) {
        size_t width, height;
        sP->GetWinSize(width, height);
        setFixedSize(QSize(width, height));
    }

    _vizWinMgr = new VizWinMgr(this, _mdiArea, _controlExec);

    _tabMgr = new TabManager(this, _controlExec);
    _tabMgr->setUsesScrollButtons(true);

    int dpi = qApp->desktop()->logicalDpiX();
    if (dpi > 96)
        _tabMgr->setMinimumWidth(675);
    else
        _tabMgr->setMinimumWidth(460);

    _tabMgr->setMinimumHeight(500);

    QWidget *    sidebar = new QWidget;
    QVBoxLayout *sidebarLayout = new QVBoxLayout;
    sidebarLayout->setMargin(0);
    sidebarLayout->setSpacing(0);
    sidebar->setLayout(sidebarLayout);
    sidebarLayout->addWidget(_tabMgr);

    _status = new ProgressStatusBar;
    sidebarLayout->addWidget(_status);
    _status->hide();

    _tabDockWindow->setWidget(sidebar);

    createMenus();

    createToolBars();

    _createProgressWidget();

    //    (void)statusBar();
    _main_Menubar->adjustSize();
    hookupSignals();
    enableWidgets(false);

    // Load preferences at start, set preferences directory
    loadStartingPrefs();

    setUpdatesEnabled(true);

    //    show();

    // Command line options:
    //
    // - Session file
    // - Session file + data file
    // - data file
    //

    if (files.size() && files[0].endsWith(".vs3")) {
        bool loadDatasetsFromSession = files.size() == 1;
        sessionOpen(files[0], loadDatasetsFromSession);
        files.erase(files.begin());

        if (!loadDatasetsFromSession && _controlExec->GetDataNames().size() > 1) {
            fprintf(stderr, "Cannot replace dataset from command line in session which contains multiple open datasets.");
            exit(1);
        }
    } else {
        sessionNew();
    }

    if (files.size()) {
        vector<string> paths;
        for (auto &f : files) paths.push_back(f.toStdString());

        string fmt;
        if (determineDatasetFormat(paths, &fmt)) {
            loadDataHelper(paths, "", "", fmt, true, ReplaceFirst);
        } else {
            MSG_ERR("Could not determine dataset format for command line parameters");
        }

        _stateChangeCB();
    }

    app->installEventFilter(this);

    _controlExec->SetSaveStateEnabled(true);
    _controlExec->RebaseStateSave();
}

int MainForm::RenderAndExit(int start, int end, const std::string &baseFile, int width, int height)
{
    if (start == 0 && end == 0) end = INT_MAX;
    start = std::max(0, start);

    if (_sessionNewFlag) {
        fprintf(stderr, "No session loaded\n");
        return -1;
    }

    QString   dir = QString::fromStdString(FileUtils::Dirname(baseFile));
    QFileInfo dirInfo(dir);
    if (!dirInfo.isWritable()) {
        fprintf(stderr, "Do not have write permissions\n");
        return -1;
    }

    auto baseFileWithTS = FileUtils::RemoveExtension(baseFile) + "-" + to_string(start) + "." + FileUtils::Extension(baseFile);

    auto ap = GetAnimationParams();
    auto vpp = _paramsMgr->GetViewpointParams(GetStateParams()->GetActiveVizName());

    _paramsMgr->BeginSaveStateGroup("test");
    startAnimCapture(baseFileWithTS);
    ap->SetStartTimestep(start);
    ap->SetEndTimestep(end);

    vpp->SetValueLong(vpp->UseCustomFramebufferTag, "", true);
    vpp->SetValueLong(vpp->CustomFramebufferWidthTag, "", width);
    vpp->SetValueLong(vpp->CustomFramebufferHeightTag, "", height);

    _tabMgr->AnimationPlayForward();
    _paramsMgr->EndSaveStateGroup();

    connect(_tabMgr, &TabManager::AnimationOnOffSignal, this, [this]() {
        endAnimCapture();
        close();
    });

    connect(_tabMgr, &TabManager::AnimationDrawSignal, this, [this]() { printf("Rendering timestep %li\n", GetAnimationParams()->GetCurrentTimestep()); });

    return 0;
}

/*
 *  Destroys the object and frees any allocated resources
 */
MainForm::~MainForm()
{
    if (_paramsWidgetDemo) { _paramsWidgetDemo->close(); }

    if (_banner) delete _banner;
    if (_controlExec) delete _controlExec;

    // This is required since if the user quits during the progressbar update,
    // qt will process the quit event and delete things, and then it will
    // return to the original event loop.
    // When Qt does recursive event loops like this, it has backend code that
    // prevents users from quiting.
    if (_insideMessedUpQtEventLoop) exit(0);

    // no need to delete child widgets, Qt does it all for us?? (see closeEvent)
}

template<class T> bool MainForm::isDatasetValidFormat(const std::vector<std::string> &paths) const
{
    T    dc;
    bool errReportingEnabled = Wasp::MyBase::EnableErrMsg(false);
    int  ret = dc.Initialize(paths);
    Wasp::MyBase::EnableErrMsg(errReportingEnabled);
    return ret == 0;
}

bool MainForm::determineDatasetFormat(const std::vector<std::string> &paths, std::string *fmt) const
{
    if (isDatasetValidFormat<VDCNetCDF>(paths))
        *fmt = "vdc";
    else if (isDatasetValidFormat<DCWRF>(paths))
        *fmt = "wrf";
    else if (isDatasetValidFormat<DCMPAS>(paths))
        *fmt = "mpas";
    else if (isDatasetValidFormat<DCCF>(paths))
        *fmt = "cf";
    else
        return false;
    return true;
}

void MainForm::_createAnimationToolBar()
{
    // Create actions for each animation control button:
    //
    QPixmap *playForwardIcon = new QPixmap(playforward);
    _playForwardAction = new QAction(*playForwardIcon, QString(tr("Play Forward  ")), this);
    _playForwardAction->setShortcut(Qt::CTRL + Qt::Key_P);
    _playForwardAction->setCheckable(true);

    QPixmap *playBackwardIcon = new QPixmap(playreverse);
    _playBackwardAction = new QAction(*playBackwardIcon, QString(tr("Play Backward  ")), this);
    _playBackwardAction->setShortcut(Qt::CTRL + Qt::Key_B);
    _playBackwardAction->setCheckable(true);

    QPixmap *pauseIcon = new QPixmap(pauseimage);
    _pauseAction = new QAction(*pauseIcon, QString(tr("End animation and unsteady flow integration  ")), this);
    _pauseAction->setShortcut(Qt::CTRL + Qt::Key_E);

    QPixmap *stepForwardIcon = new QPixmap(stepfwd);
    _stepForwardAction = new QAction(*stepForwardIcon, QString(tr("Step forward  ")), this);
    _stepForwardAction->setShortcut(Qt::CTRL + Qt::Key_F);

    QPixmap *stepBackIcon = new QPixmap(stepback);
    _stepBackAction = new QAction(*stepBackIcon, "Step back", this);

    _animationToolBar = addToolBar("animation control");
    _timeStepEditValidator = new QIntValidator(0, 99999, _animationToolBar);
    _timeStepEdit = new QLineEdit(_animationToolBar);
    _timeStepEdit->setAlignment(Qt::AlignHCenter);
    _timeStepEdit->setMaximumWidth(40);
    _timeStepEdit->setToolTip("Edit/Display current time step");
    _timeStepEdit->setValidator(_timeStepEditValidator);
    _animationToolBar->addWidget(_timeStepEdit);

    _animationToolBar->addAction(_playBackwardAction);
    _animationToolBar->addAction(_stepBackAction);
    _animationToolBar->addAction(_pauseAction);
    _animationToolBar->addAction(_stepForwardAction);
    _animationToolBar->addAction(_playForwardAction);

    QString qat = QString("The animation toolbar enables control of the time steps "
                          "in the current active visualizer.  Additional controls are "
                          "available in the animation tab ");

    _animationToolBar->setWhatsThis(qat);

    connect(_playForwardAction, SIGNAL(triggered()), _tabMgr, SLOT(AnimationPlayForward()));
    connect(_playBackwardAction, SIGNAL(triggered()), _tabMgr, SLOT(AnimationPlayBackward()));
    connect(_pauseAction, SIGNAL(triggered()), _tabMgr, SLOT(AnimationPause()));
    connect(_stepForwardAction, SIGNAL(triggered()), _tabMgr, SLOT(AnimationStepForward()));
    connect(_stepBackAction, SIGNAL(triggered()), _tabMgr, SLOT(AnimationStepBackward()));
    connect(_timeStepEdit, SIGNAL(returnPressed()), this, SLOT(_setTimeStep()));
}

void MainForm::_createVizToolBar()
{
    // Actions for the viztoolbar:
    QPixmap *homeIcon = new QPixmap(home);
    _homeAction = new QAction(*homeIcon, QString(tr("Go to Home Viewpoint  ")), this);
    _homeAction->setShortcut(QKeySequence(tr("Ctrl+H")));
    _homeAction->setShortcut(Qt::CTRL + Qt::Key_H);

    QPixmap *sethomeIcon = new QPixmap(sethome);
    _sethomeAction = new QAction(*sethomeIcon, "Set Home Viewpoint", this);

    QPixmap *eyeIcon = new QPixmap(eye);
    _viewAllAction = new QAction(*eyeIcon, QString(tr("View All  ")), this);
    _viewAllAction->setShortcut(QKeySequence(tr("Ctrl+V")));
    _viewAllAction->setShortcut(Qt::CTRL + Qt::Key_V);

    QPixmap *magnifyIcon = new QPixmap(magnify);
    _viewRegionAction = new QAction(*magnifyIcon, "View Region", this);

    QPixmap *tileIcon = new QPixmap(tiles);
    _tileAction = new QAction(*tileIcon, QString(tr("Tile Windows  ")), this);
    _tileAction->setShortcut(Qt::CTRL + Qt::Key_T);

    QPixmap *cascadeIcon = new QPixmap(cascade);
    _cascadeAction = new QAction(*cascadeIcon, "Cascade Windows", this);

    // Viz tool bar:
    //
    _vizToolBar = addToolBar("Viewpoint Toolbar");
    _vizToolBar->setWindowTitle(tr("VizTools"));
    QString vizHelpString = QString("The tools in the Viewpoint Toolbar help "
                                    "you with shortcuts that bookmark importation viewpoints in your "
                                    "scene, orient your viewpoint along axes, and configure your "
                                    "visualizers");
    _vizToolBar->setWhatsThis(vizHelpString);

    // Add a QComboBox to toolbar to select window
    //
    _windowSelector = new VizSelectCombo(this);
    _vizToolBar->addWidget(_windowSelector);

    _vizToolBar->addAction(_tileAction);
    _vizToolBar->addAction(_cascadeAction);
    _vizToolBar->addAction(_homeAction);
    _vizToolBar->addAction(_sethomeAction);
    _vizToolBar->addAction(_viewRegionAction);
    _vizToolBar->addAction(_viewAllAction);

    _alignViewCombo = new QComboBox(_vizToolBar);
    _alignViewCombo->addItem("Align View");
    _alignViewCombo->addItem("Nearest axis");
    _alignViewCombo->addItem("     + X ");
    _alignViewCombo->addItem("     + Y ");
    _alignViewCombo->addItem("     + Z ");
    _alignViewCombo->addItem("     - X ");
    _alignViewCombo->addItem("     - Y ");
    _alignViewCombo->addItem("Default: - Z ");
    _alignViewCombo->setToolTip("Rotate view to an axis-aligned viewpoint,\ncentered on current "
                                "rotation center.");

    _vizToolBar->addWidget(_alignViewCombo);

    _interactiveRefinementSpin = new QSpinBox(_vizToolBar);
    _interactiveRefinementSpin->setPrefix(" Interactive Refinement: ");
    _interactiveRefinementSpin->setMinimumWidth(230);

    _interactiveRefinementSpin->setToolTip("Specify minimum refinement level during mouse motion,\nused "
                                           "in DVR and Iso rendering");
    _interactiveRefinementSpin->setWhatsThis(QString("While the viewpoint is changing due to mouse-dragging "
                                                     "in a visualizer, the refinement level used by the DVR "
                                                     "and Iso renderers is reduced to this interactive refinement level, "
                                                     "if it is less than the current refinement level of the renderer."));
    _interactiveRefinementSpin->setMinimum(0);
    _interactiveRefinementSpin->setMaximum(10);

    _vizToolBar->addWidget(_interactiveRefinementSpin);

    connect(_homeAction, SIGNAL(triggered()), _tabMgr, SLOT(UseHomeViewpoint()));
    connect(_viewAllAction, SIGNAL(triggered()), _tabMgr, SLOT(ViewAll()));
    connect(_sethomeAction, SIGNAL(triggered()), _tabMgr, SLOT(SetHomeViewpoint()));
    connect(_alignViewCombo, SIGNAL(activated(int)), _tabMgr, SLOT(AlignView(int)));
    connect(_viewRegionAction, SIGNAL(triggered()), _tabMgr, SLOT(CenterSubRegion()));
    connect(_tileAction, SIGNAL(triggered()), _vizWinMgr, SLOT(FitSpace()));
    connect(_cascadeAction, SIGNAL(triggered()), _vizWinMgr, SLOT(Cascade()));
    connect(_interactiveRefinementSpin, SIGNAL(valueChanged(int)), this, SLOT(setInteractiveRefLevel(int)));
}

void MainForm::createToolBars()
{
    _createAnimationToolBar();
    _createVizToolBar();
}

void MainForm::_createProgressWidget()
{
#define MAX_UPDATES_PER_SEC    10
#define MILLIS_BETWEEN_UPDATES (1000 / MAX_UPDATES_PER_SEC)
    _progressLastUpdateTime = std::chrono::system_clock::now();

    Progress::Update_t update = [this](long done, bool *cancelled) {
        if (!_progressEnabled) return;

        // Limit updates per second for perfomance reasons since this is on the same
        // thread as the calculation
        auto now = std::chrono::system_clock::now();
        auto duration = chrono::duration_cast<chrono::milliseconds>(now - _progressLastUpdateTime);
        if (duration.count() < MILLIS_BETWEEN_UPDATES || _insideMessedUpQtEventLoop) return;
        _progressLastUpdateTime = now;

        // Qt will clear the currently bound framebuffer for some reason
        bool insideOpenGL = isOpenGLContextActive();
        if (insideOpenGL && _progressSavedFB < 0) {
            glGetIntegerv(GL_DRAW_FRAMEBUFFER_BINDING, &_progressSavedFB);
            glBindFramebuffer(GL_FRAMEBUFFER, 0);
        }

        _status->SetDone(done);
        _disableUserInputForAllExcept = _status->GetCancelButtonObject();
        _insideMessedUpQtEventLoop = true;
        QCoreApplication::processEvents();
        _disableUserInputForAllExcept = nullptr;
        _insideMessedUpQtEventLoop = false;
        *cancelled = _status->Cancelled();

        if (insideOpenGL && _progressSavedFB >= 0) {
            glBindFramebuffer(GL_FRAMEBUFFER, _progressSavedFB);
            _progressSavedFB = -1;
        }
    };

    Progress::Start_t start = [this, update](const std::string &name, long total, bool cancelable) {
        if (!_progressEnabled) return;

        _status->StartTask(name, total, cancelable);
        update(0, &cancelable);
    };

    Progress::Finish_t finish = [this, update]() {
        if (!_progressEnabled) return;

        _status->Finish();
        bool b;
        update(0, &b);
    };

    Progress::SetHandlers(start, update, finish);
    _status->show();
    if (_progressEnabledMenuItem) _progressEnabledMenuItem->setChecked(true);
}

void MainForm::_disableProgressWidget()
{
    Progress::Finish();
    Progress::SetHandlers([](const string &, long, bool) {}, [](long, bool *) {}, []() {});
    _status->hide();
    if (_progressEnabledMenuItem) _progressEnabledMenuItem->setChecked(false);
}

void MainForm::hookupSignals()
{
    connect(_tabMgr, SIGNAL(AnimationOnOffSignal(bool)), this, SLOT(_setAnimationOnOff(bool)));

    connect(_tabMgr, SIGNAL(AnimationDrawSignal()), this, SLOT(_setAnimationDraw()));

    connect(_tabMgr, SIGNAL(ActiveEventRouterChanged(string)), this, SLOT(setActiveEventRouter(string)));

    // Signals on the VizWinMgr
    //
    connect(_windowSelector, SIGNAL(winActivated(const QString &)), _vizWinMgr, SLOT(SetWinActive(const QString &)));
    connect(_vizWinMgr, SIGNAL(newViz(const QString &)), _windowSelector, SLOT(AddWindow(const QString &)));
    connect(_vizWinMgr, SIGNAL(removeViz(const QString &)), _windowSelector, SLOT(RemoveWindow(const QString &)));
    connect(_vizWinMgr, SIGNAL(activateViz(const QString &)), _windowSelector, SLOT(SetWindowActive(const QString &)));
    connect(_windowSelector, SIGNAL(newWin()), _vizWinMgr, SLOT(LaunchVisualizer()));

    connect(_vizWinMgr, SIGNAL(activateViz(const QString &)), _tabMgr, SLOT(SetActiveViz(const QString &)));

    connect(_tabMgr, SIGNAL(Proj4StringChanged(string)), this, SLOT(_setProj4String(string)));
    connect(_vizWinMgr, SIGNAL(removeViz(const QString &)), _tabMgr, SLOT(SetActiveViz(const QString &)));
}

void MainForm::_createFileMenu()
{
    // Actions
    //
    _dataLoad_MetafileAction = new QAction(this);
    _dataLoad_MetafileAction->setText(tr("Open V&DC"));
    _dataLoad_MetafileAction->setToolTip("Specify a VDC data set to be loaded in current session");
    _dataLoad_MetafileAction->setShortcut(tr("Ctrl+D"));

    _dataClose_MetafileAction = new QAction(this);
    _dataClose_MetafileAction->setText(tr("Close VDC"));
    _dataClose_MetafileAction->setToolTip("Specify a VDC data set to close in current session");

    _dataImportWRF_Action = new QAction(this);
    _dataImportWRF_Action->setText(tr("WRF-ARW"));
    _dataImportWRF_Action->setToolTip("Specify one or more WRF-ARW output files to import into "
                                      "the current session");

    _dataImportCF_Action = new QAction(this);
    _dataImportCF_Action->setText(tr("NetCDF-CF"));
    _dataImportCF_Action->setToolTip("Specify one or more NetCDF Climate Forecast (CF) convention "
                                     "output files to import into the current session");

    _dataImportMPAS_Action = new QAction(this);
    _dataImportMPAS_Action->setText(tr("MPAS"));
    _dataImportMPAS_Action->setToolTip("Specify one or more MPAS output files to import into the "
                                       "current session");

    _fileOpenAction = new QAction(this);
    _fileOpenAction->setEnabled(true);
    _fileSaveAction = new QAction(this);
    _fileSaveAction->setEnabled(true);
    _fileSaveAsAction = new QAction(this);
    _fileSaveAsAction->setEnabled(true);
    _fileExitAction = new QAction(this);
    _fileNew_SessionAction = new QAction(this);

    _fileNew_SessionAction->setText(tr("&New Session"));

    _fileNew_SessionAction->setToolTip("Restart the session with default settings");
    _fileNew_SessionAction->setShortcut(Qt::CTRL + Qt::Key_N);

    _fileOpenAction->setText(tr("&Open Session"));
    _fileOpenAction->setShortcut(tr("Ctrl+O"));
    _fileOpenAction->setToolTip("Launch a file open dialog to reopen a previously saved session file");

    _fileSaveAction->setText(tr("&Save Session"));
    _fileSaveAction->setShortcut(tr("Ctrl+S"));
    _fileSaveAction->setToolTip("Launch a file-save dialog to save the state of this session in "
                                "current session file");
    _fileSaveAsAction->setText(tr("Save Session As..."));

    _fileSaveAsAction->setToolTip("Launch a file-save dialog to save the state of this session in "
                                  "another session file");

    _fileExitAction->setText(tr("E&xit"));

    _File = menuBar()->addMenu(tr("File"));

    _File->addAction(_dataLoad_MetafileAction);
    _closeVDCMenu = _File->addMenu("Close VDC");

    // closeVDCMenu items added dynamically in updateMenus()
    //

    _importMenu = _File->addMenu("Import");
    _importMenu->addAction(_dataImportWRF_Action);
    _importMenu->addAction(_dataImportCF_Action);
    _importMenu->addAction(_dataImportMPAS_Action);
    _File->addSeparator();

    // _File->addAction(createTextSeparator(" Session"));
    //
    _File->addAction(_fileNew_SessionAction);
    _File->addAction(_fileOpenAction);
    _File->addAction(_fileSaveAction);
    _File->addAction(_fileSaveAsAction);
    _File->addAction(_fileExitAction);

    connect(_dataLoad_MetafileAction, SIGNAL(triggered()), this, SLOT(loadData()));
    connect(_dataImportWRF_Action, SIGNAL(triggered()), this, SLOT(importWRFData()));
    connect(_dataImportCF_Action, SIGNAL(triggered()), this, SLOT(importCFData()));
    connect(_dataImportMPAS_Action, SIGNAL(triggered()), this, SLOT(importMPASData()));

    connect(_fileNew_SessionAction, SIGNAL(triggered()), this, SLOT(sessionNew()));
    connect(_fileOpenAction, SIGNAL(triggered()), this, SLOT(sessionOpen()));
    connect(_fileSaveAction, SIGNAL(triggered()), this, SLOT(fileSave()));
    connect(_fileSaveAsAction, SIGNAL(triggered()), this, SLOT(fileSaveAs()));
    connect(_fileExitAction, SIGNAL(triggered()), this, SLOT(fileExit()));
}

void MainForm::_createEditMenu()
{
    _editUndoAction = new QAction(this);
    _editUndoAction->setText(tr("&Undo"));
    _editUndoAction->setShortcut(tr("Ctrl+Z"));
    _editUndoAction->setToolTip("Undo the most recent session state change");
    _editUndoAction->setEnabled(true);

    _editRedoAction = new QAction(this);
    _editRedoAction->setText(tr("&Redo"));
    _editRedoAction->setShortcut(tr("Ctrl+Y"));
    _editRedoAction->setToolTip("Redo the last undone session state change");
    _editRedoAction->setEnabled(false);


    _Edit = menuBar()->addMenu(tr("Edit"));
    _Edit->addAction(_editUndoAction);
    _Edit->addAction(_editRedoAction);

    _Edit->addSeparator();
    _appSettingsMenu = new AppSettingsMenu(this);
    _Edit->addAction("Preferences", _appSettingsMenu, &QDialog::open);

    connect(_editUndoAction, SIGNAL(triggered()), this, SLOT(undo()));
    connect(_editRedoAction, SIGNAL(triggered()), this, SLOT(redo()));
}

void MainForm::_createToolsMenu()
{
    _plotAction = new QAction(this);
    _plotAction->setText("Plot Utility");
    _plotAction->setEnabled(false);

    _statsAction = new QAction(this);
    _statsAction->setText("Data Statistics");
    _statsAction->setEnabled(false);

    _pythonAction = new QAction(this);
    _pythonAction->setText("Python Variables");
    _pythonAction->setEnabled(false);

    _installCLIToolsAction = new QAction(this);
    _installCLIToolsAction->setText("Install Command Line Tools");
    _installCLIToolsAction->setToolTip("Add VAPOR_HOME to environment and add current utilities "
                                       "location to path. Needs to updated if app bundle moved");

    _Tools = menuBar()->addMenu(tr("Tools"));
    _Tools->addAction(_plotAction);
    _Tools->addAction(_statsAction);
    _Tools->addAction(_pythonAction);
#ifdef WIN32
    #define ADD_INSTALL_CLI_TOOLS_ACTION 1
#endif
#ifdef Darwin
    #define ADD_INSTALL_CLI_TOOLS_ACTION 1
#endif
#ifdef ADD_INSTALL_CLI_TOOLS_ACTION

    _Tools->addSeparator();

    _Tools->addAction(_installCLIToolsAction);

    connect(_installCLIToolsAction, SIGNAL(triggered()), this, SLOT(installCLITools()));

#endif

    connect(_statsAction, SIGNAL(triggered()), this, SLOT(launchStats()));
    connect(_plotAction, SIGNAL(triggered()), this, SLOT(launchPlotUtility()));
    connect(_pythonAction, SIGNAL(triggered()), this, SLOT(launchPythonVariables()));
}

void MainForm::_createCaptureMenu()
{
    _captureSingleJpegAction = new QAction(this);
    _captureSingleJpegAction->setText(tr("JPEG"));
    _captureSingleJpegAction->setToolTip("Capture one JPEG from current active visualizer");
    _captureSinglePngAction = new QAction(this);
    _captureSinglePngAction->setText(tr("PNG"));
    _captureSinglePngAction->setToolTip("Capture one PNG from current active visualizer");
    _captureSingleTiffAction = new QAction(this);
    _captureSingleTiffAction->setText(tr("TIFF"));
    _captureSingleTiffAction->setToolTip("Capture one TIFF from current active visualizer");

    _captureJpegSequenceAction = new QAction(this);
    _captureJpegSequenceAction->setText(tr("JPEG"));
    _captureJpegSequenceAction->setToolTip("Begin saving JPEG image files rendered in current active visualizer");
    _capturePngSequenceAction = new QAction(this);
    _capturePngSequenceAction->setText(tr("PNG"));
    _capturePngSequenceAction->setToolTip("Begin saving PNG image files rendered in current active visualizer");
    _captureTiffSequenceAction = new QAction(this);
    _captureTiffSequenceAction->setText(tr("TIFF"));
    _captureTiffSequenceAction->setToolTip("Begin saving TIFF image files rendered in current active visualizer");

    _captureEndImageAction = new QAction(this);
    _captureEndImageAction->setText(tr("End image capture"));
    _captureEndImageAction->setToolTip("End capture of image files in current active visualizer");
    _captureEndImageAction->setEnabled(false);

    // Note that the ordering of the following 4 is significant, so that image
    // capture actions correctly activate each other.
    //
    _captureMenu = menuBar()->addMenu(tr("Capture"));
    _singleImageMenu = _captureMenu->addMenu(tr("Single image"));
    //_singleImageMenu->addAction(_captureSingleJpegAction);
    _singleImageMenu->addAction(_captureSinglePngAction);
    _singleImageMenu->addAction(_captureSingleTiffAction);
    //_captureMenu->addMenu("Single image");
    _imageSequenceMenu = _captureMenu->addMenu(tr("Image sequence"));
    //_imageSequenceMenu->addAction(_captureJpegSequenceAction);
    _imageSequenceMenu->addAction(_capturePngSequenceAction);
    _imageSequenceMenu->addAction(_captureTiffSequenceAction);
    //_captureMenu->addAction(_captureStartJpegAction);
    _captureMenu->addAction(_captureEndImageAction);

    connect(_captureSingleJpegAction, SIGNAL(triggered()), this, SLOT(captureSingleJpeg()));
    connect(_captureSinglePngAction, SIGNAL(triggered()), this, SLOT(captureSinglePng()));
    connect(_captureSingleTiffAction, SIGNAL(triggered()), this, SLOT(captureSingleTiff()));

    connect(_captureJpegSequenceAction, SIGNAL(triggered()), this, SLOT(captureJpegSequence()));
    connect(_capturePngSequenceAction, SIGNAL(triggered()), this, SLOT(capturePngSequence()));
    connect(_captureTiffSequenceAction, SIGNAL(triggered()), this, SLOT(captureTiffSequence()));

    connect(_captureEndImageAction, SIGNAL(triggered()), this, SLOT(endAnimCapture()));
}

void MainForm::_createHelpMenu()
{
    _main_Menubar->addSeparator();

    _whatsThisAction = QWhatsThis::createAction(this);
    _whatsThisAction->setText(tr("Explain This"));
    _whatsThisAction->setToolTip(tr("Click here, then click over an object for context-sensitive help."));

    _helpAboutAction = new QAction(this);
    _helpAboutAction->setText(tr("About VAPOR"));
    _helpAboutAction->setToolTip(tr("Information about VAPOR"));
    _helpAboutAction->setEnabled(true);

    _webDocumentationAction = new QAction(this);
    _webDocumentationAction->setText("Online documentation");
    _webDocumentationAction->setEnabled(true);

    _helpMenu = menuBar()->addMenu(tr("Help"));
    _helpMenu->addAction(_webDocumentationAction);
    _helpMenu->addSeparator();
    _helpMenu->addAction(_whatsThisAction);
    _helpMenu->addAction(_helpAboutAction);

    connect(_helpAboutAction, SIGNAL(triggered()), this, SLOT(helpAbout()));
    connect(_webDocumentationAction, &QAction::triggered, this, &MainForm::launchWebDocs);
}

void MainForm::_createDeveloperMenu()
{
    _paramsWidgetDemo = new ParamsWidgetDemo;
    //    _paramsWidgetDemo->setWindowFlags(_paramsWidgetDemo->windowFlags() & ~Qt::WA_QuitOnClose);

    _developerMenu = menuBar()->addMenu("Developer");
    _developerMenu->addAction("Show PWidget Demo", _paramsWidgetDemo, &QWidget::show);

    QAction *enableProgress = new QAction(QString("Enable Progress Bar"), nullptr);
    enableProgress->setCheckable(true);
    QObject::connect(enableProgress, &QAction::toggled, [this](bool checked) {
        if (checked)
            _createProgressWidget();
        else
            _disableProgressWidget();
    });
    _developerMenu->addAction(enableProgress);
    _progressEnabledMenuItem = enableProgress;

#ifdef BUILD_OSPRAY
    _developerMenu->addAction(QString::fromStdString("OSPRay " + VOSP::Version()))->setDisabled(true);
#endif
}

void MainForm::createMenus()
{
    // menubar
    //
    _main_Menubar = menuBar();

    _createFileMenu();
    _createEditMenu();
    _createToolsMenu();
    _createCaptureMenu();
    _createHelpMenu();
#ifndef NDEBUG
    _createDeveloperMenu();
#endif
}

void MainForm::sessionOpenHelper(string fileName, bool loadDatasets)
{
    // Clear out the current session:

    enableWidgets(false);

    _vizWinMgr->Shutdown();
    _tabMgr->Shutdown();

    // Close any open data sets
    //
    GUIStateParams *p = GetStateParams();
    vector<string>  dataSetNames = p->GetOpenDataSetNames();
    for (int i = 0; i < dataSetNames.size(); i++) { closeDataHelper(dataSetNames[i]); }

    if (!fileName.empty()) {
        int rc = _controlExec->LoadState(fileName);
        if (rc < 0) {
            MSG_ERR("Failed to restore session from file");
            _controlExec->LoadState();
        }
    } else {
        _controlExec->LoadState();
    }

    // Ugh. Load state will of course set open data sets in database
    //
    GUIStateParams *newP = GetStateParams();
    dataSetNames = newP->GetOpenDataSetNames();

    if (loadDatasets) {
        for (int i = 0; i < dataSetNames.size(); i++) {
            string         name = dataSetNames[i];
            vector<string> paths = newP->GetOpenDataSetPaths(name);
            if (std::all_of(paths.begin(), paths.end(), [](string path) { return FileUtils::Exists(path); })) {
                loadDataHelper(paths, "", "", newP->GetOpenDataSetFormat(name), true, DatasetExistsAction::AddNew);
            } else {
                newP->RemoveOpenDateSet(name);

                string err = "This session links to the dataset " + name + " which was not found. Please open this dataset if it is in a different location";

                string details;
                for (const auto &path : paths)
                    if (!FileUtils::Exists(path)) details += "\"" + path + "\" not found.\n";

                ErrorReporter::GetInstance()->Report(err, ErrorReporter::Warning, details);
            }
        }
    } else {
        for (auto name : dataSetNames) newP->RemoveOpenDateSet(name);
    }

    _vizWinMgr->Restart();
    _tabMgr->Restart();

    // Close data can't be undone
    //
    _controlExec->UndoRedoClear();
}

void MainForm::sessionOpen(QString qfileName, bool loadDatasets)
{
    // Disable "Are you sure?" popup in debug build
#ifdef NDEBUG
    if (_stateChangeFlag) {
        QMessageBox msgBox;
        msgBox.setWindowTitle("Are you sure?");
        msgBox.setText("The current session settings are not saved. Do you want to continue? \nYou can choose \"No\" now to go back and save the current session.");
        msgBox.setStandardButtons(QMessageBox::Yes | QMessageBox::No);
        msgBox.setDefaultButton(QMessageBox::No);
        if (msgBox.exec() == QMessageBox::No) { return; }
    }
#endif

    // This launches a panel that enables the
    // user to choose input session save files, then to
    // load that session
    //
    if (qfileName == "") {
        SettingsParams *sP = GetSettingsParams();
        string          dir = sP->GetSessionDir();

        vector<string> files = myGetOpenFileNames("Choose a VAPOR session file to restore a session", dir, "Vapor 3 Session Save Files (*.vs3)", false);
        if (files.empty()) return;

        qfileName = files[0].c_str();
    }

    // Make sure the name ends with .vs3
    if (!qfileName.endsWith(".vs3")) { return; }

    if (!FileOperationChecker::FileGoodToRead(qfileName)) {
        MSG_ERR(FileOperationChecker::GetLastErrorMessage().toStdString());
        return;
    }

    _paramsMgr->BeginSaveStateGroup("Load state");

    string fileName = qfileName.toStdString();
    _sessionNewFlag = false;
    sessionOpenHelper(fileName, loadDatasets);

    GUIStateParams *p = GetStateParams();
    p->SetCurrentSessionFile(fileName);

    _stateChangeFlag = false;

    GUIStateParams *state = GetStateParams();
    vector<string>  openDataSetNames = state->GetOpenDataSetNames();
    string          vizWin = state->GetActiveVizName();
    string          activeRendererType;
    string          activeRendererName;
    string          activeDataSetName;
    state->GetActiveRenderer(vizWin, activeRendererType, activeRendererName);
    _controlExec->RenderLookup(activeRendererName, vizWin, activeDataSetName, activeRendererType);

    if (STLUtils::Contains(openDataSetNames, activeDataSetName)) {
        _tabMgr->SetActiveRenderer(vizWin, activeRendererType, activeRendererName);
    } else {
        _tabMgr->HideRenderWidgets();
    }

    _paramsMgr->EndSaveStateGroup();

    // Session load can't currently be undone
    //
    _controlExec->UndoRedoClear();

    _stateChangeCB();
}

void MainForm::_fileSaveHelper(string path)
{
    if (path.empty()) {
        SettingsParams *sP = GetSettingsParams();
        GUIStateParams *guiStateParams = GetStateParams();

        string dir;
        if (!guiStateParams->GetCurrentSessionFile().empty())
            dir = guiStateParams->GetCurrentSessionFile();
        else
            dir = sP->GetSessionDir();

        QFileDialog fileDialog(this, "Save VAPOR session file", QString::fromStdString(dir), QString("Vapor 3 Session Save file (*.vs3)"));

        fileDialog.setAcceptMode(QFileDialog::AcceptSave);
        fileDialog.setDefaultSuffix(QString("vs3"));
        if (fileDialog.exec() != QDialog::Accepted) return;

        QStringList files = fileDialog.selectedFiles();
        if (files.isEmpty() || files.size() > 1) return;

        path = files[0].toStdString();
    }

    if (!FileOperationChecker::FileGoodToWrite(QString::fromStdString(path))) {
        MSG_ERR(FileOperationChecker::GetLastErrorMessage().toStdString());
        return;
    }

    if (_controlExec->SaveSession(path) < 0) {
        MSG_ERR("Saving session file failed");
        return;
    }

    GUIStateParams *p = GetStateParams();
    p->SetCurrentSessionFile(path);

    _stateChangeFlag = false;
}

void MainForm::fileSave()
{
    GUIStateParams *p = GetStateParams();
    string          path = p->GetCurrentSessionFile();

    _fileSaveHelper(path);
}

void MainForm::fileSaveAs() { _fileSaveHelper(""); }

void MainForm::fileExit() { close(); }

void MainForm::_stateChangeCB()
{
    if (_paramsEventQueued) return;
    _paramsEventQueued = true;

    // Generate an application event whenever state changes
    //
    QEvent *event = new QEvent(ParamsChangeEvent);
    QApplication::postEvent(this, event);

    _eventsSinceLastSave++;
}

void MainForm::_intermediateStateChangedCB()
{
    if (_paramsEventQueued) return;
    _paramsEventQueued = true;

    QEvent *event = new QEvent(ParamsIntermediateChangeEvent);
    QApplication::postEvent(this, event);
}

void MainForm::undoRedoHelper(bool undo)
{
    // Disable state saving
    //
    bool enabled = _controlExec->GetSaveStateEnabled();
    _controlExec->SetSaveStateEnabled(false);

    bool visualizerEvent = false;
    if (undo) {
        visualizerEvent = ((_paramsMgr->GetTopUndoDesc() == _controlExec->GetRemoveVisualizerUndoTag()) || (_paramsMgr->GetTopUndoDesc() == _controlExec->GetNewVisualizerUndoTag()));
    } else {
        visualizerEvent = ((_paramsMgr->GetTopRedoDesc() == _controlExec->GetRemoveVisualizerUndoTag()) || (_paramsMgr->GetTopRedoDesc() == _controlExec->GetNewVisualizerUndoTag()));
    }

    // Visualizer create/destroy undo/redo events require special
    // handling.
    //
    if (visualizerEvent) { _vizWinMgr->Shutdown(); }
    _tabMgr->Shutdown();

    bool status = true;
    if (undo) {
        status = _controlExec->Undo();
    } else {
        status = _controlExec->Redo();
    }
    if (!status) {
        MSG_ERR("Undo/Redo failed");
        _controlExec->SetSaveStateEnabled(enabled);
        return;
    }

    if (visualizerEvent) { _vizWinMgr->Restart(); }
    _tabMgr->Restart();

    // Restore state saving
    //
    _controlExec->SetSaveStateEnabled(enabled);
    _stateChangeCB();
}

void MainForm::undo()
{
    if (!_controlExec->UndoSize()) return;
    undoRedoHelper(true);
}

void MainForm::redo()
{
    if (!_controlExec->RedoSize()) return;
    undoRedoHelper(false);
}

void MainForm::helpAbout()
{
    std::string banner_file_name = "vapor_banner.png";
    if (_banner) delete _banner;
    std::string banner_text = "Visualization and Analysis Platform for atmospheric, Oceanic and "
                              "solar Research.\n\n"
                              "Developed by the National Center for Atmospheric Research's (NCAR) \n"
                              "Computational and Information Systems Lab. \n\n"
                              "Boulder, Colorado 80305, U.S.A.\n"
                              "Web site: http://www.vapor.ucar.edu\n"
                              "Contact: vapor@ucar.edu\n"
                              "Version: "
                            + string(Version::GetFullVersionString().c_str());

    _banner = new BannerGUI(this, banner_file_name, -1, true, banner_text.c_str(), "http://www.vapor.ucar.edu");
}

// Close a data set and remove from database
//
void MainForm::closeDataHelper(string dataSetName)
{
    GUIStateParams *p = GetStateParams();

    p->RemoveOpenDateSet(dataSetName);

    _controlExec->CloseData(dataSetName);

    // Close data can't be undone
    //
    _controlExec->UndoRedoClear();
}

// Open a data set and remove from database. If data with same name
// already exists close it first.
//
bool MainForm::openDataHelper(string dataSetName, string format, const vector<string> &files, const vector<string> &options)
{
    GUIStateParams *p = GetStateParams();
    vector<string>  dataSetNames = p->GetOpenDataSetNames();

    // Open the data set
    //
    int rc = _controlExec->OpenData(files, options, dataSetName, format);
    if (rc < 0) {
        MSG_ERR("Failed to load data");
        return (false);
        ;
    }

    DataStatus *ds = _controlExec->GetDataStatus();
    p->SetProjectionString(ds->GetMapProjection());

    p->InsertOpenDateSet(dataSetName, format, files);

    _tabMgr->LoadDataNotify(dataSetName);

    // Opening data is not an undoable event :-(
    //
    _controlExec->UndoRedoClear();
    return (true);
}

void MainForm::loadDataHelper(const vector<string> &files, string prompt, string filter, string format, bool multi, DatasetExistsAction existsAction)
{
    vector<string> myFiles = files;

    GUIStateParams *p = GetStateParams();
    vector<string>  dataSetNames = p->GetOpenDataSetNames();

    // This launches a panel that enables the
    // user to choose input data files, then to
    // create a datamanager using those files
    // or metafiles.
    //
    if (myFiles.empty()) {
        string defaultPath = ".";
        if (dataSetNames.size()) {
            string lastData = dataSetNames[dataSetNames.size() - 1];
            defaultPath = p->GetOpenDataSetPaths(lastData)[0];
        } else {
            SettingsParams *sP = GetSettingsParams();
            defaultPath = sP->GetMetadataDir();
        }

        myFiles = myGetOpenFileNames(prompt, defaultPath, filter, multi);
    }

    if (myFiles.empty()) return;

    // Generate data set name
    //
    string dataSetName = _getDataSetName(myFiles[0], existsAction);
    if (dataSetName.empty()) return;

    vector<string> options = {"-project_to_pcs", "-vertical_xform"};

    if (!p->GetProjectionString().empty()) {
        options.push_back("-proj4");
        options.push_back(p->GetProjectionString());
    }

    bool status = openDataHelper(dataSetName, format, myFiles, options);
    if (!status) { return; }

    // Reinitialize all tabs
    //

    if (_sessionNewFlag) {
        _tabMgr->ViewAll();
        _tabMgr->SetHomeViewpoint();

        _sessionNewFlag = false;
    }

    DataStatus *ds = _controlExec->GetDataStatus();

    _tabMgr->Update();
    _vizWinMgr->Reinit();
    _tabMgr->Reinit();

    enableWidgets(true);

    _timeStepEditValidator->setRange(0, ds->GetTimeCoordinates().size() - 1);

    // Opening data is not an undoable event :-(
    //
    _controlExec->UndoRedoClear();
}

// Load data into current session
// If current session is at default then same as loadDefaultData
//
void MainForm::loadData(string fileName)
{
    vector<string> files;
    if (!fileName.empty()) { files.push_back(fileName); }

    loadDataHelper(files, "Choose the Master data File to load", "Vapor VDC files (*.nc *.vdc)", "vdc", false);

    _tabMgr->adjustSize();
    _tabDockWindow->adjustSize();
}

void MainForm::closeData(string fileName)
{
    QAction *a = (QAction *)sender();

    string dataSetName = a->text().toStdString();

    closeDataHelper(dataSetName);

    GUIStateParams *p = GetStateParams();
    vector<string>  dataSetNames = p->GetOpenDataSetNames();

    if (dataSetNames.size() == 0) { enableWidgets(false); }

    _tabMgr->Update();
    _vizWinMgr->Reinit();

    // Close data can't be undone
    //
    _controlExec->UndoRedoClear();

    if (!_controlExec->GetDataNames().size()) { sessionNew(); }
}

// import WRF data into current session
//
void MainForm::importWRFData()
{
    vector<string> files;
    loadDataHelper(files, "WRF-ARW NetCDF files", "", "wrf", true);
}

void MainForm::importCFData()
{
    vector<string> files;
    loadDataHelper(files, "NetCDF CF files", "", "cf", true);
}

void MainForm::importMPASData()
{
    vector<string> files;
    loadDataHelper(files, "MPAS files", "", "mpas", true);
}

bool MainForm::doesQStringContainNonASCIICharacter(const QString &s)
{
    for (int i = 0; i < s.length(); i++)
        if (s.at(i).unicode() > 127) return true;
    return false;
}

int MainForm::checkQStringContainsNonASCIICharacter(const QString &s)
{
    if (doesQStringContainNonASCIICharacter(s)) {
#ifdef WIN32
        MyBase::SetErrMsg("Windows will convert a colon (common in WRF timestamps) to a non-ASCII dot character. This needs to be renamed.\n");
#endif
        MyBase::SetErrMsg("Vapor does not support paths with non-ASCII characters.\n");
        MSG_ERR("Non ASCII Character in path");
        return -1;
    }
    return 0;
}

vector<string> MainForm::myGetOpenFileNames(string prompt, string dir, string filter, bool multi)
{
    QString qPrompt(prompt.c_str());
    QString qDir(dir.c_str());
    QString qFilter(filter.c_str());

    vector<string> files;
    if (multi) {
        QStringList           fileNames = QFileDialog::getOpenFileNames(this, qPrompt, qDir, qFilter);
        QStringList           list = fileNames;
        QStringList::Iterator it = list.begin();
        while (it != list.end()) {
            if (!it->isNull()) {
                if (checkQStringContainsNonASCIICharacter(*it) < 0) return vector<string>();
                files.push_back((*it).toStdString());
            }
            ++it;
        }
    } else {
        QString fileName = QFileDialog::getOpenFileName(this, qPrompt, qDir, qFilter);
        if (!fileName.isNull()) {
            if (checkQStringContainsNonASCIICharacter(fileName) < 0) return vector<string>();
            files.push_back(fileName.toStdString());
        }
    }

    for (int i = 0; i < files.size(); i++) {
        QFileInfo fInfo(files[i].c_str());
        if (!fInfo.isReadable() || !fInfo.isFile()) {
            MyBase::SetErrMsg("Load Data Error \n Invalid data set\n");
            MSG_ERR("Failed to load data");
            return (vector<string>());
        }
    }
    return (files);
}

void MainForm::sessionNew()
{
    // Disable "Are you sure?" popup in debug build
#ifdef NDEBUG
    if (_stateChangeFlag) {
        QMessageBox msgBox;
        msgBox.setWindowTitle("Are you sure?");
        msgBox.setText("The current session settings are not saved. Do you want to continue? \nYou can choose \"No\" now to go back and save the current session.");
        msgBox.setStandardButtons(QMessageBox::Yes | QMessageBox::No);
        msgBox.setDefaultButton(QMessageBox::No);
        if (msgBox.exec() == QMessageBox::No) { return; }
    }
#endif

    _paramsMgr->BeginSaveStateGroup("Load state");

    sessionOpenHelper("");

    _vizWinMgr->LaunchVisualizer();

    _paramsMgr->EndSaveStateGroup();

    // Session load can't currently be undone
    //
    _controlExec->UndoRedoClear();

    _stateChangeFlag = false;
    _sessionNewFlag = true;
}

void MainForm::setInteractiveRefLevel(int val) {}
void MainForm::setInteractiveRefinementSpin(int val) {}

void MainForm::_setAnimationOnOff(bool on)
{
    if (on) {
        enableAnimationWidgets(false);

        _App->removeEventFilter(this);
    } else {
        _playForwardAction->setChecked(false);
        _playBackwardAction->setChecked(false);
        enableAnimationWidgets(true);
        _App->installEventFilter(this);

        // Generate an event and force an update
        //
        QEvent *event = new QEvent(ParamsChangeEvent);
        QApplication::postEvent(this, event);
    }
}

void MainForm::_setAnimationDraw()
{
    _tabMgr->Update();
    _vizWinMgr->Update(false);

    AnimationParams *aParams = GetAnimationParams();
    size_t           timestep = aParams->GetCurrentTimestep();

    _timeStepEdit->setText(QString::number((int)timestep));
}

void MainForm::enableKeyframing(bool ison)
{
    QPalette pal(_timeStepEdit->palette());
    _timeStepEdit->setEnabled(!ison);
}

void MainForm::showCitationReminder()
{
    // Disable citation reminder in Debug build
#ifndef NDEBUG
    return;
#endif
    if (!_begForCitation) return;

    _begForCitation = false;
    // Provide a customized message box
    QMessageBox msgBox;
    QString     reminder("VAPOR is developed as an Open Source application by NCAR, ");
    reminder.append("under the sponsorship of the National Science Foundation.\n\n");
    reminder.append("We depend on evidence of the software's value to the scientific community.  ");
    reminder.append("You are free to use VAPOR as permitted under the terms and conditions of the licence.\n\n ");
    reminder.append("Please cite VAPOR in your publications and presentations. ");
    reminder.append("Citation details:\n    http://www.vapor.ucar.edu/citation");
    msgBox.setText(reminder);

    msgBox.setStandardButtons(QMessageBox::Ok);
    msgBox.setDefaultButton(QMessageBox::Ok);

    msgBox.exec();
}

void MainForm::launchWebDocs() const
{
    bool success = QDesktopServices::openUrl(QString::fromStdString(_documentationURL));
    if (!success) { MSG_ERR("Unable to launch Web browser for URL"); }
}

void MainForm::loadStartingPrefs()
{
    string prefPath;
    string preffile =
#ifdef WIN32
        "\\.vapor3_prefs";
#else
        "/.vapor3_prefs";
#endif
    char *pPath = getenv("VAPOR3_PREFS_DIR");
    if (!pPath) pPath = getenv("HOME");
    if (!pPath) {
        vector<string> tpath;
        tpath.push_back("examples");
        tpath.push_back(preffile);
        prefPath = GetSharePath("examples/" + preffile);
    } else {
        prefPath = string(pPath) + preffile;
    }

    // Make this path the default at startup:
    //
    SettingsParams *sP = GetSettingsParams();
    sP->SetCurrentPrefsPath(prefPath);

#ifdef VAPOR3_0_0_ALPHA
    _controlExec->RestorePreferences(prefPath);
#endif
}

void MainForm::setActiveEventRouter(string type)
{
    // Set up help for active tab
    //
    vector<pair<string, string>> help;
    _tabMgr->GetWebHelp(type, help);
}

void MainForm::_setProj4String(string proj4String)
{
    GUIStateParams *p = GetStateParams();

    DataStatus *ds = _controlExec->GetDataStatus();
    string      currentString = ds->GetMapProjection();

    if (proj4String == currentString) return;

    Proj4API proj;
    int      err = proj.Initialize("", proj4String);
    if (err < 0) {
        MSG_ERR("Invalid proj4 string");
        return;
    }

    _App->removeEventFilter(this);

    vector<string> dataSets = p->GetOpenDataSetNames();

    _paramsMgr->BeginSaveStateGroup("Set proj4 string");

    // Close and re-open all data with new
    // proj4 string
    //
    map<int, vector<string>> filesMap;
    map<int, string>         formatsMap;
    for (int i = 0; i < dataSets.size(); i++) {
        // Save list of files and format before close so we can re-open
        //
        filesMap[i] = p->GetOpenDataSetPaths(dataSets[i]);
        formatsMap[i] = p->GetOpenDataSetFormat(dataSets[i]);

        closeDataHelper(dataSets[i]);
    }

    vector<string> options = {"-project_to_pcs", "-vertical_xform"};
    if (!proj4String.empty()) {
        options.push_back("-proj4");
        options.push_back(proj4String);
    };

    for (int i = 0; i < dataSets.size(); i++) { (void)openDataHelper(dataSets[i], formatsMap[i], filesMap[i], options); }

    _paramsMgr->EndSaveStateGroup();

    // Map projection changes can't currently be undone
    //
    _controlExec->UndoRedoClear();

    _App->installEventFilter(this);
}

bool MainForm::eventFilter(QObject *obj, QEvent *event)
{
    VAssert(_controlExec && _vizWinMgr);

    if (_insideMessedUpQtEventLoop) {
        // Prevent menu item actions from running
        if (event->type() == QEvent::MetaCall) return true;
        // Prevent queued ParamsChangedEvents from recursively running
        if (event->type() == ParamsChangeEvent) {
            _paramsEventQueued = false;
            return true;
        }
        if (event->type() == ParamsIntermediateChangeEvent) {
            _paramsEventQueued = false;
            return true;
        }
        // Prevent user input for all widgets except the cancel button. This is essentially
        // the same behavior as we had before because the application would
        // freeze during a render so all user input was essentially blocked.
        // Since the events are processed top-down, we need to check to check
        // if this is not only the cancel button, but any of its parents
        if (_disableUserInputForAllExcept != nullptr && obj->isWidgetType()) {
            if (dynamic_cast<QInputEvent *>(event)) {
                const QObject *test = _disableUserInputForAllExcept;
                do {
                    if (obj == test) return false;    // Approve input
                } while (test = test->parent());
                return true;    // Reject input
            }
        }
    }

    // Only update the GUI if the Params state has changed
    //
    if (event->type() == ParamsChangeEvent) {
        QApplication::setOverrideCursor(QCursor(Qt::WaitCursor));

        if (_stats) { _stats->Update(); }
        if (_plot) { _plot->Update(); }
        if (_pythonVariables) { _pythonVariables->Update(); }
        if (_appSettingsMenu) { _appSettingsMenu->Update(GetSettingsParams()); }

        setUpdatesEnabled(false);
        _tabMgr->Update();

#ifndef NDEBUG
        _paramsWidgetDemo->Update(GetStateParams(), _paramsMgr);
#endif
        setUpdatesEnabled(true);

        // force visualizer redraw
        //
        if (_animationCapture == false) {
            menuBar()->setEnabled(false);
            _progressEnabled = true;
            _vizWinMgr->Update(false);
            _progressEnabled = false;
            menuBar()->setEnabled(true);
        }

        update();

        QApplication::restoreOverrideCursor();

        _paramsEventQueued = false;
        return (false);
    }

    if (event->type() == ParamsIntermediateChangeEvent) {
        // Rendering the GUI becomes a bottleneck
        //        _tabMgr->Update();

        // force visualizer redraw
        //
        _progressEnabled = true;
        _vizWinMgr->Update(true);
        _progressEnabled = false;

#ifndef NDEBUG
        _paramsWidgetDemo->Update(GetStateParams(), _paramsMgr);
#endif

        //        update();

        _paramsEventQueued = false;
        return (false);
    }

    // Pass event on to target
    return (false);
}

void MainForm::updateMenus()
{
    GUIStateParams *p = GetStateParams();

    // Close menu
    //
    _closeVDCMenu->clear();
    vector<string> dataSetNames = p->GetOpenDataSetNames();
    int            size = dataSetNames.size();
    if (size < 1)
        _closeVDCMenu->setEnabled(false);
    else {
        _closeVDCMenu->setEnabled(true);
        for (int i = 0; i < dataSetNames.size(); i++) {
            // Add menu option to close the dataset in the File menu
            //
            QAction *closeAction = new QAction(QString::fromStdString(dataSetNames[i]), _closeVDCMenu);
            _closeVDCMenu->addAction(closeAction);

            connect(closeAction, SIGNAL(triggered()), this, SLOT(closeData()));
        }
    }

    _editUndoAction->setEnabled((bool)_controlExec->UndoSize());
    _editRedoAction->setEnabled((bool)_controlExec->RedoSize());

    // Turn off jpeg and png capture if we're in MapOrthographic mode
    ViewpointParams *VPP;
    VPP = _paramsMgr->GetViewpointParams(GetStateParams()->GetActiveVizName());

    // If there are no visualizers (can only happen if user deletes them)
    // then there are no ViewpointParams. See GitHub issue #1636
    //
    if (!VPP) return;

    if (VPP->GetProjectionType() == ViewpointParams::MapOrthographic) {
        if (_captureSingleJpegAction->isEnabled()) _captureSingleJpegAction->setEnabled(false);
        if (_captureSinglePngAction->isEnabled()) _captureSinglePngAction->setEnabled(false);
        if (_captureJpegSequenceAction->isEnabled()) _captureJpegSequenceAction->setEnabled(false);
        if (_capturePngSequenceAction->isEnabled()) _capturePngSequenceAction->setEnabled(false);
    } else {
        if (!_captureSingleJpegAction->isEnabled()) _captureSingleJpegAction->setEnabled(true);
        if (!_captureSinglePngAction->isEnabled()) _captureSinglePngAction->setEnabled(true);
        if (!_captureJpegSequenceAction->isEnabled()) _captureJpegSequenceAction->setEnabled(true);
        if (!_capturePngSequenceAction->isEnabled()) _capturePngSequenceAction->setEnabled(true);
    }
}

void MainForm::_performSessionAutoSave()
{
    if (_paramsMgr == NULL) return;

    SettingsParams *sParams = GetSettingsParams();
    if (sParams == NULL) return;

    int eventCountForAutoSave = sParams->GetChangesPerAutoSave();

    if (eventCountForAutoSave == 0) return;
    if (!sParams->GetSessionAutoSaveEnabled()) return;

    if (_eventsSinceLastSave >= eventCountForAutoSave) {
        string autoSaveFile = sParams->GetAutoSaveSessionFile();
        _paramsMgr->SaveToFile(autoSaveFile);
        _eventsSinceLastSave = 0;
    }
}

void MainForm::update()
{
    VAssert(_controlExec);

    AnimationParams *aParams = GetAnimationParams();
    size_t           timestep = aParams->GetCurrentTimestep();

    _timeStepEdit->setText(QString::number((int)timestep));

    updateMenus();

    _performSessionAutoSave();
}

void MainForm::enableWidgets(bool onOff)
{
    _captureMenu->setEnabled(onOff);
    _timeStepEdit->setEnabled(onOff);
    _animationToolBar->setEnabled(onOff);
    _tileAction->setEnabled(onOff);
    _cascadeAction->setEnabled(onOff);
    _homeAction->setEnabled(onOff);
    _sethomeAction->setEnabled(onOff);
    _viewAllAction->setEnabled(onOff);
    _viewRegionAction->setEnabled(onOff);
    //	_stepForwardAction->setEnabled(onOff);
    //	_stepBackAction->setEnabled(onOff);
    _interactiveRefinementSpin->setEnabled(onOff);
    _alignViewCombo->setEnabled(onOff);
<<<<<<< HEAD
    _navigationAction->setEnabled(onOff);
    _editUndoAction->setEnabled(onOff);
    _editRedoAction->setEnabled(onOff);
=======
    _Edit->setEnabled(onOff);
>>>>>>> 8cc93301
    _windowSelector->setEnabled(onOff);
    _tabMgr->setEnabled(onOff);
    _statsAction->setEnabled(onOff);
    _plotAction->setEnabled(onOff);
    _pythonAction->setEnabled(onOff);

    _tabMgr->EnableRouters(onOff);
}

void MainForm::enableAnimationWidgets(bool on)
{
    enableWidgets(on);
    if (on) {
        _playBackwardAction->setEnabled(true);
        _stepBackAction->setEnabled(true);
        _stepForwardAction->setEnabled(true);
        _playForwardAction->setEnabled(true);
    } else {
        _animationToolBar->setEnabled(true);
        _playBackwardAction->setEnabled(false);
        _stepBackAction->setEnabled(false);
        _stepForwardAction->setEnabled(false);
        _playForwardAction->setEnabled(false);
    }
}

void MainForm::captureSingleJpeg()
{
    string filter = "JPG (*.jpg *.jpeg)";
    string defaultSuffix = ".jpg";
    captureSingleImage(filter, defaultSuffix);
}

void MainForm::captureSinglePng()
{
    string filter = "PNG (*.png)";
    string defaultSuffix = ".png";
    captureSingleImage(filter, defaultSuffix);
}

void MainForm::captureSingleTiff()
{
    string filter = "TIFF (*.tif *.tiff)";
    string defaultSuffix = ".tiff";
    captureSingleImage(filter, defaultSuffix);
}

void MainForm::captureSingleImage(string filter, string defaultSuffix)
{
    showCitationReminder();
    auto imageDir = QDir::homePath();

    QFileDialog fileDialog(this, "Specify single image capture file name", imageDir, QString::fromStdString(filter));

    fileDialog.setAcceptMode(QFileDialog::AcceptSave);
    fileDialog.move(pos());
    fileDialog.resize(450, 450);
    QStringList mimeTypeFilters;
    if (fileDialog.exec() != QDialog::Accepted) return;

    // Extract the path, and the root name, from the returned string.
    QStringList files = fileDialog.selectedFiles();
    if (files.isEmpty()) return;
    QString fn = files[0];

    QFileInfo fileInfo(fn);
    QString   suffix = fileInfo.suffix();
    if (suffix == "") {
        fn += QString::fromStdString(defaultSuffix);
        fileInfo.setFile(fn);
    }

    string file = fileInfo.absoluteFilePath().toStdString();
    string filepath = fileInfo.path().toStdString();

    // Turn on "image capture mode" in the current active visualizer
    GUIStateParams *p = GetStateParams();
    string          vizName = p->GetActiveVizName();
    int             success = _vizWinMgr->EnableImageCapture(file, vizName);

    if (success < 0) MSG_ERR("Error capturing image");
}

void MainForm::installCLITools()
{
    QMessageBox box;
    box.addButton(QMessageBox::Ok);

#ifdef Darwin
    string home = GetResourcePath("");
    string binPath = home + "/MacOS";
    home.erase(home.size() - strlen("Contents/"), strlen("Contents/"));

    vector<string> profilePaths = {
        string(getenv("HOME")) + "/.profile",
        string(getenv("HOME")) + "/.zshrc",
    };
    bool success = true;

    for (auto profilePath : profilePaths) {
        FILE *prof = fopen(profilePath.c_str(), "a");
        success &= (bool)prof;
        if (prof) {
            fprintf(prof, "\n\n");
            fprintf(prof, "export VAPOR_HOME=\"%s\"\n", home.c_str());
            fprintf(prof, "export PATH=\"%s:$PATH\"\n", binPath.c_str());
            fclose(prof);
        }
    }

    if (success) {
        box.setText("Environmental variables set in ~/.profile and ~/.zshrc");
        box.setInformativeText("Please log out and log back in for changes to take effect.");
        box.setIcon(QMessageBox::Information);
    } else {
        box.setText("Unable to set environmental variables");
        box.setIcon(QMessageBox::Critical);
    }
#endif

#ifdef WIN32
    HKEY   key;
    long   error;
    long   errorClose;
    bool   pathWasModified = false;
    string home = GetResourcePath("");

    error = Windows_OpenRegistry(WINDOWS_HKEY_CURRENT_USER, "Environment", key);
    if (error == WINDOWS_SUCCESS) {
        string path;
        error = Windows_GetRegistryString(key, "Path", path, "");
        if (error == WINDOWS_ERROR_FILE_NOT_FOUND) {
            error = WINDOWS_SUCCESS;
            path = "";
        }
        if (error == WINDOWS_SUCCESS) {
            bool   alreadyExists = false;
            size_t index;
            if (path.find(";" + home + ";") != std::string::npos)
                alreadyExists = true;
            else if ((index = path.find(";" + home)) != std::string::npos && index + home.length() + 1 == path.length())
                alreadyExists = true;
            else if ((index = path.find(home + ";")) != std::string::npos && index == 0)
                alreadyExists = true;
            else if (path == home)
                alreadyExists = true;

            if (!alreadyExists) {
                if (path.length() > 0) path += ";";
                path += home;
                error = Windows_SetRegistryString(key, "Path", path);
                if (error == WINDOWS_SUCCESS) pathWasModified = true;
            }
        }
        errorClose = Windows_CloseRegistry(key);
    }

    if (error == WINDOWS_SUCCESS && errorClose == WINDOWS_SUCCESS) {
        // This tells windows to re-load the environment variables
        SendMessage(HWND_BROADCAST, WM_WININICHANGE, NULL, (LPARAM) "Environment");

        box.setIcon(QMessageBox::Information);
        if (pathWasModified)
            box.setText("Vapor conversion utilities were added to your path");
        else
            box.setText("Your path is properly configured");
    } else {
        box.setIcon(QMessageBox::Critical);
        box.setText("Unable to set environmental variables");
        string errString = "";
        if (error != WINDOWS_SUCCESS) errString += Windows_GetErrorString(error) + "\n";
        if (errorClose != WINDOWS_SUCCESS) errString += "CloseRegistry: " + Windows_GetErrorString(errorClose);
        box.setInformativeText(QString::fromStdString(errString));
    }
#endif

    box.exec();
}

void MainForm::launchStats()
{
    if (!_stats) {
        _stats = new Statistics(this);
        connect(_stats, &QDialog::finished, this, &MainForm::_statsClosed);
    }
    if (_controlExec) { _stats->initControlExec(_controlExec); }
    _stats->showMe();
}

void MainForm::_statsClosed()
{
    if (_stats != nullptr) {
        delete _stats;
        _stats = nullptr;
    }
}

void MainForm::launchPlotUtility()
{
    if (!_plot) {
        VAssert(_controlExec->GetDataStatus());
        VAssert(_controlExec->GetParamsMgr());
        _plot = new Plot(_controlExec->GetDataStatus(), _controlExec->GetParamsMgr(), this);
        connect(_plot, &QDialog::finished, this, &MainForm::_plotClosed);
    }
    _plot->Update();
    _plot->open();
}

void MainForm::_plotClosed()
{
    if (_plot != nullptr) {
        delete _plot;
        _plot = nullptr;
    }
}

void MainForm::launchPythonVariables()
{
    if (!_pythonVariables) {
        _pythonVariables = new PythonVariables(this);
    }
    if (_controlExec) { _pythonVariables->InitControlExec(_controlExec); }
    _pythonVariables->ShowMe();
}

void MainForm::_setTimeStep()
{
    _paramsMgr->BeginSaveStateGroup("Change Timestep");
    int ts = _timeStepEdit->text().toInt();
    _tabMgr->AnimationSetTimestep(ts);
    _paramsMgr->EndSaveStateGroup();
}

void MainForm::captureJpegSequence()
{
    string filter = "JPG (*.jpg *.jpeg)";
    string defaultSuffix = "jpg";
    selectAnimCatureOutput(filter, defaultSuffix);
}

void MainForm::capturePngSequence()
{
    string filter = "PNG (*.png)";
    string defaultSuffix = "png";
    selectAnimCatureOutput(filter, defaultSuffix);
}

void MainForm::captureTiffSequence()
{
    string filter = "TIFF (*.tif *.tiff)";
    string defaultSuffix = "tiff";
    selectAnimCatureOutput(filter, defaultSuffix);
}

// Begin capturing animation images.
// Launch a file save dialog to specify the names
// Then start file saving mode.
void MainForm::selectAnimCatureOutput(string filter, string defaultSuffix)
{
    showCitationReminder();
    auto imageDir = QDir::homePath();

    QFileDialog fileDialog(this, "Specify image sequence file name", imageDir, QString::fromStdString(filter));
    fileDialog.setAcceptMode(QFileDialog::AcceptSave);
    if (fileDialog.exec() != QDialog::Accepted) return;

    // Extract the path, and the root name, from the returned string.
    QStringList qsl = fileDialog.selectedFiles();
    if (qsl.isEmpty()) return;
    QString fileName = qsl[0];

    startAnimCapture(fileName.toStdString(), defaultSuffix);
}

void MainForm::startAnimCapture(string baseFile, string defaultSuffix)
{
    QString   fileName = QString::fromStdString(baseFile);
    QFileInfo fileInfo = QFileInfo(fileName);

    QString suffix = fileInfo.suffix();
    if (suffix != "" || suffix != "jpg" || suffix != "jpeg" || suffix != "tif" || suffix != "tiff" || suffix != "png") {}
    if (suffix == "") {
        suffix = QString::fromStdString(defaultSuffix);
        fileName += QString::fromStdString(defaultSuffix);
    } else {
        fileName = fileInfo.absolutePath() + "/" + fileInfo.baseName();
    }

    QString fileBaseName = fileInfo.baseName();

    int posn;
    for (posn = fileBaseName.length() - 1; posn >= 0; posn--) {
        if (!fileBaseName.at(posn).isDigit()) break;
    }
    int startFileNum = 0;

    unsigned int lastDigitPos = posn + 1;
    if (lastDigitPos < fileBaseName.length()) {
        startFileNum = fileBaseName.right(fileBaseName.length() - lastDigitPos).toInt();
        fileBaseName.truncate(lastDigitPos);
    }

    QString filePath = fileInfo.absolutePath() + "/" + fileBaseName;
    // Insert up to 4 zeros
    QString zeroes;
    if (startFileNum == 0)
        zeroes = "000";
    else {
        switch ((int)log10((float)startFileNum)) {
        case (0): zeroes = "000"; break;
        case (1): zeroes = "00"; break;
        case (2): zeroes = "0"; break;
        default: zeroes = ""; break;
        }
    }
    filePath += zeroes;
    filePath += QString::number(startFileNum);
    filePath += ".";
    filePath += suffix;
    string fpath = filePath.toStdString();

    // Check if the numbered file exists.
    QFileInfo check_file(filePath);
    if (check_file.exists()) {
        QMessageBox msgBox;
        msgBox.setWindowTitle("Are you sure?");
        QString msg = "The following numbered file exists.\n ";
        msg += filePath;
        msg += "\n";
        msg += "Do you want to continue? You can choose \"No\" to go back and change the file name.";
        msgBox.setText(msg);
        msgBox.setStandardButtons(QMessageBox::Yes | QMessageBox::No);
        msgBox.setDefaultButton(QMessageBox::No);
        if (msgBox.exec() == QMessageBox::No) { return; }
    }

    // Turn on "image capture mode" in the current active visualizer
    _animationCapture = true;
    GUIStateParams *p = GetStateParams();
    string          vizName = p->GetActiveVizName();
    _controlExec->EnableAnimationCapture(vizName, true, fpath);
    _capturingAnimationVizName = vizName;

    _captureEndImageAction->setEnabled(true);
    _imageSequenceMenu->setEnabled(false);
    _captureJpegSequenceAction->setEnabled(false);
    _capturePngSequenceAction->setEnabled(false);
    _captureTiffSequenceAction->setEnabled(false);
    _singleImageMenu->setEnabled(false);
    _captureSingleJpegAction->setEnabled(false);
    _captureSinglePngAction->setEnabled(false);
    _captureSingleTiffAction->setEnabled(false);
}

void MainForm::endAnimCapture()
{
    // Turn off capture mode for the current active visualizer (if it is on!)
    if (_capturingAnimationVizName.empty()) return;
    GUIStateParams *p = GetStateParams();
    string          vizName = p->GetActiveVizName();
    if (vizName != _capturingAnimationVizName) { MSG_WARN("Terminating capture in non-active visualizer"); }
    if (_controlExec->EnableAnimationCapture(_capturingAnimationVizName, false)) MSG_WARN("Image Capture Warning;\nCurrent active visualizer is not capturing images");

    _animationCapture = false;

    _capturingAnimationVizName = "";

    _captureEndImageAction->setEnabled(false);

    _imageSequenceMenu->setEnabled(true);
    _captureJpegSequenceAction->setEnabled(true);
    _capturePngSequenceAction->setEnabled(true);
    _captureTiffSequenceAction->setEnabled(true);

    _singleImageMenu->setEnabled(true);
    _captureSingleJpegAction->setEnabled(true);
    _captureSinglePngAction->setEnabled(true);
    _captureSingleTiffAction->setEnabled(true);
}

string MainForm::_getDataSetName(string file, DatasetExistsAction existsAction)
{
    vector<string> names = _controlExec->GetDataNames();
    if (names.empty() || existsAction == AddNew) {
        return (makename(file));
    } else if (existsAction == ReplaceFirst) {
        return names[0];
    }

    string newSession = "New Dataset";

    QStringList items;
    items << tr(newSession.c_str());
    for (int i = 0; i < names.size(); i++) { items << tr(names[i].c_str()); }

    bool    ok;
    QString item = QInputDialog::getItem(this, tr("Load Data"), tr("Load as new dataset or replace existing"), items, 0, false, &ok);
    if (!ok || item.isEmpty()) return ("");

    string dataSetName = item.toStdString();

    if (dataSetName == newSession) { dataSetName = makename(file); }

    return (dataSetName);
}<|MERGE_RESOLUTION|>--- conflicted
+++ resolved
@@ -1963,13 +1963,7 @@
     //	_stepBackAction->setEnabled(onOff);
     _interactiveRefinementSpin->setEnabled(onOff);
     _alignViewCombo->setEnabled(onOff);
-<<<<<<< HEAD
-    _navigationAction->setEnabled(onOff);
-    _editUndoAction->setEnabled(onOff);
-    _editRedoAction->setEnabled(onOff);
-=======
     _Edit->setEnabled(onOff);
->>>>>>> 8cc93301
     _windowSelector->setEnabled(onOff);
     _tabMgr->setEnabled(onOff);
     _statsAction->setEnabled(onOff);
