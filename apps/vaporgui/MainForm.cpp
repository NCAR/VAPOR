--- conflicted
+++ resolved
@@ -1855,6 +1855,18 @@
 	// Only update the GUI if the Params state has changed
 	//
 	if (event->type() == ParamsChangeEvent::type()) {
+		ParamsMgr* paramsMgr = _controlExec->GetParamsMgr();
+		if (_stats) {
+			StatisticsParams* params;
+			params = (StatisticsParams*)paramsMgr->GetParams("StatisticsParams");
+			_stats->Update(params);
+		}
+		if (_plot) {
+			PlotParams* params;
+			params = (PlotParams*)paramsMgr->GetParams("PlotParams");
+			_plot->Update(params);
+			cout << "Mainform updated plot?" << endl;
+		}
 
 		_vizWinMgr->UpdateRouters();
 
@@ -1875,31 +1887,7 @@
 	//
 	//case (QEvent::Paint):
 
-		_vizWinMgr->updateDirtyWindows();
-
-<<<<<<< HEAD
-		// Only update the GUI if the Params state has changed
-		//
-		if (_paramsStateChange) {
-			ParamsMgr* paramsMgr = _controlExec->GetParamsMgr();
-			if (_stats) {
-				StatisticsParams* params;
-				params = (StatisticsParams*)paramsMgr->GetParams("StatisticsParams");
-				_stats->Update(params);
-			}
-			if (_plot) {
-				PlotParams* params;
-				params = (PlotParams*)paramsMgr->GetParams("PlotParams");
-				_plot->Update(params);
-				cout << "Mainform updated plot?" << endl;
-			}
-			_vizWinMgr->UpdateRouters();
-			_paramsStateChange = false;
-		}
-
-		//update();
-=======
->>>>>>> d070b657
+	_vizWinMgr->updateDirtyWindows();
 
 	break;
 	default:
