/************************************************************************/
//									*
//		     Copyright (C)  2004				*
//     University Corporation for Atmospheric Research			*
//		     All Rights Reserved				*
//									*
/************************************************************************/

//
//	File:		MainForm.cpp
//
//	Author:		Alan Norton
//			National Center for Atmospheric Research
//			PO 3000, Boulder, Colorado
//
//	Date:		July 2004
//
//	Description:  Implementation of MainForm class
//		This QMainWindow class supports all main window functionality
//		including menus, tab dialog, docking, visualizer window,
//		and some of the communication between these classes
//
#define MIN_WINDOW_WIDTH  700
#define MIN_WINDOW_HEIGHT 700

#ifdef WIN32
    #pragma warning(disable : 4251 4100)
#endif
#include <vapor/glutil.h>    // Must be included first!!!
#include <iostream>
#include <fstream>
#include <cassert>
#include <sstream>
#include <iostream>
#include <functional>
#include <cmath>
#include <QDesktopWidget>
#include <vapor/Version.h>
#include <vapor/DataMgr.h>
#include <vapor/DataMgrUtils.h>
#include <vapor/ControlExecutive.h>
#include <vapor/GetAppPath.h>
#include <vapor/CFuncs.h>

#include "VizWin.h"
#include "VizSelectCombo.h"
#include "TabManager.h"
#include "NavigationEventRouter.h"
<<<<<<< HEAD
#include "regioneventrouter.h"
#include "AnnotationsEventRouter.h"
=======
#include "VizFeatureEventRouter.h"
>>>>>>> dd03c8bc
#include "AnimationEventRouter.h"
#include "MappingFrame.h"
#include "BannerGUI.h"
#include "SeedMe.h"
#include "Statistics.h"
#include "Plot.h"
#include "ErrorReporter.h"
#include "BoxSliderFrame.h"
#include "MainForm.h"

// Following shortcuts are provided:
// CTRL_N: new session
// CTRL_O: open session
// CTRL_S: Save current session
// CTRL_D: load data into current session
// CTRL_Z: Undo
// CTRL_Y: Redo
// CTRL_R: Region mode
// CTRL_2: 2D mode
// CTRL_I: Image mode
// CTRL_K: Rake mode
// CTRL_P: Play forward
// CTRL_B: Play backward
// CTRL_F: Step forward
// CTRL_E: Stop (End) play
// CTRL_T: Tile windows
// CTRL_V: View all
// CTRL_H: Home viewpoint

// The following are pixmaps that are used in gui:
#include "images/vapor-icon-32.xpm"
#include "images/cascade.xpm"
#include "images/tiles.xpm"
#include "images/wheel.xpm"

//#include "images/planes.xpm"
//#include "images/lightbulb.xpm"
#include "images/home.xpm"
#include "images/sethome.xpm"
#include "images/eye.xpm"
#include "images/magnify.xpm"
#include "images/playreverse.xpm"
#include "images/playforward.xpm"
#include "images/pauseimage.xpm"
#include "images/stepfwd.xpm"
#include "images/stepback.xpm"

//
// TODO:
//
// Calls to launchStats() and launchPlot() will not work because
// we do not have a DataMgr to pass to them in 3.X.  We need to find
// a substitute.
//
//

/*
 *  Constructs a MainForm as a child of 'parent', with the
 *  name 'name' and widget flags set to 'f'.
 *
 */
using namespace std;
using namespace VAPoR;
// Initialize the singleton to 0:
MainForm *   MainForm::_mainForm = 0;
ControlExec *MainForm::_controlExec = NULL;

QEvent::Type MainForm::ParamsChangeEvent::_customEventType = QEvent::None;

namespace {

string makename(string file)
{
    QFileInfo qFileInfo(QString(file.c_str()));

    return (qFileInfo.fileName().toStdString());
}

string concatpath(string s1, string s2)
{
    string s;
    if (!s1.empty()) {
        s = s1 + "/" + s2;
    } else {
        s = s2;
    }
    return (QDir::toNativeSeparators(s.c_str()).toStdString());
}
};    // namespace

// Only the main program should call the constructor:
//
MainForm::MainForm(vector<QString> files, QApplication *app, QWidget *parent, const char *) : QMainWindow(parent)
{
    QString fileName("");
    setAttribute(Qt::WA_DeleteOnClose);
    _mainForm = this;
    _vizWinMgr = 0;
    _App = app;
    _capturingAnimationVizName = "";
    _interactiveRefinementSpin = 0;
    _modeStatusWidget = 0;
    _recentPath.clear();
    _eventsSinceLastSave = 0;
    _begForCitation = true;

    // For vertical screens, reverse aspect ratio for window size
    QSize screenSize = QDesktopWidget().availableGeometry().size();
    if (screenSize.width() < screenSize.height())
        resize(screenSize.width() * .7, screenSize.width() * .7 * screenSize.width() / (float)screenSize.height());
    else
        resize(screenSize.width() * .7, screenSize.height() * .7);

    setWindowIcon(QPixmap(vapor_icon___));

    // insert my qmdiArea:
    _mdiArea = new QMdiArea;
    _mdiArea->setHorizontalScrollBarPolicy(Qt::ScrollBarAsNeeded);
    _mdiArea->setVerticalScrollBarPolicy(Qt::ScrollBarAsNeeded);
    setCentralWidget(_mdiArea);

    _banner = NULL;
    _seedMe = NULL;
    _stats = NULL;
    _plot = NULL;
    _stateChangeFlag = false;
    _sessionNewFlag = true;

    createActions();
    createMenus();

    // Now add a docking tabbed window on the left side.
    _tabDockWindow = new QDockWidget(this);
    addDockWidget(Qt::LeftDockWidgetArea, _tabDockWindow);
    _tabDockWindow->setFeatures(QDockWidget::DockWidgetMovable | QDockWidget::DockWidgetFloatable);
    // setup the tab widget

    // Register additional params with the ParamsMgr
    //
    vector<string> myParams;
    myParams.push_back(GUIStateParams::GetClassType());
    myParams.push_back(SettingsParams::GetClassType());
    myParams.push_back(AnimationParams::GetClassType());
    myParams.push_back(MiscParams::GetClassType());

    vector<string> myRenParams;
    myRenParams.push_back(StatisticsParams::GetClassType());
    myRenParams.push_back(PlotParams::GetClassType());
    // Create the Control executive before the VizWinMgr. Disable
    // state saving until completely initalized
    //
    _controlExec = new ControlExec(myParams, myRenParams);
    _controlExec->SetSaveStateEnabled(false);

    _paramsMgr = _controlExec->GetParamsMgr();
    _paramsMgr->RegisterStateChangeCB(std::bind(&MainForm::_stateChangeCB, this));
    _paramsMgr->RegisterStateChangeFlag(&_stateChangeFlag);

    // Set Defaults from startup file
    //
    SettingsParams *sP = GetSettingsParams();
    _controlExec->SetCacheSize(sP->GetCacheMB());
    _controlExec->SetNumThreads(sP->GetNumThreads());

    bool lockSize = sP->GetWinSizeLock();
    if (lockSize) {
        size_t width, height;
        sP->GetWinSize(width, height);
        setFixedSize(QSize(width, height));
    }

    // MappingFrame::SetControlExec(_controlExec);
    BoxSliderFrame::SetControlExec(_controlExec);

    _vizWinMgr = new VizWinMgr(this, _mdiArea, _controlExec);

    _tabMgr = TabManager::Create(this, _controlExec, _vizWinMgr);
    _tabMgr->setMaximumWidth(600);
    _tabMgr->setUsesScrollButtons(true);
    // This is just large enough to show the whole width of flow tab, with a scrollbar
    // on right (on windows, linux, and irix)  Using default settings of
    // qtconfig (10 pt font)
    _tabMgr->setMinimumWidth(460);
    _tabMgr->setMinimumHeight(500);

    _tabDockWindow->setWidget(_tabMgr);

    createToolBars();

    addMouseModes();
    (void)statusBar();
    _main_Menubar->adjustSize();
    languageChange();
    hookupSignals();
    enableWidgets(false);

    // Now that the tabmgr and the viz mgr exist, hook up the tabs:

    // Load preferences at start, set preferences directory
    loadStartingPrefs();

    setUpdatesEnabled(true);
    show();

    // Handle four initialization cases:
    //
    // 1. No files
    // 2. Session file
    // 3. Session file + data file(s)
    // 4. Data file(s)
    //
    if (files.size() && files[0].endsWith(".vs3")) {
        sessionOpen(files[0]);
        files.erase(files.begin());
    } else {
        sessionNew();
    }

    if (files.size()) {
        // Assume VAPOR VDC file. Need to deal with import cases!
        //
        if (files[0].endsWith(".nc")) { loadData(files[0].toStdString()); }
    }
    app->installEventFilter(this);

    _controlExec->SetSaveStateEnabled(true);
    _controlExec->RebaseStateSave();
    _stateChangeFlag = false;
}

/*
 *  Destroys the object and frees any allocated resources
 */
MainForm::~MainForm()
{
    if (_modeStatusWidget) delete _modeStatusWidget;
    if (_banner) delete _banner;
    if (_controlExec) delete _controlExec;

    // no need to delete child widgets, Qt does it all for us?? (see closeEvent)
}

void MainForm::createToolBars()
{
    // mouse mode toolbar:
    _modeToolBar = addToolBar("Mouse Modes");
    _modeToolBar->setParent(this);
    _modeToolBar->addWidget(new QLabel(" Modes: "));
    QString qws = QString("The mouse modes are used to enable various manipulation tools ") + "that can be used to control the location and position of objects in "
                + "the 3D scene, by dragging box-handles in the scene. " + "Select the desired mode from the pull-down menu," + "or revert to the default (Navigation) by clicking the button";
    _modeToolBar->setWhatsThis(qws);
    // add mode buttons, left to right:
    _modeToolBar->addAction(_navigationAction);

    _modeCombo = new QComboBox(_modeToolBar);
    _modeCombo->setToolTip("Select the mouse mode to use in the visualizer");

    _modeToolBar->addWidget(_modeCombo);

    // Animation Toolbar:
    //
    _animationToolBar = addToolBar("animation control");
    _timeStepEditValidator = new QIntValidator(0, 99999, _animationToolBar);
    _timeStepEdit = new QLineEdit(_animationToolBar);
    _timeStepEdit->setAlignment(Qt::AlignHCenter);
    _timeStepEdit->setMaximumWidth(40);
    _timeStepEdit->setToolTip("Edit/Display current time step");
    _timeStepEdit->setValidator(_timeStepEditValidator);
    _animationToolBar->addWidget(_timeStepEdit);

    _animationToolBar->addAction(playBackwardAction);
    _animationToolBar->addAction(_stepBackAction);
    _animationToolBar->addAction(pauseAction);
    _animationToolBar->addAction(_stepForwardAction);
    _animationToolBar->addAction(playForwardAction);

    QString qat = QString("The animation toolbar enables control of the time steps ") + "in the current active visualizer.  Additional controls are available in" + "the animation tab ";
    _animationToolBar->setWhatsThis(qat);

    // Viz tool bar:
    //
    _vizToolBar = addToolBar("Viewpoint Toolbar");
    QString vizHelpString = QString("The tools in the Viewpoint Toolbar help") + " you with shortcuts that bookmark importation viewpoints in your "
                          + "scene, orient your viewpoint along axes, and configure your " + "visualizers";
    _vizToolBar->setWhatsThis(vizHelpString);

    // Add a QComboBox to toolbar to select window
    _windowSelector = new VizSelectCombo(this);
    _vizToolBar->addWidget(_windowSelector);

    _vizToolBar->addAction(_tileAction);
    _vizToolBar->addAction(_cascadeAction);
    _vizToolBar->addAction(_homeAction);
    _vizToolBar->addAction(_sethomeAction);
    _vizToolBar->addAction(_viewRegionAction);
    _vizToolBar->addAction(_viewAllAction);

    alignViewCombo = new QComboBox(_vizToolBar);
    alignViewCombo->addItem("Align View");
    alignViewCombo->addItem("Nearest axis");
    alignViewCombo->addItem("     + X ");
    alignViewCombo->addItem("     + Y ");
    alignViewCombo->addItem("     + Z ");
    alignViewCombo->addItem("     - X ");
    alignViewCombo->addItem("     - Y ");
    alignViewCombo->addItem("Default: - Z ");
    alignViewCombo->setToolTip("Rotate view to an axis-aligned viewpoint,\ncentered on current rotation center.");

    _vizToolBar->addWidget(alignViewCombo);
    _interactiveRefinementSpin = new QSpinBox(_vizToolBar);
    _interactiveRefinementSpin->setPrefix(" Interactive Refinement: ");
    _interactiveRefinementSpin->setMinimumWidth(230);

    _interactiveRefinementSpin->setToolTip("Specify minimum refinement level during mouse motion,\nused in DVR and Iso rendering");
    _interactiveRefinementSpin->setWhatsThis(QString("While the viewpoint is changing due to mouse-dragging ") + "in a visualizer, the refinement level used by the DVR "
                                             + "and Iso renderers is reduced to this interactive refinement level, " + "if it is less than the current refinement level of the renderer.");
    _interactiveRefinementSpin->setMinimum(0);
    _interactiveRefinementSpin->setMaximum(10);

    _vizToolBar->addWidget(_interactiveRefinementSpin);
}

void MainForm::hookupSignals()
{
    // Slots on the MainForm
    //
    AnimationEventRouter *aRouter = (AnimationEventRouter *)_tabMgr->GetEventRouter(AnimationEventRouter::GetClassType());

    connect(aRouter, SIGNAL(AnimationOnOffChanged(bool)), this, SLOT(setAnimationOnOff(bool)));

    connect(aRouter, SIGNAL(AnimationDraw()), this, SLOT(setAnimationDraw()));

    connect(_modeCombo, SIGNAL(currentIndexChanged(int)), this, SLOT(modeChange(int)));
    connect(_fileNew_SessionAction, SIGNAL(triggered()), this, SLOT(sessionNew()));
    connect(_fileOpenAction, SIGNAL(triggered()), this, SLOT(sessionOpen()));
    connect(_fileSaveAction, SIGNAL(triggered()), this, SLOT(fileSave()));
    connect(_fileSaveAsAction, SIGNAL(triggered()), this, SLOT(fileSaveAs()));
    connect(_fileExitAction, SIGNAL(triggered()), this, SLOT(fileExit()));
    connect(_editUndoAction, SIGNAL(triggered()), this, SLOT(undo()));
    connect(_editRedoAction, SIGNAL(triggered()), this, SLOT(redo()));
    connect(_editUndoRedoClearAction, SIGNAL(triggered()), this, SLOT(clear()));
    connect(_helpAboutAction, SIGNAL(triggered()), this, SLOT(helpAbout()));
    connect(_dataLoad_MetafileAction, SIGNAL(triggered()), this, SLOT(loadData()));
    connect(_dataImportWRF_Action, SIGNAL(triggered()), this, SLOT(importWRFData()));
    connect(_dataImportCF_Action, SIGNAL(triggered()), this, SLOT(importCFData()));
    connect(_dataImportMPAS_Action, SIGNAL(triggered()), this, SLOT(importMPASData()));
    connect(_captureMenu, SIGNAL(aboutToShow()), this, SLOT(initCaptureMenu()));
    connect(_Edit, SIGNAL(aboutToShow()), this, SLOT(setupEditMenu()));
    connect(_statsAction, SIGNAL(triggered()), this, SLOT(launchStats()));
    connect(_plotAction, SIGNAL(triggered()), this, SLOT(launchPlotUtility()));
    connect(_seedMeAction, SIGNAL(triggered()), this, SLOT(launchSeedMe()));
    connect(_installCLIToolsAction, SIGNAL(triggered()), this, SLOT(installCLITools()));
    connect(_captureSingleJpegCaptureAction, SIGNAL(triggered()), this, SLOT(captureSingleJpeg()));
    connect(_captureStartJpegCaptureAction, SIGNAL(triggered()), this, SLOT(startAnimCapture()));
    connect(_captureEndJpegCaptureAction, SIGNAL(triggered()), this, SLOT(endAnimCapture()));
    connect(_navigationAction, SIGNAL(toggled(bool)), this, SLOT(setNavigate(bool)));
    connect(_interactiveRefinementSpin, SIGNAL(valueChanged(int)), this, SLOT(setInteractiveRefLevel(int)));
    connect(playForwardAction, SIGNAL(triggered()), this, SLOT(playForward()));
    connect(playBackwardAction, SIGNAL(triggered()), this, SLOT(playBackward()));
    connect(pauseAction, SIGNAL(triggered()), this, SLOT(pauseClick()));
    connect(_stepForwardAction, SIGNAL(triggered()), this, SLOT(stepForward()));
    connect(_stepBackAction, SIGNAL(triggered()), this, SLOT(stepBack()));
    connect(_timeStepEdit, SIGNAL(returnPressed()), this, SLOT(setTimestep()));
    connect(_webTabHelpMenu, SIGNAL(triggered(QAction *)), this, SLOT(launchWebHelp(QAction *)));
    connect(_webBasicHelpMenu, SIGNAL(triggered(QAction *)), this, SLOT(launchWebHelp(QAction *)));
    connect(_webPythonHelpMenu, SIGNAL(triggered(QAction *)), this, SLOT(launchWebHelp(QAction *)));
    connect(_webPreferencesHelpMenu, SIGNAL(triggered(QAction *)), this, SLOT(launchWebHelp(QAction *)));
    connect(_webVisualizationHelpMenu, SIGNAL(triggered(QAction *)), this, SLOT(launchWebHelp(QAction *)));
    connect(_tabMgr, SIGNAL(ActiveEventRouterChanged(string)), this, SLOT(setActiveEventRouter(string)));
    connect(_homeAction, SIGNAL(triggered()), this, SLOT(goHome()));
    connect(_viewAllAction, SIGNAL(triggered()), this, SLOT(viewAll()));
    connect(_sethomeAction, SIGNAL(triggered()), this, SLOT(setHome()));
    connect(alignViewCombo, SIGNAL(activated(int)), this, SLOT(alignView(int)));
    connect(_viewRegionAction, SIGNAL(triggered()), this, SLOT(viewRegion()));

    // Signals on the VizWinMgr
    //
    connect(_tileAction, SIGNAL(triggered()), _vizWinMgr, SLOT(FitSpace()));
    connect(_cascadeAction, SIGNAL(triggered()), _vizWinMgr, SLOT(Cascade()));
    connect(_windowSelector, SIGNAL(winActivated(const QString &)), _vizWinMgr, SLOT(SetWinActive(const QString &)));
    connect(_vizWinMgr, SIGNAL(newViz(const QString &)), _windowSelector, SLOT(AddWindow(const QString &)));
    connect(_vizWinMgr, SIGNAL(removeViz(const QString &)), _windowSelector, SLOT(RemoveWindow(const QString &)));
    connect(_vizWinMgr, SIGNAL(activateViz(const QString &)), _windowSelector, SLOT(SetWindowActive(const QString &)));
    connect(_windowSelector, SIGNAL(newWin()), _vizWinMgr, SLOT(LaunchVisualizer()));

    connect(_vizWinMgr, SIGNAL(activateViz(const QString &)), _tabMgr, SLOT(SetActiveViz(const QString &)));

    // Slots on the NavigationEventRouter
    //
    NavigationEventRouter *vpRouter = (NavigationEventRouter *)_tabMgr->GetEventRouter(NavigationEventRouter::GetClassType());

    connect(vpRouter, SIGNAL(Proj4StringChanged()), this, SLOT(setProj4String()));
}

#if 0
QWidgetAction* MainForm::createTextSeparator(const QString& text)
{
    auto* pLabel = new QLabel(text);
    pLabel->setMinimumWidth(this->minimumWidth() - 4);
    // grayish style
    //pLabel->setStyleSheet("background: #FF4B4B4B;");
    // possible alignment
    // pLabel->setAlignment(Qt::AlignCenter);
    auto* separator = new QWidgetAction(this);

	// This triggers a bug in Qt and prevents the app from exiting on window close
    separator->setDefaultWidget(pLabel);
    return separator;
}
#endif

void MainForm::createMenus()
{
    // menubar
    _main_Menubar = menuBar();
    _File = menuBar()->addMenu(tr("File"));
    // _File->addAction(createTextSeparator(" Data"));
    _File->addAction(_dataLoad_MetafileAction);
    _closeVDCMenu = _File->addMenu("Close VDC");
    //_File->addAction(_dataClose_MetafileAction );
    _importMenu = _File->addMenu("Import");
    _importMenu->addAction(_dataImportWRF_Action);
    _importMenu->addAction(_dataImportCF_Action);
    _importMenu->addAction(_dataImportMPAS_Action);
    _File->addSeparator();
    // _File->addAction(createTextSeparator(" Session"));
    _File->addAction(_fileNew_SessionAction);
    _File->addAction(_fileOpenAction);
    _File->addAction(_fileSaveAction);
    _File->addAction(_fileSaveAsAction);
    _File->addAction(_fileExitAction);

    _Edit = menuBar()->addMenu(tr("Edit"));
    _Edit->addAction(_editUndoAction);
    _Edit->addAction(_editRedoAction);
    _Edit->addAction(_editUndoRedoClearAction);
    _Edit->addSeparator();

    _Tools = menuBar()->addMenu(tr("Tools"));
    _Tools->addAction(_plotAction);
    _Tools->addAction(_statsAction);

    // Note that the ordering of the following 4 is significant, so that image
    // capture actions correctly activate each other.
    _captureMenu = menuBar()->addMenu(tr("Capture"));
    _captureMenu->addAction(_captureSingleJpegCaptureAction);
    _captureMenu->addAction(_captureStartJpegCaptureAction);
    _captureMenu->addAction(_captureEndJpegCaptureAction);
    _captureMenu->addAction(_seedMeAction);

    _main_Menubar->addSeparator();
    _helpMenu = menuBar()->addMenu(tr("Help"));
    _helpMenu->addAction(_whatsThisAction);
    _helpMenu->addSeparator();
    _helpMenu->addAction(_helpAboutAction);
    _webBasicHelpMenu = new QMenu("Web Help: Basic capabilities of VAPOR GUI", this);
    _helpMenu->addMenu(_webBasicHelpMenu);
    _webPreferencesHelpMenu = new QMenu("Web Help: User Preferences", this);
    _helpMenu->addMenu(_webPreferencesHelpMenu);
    _webPythonHelpMenu = new QMenu("Web Help: Derived Variables", this);
    _helpMenu->addMenu(_webPythonHelpMenu);
    _webVisualizationHelpMenu = new QMenu("Web Help: Visualization", this);
    _helpMenu->addMenu(_webVisualizationHelpMenu);
    buildWebHelpMenus();
    _webTabHelpMenu = new QMenu("Web Help: About the current tab", this);
    _helpMenu->addMenu(_webTabHelpMenu);
#ifdef Darwin
    _helpMenu->addAction(_installCLIToolsAction);
#endif
}

void MainForm::createActions()
{
    // first do actions for menu bar:

    _fileOpenAction = new QAction(this);
    _fileOpenAction->setEnabled(true);
    _fileSaveAction = new QAction(this);
    _fileSaveAction->setEnabled(true);
    _fileSaveAsAction = new QAction(this);
    _fileSaveAsAction->setEnabled(true);
    _fileExitAction = new QAction(this);

    _editUndoAction = new QAction(this);
    _editRedoAction = new QAction(this);
    _editUndoRedoClearAction = new QAction(this);

    _editUndoAction->setEnabled(true);
    _editRedoAction->setEnabled(false);
    _editUndoRedoClearAction->setEnabled(true);

    _whatsThisAction = QWhatsThis::createAction(this);

    _helpAboutAction = new QAction(this);
    _helpAboutAction->setEnabled(true);

    _dataLoad_MetafileAction = new QAction(this);
    _dataClose_MetafileAction = new QAction(this);
    _dataImportWRF_Action = new QAction(this);
    _dataImportCF_Action = new QAction(this);
    _dataImportMPAS_Action = new QAction(this);
    _fileNew_SessionAction = new QAction(this);

    _captureSingleJpegCaptureAction = new QAction(this);
    _captureStartJpegCaptureAction = new QAction(this);
    _captureEndJpegCaptureAction = new QAction(this);

    _seedMeAction = new QAction(this);
    _seedMeAction->setEnabled(false);
    _plotAction = new QAction(this);
    _plotAction->setEnabled(false);
    _statsAction = new QAction(this);
    _statsAction->setEnabled(false);

    _installCLIToolsAction = new QAction(this);

    // Then do the actions for the toolbars:
    // Create an exclusive action group for the mouse mode toolbar:
    _mouseModeActions = new QActionGroup(this);
    // Toolbar buttons:
    QPixmap *wheelIcon = new QPixmap(wheel);

    _navigationAction = new QAction(*wheelIcon, "Navigation Mode", _mouseModeActions);
    _navigationAction->setCheckable(true);
    _navigationAction->setChecked(true);

    // Actions for the viztoolbar:
    QPixmap *homeIcon = new QPixmap(home);
    _homeAction = new QAction(*homeIcon, QString(tr("Go to Home Viewpoint  ")), this);
    _homeAction->setShortcut(QKeySequence(tr("Ctrl+H")));
    _homeAction->setShortcut(Qt::CTRL + Qt::Key_H);
    QPixmap *sethomeIcon = new QPixmap(sethome);
    _sethomeAction = new QAction(*sethomeIcon, "Set Home Viewpoint", this);
    QPixmap *eyeIcon = new QPixmap(eye);
    _viewAllAction = new QAction(*eyeIcon, QString(tr("View All  ")), this);
    _viewAllAction->setShortcut(QKeySequence(tr("Ctrl+V")));
    _viewAllAction->setShortcut(Qt::CTRL + Qt::Key_V);
    QPixmap *magnifyIcon = new QPixmap(magnify);
    _viewRegionAction = new QAction(*magnifyIcon, "View Region", this);

    QPixmap *tileIcon = new QPixmap(tiles);
    _tileAction = new QAction(*tileIcon, QString(tr("Tile Windows  ")), this);
    _tileAction->setShortcut(Qt::CTRL + Qt::Key_T);

    QPixmap *cascadeIcon = new QPixmap(cascade);
    _cascadeAction = new QAction(*cascadeIcon, "Cascade Windows", this);

    // Create actions for each animation control button:
    QPixmap *playForwardIcon = new QPixmap(playforward);
    playForwardAction = new QAction(*playForwardIcon, QString(tr("Play Forward  ")), this);
    playForwardAction->setShortcut(Qt::CTRL + Qt::Key_P);
    playForwardAction->setCheckable(true);
    QPixmap *playBackwardIcon = new QPixmap(playreverse);
    playBackwardAction = new QAction(*playBackwardIcon, QString(tr("Play Backward  ")), this);
    playBackwardAction->setShortcut(Qt::CTRL + Qt::Key_B);
    playBackwardAction->setCheckable(true);
    QPixmap *pauseIcon = new QPixmap(pauseimage);
    pauseAction = new QAction(*pauseIcon, QString(tr("End animation and unsteady flow integration  ")), this);
    pauseAction->setShortcut(Qt::CTRL + Qt::Key_E);
    // pauseAction->setCheckable(true);
    QPixmap *stepForwardIcon = new QPixmap(stepfwd);
    _stepForwardAction = new QAction(*stepForwardIcon, QString(tr("Step forward  ")), this);
    _stepForwardAction->setShortcut(Qt::CTRL + Qt::Key_F);
    QPixmap *stepBackIcon = new QPixmap(stepback);
    _stepBackAction = new QAction(*stepBackIcon, "Step back", this);
}

//
//  Sets the strings of the subwidgets using the current
//  language.
//
void MainForm::languageChange()
{
    setWindowTitle(tr("VAPoR:  NCAR Visualization and Analysis Platform for Research"));

    _fileNew_SessionAction->setText(tr("&New Session"));

    _fileNew_SessionAction->setToolTip("Restart the session with default settings");
    _fileNew_SessionAction->setShortcut(Qt::CTRL + Qt::Key_N);

    _fileOpenAction->setText(tr("&Open Session"));
    _fileOpenAction->setShortcut(tr("Ctrl+O"));
    _fileOpenAction->setToolTip("Launch a file open dialog to reopen a previously saved session file");

    _fileSaveAction->setText(tr("&Save Session"));
    _fileSaveAction->setShortcut(tr("Ctrl+S"));
    _fileSaveAction->setToolTip("Launch a file-save dialog to save the state of this session in current session file");
    _fileSaveAsAction->setText(tr("Save Session As..."));

    _fileSaveAsAction->setToolTip("Launch a file-save dialog to save the state of this session in another session file");

    _fileExitAction->setText(tr("E&xit"));
    _editUndoAction->setText(tr("&Undo"));
    _editUndoAction->setShortcut(tr("Ctrl+Z"));
    _editUndoAction->setToolTip("Undo the most recent session state change");
    _editRedoAction->setText(tr("&Redo"));
    _editRedoAction->setShortcut(tr("Ctrl+Y"));
    _editRedoAction->setToolTip("Redo the last undone session state change");
    _editUndoRedoClearAction->setText(tr("&Clear undo/redo"));
    _editUndoRedoClearAction->setToolTip("Clear the undo/redo queue");

    _helpAboutAction->setText(tr("About VAPOR"));
    _helpAboutAction->setToolTip(tr("Information about VAPOR"));

    _whatsThisAction->setText(tr("Explain This"));
    _whatsThisAction->setToolTip(tr("Click here, then click over an object for context-sensitive help. "));

    _installCLIToolsAction->setText("Install CLI Tools");
    _installCLIToolsAction->setToolTip("Add VAPOR_HOME to environment and add current utilities location to path. Needs to updated if app bundle moved");

    _dataLoad_MetafileAction->setText(tr("Open V&DC"));
    _dataLoad_MetafileAction->setToolTip("Specify a VDC data set to be loaded in current session");
    _dataLoad_MetafileAction->setShortcut(tr("Ctrl+D"));
    _dataClose_MetafileAction->setText(tr("Close VDC"));
    _dataClose_MetafileAction->setToolTip("Specify a VDC data set to close in current session");
    _dataImportWRF_Action->setText(tr("WRF-ARW"));
    _dataImportWRF_Action->setToolTip("Specify one or more WRF-ARW output files to import into the current session");
    _dataImportCF_Action->setText(tr("NetCDF-CF"));
    _dataImportCF_Action->setToolTip("Specify one or more NetCDF Climate Forecast (CF) convention output files to import into the current session");
    _dataImportMPAS_Action->setText(tr("MPAS"));
    _dataImportMPAS_Action->setToolTip("Specify one or more MPAS output files to import into the current session");
    _plotAction->setText("Plot Utility");
    _statsAction->setText("Data Statistics");
    _seedMeAction->setText("SeedMe Video Encoder");
    _seedMeAction->setToolTip("Launch the SeedMe application to create videos of your still-frames");

    _captureSingleJpegCaptureAction->setText(tr("Single image capture"));
    _captureSingleJpegCaptureAction->setToolTip("Capture one image from current active visualizer");
    _captureStartJpegCaptureAction->setText(tr("Begin image capture sequence "));
    _captureStartJpegCaptureAction->setToolTip("Begin saving jpeg image files rendered in current active visualizer");
    _captureEndJpegCaptureAction->setText(tr("End image capture"));
    _captureEndJpegCaptureAction->setToolTip("End capture of image files in current active visualizer");

    _vizToolBar->setWindowTitle(tr("VizTools"));
    _modeToolBar->setWindowTitle(tr("Mouse Modes"));
}

void MainForm::sessionOpenHelper(string fileName)
{
    // Clear out the current session:

    endAnimCapture();
    enableWidgets(false);

    _vizWinMgr->Shutdown();
    _tabMgr->Shutdown();

    // Close any open data sets
    //
    GUIStateParams *p = GetStateParams();
    vector<string>  dataSetNames = p->GetOpenDataSetNames();
    for (int i = 0; i < dataSetNames.size(); i++) { closeDataHelper(dataSetNames[i]); }

    if (!fileName.empty()) {
        int rc = _controlExec->LoadState(fileName);
        if (rc < 0) {
            MSG_ERR("Failed to restore session from file");
            _controlExec->LoadState();
        }
    } else {
        _controlExec->LoadState();
    }

    // Ugh. Load state will of course set open data sets in database
    //
    GUIStateParams *newP = GetStateParams();
    dataSetNames = newP->GetOpenDataSetNames();
    if (dataSetNames.size()) {
        vector<string> p = newP->GetOpenDataSetPaths(dataSetNames[dataSetNames.size() - 1]);
        _recentPath = p[p.size() - 1];
    } else {
        _recentPath = ".";
    }

    for (int i = 0; i < dataSetNames.size(); i++) { newP->RemoveOpenDateSet(dataSetNames[i]); }

    // ControlExec::LoadState invalidates params state
    //
    SettingsParams *sP = GetSettingsParams();
    if (fileName.empty()) {
        newP->SetCurrentSessionPath(concatpath(sP->GetSessionDir(), "My_Vapor_Session.vs3"));
    } else {
        newP->SetCurrentSessionPath(fileName);
    }
    newP->SetCurrentImagePath(sP->GetImageDir());
    newP->SetCurrentTFPath(sP->GetTFDir());
    newP->SetCurrentPythonPath(sP->GetPythonDir());
    newP->SetCurrentFlowPath(sP->GetFlowDir());

    _vizWinMgr->Restart();
    _tabMgr->Restart();
}

// Open session file
//
void MainForm::sessionOpen(QString qfileName)
{
    if (_stateChangeFlag) {
        QMessageBox msgBox;
        msgBox.setWindowTitle("Are you sure?");
        msgBox.setText("The current session settings are not saved. Do you want to continue? \nYou can choose \"No\" now to go back and save the current session.");
        msgBox.setStandardButtons(QMessageBox::Yes | QMessageBox::No);
        msgBox.setDefaultButton(QMessageBox::No);
        if (msgBox.exec() == QMessageBox::No) { return; }
    }

    // This launches a panel that enables the
    // user to choose input session save files, then to
    // load that session
    //
    if (qfileName == "") {
        SettingsParams *sP = GetSettingsParams();
        string          path = sP->GetSessionDir();

        vector<string> files = myGetOpenFileNames("Choose a VAPOR session file to restore a session", path, "Vapor 3 Session Save Files (*.vs3)", false);
        if (files.empty()) return;

        qfileName = files[0].c_str();
    }

    // Make sure the name ends with .vs3
    if (!qfileName.endsWith(".vs3")) { return; }
    string fileName = qfileName.toStdString();

    sessionOpenHelper(fileName);

    _stateChangeFlag = false;
    _sessionNewFlag = false;
}

void MainForm::fileSave()
{
    SettingsParams *sParams = GetSettingsParams();
    string          path = sParams->GetSessionDir();

    if (path.empty()) {
        QString fileName = QFileDialog::getSaveFileName(this, tr("Save VAPOR session file"), tr(path.c_str()), tr("Vapor 3 Session Save Files (*.vs3)"));
        path = fileName.toStdString();
    }
    if (path.empty()) return;

    if (_controlExec->SaveSession(path) < 0) {
        MSG_ERR("Saving session file failed");
        return;
    }

    sParams->SetSessionDir(path);
    _stateChangeFlag = false;
}

void MainForm::fileSaveAs()
{
    SettingsParams *sParams = GetSettingsParams();
    string          path = sParams->GetSessionDir();

    QString fileName = QFileDialog::getSaveFileName(this, tr("Save VAPOR session file"), tr(path.c_str()), tr("Vapor 3 Session Save Files (*.vs3)"));
    path = fileName.toStdString();

    if (path.empty()) return;

    if (_controlExec->SaveSession(path)) {
        MSG_ERR("Saving session file failed");
        return;
    }

    // Save to use a default for fileSave()
    //
    sParams->SetSessionDir(path);
    _stateChangeFlag = false;
}

void MainForm::fileExit() { close(); }

#ifdef DEAD
void MainForm::closeEvent(QCloseEvent *)
{
    MessageReporter::SetFullSilence(true);
    delete _controlExec;
}
#endif

void MainForm::_stateChangeCB()
{
    // Generate an application event whenever state changes
    //
    ParamsChangeEvent *event = new ParamsChangeEvent();
    QApplication::postEvent(this, event);
}

void MainForm::undoRedoHelper(bool undo)
{
    // Disable state saving
    //
    bool enabled = _controlExec->GetSaveStateEnabled();
    _controlExec->SetSaveStateEnabled(false);

    bool status;
    _vizWinMgr->Shutdown();
    _tabMgr->Shutdown();

    if (undo) {
        status = _controlExec->Undo();
    } else {
        status = _controlExec->Redo();
    }
    if (!status) {
        cerr << "UNDO/REDO FAILED\n";
        return;
    }

    _vizWinMgr->Restart();
    _tabMgr->Restart();

    // Restore state saving
    //
    _controlExec->SetSaveStateEnabled(enabled);
}

void MainForm::undo()
{
    if (!_controlExec->UndoSize()) return;
    undoRedoHelper(true);
}

void MainForm::redo()
{
    if (!_controlExec->RedoSize()) return;
    undoRedoHelper(false);
}

void MainForm::clear() { _controlExec->UndoRedoClear(); }

void MainForm::helpIndex() {}

void MainForm::helpContents() {}

void MainForm::helpAbout()
{
    std::string banner_file_name = "vapor_banner.png";
    if (_banner) delete _banner;
    std::string banner_text = "Visualization and Analysis Platform for atmospheric, Oceanic and "
                              "solar Research.\n\n"
                              "Developed by the National Center for Atmospheric Research's (NCAR) \n"
                              "Computational and Information Systems Lab. \n\n"
                              "Boulder, Colorado 80305, U.S.A.\n"
                              "Web site: http://www.vapor.ucar.edu\n"
                              "Contact: vapor@ucar.edu\n"
                              "Version: "
                            + string(Version::GetVersionString().c_str());

    _banner = new BannerGUI(banner_file_name, -1, true, banner_text.c_str(), "http://www.vapor.ucar.edu");
}
void MainForm::batchSetup()
{
    // Here we provide panel to setup batch runs
}

// Close a data set and remove from database
//
void MainForm::closeDataHelper(string dataSetName)
{
    GUIStateParams *p = GetStateParams();

    p->RemoveOpenDateSet(dataSetName);

    _controlExec->CloseData(dataSetName);
}

// Open a data set and remove from database. If data with same name
// already exists close it first.
//
bool MainForm::openDataHelper(string dataSetName, string format, const vector<string> &files, const vector<string> &options)
{
    GUIStateParams *p = GetStateParams();
    vector<string>  dataSetNames = p->GetOpenDataSetNames();

    // If data set with this name already exists, close it
    //
    for (int i = 0; i < dataSetNames.size(); i++) {
        if (dataSetNames[i] == dataSetName) { closeDataHelper(dataSetName); }
    }

    // Open the data set
    //
    int rc = _controlExec->OpenData(files, options, dataSetName, format);
    if (rc < 0) {
        MSG_ERR("Failed to load data");
        return (false);
        ;
    }

    p->InsertOpenDateSet(dataSetName, format, files);

    return (true);
}

void MainForm::loadDataHelper(const vector<string> &files, string prompt, string filter, string format, bool multi)
{
    vector<string> myFiles = files;

    GUIStateParams *p = GetStateParams();
    vector<string>  dataSetNames = p->GetOpenDataSetNames();

    // This launches a panel that enables the
    // user to choose input data files, then to
    // create a datamanager using those files
    // or metafiles.
    //
    if (myFiles.empty()) {
        string defaultPath = ".";
        if (dataSetNames.size()) {
            string lastData = dataSetNames[dataSetNames.size() - 1];
            defaultPath = p->GetOpenDataSetPaths(lastData)[0];
        } else {
            SettingsParams *sP = GetSettingsParams();
            defaultPath = sP->GetMetadataDir();
            // defaultPath = _recentPath;
        }

        myFiles = myGetOpenFileNames(prompt, defaultPath, filter, multi);
    }

    if (myFiles.empty()) return;

    // Generate data set name
    //
    string dataSetName = makename(myFiles[0]);

    vector<string> options = {"-project_to_pcs"};
    bool           status = openDataHelper(dataSetName, format, myFiles, options);
    if (!status) return;

    // Reinitialize all tabs
    //

    if (_sessionNewFlag) {
        viewAll();
        setHome();

        vector<string> winNames = _paramsMgr->GetVisualizerNames();
        for (int i = 0; i < winNames.size(); i++) {
            ViewpointParams *vpParams = _paramsMgr->GetViewpointParams(winNames[i]);
            vpParams->SetCurrentVPToHome();
        }
        _sessionNewFlag = false;
    }

    DataStatus *ds = _controlExec->GetDataStatus();
    BoxSliderFrame::setDataStatus(ds);

    _tabMgr->Update();
    _vizWinMgr->Reinit();
    _tabMgr->Reinit();

    enableWidgets(true);

    _timeStepEditValidator->setRange(0, ds->GetTimeCoordinates().size() - 1);
}

void MainForm::performAutoStretching()
{
    GUIStateParams * p = GetStateParams();
    DataStatus *     ds = _controlExec->GetDataStatus();
    vector<string>   dataSets = p->GetOpenDataSetNames();
    vector<string>   winNames = _paramsMgr->GetVisualizerNames();
    vector<double>   minExt, maxExt;
    vector<int>      axes;
    AnimationParams *aParams = GetAnimationParams();
    size_t           timestep = aParams->GetCurrentTimestep();

    for (int i = 0; i < dataSets.size(); i++) {
        for (int i = 0; i < winNames.size(); i++) {
            double xRange, yRange, zRange;

            DataMgr *           dm = ds->GetDataMgr(dataSets[i]);
            std::vector<string> varNames = dm->GetDataVarNames(3);

            if (varNames.empty()) continue;

            //			ds->GetExtents(_paramsMgr, winNames[i], dataSets[i], timestep,
            //				minExt, maxExt
            //			);

            DataMgrUtils::GetExtents(dm, timestep, varNames, minExt, maxExt, axes);

            if (minExt.size() < 3) return;

            xRange = maxExt[0] - minExt[0];
            yRange = maxExt[1] - minExt[1];
            zRange = maxExt[2] - minExt[2];

            double hypotenuse = sqrt(xRange * xRange + yRange * yRange);
            double scale = (hypotenuse / 2.f) / zRange;

            cout << "Auto-stretch scale: " << scale << endl;

            ViewpointParams *   vpParams = _paramsMgr->GetViewpointParams(winNames[i]);
            Transform *         transform = vpParams->GetTransform(dataSets[i]);
            std::vector<double> scales = transform->GetScales();
            scales[2] = scale;
            transform->SetScales(scales);
        }
    }
}

// Load data into current session
// If current session is at default then same as loadDefaultData
//
void MainForm::loadData(string fileName)
{
    vector<string> files;
    if (!fileName.empty()) { files.push_back(fileName); }

    loadDataHelper(files, "Choose the Master data File to load", "Vapor VDC files (*.*)", "vdc", false);

    SettingsParams *sP = GetSettingsParams();
    bool            autoStretchingEnabled = sP->GetAutoStretchEnabled();
    if (autoStretchingEnabled) performAutoStretching();
}

void MainForm::closeData(string fileName)
{
    QAction *a = (QAction *)sender();

    string dataSetName = a->text().toStdString();

    closeDataHelper(dataSetName);

    GUIStateParams *p = GetStateParams();
    vector<string>  dataSetNames = p->GetOpenDataSetNames();

    if (dataSetNames.size() == 0) { enableWidgets(false); }

    _tabMgr->Update();
    _vizWinMgr->Reinit();
}

// import WRF data into current session
//
void MainForm::importWRFData()
{
    vector<string> files;
    loadDataHelper(files, "WRF-ARW NetCDF files", "", "wrf", true);
}

void MainForm::importCFData()
{
    vector<string> files;
    loadDataHelper(files, "NetCDF CF files", "", "cf", true);
}

void MainForm::importMPASData()
{
    vector<string> files;
    loadDataHelper(files, "MPAS files", "", "mpas", true);
}

vector<string> MainForm::myGetOpenFileNames(string prompt, string dir, string filter, bool multi)
{
    QString qPrompt(prompt.c_str());
    QString qDir(dir.c_str());
    QString qFilter(filter.c_str());

    vector<string> files;
    if (multi) {
        QStringList           fileNames = QFileDialog::getOpenFileNames(this, qPrompt, qDir, qFilter);
        QStringList           list = fileNames;
        QStringList::Iterator it = list.begin();
        while (it != list.end()) {
            if (!it->isNull()) files.push_back((*it).toStdString());
            ++it;
        }
    } else {
        QString fileName = QFileDialog::getOpenFileName(this, qPrompt, qDir, qFilter);
        if (!fileName.isNull()) files.push_back(fileName.toStdString());
    }

    for (int i = 0; i < files.size(); i++) {
        QFileInfo fInfo(files[i].c_str());
        if (!fInfo.isReadable() || !fInfo.isFile()) {
            MyBase::SetErrMsg("Load Data Error \n Invalid data set\n");
            MSG_ERR("Failed to load data");
            return (vector<string>());
        }
    }
    return (files);
}

void MainForm::sessionNew()
{
    if (_stateChangeFlag) {
        QMessageBox msgBox;
        msgBox.setWindowTitle("Are you sure?");
        msgBox.setText("The current session settings are not saved. Do you want to continue? \nYou can choose \"No\" now to go back and save the current session.");
        msgBox.setStandardButtons(QMessageBox::Yes | QMessageBox::No);
        msgBox.setDefaultButton(QMessageBox::No);
        if (msgBox.exec() == QMessageBox::No) { return; }
    }

    sessionOpenHelper("");

    _vizWinMgr->LaunchVisualizer();

    _stateChangeFlag = false;
    _sessionNewFlag = true;
}

//
// Respond to toolbar clicks:
// navigate mode.  Don't change tab menu
//
void MainForm::setNavigate(bool on)
{
#ifdef DEAD
    // Only do something if this is an actual change of mode
    if (MouseModeParams::GetCurrentMouseMode() == MouseModeParams::navigateMode) return;
    if (on) {
        MouseModeParams::SetCurrentMouseMode(MouseModeParams::navigateMode);
        _modeCombo->setCurrentIndex(0);

        if (_modeStatusWidget) {
            statusBar()->removeWidget(_modeStatusWidget);
            delete _modeStatusWidget;
        }
        _modeStatusWidget = new QLabel("Navigation Mode:  Use left mouse to rotate or spin-animate, right to zoom, middle to translate", this);
        statusBar()->addWidget(_modeStatusWidget, 2);
    }
#endif
}

void MainForm::setupEditMenu()
{
    QString undoText("Undo ");
    QString redoText("Redo ");
    QString clearText("Clear Undo/Redo ");

    _editUndoAction->setText(undoText);
    _editRedoAction->setText(redoText);
    _editUndoRedoClearAction->setText(clearText);
}

// Enable or disable the Capture menu options:
//
void MainForm::initCaptureMenu()
{
    GUIStateParams *p = GetStateParams();
    string          vizName = p->GetActiveVizName();

    _captureSingleJpegCaptureAction->setText("Capture single image");
    _captureStartJpegCaptureAction->setText("&Begin image capture sequence in " + QString::fromStdString(vizName));
    _captureEndJpegCaptureAction->setText("End image capture sequence in " + QString::fromStdString(vizName));
    // Disable every option if no viz, or if capturing in another viz
    if (vizName.empty() || (!_capturingAnimationVizName.empty() && _capturingAnimationVizName != vizName)) {
        _captureStartJpegCaptureAction->setEnabled(false);
        _captureSingleJpegCaptureAction->setEnabled(false);
        _captureEndJpegCaptureAction->setEnabled(false);
        MSG_WARN("Animation capture is in progress in another visualizer");
    } else if (_capturingAnimationVizName == vizName) {    // there is a visualizer, and it's capturing images

        _captureStartJpegCaptureAction->setEnabled(false);
        _captureSingleJpegCaptureAction->setEnabled(false);
        _captureEndJpegCaptureAction->setEnabled(true);
    } else {    // valid viz, not capturing:
        _captureStartJpegCaptureAction->setEnabled(true);
        _captureSingleJpegCaptureAction->setEnabled(true);
        _captureEndJpegCaptureAction->setEnabled(false);
    }
}

void MainForm::setInteractiveRefLevel(int val) {}
void MainForm::setInteractiveRefinementSpin(int val) {}

void MainForm::pauseClick()
{
    AnimationEventRouter *aRouter = (AnimationEventRouter *)_tabMgr->GetEventRouter(AnimationEventRouter::GetClassType());

    aRouter->AnimationPause();
    //	update();
}

void MainForm::playForward()
{
    AnimationEventRouter *aRouter = (AnimationEventRouter *)_tabMgr->GetEventRouter(AnimationEventRouter::GetClassType());

    aRouter->AnimationPlayForward();
    //	update();
}

void MainForm::playBackward()
{
    AnimationEventRouter *aRouter = (AnimationEventRouter *)_tabMgr->GetEventRouter(AnimationEventRouter::GetClassType());

    aRouter->AnimationPlayReverse();
    //	update();
}

void MainForm::stepBack()
{
    AnimationEventRouter *aRouter = (AnimationEventRouter *)_tabMgr->GetEventRouter(AnimationEventRouter::GetClassType());

    aRouter->AnimationStepReverse();
    //	update();
}

void MainForm::stepForward()
{
    AnimationEventRouter *aRouter = (AnimationEventRouter *)_tabMgr->GetEventRouter(AnimationEventRouter::GetClassType());

    aRouter->AnimationStepForward();
    //	update();
}

void MainForm::setAnimationOnOff(bool on)
{
    if (on) {
        enableAnimationWidgets(false);

        _App->removeEventFilter(this);
    } else {
        playForwardAction->setChecked(false);
        playBackwardAction->setChecked(false);
        enableAnimationWidgets(true);
        _App->installEventFilter(this);

        // Generate an event and force an update
        //
        ParamsChangeEvent *event = new ParamsChangeEvent();
        QApplication::postEvent(this, event);
    }
}

void MainForm::setAnimationDraw()
{
    _vizWinMgr->Update();
    // update();
}

// Respond to a change in the text in the animation toolbar
void MainForm::setTimestep()
{
    int timestep = _timeStepEdit->text().toInt();

    AnimationEventRouter *aRouter = (AnimationEventRouter *)_tabMgr->GetEventRouter(AnimationEventRouter::GetClassType());

    aRouter->SetTimeStep(timestep);
    //	update();
}

void MainForm::enableKeyframing(bool ison)
{
    QPalette pal(_timeStepEdit->palette());
    _timeStepEdit->setEnabled(!ison);
}

#ifdef DEAD
// Get the current mode setting from MouseModeParams
//
MouseModeParams *p = GetStateParams()->GetMouseModeParams();
string           mode = p->GetCurrentMouseMode();

for (int i = 0; i < _modeCombo->count(); i++) {
    if (_modeCombo->itemText(i).toStdString() == mode) {
        _modeCombo->setCurrentIndex(i);

        if (mode != MouseModeParams::GetNavigateModeName()) {
            _navigationAction->setChecked(false);
        } else {
            _navigationAction->setChecked(true);
        }
    }
    break;
}
#endif

void MainForm::showTab(const std::string &tag)
{
    _tabMgr->MoveToFront(tag);
    EventRouter *eRouter = _tabMgr->GetEventRouter(tag);
    eRouter->updateTab();
}

void MainForm::modeChange(int newmode)
{
    string modeName = _modeCombo->itemText(newmode).toStdString();

    // Get the current mode setting from MouseModeParams
    //
    MouseModeParams *p = GetStateParams()->GetMouseModeParams();
    p->SetCurrentMouseMode(modeName);

    if (modeName == MouseModeParams::GetNavigateModeName()) {
        _navigationAction->setChecked(true);
        return;
    }

    _navigationAction->setChecked(false);

#ifdef DEAD
    showTab(MouseModeParams::getModeTag(newmode));
#endif

    if (_modeStatusWidget) {
        statusBar()->removeWidget(_modeStatusWidget);
        delete _modeStatusWidget;
    }

    _modeStatusWidget = new QLabel(QString::fromStdString(modeName) + " Mode: To modify box in scene, grab handle with left mouse to translate, right mouse to stretch", this);

    statusBar()->addWidget(_modeStatusWidget, 2);
}

void MainForm::showCitationReminder()
{
    if (!_begForCitation) return;
    _begForCitation = false;
    // Provide a customized message box
    QMessageBox msgBox;
    QString     reminder("VAPOR is developed as an Open Source application by NCAR, ");
    reminder.append("under the sponsorship of the National Science Foundation.\n\n");
    reminder.append("We depend on evidence of the software's value to the scientific community.  ");
    reminder.append("You are free to use VAPOR as permitted under the terms and conditions of the licence.\n\n ");
    reminder.append("Please cite VAPOR in your publications and presentations. ");
    reminder.append("Citation details:\n    http://www.vapor.ucar.edu/index.php?id=citation");
    msgBox.setText(reminder);

    msgBox.setStandardButtons(QMessageBox::Ok);
    msgBox.setDefaultButton(QMessageBox::Ok);

    msgBox.exec();
}
void MainForm::addMouseModes()
{
    MouseModeParams *p = GetStateParams()->GetMouseModeParams();
    vector<string>   mouseModes = p->GetAllMouseModes();

    for (int i = 0; i < mouseModes.size(); i++) {
        QString            text = QString::fromStdString(mouseModes[i]);
        const char *const *xpmIcon = p->GetIcon(mouseModes[i]);
        QPixmap            qp = QPixmap(xpmIcon);
        QIcon              icon = QIcon(qp);
        addMode(text, icon);
    }
}
void MainForm::launchWebHelp(QAction *webAction)
{
    QVariant qv = webAction->data();
    QUrl     myURL = qv.toUrl();
    bool     success = QDesktopServices::openUrl(myURL);
    if (!success) { MSG_ERR("Unable to launch Web browser for URL"); }
}

void MainForm::buildWebTabHelpMenu(vector<QAction *> *actions)
{
    _webTabHelpMenu->clear();
    for (int i = 0; i < (*actions).size(); i++) {
        if ((*actions)[i] != NULL) { _webTabHelpMenu->addAction((*actions)[i]); }
    }
}

void MainForm::buildWebTabHelpMenu(const vector<pair<string, string>> &help)
{
    _webTabHelpMenu->clear();

    for (int i = 0; i < help.size(); i++) {
        string desc = help[i].first;
        string url = help[i].second;

        QAction *currAction = new QAction(QString(desc.c_str()), _webTabHelpMenu);

        QUrl     myqurl(url.c_str());
        QVariant qv(myqurl);
        currAction->setData(qv);

        _webTabHelpMenu->addAction(currAction);
    }
}

void MainForm::buildWebHelpMenus()
{
    // Basci web help
    const char *currText = "VAPOR Overview";
    const char *currURL = "http://www.vapor.ucar.edu/docs/vapor-overview/vapor-overview";
    QAction *   currAction = new QAction(QString(currText), this);
    QUrl        myqurl(currURL);
    QVariant    qv(myqurl);
    currAction->setData(qv);
    _webBasicHelpMenu->addAction(currAction);
    currText = "VAPOR GUI General Guide";
    currURL = "http://www.vapor.ucar.edu/docs/vaporgui-help";
    currAction = new QAction(QString(currText), this);
    myqurl.setUrl(currURL);
    qv.setValue(myqurl);
    currAction->setData(qv);
    _webBasicHelpMenu->addAction(currAction);
    currText = "Obtaining help within VAPOR GUI";
    currURL = "http://www.vapor.ucar.edu/docs/vapor-how-guide/help-user-interface";
    currAction = new QAction(QString(currText), this);
    myqurl.setUrl(currURL);
    qv.setValue(myqurl);
    currAction->setData(qv);
    _webBasicHelpMenu->addAction(currAction);
    currText = "Loading and Importing data";
    currURL = "http://www.vapor.ucar.edu/docs/vapor-gui-help/loading-and-importing-data";
    currAction = new QAction(QString(currText), this);
    myqurl.setUrl(currURL);
    qv.setValue(myqurl);
    currAction->setData(qv);
    _webBasicHelpMenu->addAction(currAction);
    currText = "Undo and Redo";
    currURL = "http://www.vapor.ucar.edu/docs/vapor-documentation/undo-and-redo-recent-actions";
    currAction = new QAction(QString(currText), this);
    myqurl.setUrl(currURL);
    qv.setValue(myqurl);
    currAction->setData(qv);
    _webBasicHelpMenu->addAction(currAction);
    currText = "Sessions and Session files";
    currURL = "http://www.vapor.ucar.edu/docs/vapor-how-guide/sessions-and-session-files";
    currAction = new QAction(QString(currText), this);
    myqurl.setUrl(currURL);
    qv.setValue(myqurl);
    currAction->setData(qv);
    _webBasicHelpMenu->addAction(currAction);
    currText = "Capturing images and flow lines";
    currURL = "http://www.vapor.ucar.edu/docs/vapor-gui-help/capturing-images-and-flow-lines";
    currAction = new QAction(QString(currText), this);
    myqurl.setUrl(currURL);
    qv.setValue(myqurl);
    currAction->setData(qv);
    _webBasicHelpMenu->addAction(currAction);
    // Preferences Help
    currText = "User Preferences Overview";
    currURL = "http://www.vapor.ucar.edu/docs/vapor-how-guide/user-preferences";
    currAction = new QAction(QString(currText), this);
    myqurl.setUrl(currURL);
    qv.setValue(myqurl);
    currAction->setData(qv);
    _webPreferencesHelpMenu->addAction(currAction);
    currText = "Data Cache size";
    currURL = "http://www.vapor.ucar.edu/docs/vapor-how-guide/user-preferences#dataCacheSize";
    currAction = new QAction(QString(currText), this);
    myqurl.setUrl(currURL);
    qv.setValue(myqurl);
    currAction->setData(qv);
    _webPreferencesHelpMenu->addAction(currAction);
    currText = "Specifying window size";
    currURL = "http://www.vapor.ucar.edu/docs/vapor-how-guide/user-preferences#lockWindow";
    currAction = new QAction(QString(currText), this);
    myqurl.setUrl(currURL);
    qv.setValue(myqurl);
    currAction->setData(qv);
    _webPreferencesHelpMenu->addAction(currAction);
    currText = "Control message popups and logging";
    currURL = "http://www.vapor.ucar.edu/docs/vapor-how-guide/user-preferences#MessageLoggingPopups";
    currAction = new QAction(QString(currText), this);
    myqurl.setUrl(currURL);
    qv.setValue(myqurl);
    currAction->setData(qv);
    _webPreferencesHelpMenu->addAction(currAction);
    currText = "Changing user default settings";
    currURL = "http://www.vapor.ucar.edu/docs/vapor-documentation/changing-default-tabbed-panel-settings";
    currAction = new QAction(QString(currText), this);
    myqurl.setUrl(currURL);
    qv.setValue(myqurl);
    currAction->setData(qv);
    _webPreferencesHelpMenu->addAction(currAction);
    currText = "Specifying default directories for reading and writing files";
    currURL = "http://www.vapor.ucar.edu/docs/vapor-documentation/default-directories";
    currAction = new QAction(QString(currText), this);
    myqurl.setUrl(currURL);
    qv.setValue(myqurl);
    currAction->setData(qv);
    _webPreferencesHelpMenu->addAction(currAction);
    currText = "Rearrange or hide tabs";
    currURL = "http://www.vapor.ucar.edu/docs/vapor-documentation/rearrange-or-hide-tabs";
    currAction = new QAction(QString(currText), this);
    myqurl.setUrl(currURL);
    qv.setValue(myqurl);
    currAction->setData(qv);
    _webPreferencesHelpMenu->addAction(currAction);
    // Derived variables menu
    currText = "Derived variables overview";
    currURL = "http://www.vapor.ucar.edu/docs/vapor-gui-help/derived-variables";
    currAction = new QAction(QString(currText), this);
    myqurl.setUrl(currURL);
    qv.setValue(myqurl);
    currAction->setData(qv);
    _webPythonHelpMenu->addAction(currAction);
    currText = "Defining new derived variables in Python";
    currURL = "http://www.vapor.ucar.edu/docs/vapor-how-guide/define-variables-python";
    currAction = new QAction(QString(currText), this);
    myqurl.setUrl(currURL);
    qv.setValue(myqurl);
    currAction->setData(qv);
    _webPythonHelpMenu->addAction(currAction);
    currText = "Specifying a Python startup script";
    currURL = "http://www.vapor.ucar.edu/docs/vapor-gui-help/specify-python-startup-script";
    currAction = new QAction(QString(currText), this);
    myqurl.setUrl(currURL);
    qv.setValue(myqurl);
    currAction->setData(qv);
    _webPythonHelpMenu->addAction(currAction);
    currText = "VAPOR python modules";
    currURL = "http://www.vapor.ucar.edu/docs/vapor-gui-help/vapor-python-modules";
    currAction = new QAction(QString(currText), this);
    myqurl.setUrl(currURL);
    qv.setValue(myqurl);
    currAction->setData(qv);
    _webPythonHelpMenu->addAction(currAction);
    currText = "Viewing python script output text";
    currURL = "http://www.vapor.ucar.edu/docs/vapor-gui-help/python-script-output-text";
    currAction = new QAction(QString(currText), this);
    myqurl.setUrl(currURL);
    qv.setValue(myqurl);
    currAction->setData(qv);
    _webPythonHelpMenu->addAction(currAction);
    currText = "Using IDL to derive variables in VAPOR GUI";
    currURL = "http://www.vapor.ucar.edu/docs/vapor-gui-help/using-idl-vapor-gui";
    currAction = new QAction(QString(currText), this);
    myqurl.setUrl(currURL);
    qv.setValue(myqurl);
    currAction->setData(qv);
    _webPythonHelpMenu->addAction(currAction);
    // Visualization help
    currText = "VAPOR data visualization overview";
    currURL = "http://www.vapor.ucar.edu/docs/vapor-gui-help/data-visualization";
    currAction = new QAction(QString(currText), this);
    myqurl.setUrl(currURL);
    qv.setValue(myqurl);
    currAction->setData(qv);
    _webVisualizationHelpMenu->addAction(currAction);
    currText = "Visualizers (visualization windows)";
    currURL = "http://www.vapor.ucar.edu/docs/vapor-gui-help/visualizers-visualization-windows";
    currAction = new QAction(QString(currText), this);
    myqurl.setUrl(currURL);
    qv.setValue(myqurl);
    currAction->setData(qv);
    _webVisualizationHelpMenu->addAction(currAction);
    currText = "Auxiliary content in the scene";
    currURL = "http://www.vapor.ucar.edu/docs/vapor-gui-help/auxiliary-geometry-scene";
    currAction = new QAction(QString(currText), this);
    myqurl.setUrl(currURL);
    qv.setValue(myqurl);
    currAction->setData(qv);
    _webVisualizationHelpMenu->addAction(currAction);
    currText = "Navigation in the 3D scene";
    currURL = "http://www.vapor.ucar.edu/docs/vapor-gui-help/navigation-3d-scene";
    currAction = new QAction(QString(currText), this);
    myqurl.setUrl(currURL);
    qv.setValue(myqurl);
    currAction->setData(qv);
    _webVisualizationHelpMenu->addAction(currAction);
    currText = "Controlling multiple visualizers";
    currURL = "http://www.vapor.ucar.edu/docs/vapor-gui-help/multiple-visualizers";
    currAction = new QAction(QString(currText), this);
    myqurl.setUrl(currURL);
    qv.setValue(myqurl);
    currAction->setData(qv);
    _webVisualizationHelpMenu->addAction(currAction);
    currText = "Visualizer features";
    currURL = "http://www.vapor.ucar.edu/docs/vapor-how-guide/visualizer-features";
    currAction = new QAction(QString(currText), this);
    myqurl.setUrl(currURL);
    qv.setValue(myqurl);
    currAction->setData(qv);
    _webVisualizationHelpMenu->addAction(currAction);
    currText = "Manipulators and mouse modes";
    currURL = "http://www.vapor.ucar.edu/docs/vapor-how-guide/manipulators-and-mouse-modes";
    currAction = new QAction(QString(currText), this);
    myqurl.setUrl(currURL);
    qv.setValue(myqurl);
    currAction->setData(qv);
    _webVisualizationHelpMenu->addAction(currAction);
    currText = "Coordinate systems";
    currURL = "http://www.vapor.ucar.edu/docs/vapor-gui-help/coordinate-systems-user-grid-latlon";
    currAction = new QAction(QString(currText), this);
    myqurl.setUrl(currURL);
    qv.setValue(myqurl);
    currAction->setData(qv);
    _webVisualizationHelpMenu->addAction(currAction);
}

void MainForm::loadStartingPrefs()
{
    string prefPath;
    string preffile =
#ifdef WIN32
        "\\.vapor3_prefs";
#else
        "/.vapor3_prefs";
#endif
    char *pPath = getenv("VAPOR3_PREFS_DIR");
    if (!pPath) pPath = getenv("HOME");
    if (!pPath) {
        vector<string> tpath;
        tpath.push_back("examples");
        tpath.push_back(preffile);
        prefPath = GetAppPath("VAPOR", "share", tpath);
    } else {
        prefPath = string(pPath) + preffile;
    }

    // Make this path the default at startup:
    //
    SettingsParams *sP = GetSettingsParams();
    sP->SetCurrentPrefsPath(prefPath);

#ifdef DEAD
    _controlExec->RestorePreferences(prefPath);
#endif
}

void MainForm::setActiveEventRouter(string type)
{
    EventRouter *eRouter = _tabMgr->GetEventRouter(type);
    if (!eRouter) return;

    // Set up help for active tab
    //
    vector<pair<string, string>> help;
    eRouter->GetWebHelp(help);

    buildWebTabHelpMenu(help);

    eRouter->updateTab();
}

void MainForm::goHome()
{
    NavigationEventRouter *vRouter = (NavigationEventRouter *)_tabMgr->GetEventRouter(NavigationEventRouter::GetClassType());
    assert(vRouter);

    vRouter->UseHomeViewpoint();
}

void MainForm::viewAll()
{
    NavigationEventRouter *vRouter = (NavigationEventRouter *)_tabMgr->GetEventRouter(NavigationEventRouter::GetClassType());
    assert(vRouter);

    vRouter->ViewAll();
}

void MainForm::setHome()
{
    NavigationEventRouter *vRouter = (NavigationEventRouter *)_tabMgr->GetEventRouter(NavigationEventRouter::GetClassType());
    assert(vRouter);

    vRouter->SetHomeViewpoint();
}

void MainForm::alignView(int axis)
{
    if (axis < 1) return;

    NavigationEventRouter *vRouter = (NavigationEventRouter *)_tabMgr->GetEventRouter(NavigationEventRouter::GetClassType());
    assert(vRouter);

    vRouter->AlignView(axis);
}

void MainForm::viewRegion()
{
    NavigationEventRouter *vRouter = (NavigationEventRouter *)_tabMgr->GetEventRouter(NavigationEventRouter::GetClassType());
    assert(vRouter);

    vRouter->CenterSubRegion();
}

void MainForm::setProj4String()
{
    GUIStateParams *p = GetStateParams();

    _App->removeEventFilter(this);

    vector<string> dataSets = p->GetOpenDataSetNames();

    string proj4String = p->GetProjectionString();

    DataStatus *ds = _controlExec->GetDataStatus();

    // Close and re-open any data set that doesn't have a matching
    // proj4 string
    //
    for (int i = 0; i < dataSets.size(); i++) {
        string currentString = ds->GetMapProjection(dataSets[i]);

        if (currentString != proj4String) {
            // Save list of files and format before close so we can re-open
            //
            vector<string> files = p->GetOpenDataSetPaths(dataSets[i]);
            string         format = p->GetOpenDataSetFormat(dataSets[i]);

            closeDataHelper(dataSets[i]);

            vector<string> options = {"-proj4", proj4String, "project_to_pcs"};

            (void)openDataHelper(dataSets[i], format, files, options);
        }
    }

    _App->installEventFilter(this);
}

bool MainForm::event(QEvent *e) { return QWidget::event(e); }

bool MainForm::eventFilter(QObject *obj, QEvent *event)
{
    assert(_controlExec && _vizWinMgr);

    // Only update the GUI if the Params state has changed
    //
    if (event->type() == ParamsChangeEvent::type()) {
        ParamsMgr *paramsMgr = _controlExec->GetParamsMgr();
        if (_stats) { _stats->Update(); }
        if (_plot) { _plot->Update(); }

        _tabMgr->Update();
        _vizWinMgr->Update();

        update();

        return (false);
    }

    // Most other events result in a redraw. Not sure if this
    // is necessary
    //
    switch (event->type()) {
    case (QEvent::MouseButtonPress):
    case (QEvent::MouseButtonRelease):
    case (QEvent::MouseMove):
        //	case (QEvent::KeyRelease):

        // Not sure why Paint is needed. Who generates it?
        //
        // case (QEvent::Paint):

        _vizWinMgr->Update();

        break;
    default: break;
    }

    // Pass event on to target
    return (false);
}

void MainForm::updateMenus()
{
    GUIStateParams *p = GetStateParams();

    // Close menu
    //
    _closeVDCMenu->clear();
    vector<string> dataSetNames = p->GetOpenDataSetNames();
    int            size = dataSetNames.size();
    if (size < 1)
        _closeVDCMenu->setEnabled(false);
    else {
        _closeVDCMenu->setEnabled(true);
        for (int i = 0; i < dataSetNames.size(); i++) {
            // Add menu option to close the dataset in the File menu
            //
            QAction *closeAction = new QAction(QString::fromStdString(dataSetNames[i]), _closeVDCMenu);
            _closeVDCMenu->addAction(closeAction);

            connect(closeAction, SIGNAL(triggered()), this, SLOT(closeData()));
        }
    }

    _editUndoAction->setEnabled((bool)_controlExec->UndoSize());
    _editRedoAction->setEnabled((bool)_controlExec->RedoSize());
}

void MainForm::_performSessionAutoSave()
{
    if (_paramsMgr == NULL) return;

    SettingsParams *sParams = GetSettingsParams();
    if (sParams == NULL) return;

    int eventCountForAutoSave = sParams->GetChangesPerAutoSave();

    if (eventCountForAutoSave == 0) return;
    if (!sParams->GetSessionAutoSaveEnabled()) return;

    if (_eventsSinceLastSave >= eventCountForAutoSave) {
        string autoSaveFile = sParams->GetAutoSaveSessionFile();
        _paramsMgr->SaveToFile(autoSaveFile);
        _eventsSinceLastSave = 0;
    } else {
        _eventsSinceLastSave++;
    }
}

void MainForm::update()
{
    assert(_controlExec);

    AnimationParams *aParams = GetAnimationParams();
    size_t           timestep = aParams->GetCurrentTimestep();

    _timeStepEdit->setText(QString::number((int)timestep));

    updateMenus();

    _performSessionAutoSave();

#ifdef DEAD
    // Get the current mode setting from MouseModeParams
    //
    MouseModeParams *p = GetStateParams()->GetMouseModeParams();
    string           mode = p->GetCurrentMouseMode();

    for (int i = 0; i < _modeCombo->count(); i++) {
        if (_modeCombo->itemText(i).toStdString() == mode) {
            _modeCombo->setCurrentIndex(i);

            if (mode != MouseModeParams::GetNavigateModeName()) {
                _navigationAction->setChecked(false);
            } else {
                _navigationAction->setChecked(true);
            }
        }
        break;
    }
#endif
}

void MainForm::enableWidgets(bool onOff)
{
    _modeCombo->setEnabled(onOff);
    _captureMenu->setEnabled(onOff);
    _timeStepEdit->setEnabled(onOff);
    _animationToolBar->setEnabled(onOff);
    _tileAction->setEnabled(onOff);
    _cascadeAction->setEnabled(onOff);
    _homeAction->setEnabled(onOff);
    _sethomeAction->setEnabled(onOff);
    _viewAllAction->setEnabled(onOff);
    _viewRegionAction->setEnabled(onOff);
    //	_stepForwardAction->setEnabled(onOff);
    //	_stepBackAction->setEnabled(onOff);
    _interactiveRefinementSpin->setEnabled(onOff);
    alignViewCombo->setEnabled(onOff);
    _navigationAction->setEnabled(onOff);
    _Edit->setEnabled(onOff);
    _windowSelector->setEnabled(onOff);
    _tabMgr->setEnabled(onOff);
    _statsAction->setEnabled(onOff);
    _plotAction->setEnabled(onOff);
    //	_seedMeAction->setEnabled(onOff);

    _tabMgr->EnableRouters(onOff);
}

void MainForm::enableAnimationWidgets(bool on)
{
    enableWidgets(on);
    if (on) {
        playBackwardAction->setEnabled(true);
        _stepBackAction->setEnabled(true);
        _stepForwardAction->setEnabled(true);
        playForwardAction->setEnabled(true);
    } else {
        AnimationEventRouter *aRouter = (AnimationEventRouter *)_tabMgr->GetEventRouter(AnimationEventRouter::GetClassType());

        aRouter->setEnabled(true);

        _animationToolBar->setEnabled(true);
        playBackwardAction->setEnabled(false);
        _stepBackAction->setEnabled(false);
        _stepForwardAction->setEnabled(false);
        playForwardAction->setEnabled(false);
    }
}

// Capture just one image
// Launch a file save dialog to specify the names
// Then put jpeg in it.
//
void MainForm::captureSingleJpeg()
{
    showCitationReminder();
    SettingsParams *sP = GetSettingsParams();
    string          imageDir = sP->GetImageDir();
    if (imageDir == "") imageDir = sP->GetDefaultImageDir();

    QFileDialog fileDialog(this, "Specify single image capture file name", imageDir.c_str(), "PNG or JPEG images (*.png *.jpg *.jpeg)");
    fileDialog.setAcceptMode(QFileDialog::AcceptSave);
    fileDialog.move(pos());
    fileDialog.resize(450, 450);
    if (fileDialog.exec() != QDialog::Accepted) return;

    // Extract the path, and the root name, from the returned string.
    QStringList files = fileDialog.selectedFiles();
    if (files.isEmpty()) return;
    QString fn = files[0];
    // Extract the path, and the root name, from the returned string.
    QFileInfo *fileInfo = new QFileInfo(fn);
    QString    suffix = fileInfo->suffix();
    if (suffix != "jpg" && suffix != "jpeg" && suffix != "png") {
        MSG_ERR("Image capture file name must end with .png or .jpg or .jpeg");
        return;
    }

    string filepath = fileInfo->absoluteFilePath().toStdString();

    // Save the path for future captures
    // p->SetCurrentImageSavePath(fileInfo->absolutePath().toStdString());
    sP->SetImageDir(filepath);

    // Turn on "image capture mode" in the current active visualizer
    GUIStateParams *p = GetStateParams();
    string          vizName = p->GetActiveVizName();
    _controlExec->EnableImageCapture(filepath, vizName);
}

void MainForm::launchSeedMe()
{
    if (_seedMe == NULL) _seedMe = new VAPoR::SeedMe;
    _seedMe->Initialize();
}

void MainForm::installCLITools()
{
    vector<string> pths;
    string         home = GetAppPath("VAPOR", "home", pths, true);
    string         path = home + "/MacOS";

    home.erase(home.size() - strlen("Contents/"), strlen("Contents/"));

    QMessageBox box;
    box.addButton(QMessageBox::Ok);

    string profilePath = string(getenv("HOME")) + "/.profile";
    FILE * prof = fopen(profilePath.c_str(), "a");
    if (prof) {
        fprintf(prof, "\n");
        fprintf(prof, "export VAPOR_HOME=\"%s\"\n", home.c_str());
        fprintf(prof, "export PATH=\"%s:$PATH\"\n", path.c_str());
        fclose(prof);

        box.setText("Environmental variables set in ~/.profile");
        box.setInformativeText("Please log out and log back in for changes to take effect.");
        box.setIcon(QMessageBox::Information);
    } else {
        box.setText("Unable to set environmental variables");
        box.setIcon(QMessageBox::Critical);
    }
    box.exec();
}

void MainForm::launchStats()
{
    if (!_stats) _stats = new Statistics(this);
    if (_controlExec) { _stats->initControlExec(_controlExec); }
    _stats->showMe();
}

void MainForm::launchPlotUtility()
{
    if (!_plot) {
        assert(_controlExec->GetDataStatus());
        assert(_controlExec->GetParamsMgr());
        _plot = new Plot(_controlExec->GetDataStatus(), _controlExec->GetParamsMgr(), this);
    } else {
        _plot->show();
        _plot->activateWindow();
    }
}

// Begin capturing animation images.
// Launch a file save dialog to specify the names
// Then start file saving mode.
void MainForm::startAnimCapture()
{
    showCitationReminder();
<<<<<<< HEAD
    SettingsParams *sP = GetSettingsParams();
    string          imageDir = sP->GetImageDir();
    if (imageDir == "") imageDir = sP->GetDefaultImageDir();

    QFileDialog fileDialog(this, "Specify first file name for image capture sequence", imageDir.c_str(), "Jpeg images (*.jpg *.jpeg )");
=======
    GUIStateParams *p = GetStateParams();
    string          imageDir = p->GetCurrentImageSavePath();
    QFileDialog     fileDialog(this, "Specify first file name for image capture sequence", imageDir.c_str(), "PNG or JPEG images (*.png *.jpg *.jpeg )");
>>>>>>> dd03c8bc
    fileDialog.setAcceptMode(QFileDialog::AcceptSave);
    fileDialog.move(pos());
    fileDialog.resize(450, 450);
    if (fileDialog.exec() != QDialog::Accepted) return;

    // Extract the path, and the root name, from the returned string.
    QStringList qsl = fileDialog.selectedFiles();
    if (qsl.isEmpty()) return;
    QString    s = qsl[0];
    QFileInfo *fileInfo = new QFileInfo(s);

    QString suffix = fileInfo->suffix();
    if (suffix != "jpg" && suffix != "jpeg" && suffix != "png") {
        MSG_ERR("Image capture file name must end with .png or .jpg or .jpeg");
        return;
    }
    // Save the path for future captures
    sP->SetImageDir(fileInfo->absolutePath().toStdString());

    QString fileBaseName = fileInfo->baseName();
    // See if it ends with digits.  If not, append them
    int posn;
    for (posn = fileBaseName.length() - 1; posn >= 0; posn--) {
        if (!fileBaseName.at(posn).isDigit()) break;
    }
    int          startFileNum = 0;
    unsigned int lastDigitPos = posn + 1;
    if (lastDigitPos < fileBaseName.length()) {
        startFileNum = fileBaseName.right(fileBaseName.length() - lastDigitPos).toInt();
        fileBaseName.truncate(lastDigitPos);
    }
    QString filePath = fileInfo->absolutePath() + "/" + fileBaseName;
    // Insert up to 4 zeros
    QString zeroes;
    if (startFileNum == 0)
        zeroes = "000";
    else {
        switch ((int)log10((float)startFileNum)) {
        case (0): zeroes = "000"; break;
        case (1): zeroes = "00"; break;
        case (2): zeroes = "0"; break;
        default: zeroes = ""; break;
        }
    }
    filePath += zeroes;
    filePath += QString::number(startFileNum);
    filePath += ".";
    filePath += suffix;
    string fpath = filePath.toStdString();
    // Turn on "image capture mode" in the current active visualizer
    GUIStateParams *p = GetStateParams();
    string          vizName = p->GetActiveVizName();
    _controlExec->EnableAnimationCapture(vizName, true, fpath);
    _capturingAnimationVizName = vizName;
    delete fileInfo;
}
void MainForm::endAnimCapture()
{
    // Turn off capture mode for the current active visualizer (if it is on!)
    if (_capturingAnimationVizName.empty()) return;
    GUIStateParams *p = GetStateParams();
    string          vizName = p->GetActiveVizName();
    if (vizName != _capturingAnimationVizName) { MSG_WARN("Terminating capture in non-active visualizer"); }
    if (_controlExec->EnableAnimationCapture(_capturingAnimationVizName, false)) MSG_WARN("Image Capture Warning;\nCurrent active visualizer is not capturing images");

    _capturingAnimationVizName = "";
}<|MERGE_RESOLUTION|>--- conflicted
+++ resolved
@@ -46,12 +46,6 @@
 #include "VizSelectCombo.h"
 #include "TabManager.h"
 #include "NavigationEventRouter.h"
-<<<<<<< HEAD
-#include "regioneventrouter.h"
-#include "AnnotationsEventRouter.h"
-=======
-#include "VizFeatureEventRouter.h"
->>>>>>> dd03c8bc
 #include "AnimationEventRouter.h"
 #include "MappingFrame.h"
 #include "BannerGUI.h"
@@ -2030,17 +2024,11 @@
 void MainForm::startAnimCapture()
 {
     showCitationReminder();
-<<<<<<< HEAD
     SettingsParams *sP = GetSettingsParams();
     string          imageDir = sP->GetImageDir();
     if (imageDir == "") imageDir = sP->GetDefaultImageDir();
 
-    QFileDialog fileDialog(this, "Specify first file name for image capture sequence", imageDir.c_str(), "Jpeg images (*.jpg *.jpeg )");
-=======
-    GUIStateParams *p = GetStateParams();
-    string          imageDir = p->GetCurrentImageSavePath();
-    QFileDialog     fileDialog(this, "Specify first file name for image capture sequence", imageDir.c_str(), "PNG or JPEG images (*.png *.jpg *.jpeg )");
->>>>>>> dd03c8bc
+    QFileDialog fileDialog(this, "Specify first file name for image capture sequence", imageDir.c_str(), "PNG or JPEG images (*.png *.jpg *.jpeg )");
     fileDialog.setAcceptMode(QFileDialog::AcceptSave);
     fileDialog.move(pos());
     fileDialog.resize(450, 450);
