--- conflicted
+++ resolved
@@ -298,11 +298,7 @@
 
     _vizWinMgr = new VizWinMgr(this, _mdiArea, _controlExec);
 
-<<<<<<< HEAD
-    _tabMgr = new TabManager(this, _controlExec, _vizWinMgr);
-=======
     _tabMgr = new TabManager(this, _controlExec);
->>>>>>> 84d4a548
     _tabMgr->setMaximumWidth(600);
     _tabMgr->setUsesScrollButtons(true);
 
@@ -1334,34 +1330,12 @@
     _timeStepEdit->setEnabled(!ison);
 }
 
-<<<<<<< HEAD
 void MainForm::showTab(const std::string &tag)
 {
     _tabMgr->MoveToFront(tag);
     EventRouter *eRouter = _tabMgr->GetEventRouter(tag);
     eRouter->updateTab();
 }
-=======
-#ifdef DEAD
-// Get the current mode setting from MouseModeParams
-//
-MouseModeParams *p = GetStateParams()->GetMouseModeParams();
-string           mode = p->GetCurrentMouseMode();
-
-for (int i = 0; i < _modeCombo->count(); i++) {
-    if (_modeCombo->itemText(i).toStdString() == mode) {
-        _modeCombo->setCurrentIndex(i);
-
-        if (mode != MouseModeParams::GetNavigateModeName()) {
-            _navigationAction->setChecked(false);
-        } else {
-            _navigationAction->setChecked(true);
-        }
-    }
-    break;
-}
-#endif
->>>>>>> 84d4a548
 
 void MainForm::modeChange(int newmode)
 {
