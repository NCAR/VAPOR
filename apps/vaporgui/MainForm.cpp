/************************************************************************/
//									*
//		     Copyright (C)  2004				*
//     University Corporation for Atmospheric Research			*
//		     All Rights Reserved				*
//									*
/************************************************************************/

//
//	File:		MainForm.cpp
//
//	Author:		Alan Norton
//			National Center for Atmospheric Research
//			PO 3000, Boulder, Colorado
//
//	Date:		July 2004
//
//	Description:  Implementation of MainForm class
//		This QMainWindow class supports all main window functionality
//		including menus, tab dialog, docking, visualizer window,
//		and some of the communication between these classes
//
#define MIN_WINDOW_WIDTH  700
#define MIN_WINDOW_HEIGHT 700

#ifdef WIN32
    #pragma warning(disable : 4251 4100)
#endif
#include <vapor/glutil.h>    // Must be included first!!!
#include <iostream>
#include <fstream>
#include <cassert>
#include <sstream>
#include <iostream>
#include <functional>
#include <cmath>
#include <QDesktopWidget>
#include <vapor/Version.h>
#include <vapor/DataMgr.h>
#include <vapor/DataMgrUtils.h>
#include <vapor/ControlExecutive.h>
#include <vapor/GetAppPath.h>
#include <vapor/CFuncs.h>

#include "VizWinMgr.h"
#include "VizSelectCombo.h"
#include "TabManager.h"
<<<<<<< HEAD
#include "NavigationEventRouter.h"
#include "AnnotationEventRouter.h"
#include "AnimationEventRouter.h"
=======
>>>>>>> 47a93db1
#include "MappingFrame.h"
#include "BannerGUI.h"
#include "SeedMe.h"
#include "Statistics.h"
#include "Plot.h"
#include "ErrorReporter.h"
#include "MainForm.h"

// Following shortcuts are provided:
// CTRL_N: new session
// CTRL_O: open session
// CTRL_S: Save current session
// CTRL_D: load data into current session
// CTRL_Z: Undo
// CTRL_Y: Redo
// CTRL_R: Region mode
// CTRL_2: 2D mode
// CTRL_I: Image mode
// CTRL_K: Rake mode
// CTRL_P: Play forward
// CTRL_B: Play backward
// CTRL_F: Step forward
// CTRL_E: Stop (End) play
// CTRL_T: Tile windows
// CTRL_V: View all
// CTRL_H: Home viewpoint

// The following are pixmaps that are used in gui:
#include "images/vapor-icon-32.xpm"
#include "images/cascade.xpm"
#include "images/tiles.xpm"
#include "images/wheel.xpm"

#include "images/home.xpm"
#include "images/sethome.xpm"
#include "images/eye.xpm"
#include "images/magnify.xpm"
#include "images/playreverse.xpm"
#include "images/playforward.xpm"
#include "images/pauseimage.xpm"
#include "images/stepfwd.xpm"
#include "images/stepback.xpm"

//
// TODO:
//
// Calls to launchStats() and launchPlot() will not work because
// we do not have a DataMgr to pass to them in 3.X.  We need to find
// a substitute.
//
//

/*
 *  Constructs a MainForm as a child of 'parent', with the
 *  name 'name' and widget flags set to 'f'.
 *
 */
using namespace std;
using namespace VAPoR;

QEvent::Type MainForm::ParamsChangeEvent::_customEventType = QEvent::None;

namespace {

string makename(string file)
{
    QFileInfo qFileInfo(QString(file.c_str()));

    return (qFileInfo.fileName().toStdString());
}

string concatpath(string s1, string s2)
{
    string s;
    if (!s1.empty()) {
        s = s1 + "/" + s2;
    } else {
        s = s2;
    }
    return (QDir::toNativeSeparators(s.c_str()).toStdString());
}
};    // namespace

void MainForm::_initMembers()
{
    _mdiArea = NULL;
    _App = NULL;

    _playForwardAction = NULL;
    _playBackwardAction = NULL;
    _pauseAction = NULL;

    _navigationAction = NULL;
    _editUndoAction = NULL;
    _editRedoAction = NULL;
    _editUndoRedoClearAction = NULL;
    _timeStepEdit = NULL;
    _timeStepEditValidator = NULL;

    _alignViewCombo = NULL;
    _modeCombo = NULL;
    _main_Menubar = NULL;
    _File = NULL;
    _Edit = NULL;
    _Tools = NULL;
    _captureMenu = NULL;
    _helpMenu = NULL;

    _modeToolBar = NULL;
    _vizToolBar = NULL;
    _animationToolBar = NULL;

    _webTabHelpMenu = NULL;
    _webBasicHelpMenu = NULL;
    _webPreferencesHelpMenu = NULL;
    _webPythonHelpMenu = NULL;
    _webVisualizationHelpMenu = NULL;

    _dataMenu = NULL;
    _closeVDCMenu = NULL;
    _importMenu = NULL;
    _sessionMenu = NULL;

    _fileOpenAction = NULL;
    _fileSaveAction = NULL;
    _fileSaveAsAction = NULL;
    _fileExitAction = NULL;
    _fileNew_SessionAction = NULL;

    _helpAboutAction = NULL;
    _whatsThisAction = NULL;
    _installCLIToolsAction = NULL;

    _dataImportWRF_Action = NULL;
    _dataImportCF_Action = NULL;
    _dataImportMPAS_Action = NULL;
    _dataLoad_MetafileAction = NULL;
    _dataClose_MetafileAction = NULL;
    _plotAction = NULL;
    _statsAction = NULL;

    _captureStartJpegCaptureAction = NULL;
    _captureEndJpegCaptureAction = NULL;
    _captureSingleJpegCaptureAction = NULL;
    _seedMeAction = NULL;

    _mouseModeActions = NULL;
    _tileAction = NULL;
    _cascadeAction = NULL;
    _homeAction = NULL;
    _sethomeAction = NULL;
    _viewAllAction = NULL;
    _viewRegionAction = NULL;
    _stepForwardAction = NULL;
    _stepBackAction = NULL;
    _interactiveRefinementSpin = NULL;
    _tabDockWindow = NULL;

    _stats = NULL;
    _plot = NULL;
    SeedMe *_seedMe = NULL;
    _banner = NULL;
    _windowSelector = NULL;
    _modeStatusWidget = NULL;
    _controlExec = NULL;
    _paramsMgr = NULL;
    _tabMgr = NULL;
    _vizWinMgr = NULL;

    _capturingAnimationVizName.clear();
    _recentPath.clear();

    _stateChangeFlag = false;
    _sessionNewFlag = false;
    _begForCitation = false;
    _eventsSinceLastSave = 0;
}

// Only the main program should call the constructor:
//
MainForm::MainForm(vector<QString> files, QApplication *app, QWidget *parent) : QMainWindow(parent)
{
    _initMembers();

    _App = app;
    _sessionNewFlag = true;
    _begForCitation = true;

    setWindowTitle(tr("VAPoR:  NCAR Visualization and Analysis Platform for Research"));

    setAttribute(Qt::WA_DeleteOnClose);

    // For vertical screens, reverse aspect ratio for window size
    QSize screenSize = QDesktopWidget().availableGeometry().size();
    if (screenSize.width() < screenSize.height()) {
        resize(screenSize.width() * .7, screenSize.width() * .7 * screenSize.width() / (float)screenSize.height());
    } else {
        resize(screenSize.width() * .7, screenSize.height() * .7);
    }

    setWindowIcon(QPixmap(vapor_icon___));

    // insert my qmdiArea:
    //
    _mdiArea = new QMdiArea;
    _mdiArea->setHorizontalScrollBarPolicy(Qt::ScrollBarAsNeeded);
    _mdiArea->setVerticalScrollBarPolicy(Qt::ScrollBarAsNeeded);
    setCentralWidget(_mdiArea);

    // Now add a docking tabbed window on the left side.
    //
    _tabDockWindow = new QDockWidget(this);
    addDockWidget(Qt::LeftDockWidgetArea, _tabDockWindow);
    _tabDockWindow->setFeatures(QDockWidget::DockWidgetMovable | QDockWidget::DockWidgetFloatable);

    // Register additional params with the ParamsMgr
    //
    vector<string> myParams;
    myParams.push_back(GUIStateParams::GetClassType());
    myParams.push_back(SettingsParams::GetClassType());
    myParams.push_back(AnimationParams::GetClassType());
    myParams.push_back(AnnotationParams::GetClassType());

    vector<string> myRenParams;
    myRenParams.push_back(StatisticsParams::GetClassType());
    myRenParams.push_back(PlotParams::GetClassType());

    // Create the Control executive before the VizWinMgr. Disable
    // state saving until completely initalized
    //
    _controlExec = new ControlExec(myParams, myRenParams);
    _controlExec->SetSaveStateEnabled(false);

    _paramsMgr = _controlExec->GetParamsMgr();
    _paramsMgr->RegisterStateChangeCB(std::bind(&MainForm::_stateChangeCB, this));
    _paramsMgr->RegisterStateChangeFlag(&_stateChangeFlag);

    // Set Defaults from startup file
    //
    SettingsParams *sP = GetSettingsParams();
    _controlExec->SetCacheSize(sP->GetCacheMB());
    _controlExec->SetNumThreads(sP->GetNumThreads());

    bool lockSize = sP->GetWinSizeLock();
    if (lockSize) {
        size_t width, height;
        sP->GetWinSize(width, height);
        setFixedSize(QSize(width, height));
    }

    _vizWinMgr = new VizWinMgr(this, _mdiArea, _controlExec);

    _tabMgr = new TabManager(this, _controlExec);
    _tabMgr->setMaximumWidth(600);
    _tabMgr->setUsesScrollButtons(true);

    _tabMgr->setMinimumWidth(460);
    _tabMgr->setMinimumHeight(500);

    _tabDockWindow->setWidget(_tabMgr);

    createMenus();

    createToolBars();

    addMouseModes();
    (void)statusBar();
    _main_Menubar->adjustSize();
    hookupSignals();
    enableWidgets(false);

    // Load preferences at start, set preferences directory
    loadStartingPrefs();

    setUpdatesEnabled(true);
    show();

    // Handle four initialization cases:
    //
    // 1. No files
    // 2. Session file
    // 3. Session file + data file(s)
    // 4. Data file(s)
    //
    if (files.size() && files[0].endsWith(".vs3")) {
        sessionOpen(files[0]);
        files.erase(files.begin());
    } else {
        sessionNew();
    }

    if (files.size()) {
        // Assume VAPOR VDC file. Need to deal with import cases!
        //
        if (files[0].endsWith(".nc")) { loadData(files[0].toStdString()); }
    }
    app->installEventFilter(this);

    _controlExec->SetSaveStateEnabled(true);
    _controlExec->RebaseStateSave();
}

/*
 *  Destroys the object and frees any allocated resources
 */
MainForm::~MainForm()
{
    if (_modeStatusWidget) delete _modeStatusWidget;
    if (_banner) delete _banner;
    if (_controlExec) delete _controlExec;

    // no need to delete child widgets, Qt does it all for us?? (see closeEvent)
}

void MainForm::_createModeToolBar()
{
    _mouseModeActions = new QActionGroup(this);
    QPixmap *wheelIcon = new QPixmap(wheel);

    _navigationAction = new QAction(*wheelIcon, "Navigation Mode", _mouseModeActions);

    _navigationAction->setCheckable(true);
    _navigationAction->setChecked(true);

    // mouse mode toolbar:
    //
    _modeToolBar = addToolBar("Mouse Modes");
    _modeToolBar->setWindowTitle(tr("Mouse Modes"));
    _modeToolBar->setParent(this);
    _modeToolBar->addWidget(new QLabel(" Modes: "));
    QString qws = QString("The mouse modes are used to enable various manipulation tools ") + "that can be used to control the location and position of objects in "
                + "the 3D scene, by dragging box-handles in the scene. " + "Select the desired mode from the pull-down menu," + "or revert to the default (Navigation) by clicking the button";

    _modeToolBar->setWhatsThis(qws);

    // add mode buttons, left to right:
    //
    _modeToolBar->addAction(_navigationAction);

    _modeCombo = new QComboBox(_modeToolBar);
    _modeCombo->setToolTip("Select the mouse mode to use in the visualizer");

    _modeToolBar->addWidget(_modeCombo);

    connect(_navigationAction, SIGNAL(toggled(bool)), this, SLOT(setNavigate(bool)));
    connect(_modeCombo, SIGNAL(currentIndexChanged(int)), this, SLOT(modeChange(int)));
}

void MainForm::_createAnimationToolBar()
{
    // Create actions for each animation control button:
    //
    QPixmap *playForwardIcon = new QPixmap(playforward);
    _playForwardAction = new QAction(*playForwardIcon, QString(tr("Play Forward  ")), this);
    _playForwardAction->setShortcut(Qt::CTRL + Qt::Key_P);
    _playForwardAction->setCheckable(true);

    QPixmap *playBackwardIcon = new QPixmap(playreverse);
    _playBackwardAction = new QAction(*playBackwardIcon, QString(tr("Play Backward  ")), this);
    _playBackwardAction->setShortcut(Qt::CTRL + Qt::Key_B);
    _playBackwardAction->setCheckable(true);

    QPixmap *pauseIcon = new QPixmap(pauseimage);
    _pauseAction = new QAction(*pauseIcon, QString(tr("End animation and unsteady flow integration  ")), this);
    _pauseAction->setShortcut(Qt::CTRL + Qt::Key_E);

    QPixmap *stepForwardIcon = new QPixmap(stepfwd);
    _stepForwardAction = new QAction(*stepForwardIcon, QString(tr("Step forward  ")), this);
    _stepForwardAction->setShortcut(Qt::CTRL + Qt::Key_F);

    QPixmap *stepBackIcon = new QPixmap(stepback);
    _stepBackAction = new QAction(*stepBackIcon, "Step back", this);

    _animationToolBar = addToolBar("animation control");
    _timeStepEditValidator = new QIntValidator(0, 99999, _animationToolBar);
    _timeStepEdit = new QLineEdit(_animationToolBar);
    _timeStepEdit->setAlignment(Qt::AlignHCenter);
    _timeStepEdit->setMaximumWidth(40);
    _timeStepEdit->setToolTip("Edit/Display current time step");
    _timeStepEdit->setValidator(_timeStepEditValidator);
    _animationToolBar->addWidget(_timeStepEdit);

    _animationToolBar->addAction(_playBackwardAction);
    _animationToolBar->addAction(_stepBackAction);
    _animationToolBar->addAction(_pauseAction);
    _animationToolBar->addAction(_stepForwardAction);
    _animationToolBar->addAction(_playForwardAction);

    QString qat = QString("The animation toolbar enables control of the time steps "
                          "in the current active visualizer.  Additional controls are "
                          "available in the animation tab ");

    _animationToolBar->setWhatsThis(qat);

    connect(_playForwardAction, SIGNAL(triggered()), _tabMgr, SLOT(AnimationPlayForward()));
    connect(_playBackwardAction, SIGNAL(triggered()), _tabMgr, SLOT(AnimationPlayBackward()));
    connect(_pauseAction, SIGNAL(triggered()), _tabMgr, SLOT(AnimationPause()));
    connect(_stepForwardAction, SIGNAL(triggered()), _tabMgr, SLOT(AnimationStepForward()));
    connect(_stepBackAction, SIGNAL(triggered()), _tabMgr, SLOT(AnimationStepBackward()));
    connect(_timeStepEdit, SIGNAL(returnPressed()), this, SLOT(_setTimeStep()));
}

void MainForm::_createVizToolBar()
{
    // Actions for the viztoolbar:
    QPixmap *homeIcon = new QPixmap(home);
    _homeAction = new QAction(*homeIcon, QString(tr("Go to Home Viewpoint  ")), this);
    _homeAction->setShortcut(QKeySequence(tr("Ctrl+H")));
    _homeAction->setShortcut(Qt::CTRL + Qt::Key_H);

    QPixmap *sethomeIcon = new QPixmap(sethome);
    _sethomeAction = new QAction(*sethomeIcon, "Set Home Viewpoint", this);

    QPixmap *eyeIcon = new QPixmap(eye);
    _viewAllAction = new QAction(*eyeIcon, QString(tr("View All  ")), this);
    _viewAllAction->setShortcut(QKeySequence(tr("Ctrl+V")));
    _viewAllAction->setShortcut(Qt::CTRL + Qt::Key_V);

    QPixmap *magnifyIcon = new QPixmap(magnify);
    _viewRegionAction = new QAction(*magnifyIcon, "View Region", this);

    QPixmap *tileIcon = new QPixmap(tiles);
    _tileAction = new QAction(*tileIcon, QString(tr("Tile Windows  ")), this);
    _tileAction->setShortcut(Qt::CTRL + Qt::Key_T);

    QPixmap *cascadeIcon = new QPixmap(cascade);
    _cascadeAction = new QAction(*cascadeIcon, "Cascade Windows", this);

    // Viz tool bar:
    //
    _vizToolBar = addToolBar("Viewpoint Toolbar");
    _vizToolBar->setWindowTitle(tr("VizTools"));
    QString vizHelpString = QString("The tools in the Viewpoint Toolbar help "
                                    "you with shortcuts that bookmark importation viewpoints in your "
                                    "scene, orient your viewpoint along axes, and configure your "
                                    "visualizers");
    _vizToolBar->setWhatsThis(vizHelpString);

    // Add a QComboBox to toolbar to select window
    //
    _windowSelector = new VizSelectCombo(this);
    _vizToolBar->addWidget(_windowSelector);

    _vizToolBar->addAction(_tileAction);
    _vizToolBar->addAction(_cascadeAction);
    _vizToolBar->addAction(_homeAction);
    _vizToolBar->addAction(_sethomeAction);
    _vizToolBar->addAction(_viewRegionAction);
    _vizToolBar->addAction(_viewAllAction);

    _alignViewCombo = new QComboBox(_vizToolBar);
    _alignViewCombo->addItem("Align View");
    _alignViewCombo->addItem("Nearest axis");
    _alignViewCombo->addItem("     + X ");
    _alignViewCombo->addItem("     + Y ");
    _alignViewCombo->addItem("     + Z ");
    _alignViewCombo->addItem("     - X ");
    _alignViewCombo->addItem("     - Y ");
    _alignViewCombo->addItem("Default: - Z ");
    _alignViewCombo->setToolTip("Rotate view to an axis-aligned viewpoint,\ncentered on current "
                                "rotation center.");

    _vizToolBar->addWidget(_alignViewCombo);

    _interactiveRefinementSpin = new QSpinBox(_vizToolBar);
    _interactiveRefinementSpin->setPrefix(" Interactive Refinement: ");
    _interactiveRefinementSpin->setMinimumWidth(230);

    _interactiveRefinementSpin->setToolTip("Specify minimum refinement level during mouse motion,\nused "
                                           "in DVR and Iso rendering");
    _interactiveRefinementSpin->setWhatsThis(QString("While the viewpoint is changing due to mouse-dragging "
                                                     "in a visualizer, the refinement level used by the DVR "
                                                     "and Iso renderers is reduced to this interactive refinement level, "
                                                     "if it is less than the current refinement level of the renderer."));
    _interactiveRefinementSpin->setMinimum(0);
    _interactiveRefinementSpin->setMaximum(10);

    _vizToolBar->addWidget(_interactiveRefinementSpin);

    connect(_homeAction, SIGNAL(triggered()), _tabMgr, SLOT(UseHomeViewpoint()));
    connect(_viewAllAction, SIGNAL(triggered()), _tabMgr, SLOT(ViewAll()));
    connect(_sethomeAction, SIGNAL(triggered()), _tabMgr, SLOT(SetHomeViewpoint()));
    connect(_alignViewCombo, SIGNAL(activated(int)), _tabMgr, SLOT(AlignView(int)));
    connect(_viewRegionAction, SIGNAL(triggered()), _tabMgr, SLOT(CenterSubRegion()));
    connect(_tileAction, SIGNAL(triggered()), _vizWinMgr, SLOT(FitSpace()));
    connect(_cascadeAction, SIGNAL(triggered()), _vizWinMgr, SLOT(Cascade()));
    connect(_interactiveRefinementSpin, SIGNAL(valueChanged(int)), this, SLOT(setInteractiveRefLevel(int)));
}

void MainForm::createToolBars()
{
    _createModeToolBar();
    _createAnimationToolBar();
    _createVizToolBar();
}

void MainForm::hookupSignals()
{
    connect(_tabMgr, SIGNAL(AnimationOnOffSignal(bool)), this, SLOT(_setAnimationOnOff(bool)));

    connect(_tabMgr, SIGNAL(AnimationDrawSignal()), this, SLOT(_setAnimationDraw()));

    connect(_tabMgr, SIGNAL(ActiveEventRouterChanged(string)), this, SLOT(setActiveEventRouter(string)));

    // Signals on the VizWinMgr
    //
    connect(_windowSelector, SIGNAL(winActivated(const QString &)), _vizWinMgr, SLOT(SetWinActive(const QString &)));
    connect(_vizWinMgr, SIGNAL(newViz(const QString &)), _windowSelector, SLOT(AddWindow(const QString &)));
    connect(_vizWinMgr, SIGNAL(removeViz(const QString &)), _windowSelector, SLOT(RemoveWindow(const QString &)));
    connect(_vizWinMgr, SIGNAL(activateViz(const QString &)), _windowSelector, SLOT(SetWindowActive(const QString &)));
    connect(_windowSelector, SIGNAL(newWin()), _vizWinMgr, SLOT(LaunchVisualizer()));

    connect(_vizWinMgr, SIGNAL(activateViz(const QString &)), _tabMgr, SLOT(SetActiveViz(const QString &)));

    connect(_tabMgr, SIGNAL(Proj4StringChanged(string)), this, SLOT(_setProj4String(string)));
}

void MainForm::_createFileMenu()
{
    // Actions
    //
    _dataLoad_MetafileAction = new QAction(this);
    _dataLoad_MetafileAction->setText(tr("Open V&DC"));
    _dataLoad_MetafileAction->setToolTip("Specify a VDC data set to be loaded in current session");
    _dataLoad_MetafileAction->setShortcut(tr("Ctrl+D"));

    _dataClose_MetafileAction = new QAction(this);
    _dataClose_MetafileAction->setText(tr("Close VDC"));
    _dataClose_MetafileAction->setToolTip("Specify a VDC data set to close in current session");

    _dataImportWRF_Action = new QAction(this);
    _dataImportWRF_Action->setText(tr("WRF-ARW"));
    _dataImportWRF_Action->setToolTip("Specify one or more WRF-ARW output files to import into "
                                      "the current session");

    _dataImportCF_Action = new QAction(this);
    _dataImportCF_Action->setText(tr("NetCDF-CF"));
    _dataImportCF_Action->setToolTip("Specify one or more NetCDF Climate Forecast (CF) convention "
                                     "output files to import into the current session");

    _dataImportMPAS_Action = new QAction(this);
    _dataImportMPAS_Action->setText(tr("MPAS"));
    _dataImportMPAS_Action->setToolTip("Specify one or more MPAS output files to import into the "
                                       "current session");

    _fileOpenAction = new QAction(this);
    _fileOpenAction->setEnabled(true);
    _fileSaveAction = new QAction(this);
    _fileSaveAction->setEnabled(true);
    _fileSaveAsAction = new QAction(this);
    _fileSaveAsAction->setEnabled(true);
    _fileExitAction = new QAction(this);
    _fileNew_SessionAction = new QAction(this);

    _fileNew_SessionAction->setText(tr("&New Session"));

    _fileNew_SessionAction->setToolTip("Restart the session with default settings");
    _fileNew_SessionAction->setShortcut(Qt::CTRL + Qt::Key_N);

    _fileOpenAction->setText(tr("&Open Session"));
    _fileOpenAction->setShortcut(tr("Ctrl+O"));
    _fileOpenAction->setToolTip("Launch a file open dialog to reopen a previously saved session file");

    _fileSaveAction->setText(tr("&Save Session"));
    _fileSaveAction->setShortcut(tr("Ctrl+S"));
    _fileSaveAction->setToolTip("Launch a file-save dialog to save the state of this session in "
                                "current session file");
    _fileSaveAsAction->setText(tr("Save Session As..."));

    _fileSaveAsAction->setToolTip("Launch a file-save dialog to save the state of this session in "
                                  "another session file");

    _fileExitAction->setText(tr("E&xit"));

    _File = menuBar()->addMenu(tr("File"));

    _File->addAction(_dataLoad_MetafileAction);
    _closeVDCMenu = _File->addMenu("Close VDC");

    // closeVDCMenu items added dynamically in updateMenus()
    //

    _importMenu = _File->addMenu("Import");
    _importMenu->addAction(_dataImportWRF_Action);
    _importMenu->addAction(_dataImportCF_Action);
    _importMenu->addAction(_dataImportMPAS_Action);
    _File->addSeparator();

    // _File->addAction(createTextSeparator(" Session"));
    //
    _File->addAction(_fileNew_SessionAction);
    _File->addAction(_fileOpenAction);
    _File->addAction(_fileSaveAction);
    _File->addAction(_fileSaveAsAction);
    _File->addAction(_fileExitAction);

    connect(_dataLoad_MetafileAction, SIGNAL(triggered()), this, SLOT(loadData()));
    connect(_dataImportWRF_Action, SIGNAL(triggered()), this, SLOT(importWRFData()));
    connect(_dataImportCF_Action, SIGNAL(triggered()), this, SLOT(importCFData()));
    connect(_dataImportMPAS_Action, SIGNAL(triggered()), this, SLOT(importMPASData()));

    connect(_fileNew_SessionAction, SIGNAL(triggered()), this, SLOT(sessionNew()));
    connect(_fileOpenAction, SIGNAL(triggered()), this, SLOT(sessionOpen()));
    connect(_fileSaveAction, SIGNAL(triggered()), this, SLOT(fileSave()));
    connect(_fileSaveAsAction, SIGNAL(triggered()), this, SLOT(fileSaveAs()));
    connect(_fileExitAction, SIGNAL(triggered()), this, SLOT(fileExit()));
}

void MainForm::_createEditMenu()
{
    _editUndoAction = new QAction(this);
    _editUndoAction->setText(tr("&Undo"));
    _editUndoAction->setShortcut(tr("Ctrl+Z"));
    _editUndoAction->setToolTip("Undo the most recent session state change");
    _editUndoAction->setEnabled(true);

    _editRedoAction = new QAction(this);
    _editRedoAction->setText(tr("&Redo"));
    _editRedoAction->setShortcut(tr("Ctrl+Y"));
    _editRedoAction->setToolTip("Redo the last undone session state change");
    _editRedoAction->setEnabled(false);

    _editUndoRedoClearAction = new QAction(this);
    _editUndoRedoClearAction->setEnabled(true);
    _editUndoRedoClearAction->setText(tr("&Clear undo/redo"));
    _editUndoRedoClearAction->setToolTip("Clear the undo/redo queue");
    _editUndoRedoClearAction->setEnabled(true);

    _Edit = menuBar()->addMenu(tr("Edit"));
    _Edit->addAction(_editUndoAction);
    _Edit->addAction(_editRedoAction);
    _Edit->addAction(_editUndoRedoClearAction);
    _Edit->addSeparator();

    connect(_editUndoAction, SIGNAL(triggered()), this, SLOT(undo()));
    connect(_editRedoAction, SIGNAL(triggered()), this, SLOT(redo()));
    connect(_editUndoRedoClearAction, SIGNAL(triggered()), this, SLOT(clear()));
}

void MainForm::_createToolsMenu()
{
    _plotAction = new QAction(this);
    _plotAction->setText("Plot Utility");
    _plotAction->setEnabled(false);

    _statsAction = new QAction(this);
    _statsAction->setText("Data Statistics");
    _statsAction->setEnabled(false);

    _Tools = menuBar()->addMenu(tr("Tools"));
    _Tools->addAction(_plotAction);
    _Tools->addAction(_statsAction);

    connect(_statsAction, SIGNAL(triggered()), this, SLOT(launchStats()));
    connect(_plotAction, SIGNAL(triggered()), this, SLOT(launchPlotUtility()));
}

void MainForm::_createCaptureMenu()
{
    _captureSingleJpegCaptureAction = new QAction(this);
    _captureSingleJpegCaptureAction->setText(tr("Single image capture"));
    _captureSingleJpegCaptureAction->setToolTip("Capture one image from current active visualizer");

    _captureStartJpegCaptureAction = new QAction(this);
    _captureStartJpegCaptureAction->setText(tr("Begin image capture sequence "));
    _captureStartJpegCaptureAction->setToolTip("Begin saving jpeg image files rendered in current active visualizer");

    _captureEndJpegCaptureAction = new QAction(this);
    _captureEndJpegCaptureAction->setText(tr("End image capture"));
    _captureEndJpegCaptureAction->setToolTip("End capture of image files in current active visualizer");
    _captureEndJpegCaptureAction->setEnabled(false);

    _seedMeAction = new QAction(this);
    _seedMeAction->setText("SeedMe Video Encoder");
    _seedMeAction->setToolTip("Launch the SeedMe application to create videos of your still-frames");
    _seedMeAction->setEnabled(false);

    // Note that the ordering of the following 4 is significant, so that image
    // capture actions correctly activate each other.
    //
    _captureMenu = menuBar()->addMenu(tr("Capture"));
    _captureMenu->addAction(_captureSingleJpegCaptureAction);
    _captureMenu->addAction(_captureStartJpegCaptureAction);
    _captureMenu->addAction(_captureEndJpegCaptureAction);
    _captureMenu->addAction(_seedMeAction);

    connect(_captureSingleJpegCaptureAction, SIGNAL(triggered()), this, SLOT(captureSingleJpeg()));
    connect(_captureStartJpegCaptureAction, SIGNAL(triggered()), this, SLOT(startAnimCapture()));
    connect(_captureEndJpegCaptureAction, SIGNAL(triggered()), this, SLOT(endAnimCapture()));
    connect(_seedMeAction, SIGNAL(triggered()), this, SLOT(launchSeedMe()));
}

void MainForm::_createHelpMenu()
{
    _main_Menubar->addSeparator();

    _whatsThisAction = QWhatsThis::createAction(this);
    _whatsThisAction->setText(tr("Explain This"));
    _whatsThisAction->setToolTip(tr("Click here, then click over an object for context-sensitive help."));

    _helpAboutAction = new QAction(this);
    _helpAboutAction->setText(tr("About VAPOR"));
    _helpAboutAction->setToolTip(tr("Information about VAPOR"));
    _helpAboutAction->setEnabled(true);

    _installCLIToolsAction = new QAction(this);
    _installCLIToolsAction->setText("Install CLI Tools");
    _installCLIToolsAction->setToolTip("Add VAPOR_HOME to environment and add current utilities "
                                       "location to path. Needs to updated if app bundle moved");

    _helpMenu = menuBar()->addMenu(tr("Help"));
    _helpMenu->addAction(_whatsThisAction);
    _helpMenu->addSeparator();
    _helpMenu->addAction(_helpAboutAction);
    _webBasicHelpMenu = new QMenu("Web Help: Basic capabilities of VAPOR GUI", this);
    _helpMenu->addMenu(_webBasicHelpMenu);
    _webPreferencesHelpMenu = new QMenu("Web Help: User Preferences", this);
    _helpMenu->addMenu(_webPreferencesHelpMenu);
    _webPythonHelpMenu = new QMenu("Web Help: Derived Variables", this);
    _helpMenu->addMenu(_webPythonHelpMenu);
    _webVisualizationHelpMenu = new QMenu("Web Help: Visualization", this);
    _helpMenu->addMenu(_webVisualizationHelpMenu);
    buildWebHelpMenus();
    _webTabHelpMenu = new QMenu("Web Help: About the current tab", this);
    _helpMenu->addMenu(_webTabHelpMenu);
#ifdef Darwin
    _helpMenu->addAction(_installCLIToolsAction);
#endif

    connect(_helpAboutAction, SIGNAL(triggered()), this, SLOT(helpAbout()));
    connect(_webTabHelpMenu, SIGNAL(triggered(QAction *)), this, SLOT(launchWebHelp(QAction *)));
    connect(_webBasicHelpMenu, SIGNAL(triggered(QAction *)), this, SLOT(launchWebHelp(QAction *)));
    connect(_webPythonHelpMenu, SIGNAL(triggered(QAction *)), this, SLOT(launchWebHelp(QAction *)));
    connect(_webPreferencesHelpMenu, SIGNAL(triggered(QAction *)), this, SLOT(launchWebHelp(QAction *)));
    connect(_webVisualizationHelpMenu, SIGNAL(triggered(QAction *)), this, SLOT(launchWebHelp(QAction *)));

    connect(_installCLIToolsAction, SIGNAL(triggered()), this, SLOT(installCLITools()));
}

void MainForm::createMenus()
{
    // menubar
    //
    _main_Menubar = menuBar();

    _createFileMenu();
    _createEditMenu();
    _createToolsMenu();
    _createCaptureMenu();
    _createHelpMenu();
}

void MainForm::sessionOpenHelper(string fileName)
{
    // Clear out the current session:

    enableWidgets(false);

    _vizWinMgr->Shutdown();
    _tabMgr->Shutdown();

    // Close any open data sets
    //
    GUIStateParams *p = GetStateParams();
    vector<string>  dataSetNames = p->GetOpenDataSetNames();
    for (int i = 0; i < dataSetNames.size(); i++) { closeDataHelper(dataSetNames[i]); }

    if (!fileName.empty()) {
        int rc = _controlExec->LoadState(fileName);
        if (rc < 0) {
            MSG_ERR("Failed to restore session from file");
            _controlExec->LoadState();
        }
    } else {
        _controlExec->LoadState();
    }

    // Ugh. Load state will of course set open data sets in database
    //
    GUIStateParams *newP = GetStateParams();
    dataSetNames = newP->GetOpenDataSetNames();
    if (dataSetNames.size()) {
        vector<string> p = newP->GetOpenDataSetPaths(dataSetNames[dataSetNames.size() - 1]);
        _recentPath = p[p.size() - 1];
    } else {
        _recentPath = ".";
    }

    for (int i = 0; i < dataSetNames.size(); i++) { newP->RemoveOpenDateSet(dataSetNames[i]); }

    // ControlExec::LoadState invalidates params state
    //
    SettingsParams *sP = GetSettingsParams();
    if (fileName.empty()) {
        newP->SetCurrentSessionPath(concatpath(sP->GetSessionDir(), "My_Vapor_Session.vs3"));
    } else {
        newP->SetCurrentSessionPath(fileName);
    }
    newP->SetCurrentImagePath(sP->GetImageDir());
    newP->SetCurrentTFPath(sP->GetTFDir());
    newP->SetCurrentPythonPath(sP->GetPythonDir());
    newP->SetCurrentFlowPath(sP->GetFlowDir());

    _vizWinMgr->Restart();
    _tabMgr->Restart();
}

// Open session file
//
void MainForm::sessionOpen(QString qfileName)
{
    if (_stateChangeFlag) {
        QMessageBox msgBox;
        msgBox.setWindowTitle("Are you sure?");
        msgBox.setText("The current session settings are not saved. Do you want to continue? \nYou can choose \"No\" now to go back and save the current session.");
        msgBox.setStandardButtons(QMessageBox::Yes | QMessageBox::No);
        msgBox.setDefaultButton(QMessageBox::No);
        if (msgBox.exec() == QMessageBox::No) { return; }
    }

    // This launches a panel that enables the
    // user to choose input session save files, then to
    // load that session
    //
    if (qfileName == "") {
        SettingsParams *sP = GetSettingsParams();
        string          path = sP->GetSessionDir();

        vector<string> files = myGetOpenFileNames("Choose a VAPOR session file to restore a session", path, "Vapor 3 Session Save Files (*.vs3)", false);
        if (files.empty()) return;

        qfileName = files[0].c_str();
    }

    // Make sure the name ends with .vs3
    if (!qfileName.endsWith(".vs3")) { return; }
    string fileName = qfileName.toStdString();

    sessionOpenHelper(fileName);

    _stateChangeFlag = false;
    _sessionNewFlag = false;
}

void MainForm::_fileSaveHelper(string path)
{
    if (path.empty()) {
        QString fileName = QFileDialog::getSaveFileName(this, tr("Save VAPOR session file"), tr(path.c_str()), tr("Vapor 3 Session Save Files (*.vs3)"));
        path = fileName.toStdString();
    }
    if (path.empty()) return;

    if (_controlExec->SaveSession(path) < 0) {
        MSG_ERR("Saving session file failed");
        return;
    }

    SettingsParams *sParams = GetSettingsParams();
    sParams->SetSessionDir(path);
    _stateChangeFlag = false;
}

void MainForm::fileSave()
{
    SettingsParams *sParams = GetSettingsParams();
    string          path = sParams->GetSessionDir();

    _fileSaveHelper(path);
}

void MainForm::fileSaveAs() { _fileSaveHelper(""); }

void MainForm::fileExit() { close(); }

void MainForm::_stateChangeCB()
{
    // Generate an application event whenever state changes
    //
    ParamsChangeEvent *event = new ParamsChangeEvent();
    QApplication::postEvent(this, event);

    _eventsSinceLastSave++;
}

void MainForm::undoRedoHelper(bool undo)
{
    // Disable state saving
    //
    bool enabled = _controlExec->GetSaveStateEnabled();
    _controlExec->SetSaveStateEnabled(false);

    bool status;
    _vizWinMgr->Shutdown();
    _tabMgr->Shutdown();

    if (undo) {
        status = _controlExec->Undo();
    } else {
        status = _controlExec->Redo();
    }
    if (!status) {
        MSG_ERR("Undo/Redo failed");
        return;
    }

    _vizWinMgr->Restart();
    _tabMgr->Restart();

    // Restore state saving
    //
    _controlExec->SetSaveStateEnabled(enabled);
}

void MainForm::undo()
{
    if (!_controlExec->UndoSize()) return;
    undoRedoHelper(true);
}

void MainForm::redo()
{
    if (!_controlExec->RedoSize()) return;
    undoRedoHelper(false);
}

void MainForm::clear() { _controlExec->UndoRedoClear(); }

void MainForm::helpAbout()
{
    std::string banner_file_name = "vapor_banner.png";
    if (_banner) delete _banner;
    std::string banner_text = "Visualization and Analysis Platform for atmospheric, Oceanic and "
                              "solar Research.\n\n"
                              "Developed by the National Center for Atmospheric Research's (NCAR) \n"
                              "Computational and Information Systems Lab. \n\n"
                              "Boulder, Colorado 80305, U.S.A.\n"
                              "Web site: http://www.vapor.ucar.edu\n"
                              "Contact: vapor@ucar.edu\n"
                              "Version: "
                            + string(Version::GetVersionString().c_str());

    _banner = new BannerGUI(this, banner_file_name, -1, true, banner_text.c_str(), "http://www.vapor.ucar.edu");
}

// Close a data set and remove from database
//
void MainForm::closeDataHelper(string dataSetName)
{
    GUIStateParams *p = GetStateParams();

    p->RemoveOpenDateSet(dataSetName);

    _controlExec->CloseData(dataSetName);
}

// Open a data set and remove from database. If data with same name
// already exists close it first.
//
bool MainForm::openDataHelper(string dataSetName, string format, const vector<string> &files, const vector<string> &options)
{
    GUIStateParams *p = GetStateParams();
    vector<string>  dataSetNames = p->GetOpenDataSetNames();

    // If data set with this name already exists, close it
    //
    for (int i = 0; i < dataSetNames.size(); i++) {
        if (dataSetNames[i] == dataSetName) { closeDataHelper(dataSetName); }
    }

    // Open the data set
    //
    int rc = _controlExec->OpenData(files, options, dataSetName, format);
    if (rc < 0) {
        MSG_ERR("Failed to load data");
        return (false);
        ;
    }

    p->InsertOpenDateSet(dataSetName, format, files);

    _tabMgr->LoadDataNotify(dataSetName);

    return (true);
}

void MainForm::loadDataHelper(const vector<string> &files, string prompt, string filter, string format, bool multi)
{
    vector<string> myFiles = files;

    GUIStateParams *p = GetStateParams();
    vector<string>  dataSetNames = p->GetOpenDataSetNames();

    // This launches a panel that enables the
    // user to choose input data files, then to
    // create a datamanager using those files
    // or metafiles.
    //
    if (myFiles.empty()) {
        string defaultPath = ".";
        if (dataSetNames.size()) {
            string lastData = dataSetNames[dataSetNames.size() - 1];
            defaultPath = p->GetOpenDataSetPaths(lastData)[0];
        } else {
            SettingsParams *sP = GetSettingsParams();
            defaultPath = sP->GetMetadataDir();
            // defaultPath = _recentPath;
        }

        myFiles = myGetOpenFileNames(prompt, defaultPath, filter, multi);
    }

    if (myFiles.empty()) return;

    // Generate data set name
    //
    string dataSetName = makename(myFiles[0]);

    vector<string> options = {"-project_to_pcs"};
    bool           status = openDataHelper(dataSetName, format, myFiles, options);
    if (!status) return;

    // Reinitialize all tabs
    //

    if (_sessionNewFlag) {
        _tabMgr->ViewAll();
        _tabMgr->SetHomeViewpoint();

        _sessionNewFlag = false;
    }

    DataStatus *ds = _controlExec->GetDataStatus();

    _tabMgr->Update();
    _vizWinMgr->Reinit();
    _tabMgr->Reinit();

    enableWidgets(true);

    _timeStepEditValidator->setRange(0, ds->GetTimeCoordinates().size() - 1);
}

<<<<<<< HEAD
void MainForm::performAutoStretching()
{
    GUIStateParams * p = GetStateParams();
    DataStatus *     ds = _controlExec->GetDataStatus();
    vector<string>   dataSets = p->GetOpenDataSetNames();
    vector<string>   winNames = _paramsMgr->GetVisualizerNames();
    vector<double>   minExt, maxExt;
    vector<int>      axes;
    AnimationParams *aParams = GetAnimationParams();
    size_t           timestep = aParams->GetCurrentTimestep();

    for (int i = 0; i < dataSets.size(); i++) {
        for (int i = 0; i < winNames.size(); i++) {
            double xRange, yRange, zRange;

            DataMgr *           dm = ds->GetDataMgr(dataSets[i]);
            std::vector<string> varNames = dm->GetDataVarNames(3);

            if (varNames.empty()) continue;

            //			ds->GetExtents(_paramsMgr, winNames[i], dataSets[i], timestep,
            //				minExt, maxExt
            //			);

            DataMgrUtils::GetExtents(dm, timestep, varNames, minExt, maxExt, axes);

            if (minExt.size() < 3) return;

            xRange = maxExt[0] - minExt[0];
            yRange = maxExt[1] - minExt[1];
            zRange = maxExt[2] - minExt[2];

            double hypotenuse = sqrt(xRange * xRange + yRange * yRange);
            double scale = (hypotenuse / 2.f) / zRange;

            ViewpointParams *   vpParams = _paramsMgr->GetViewpointParams(winNames[i]);
            Transform *         transform = vpParams->GetTransform(dataSets[i]);
            std::vector<double> scales = transform->GetScales();
            scales[2] = scale;
            transform->SetScales(scales);
        }
    }
}

=======
>>>>>>> 47a93db1
// Load data into current session
// If current session is at default then same as loadDefaultData
//
void MainForm::loadData(string fileName)
{
    vector<string> files;
    if (!fileName.empty()) { files.push_back(fileName); }

    loadDataHelper(files, "Choose the Master data File to load", "Vapor VDC files (*.*)", "vdc", false);
}

void MainForm::closeData(string fileName)
{
    QAction *a = (QAction *)sender();

    string dataSetName = a->text().toStdString();

    closeDataHelper(dataSetName);

    GUIStateParams *p = GetStateParams();
    vector<string>  dataSetNames = p->GetOpenDataSetNames();

    if (dataSetNames.size() == 0) { enableWidgets(false); }

    _tabMgr->Update();
    _vizWinMgr->Reinit();
}

// import WRF data into current session
//
void MainForm::importWRFData()
{
    vector<string> files;
    loadDataHelper(files, "WRF-ARW NetCDF files", "", "wrf", true);
}

void MainForm::importCFData()
{
    vector<string> files;
    loadDataHelper(files, "NetCDF CF files", "", "cf", true);
}

void MainForm::importMPASData()
{
    vector<string> files;
    loadDataHelper(files, "MPAS files", "", "mpas", true);
}

vector<string> MainForm::myGetOpenFileNames(string prompt, string dir, string filter, bool multi)
{
    QString qPrompt(prompt.c_str());
    QString qDir(dir.c_str());
    QString qFilter(filter.c_str());

    vector<string> files;
    if (multi) {
        QStringList           fileNames = QFileDialog::getOpenFileNames(this, qPrompt, qDir, qFilter);
        QStringList           list = fileNames;
        QStringList::Iterator it = list.begin();
        while (it != list.end()) {
            if (!it->isNull()) files.push_back((*it).toStdString());
            ++it;
        }
    } else {
        QString fileName = QFileDialog::getOpenFileName(this, qPrompt, qDir, qFilter);
        if (!fileName.isNull()) files.push_back(fileName.toStdString());
    }

    for (int i = 0; i < files.size(); i++) {
        QFileInfo fInfo(files[i].c_str());
        if (!fInfo.isReadable() || !fInfo.isFile()) {
            MyBase::SetErrMsg("Load Data Error \n Invalid data set\n");
            MSG_ERR("Failed to load data");
            return (vector<string>());
        }
    }
    return (files);
}

void MainForm::sessionNew()
{
    if (_stateChangeFlag) {
        QMessageBox msgBox;
        msgBox.setWindowTitle("Are you sure?");
        msgBox.setText("The current session settings are not saved. Do you want to continue? \nYou can choose \"No\" now to go back and save the current session.");
        msgBox.setStandardButtons(QMessageBox::Yes | QMessageBox::No);
        msgBox.setDefaultButton(QMessageBox::No);
        if (msgBox.exec() == QMessageBox::No) { return; }
    }

    sessionOpenHelper("");

    _vizWinMgr->LaunchVisualizer();

    _stateChangeFlag = false;
    _sessionNewFlag = true;
}

//
// Respond to toolbar clicks:
// navigate mode.  Don't change tab menu
//
void MainForm::setNavigate(bool on)
{
#ifdef DEAD
    // Only do something if this is an actual change of mode
    if (MouseModeParams::GetCurrentMouseMode() == MouseModeParams::navigateMode) return;
    if (on) {
        MouseModeParams::SetCurrentMouseMode(MouseModeParams::navigateMode);
        _modeCombo->setCurrentIndex(0);

        if (_modeStatusWidget) {
            statusBar()->removeWidget(_modeStatusWidget);
            delete _modeStatusWidget;
        }
        _modeStatusWidget = new QLabel("Navigation Mode:  Use left mouse to rotate or spin-animate, right to zoom, middle to translate", this);
        statusBar()->addWidget(_modeStatusWidget, 2);
    }
#endif
}

void MainForm::setInteractiveRefLevel(int val) {}
void MainForm::setInteractiveRefinementSpin(int val) {}

void MainForm::_setAnimationOnOff(bool on)
{
    if (on) {
        enableAnimationWidgets(false);

        _App->removeEventFilter(this);
    } else {
        _playForwardAction->setChecked(false);
        _playBackwardAction->setChecked(false);
        enableAnimationWidgets(true);
        _App->installEventFilter(this);

        // Generate an event and force an update
        //
        ParamsChangeEvent *event = new ParamsChangeEvent();
        QApplication::postEvent(this, event);
    }
}

void MainForm::_setAnimationDraw() { _vizWinMgr->Update(); }

void MainForm::enableKeyframing(bool ison)
{
    QPalette pal(_timeStepEdit->palette());
    _timeStepEdit->setEnabled(!ison);
}

void MainForm::modeChange(int newmode)
{
    string modeName = _modeCombo->itemText(newmode).toStdString();

    // Get the current mode setting from MouseModeParams
    //
    MouseModeParams *p = GetStateParams()->GetMouseModeParams();
    p->SetCurrentMouseMode(modeName);

    if (modeName == MouseModeParams::GetNavigateModeName()) {
        _navigationAction->setChecked(true);
        return;
    }

    _navigationAction->setChecked(false);

    if (_modeStatusWidget) {
        statusBar()->removeWidget(_modeStatusWidget);
        delete _modeStatusWidget;
    }

    _modeStatusWidget = new QLabel(QString::fromStdString(modeName) + " Mode: To modify box in scene, grab handle with left mouse to translate, right mouse to stretch", this);

    statusBar()->addWidget(_modeStatusWidget, 2);
}

void MainForm::showCitationReminder()
{
    if (!_begForCitation) return;

    _begForCitation = false;
    // Provide a customized message box
    QMessageBox msgBox;
    QString     reminder("VAPOR is developed as an Open Source application by NCAR, ");
    reminder.append("under the sponsorship of the National Science Foundation.\n\n");
    reminder.append("We depend on evidence of the software's value to the scientific community.  ");
    reminder.append("You are free to use VAPOR as permitted under the terms and conditions of the licence.\n\n ");
    reminder.append("Please cite VAPOR in your publications and presentations. ");
    reminder.append("Citation details:\n    http://www.vapor.ucar.edu/index.php?id=citation");
    msgBox.setText(reminder);

    msgBox.setStandardButtons(QMessageBox::Ok);
    msgBox.setDefaultButton(QMessageBox::Ok);

    msgBox.exec();
}
void MainForm::addMouseModes()
{
    MouseModeParams *p = GetStateParams()->GetMouseModeParams();
    vector<string>   mouseModes = p->GetAllMouseModes();

    for (int i = 0; i < mouseModes.size(); i++) {
        QString            text = QString::fromStdString(mouseModes[i]);
        const char *const *xpmIcon = p->GetIcon(mouseModes[i]);
        QPixmap            qp = QPixmap(xpmIcon);
        QIcon              icon = QIcon(qp);
        addMode(text, icon);
    }
}
void MainForm::launchWebHelp(QAction *webAction)
{
    QVariant qv = webAction->data();
    QUrl     myURL = qv.toUrl();
    bool     success = QDesktopServices::openUrl(myURL);
    if (!success) { MSG_ERR("Unable to launch Web browser for URL"); }
}

void MainForm::buildWebTabHelpMenu(vector<QAction *> *actions)
{
    _webTabHelpMenu->clear();
    for (int i = 0; i < (*actions).size(); i++) {
        if ((*actions)[i] != NULL) { _webTabHelpMenu->addAction((*actions)[i]); }
    }
}

void MainForm::buildWebTabHelpMenu(const vector<pair<string, string>> &help)
{
    _webTabHelpMenu->clear();

    for (int i = 0; i < help.size(); i++) {
        string desc = help[i].first;
        string url = help[i].second;

        QAction *currAction = new QAction(QString(desc.c_str()), _webTabHelpMenu);

        QUrl     myqurl(url.c_str());
        QVariant qv(myqurl);
        currAction->setData(qv);

        _webTabHelpMenu->addAction(currAction);
    }
}

void MainForm::buildWebHelpMenus()
{
    // Basci web help
    const char *currText = "VAPOR Overview";
    const char *currURL = "http://www.vapor.ucar.edu/docs/vapor-overview/vapor-overview";
    QAction *   currAction = new QAction(QString(currText), this);
    QUrl        myqurl(currURL);
    QVariant    qv(myqurl);
    currAction->setData(qv);
    _webBasicHelpMenu->addAction(currAction);
    currText = "VAPOR GUI General Guide";
    currURL = "http://www.vapor.ucar.edu/docs/vaporgui-help";
    currAction = new QAction(QString(currText), this);
    myqurl.setUrl(currURL);
    qv.setValue(myqurl);
    currAction->setData(qv);
    _webBasicHelpMenu->addAction(currAction);
    currText = "Obtaining help within VAPOR GUI";
    currURL = "http://www.vapor.ucar.edu/docs/vapor-how-guide/help-user-interface";
    currAction = new QAction(QString(currText), this);
    myqurl.setUrl(currURL);
    qv.setValue(myqurl);
    currAction->setData(qv);
    _webBasicHelpMenu->addAction(currAction);
    currText = "Loading and Importing data";
    currURL = "http://www.vapor.ucar.edu/docs/vapor-gui-help/loading-and-importing-data";
    currAction = new QAction(QString(currText), this);
    myqurl.setUrl(currURL);
    qv.setValue(myqurl);
    currAction->setData(qv);
    _webBasicHelpMenu->addAction(currAction);
    currText = "Undo and Redo";
    currURL = "http://www.vapor.ucar.edu/docs/vapor-documentation/undo-and-redo-recent-actions";
    currAction = new QAction(QString(currText), this);
    myqurl.setUrl(currURL);
    qv.setValue(myqurl);
    currAction->setData(qv);
    _webBasicHelpMenu->addAction(currAction);
    currText = "Sessions and Session files";
    currURL = "http://www.vapor.ucar.edu/docs/vapor-how-guide/sessions-and-session-files";
    currAction = new QAction(QString(currText), this);
    myqurl.setUrl(currURL);
    qv.setValue(myqurl);
    currAction->setData(qv);
    _webBasicHelpMenu->addAction(currAction);
    currText = "Capturing images and flow lines";
    currURL = "http://www.vapor.ucar.edu/docs/vapor-gui-help/capturing-images-and-flow-lines";
    currAction = new QAction(QString(currText), this);
    myqurl.setUrl(currURL);
    qv.setValue(myqurl);
    currAction->setData(qv);
    _webBasicHelpMenu->addAction(currAction);
    // Preferences Help
    currText = "User Preferences Overview";
    currURL = "http://www.vapor.ucar.edu/docs/vapor-how-guide/user-preferences";
    currAction = new QAction(QString(currText), this);
    myqurl.setUrl(currURL);
    qv.setValue(myqurl);
    currAction->setData(qv);
    _webPreferencesHelpMenu->addAction(currAction);
    currText = "Data Cache size";
    currURL = "http://www.vapor.ucar.edu/docs/vapor-how-guide/user-preferences#dataCacheSize";
    currAction = new QAction(QString(currText), this);
    myqurl.setUrl(currURL);
    qv.setValue(myqurl);
    currAction->setData(qv);
    _webPreferencesHelpMenu->addAction(currAction);
    currText = "Specifying window size";
    currURL = "http://www.vapor.ucar.edu/docs/vapor-how-guide/user-preferences#lockWindow";
    currAction = new QAction(QString(currText), this);
    myqurl.setUrl(currURL);
    qv.setValue(myqurl);
    currAction->setData(qv);
    _webPreferencesHelpMenu->addAction(currAction);
    currText = "Control message popups and logging";
    currURL = "http://www.vapor.ucar.edu/docs/vapor-how-guide/user-preferences#MessageLoggingPopups";
    currAction = new QAction(QString(currText), this);
    myqurl.setUrl(currURL);
    qv.setValue(myqurl);
    currAction->setData(qv);
    _webPreferencesHelpMenu->addAction(currAction);
    currText = "Changing user default settings";
    currURL = "http://www.vapor.ucar.edu/docs/vapor-documentation/changing-default-tabbed-panel-settings";
    currAction = new QAction(QString(currText), this);
    myqurl.setUrl(currURL);
    qv.setValue(myqurl);
    currAction->setData(qv);
    _webPreferencesHelpMenu->addAction(currAction);
    currText = "Specifying default directories for reading and writing files";
    currURL = "http://www.vapor.ucar.edu/docs/vapor-documentation/default-directories";
    currAction = new QAction(QString(currText), this);
    myqurl.setUrl(currURL);
    qv.setValue(myqurl);
    currAction->setData(qv);
    _webPreferencesHelpMenu->addAction(currAction);
    currText = "Rearrange or hide tabs";
    currURL = "http://www.vapor.ucar.edu/docs/vapor-documentation/rearrange-or-hide-tabs";
    currAction = new QAction(QString(currText), this);
    myqurl.setUrl(currURL);
    qv.setValue(myqurl);
    currAction->setData(qv);
    _webPreferencesHelpMenu->addAction(currAction);
    // Derived variables menu
    currText = "Derived variables overview";
    currURL = "http://www.vapor.ucar.edu/docs/vapor-gui-help/derived-variables";
    currAction = new QAction(QString(currText), this);
    myqurl.setUrl(currURL);
    qv.setValue(myqurl);
    currAction->setData(qv);
    _webPythonHelpMenu->addAction(currAction);
    currText = "Defining new derived variables in Python";
    currURL = "http://www.vapor.ucar.edu/docs/vapor-how-guide/define-variables-python";
    currAction = new QAction(QString(currText), this);
    myqurl.setUrl(currURL);
    qv.setValue(myqurl);
    currAction->setData(qv);
    _webPythonHelpMenu->addAction(currAction);
    currText = "Specifying a Python startup script";
    currURL = "http://www.vapor.ucar.edu/docs/vapor-gui-help/specify-python-startup-script";
    currAction = new QAction(QString(currText), this);
    myqurl.setUrl(currURL);
    qv.setValue(myqurl);
    currAction->setData(qv);
    _webPythonHelpMenu->addAction(currAction);
    currText = "VAPOR python modules";
    currURL = "http://www.vapor.ucar.edu/docs/vapor-gui-help/vapor-python-modules";
    currAction = new QAction(QString(currText), this);
    myqurl.setUrl(currURL);
    qv.setValue(myqurl);
    currAction->setData(qv);
    _webPythonHelpMenu->addAction(currAction);
    currText = "Viewing python script output text";
    currURL = "http://www.vapor.ucar.edu/docs/vapor-gui-help/python-script-output-text";
    currAction = new QAction(QString(currText), this);
    myqurl.setUrl(currURL);
    qv.setValue(myqurl);
    currAction->setData(qv);
    _webPythonHelpMenu->addAction(currAction);
    currText = "Using IDL to derive variables in VAPOR GUI";
    currURL = "http://www.vapor.ucar.edu/docs/vapor-gui-help/using-idl-vapor-gui";
    currAction = new QAction(QString(currText), this);
    myqurl.setUrl(currURL);
    qv.setValue(myqurl);
    currAction->setData(qv);
    _webPythonHelpMenu->addAction(currAction);
    // Visualization help
    currText = "VAPOR data visualization overview";
    currURL = "http://www.vapor.ucar.edu/docs/vapor-gui-help/data-visualization";
    currAction = new QAction(QString(currText), this);
    myqurl.setUrl(currURL);
    qv.setValue(myqurl);
    currAction->setData(qv);
    _webVisualizationHelpMenu->addAction(currAction);
    currText = "Visualizers (visualization windows)";
    currURL = "http://www.vapor.ucar.edu/docs/vapor-gui-help/visualizers-visualization-windows";
    currAction = new QAction(QString(currText), this);
    myqurl.setUrl(currURL);
    qv.setValue(myqurl);
    currAction->setData(qv);
    _webVisualizationHelpMenu->addAction(currAction);
    currText = "Auxiliary content in the scene";
    currURL = "http://www.vapor.ucar.edu/docs/vapor-gui-help/auxiliary-geometry-scene";
    currAction = new QAction(QString(currText), this);
    myqurl.setUrl(currURL);
    qv.setValue(myqurl);
    currAction->setData(qv);
    _webVisualizationHelpMenu->addAction(currAction);
    currText = "Navigation in the 3D scene";
    currURL = "http://www.vapor.ucar.edu/docs/vapor-gui-help/navigation-3d-scene";
    currAction = new QAction(QString(currText), this);
    myqurl.setUrl(currURL);
    qv.setValue(myqurl);
    currAction->setData(qv);
    _webVisualizationHelpMenu->addAction(currAction);
    currText = "Controlling multiple visualizers";
    currURL = "http://www.vapor.ucar.edu/docs/vapor-gui-help/multiple-visualizers";
    currAction = new QAction(QString(currText), this);
    myqurl.setUrl(currURL);
    qv.setValue(myqurl);
    currAction->setData(qv);
    _webVisualizationHelpMenu->addAction(currAction);
    currText = "Visualizer features";
    currURL = "http://www.vapor.ucar.edu/docs/vapor-how-guide/visualizer-features";
    currAction = new QAction(QString(currText), this);
    myqurl.setUrl(currURL);
    qv.setValue(myqurl);
    currAction->setData(qv);
    _webVisualizationHelpMenu->addAction(currAction);
    currText = "Manipulators and mouse modes";
    currURL = "http://www.vapor.ucar.edu/docs/vapor-how-guide/manipulators-and-mouse-modes";
    currAction = new QAction(QString(currText), this);
    myqurl.setUrl(currURL);
    qv.setValue(myqurl);
    currAction->setData(qv);
    _webVisualizationHelpMenu->addAction(currAction);
    currText = "Coordinate systems";
    currURL = "http://www.vapor.ucar.edu/docs/vapor-gui-help/coordinate-systems-user-grid-latlon";
    currAction = new QAction(QString(currText), this);
    myqurl.setUrl(currURL);
    qv.setValue(myqurl);
    currAction->setData(qv);
    _webVisualizationHelpMenu->addAction(currAction);
}

void MainForm::loadStartingPrefs()
{
    string prefPath;
    string preffile =
#ifdef WIN32
        "\\.vapor3_prefs";
#else
        "/.vapor3_prefs";
#endif
    char *pPath = getenv("VAPOR3_PREFS_DIR");
    if (!pPath) pPath = getenv("HOME");
    if (!pPath) {
        vector<string> tpath;
        tpath.push_back("examples");
        tpath.push_back(preffile);
        prefPath = GetAppPath("VAPOR", "share", tpath);
    } else {
        prefPath = string(pPath) + preffile;
    }

    // Make this path the default at startup:
    //
    SettingsParams *sP = GetSettingsParams();
    sP->SetCurrentPrefsPath(prefPath);

#ifdef DEAD
    _controlExec->RestorePreferences(prefPath);
#endif
}

void MainForm::setActiveEventRouter(string type)
{
    // Set up help for active tab
    //
    vector<pair<string, string>> help;
    _tabMgr->GetWebHelp(type, help);

    buildWebTabHelpMenu(help);
}

void MainForm::_setProj4String(string proj4String)
{
    GUIStateParams *p = GetStateParams();

    _App->removeEventFilter(this);

    vector<string> dataSets = p->GetOpenDataSetNames();

    DataStatus *ds = _controlExec->GetDataStatus();

    // Close and re-open any data set that doesn't have a matching
    // proj4 string
    //
    for (int i = 0; i < dataSets.size(); i++) {
        string currentString = ds->GetMapProjection(dataSets[i]);

        if (currentString != proj4String) {
            // Save list of files and format before close so we can re-open
            //
            vector<string> files = p->GetOpenDataSetPaths(dataSets[i]);
            string         format = p->GetOpenDataSetFormat(dataSets[i]);

            closeDataHelper(dataSets[i]);

            vector<string> options = {"-proj4", proj4String, "project_to_pcs"};

            (void)openDataHelper(dataSets[i], format, files, options);
        }
    }

    _App->installEventFilter(this);
}

bool MainForm::event(QEvent *e) { return QWidget::event(e); }

bool MainForm::eventFilter(QObject *obj, QEvent *event)
{
    assert(_controlExec && _vizWinMgr);

    // Only update the GUI if the Params state has changed
    //
    if (event->type() == ParamsChangeEvent::type()) {
        ParamsMgr *paramsMgr = _controlExec->GetParamsMgr();
        if (_stats) { _stats->Update(); }
        if (_plot) { _plot->Update(); }

        _tabMgr->Update();
        _vizWinMgr->Update();

        update();

        return (false);
    }

    // Most other events result in a redraw. Not sure if this
    // is necessary
    //
    switch (event->type()) {
    case (QEvent::MouseButtonPress):
    case (QEvent::MouseButtonRelease):
    case (QEvent::MouseMove):
        //	case (QEvent::KeyRelease):

        // Not sure why Paint is needed. Who generates it?
        //
        // case (QEvent::Paint):

        _vizWinMgr->Update();

        break;
    default: break;
    }

    // Pass event on to target
    return (false);
}

void MainForm::updateMenus()
{
    GUIStateParams *p = GetStateParams();

    // Close menu
    //
    _closeVDCMenu->clear();
    vector<string> dataSetNames = p->GetOpenDataSetNames();
    int            size = dataSetNames.size();
    if (size < 1)
        _closeVDCMenu->setEnabled(false);
    else {
        _closeVDCMenu->setEnabled(true);
        for (int i = 0; i < dataSetNames.size(); i++) {
            // Add menu option to close the dataset in the File menu
            //
            QAction *closeAction = new QAction(QString::fromStdString(dataSetNames[i]), _closeVDCMenu);
            _closeVDCMenu->addAction(closeAction);

            connect(closeAction, SIGNAL(triggered()), this, SLOT(closeData()));
        }
    }

    _editUndoAction->setEnabled((bool)_controlExec->UndoSize());
    _editRedoAction->setEnabled((bool)_controlExec->RedoSize());
}

void MainForm::_performSessionAutoSave()
{
    if (_paramsMgr == NULL) return;

    SettingsParams *sParams = GetSettingsParams();
    if (sParams == NULL) return;

    int eventCountForAutoSave = sParams->GetChangesPerAutoSave();

    if (eventCountForAutoSave == 0) return;
    if (!sParams->GetSessionAutoSaveEnabled()) return;

    if (_eventsSinceLastSave >= eventCountForAutoSave) {
        string autoSaveFile = sParams->GetAutoSaveSessionFile();
        _paramsMgr->SaveToFile(autoSaveFile);
        _eventsSinceLastSave = 0;
    }
}

void MainForm::update()
{
    assert(_controlExec);

    AnimationParams *aParams = GetAnimationParams();
    size_t           timestep = aParams->GetCurrentTimestep();

    _timeStepEdit->setText(QString::number((int)timestep));

    updateMenus();

    _performSessionAutoSave();
}

void MainForm::enableWidgets(bool onOff)
{
    _modeCombo->setEnabled(onOff);
    _captureMenu->setEnabled(onOff);
    _timeStepEdit->setEnabled(onOff);
    _animationToolBar->setEnabled(onOff);
    _tileAction->setEnabled(onOff);
    _cascadeAction->setEnabled(onOff);
    _homeAction->setEnabled(onOff);
    _sethomeAction->setEnabled(onOff);
    _viewAllAction->setEnabled(onOff);
    _viewRegionAction->setEnabled(onOff);
    //	_stepForwardAction->setEnabled(onOff);
    //	_stepBackAction->setEnabled(onOff);
    _interactiveRefinementSpin->setEnabled(onOff);
    _alignViewCombo->setEnabled(onOff);
    _navigationAction->setEnabled(onOff);
    _Edit->setEnabled(onOff);
    _windowSelector->setEnabled(onOff);
    _tabMgr->setEnabled(onOff);
    _statsAction->setEnabled(onOff);
    _plotAction->setEnabled(onOff);
    //	_seedMeAction->setEnabled(onOff);

    _tabMgr->EnableRouters(onOff);
}

void MainForm::enableAnimationWidgets(bool on)
{
    enableWidgets(on);
    if (on) {
        _playBackwardAction->setEnabled(true);
        _stepBackAction->setEnabled(true);
        _stepForwardAction->setEnabled(true);
        _playForwardAction->setEnabled(true);
    } else {
        _animationToolBar->setEnabled(true);
        _playBackwardAction->setEnabled(false);
        _stepBackAction->setEnabled(false);
        _stepForwardAction->setEnabled(false);
        _playForwardAction->setEnabled(false);
    }
}

// Capture just one image
// Launch a file save dialog to specify the names
// Then put jpeg in it.
//
void MainForm::captureSingleJpeg()
{
    showCitationReminder();
    SettingsParams *sP = GetSettingsParams();
    string          imageDir = sP->GetImageDir();
    if (imageDir == "") imageDir = sP->GetDefaultImageDir();

    QFileDialog fileDialog(this, "Specify single image capture file name", imageDir.c_str(), "PNG or JPEG images (*.png *.jpg *.jpeg)");
    fileDialog.setAcceptMode(QFileDialog::AcceptSave);
    fileDialog.move(pos());
    fileDialog.resize(450, 450);
    if (fileDialog.exec() != QDialog::Accepted) return;

    // Extract the path, and the root name, from the returned string.
    QStringList files = fileDialog.selectedFiles();
    if (files.isEmpty()) return;
    QString fn = files[0];
    // Extract the path, and the root name, from the returned string.
    QFileInfo *fileInfo = new QFileInfo(fn);
    QString    suffix = fileInfo->suffix();
    if (suffix != "jpg" && suffix != "jpeg" && suffix != "png") {
        MSG_ERR("Image capture file name must end with .png or .jpg or .jpeg");
        return;
    }

    string filepath = fileInfo->absoluteFilePath().toStdString();

    // Save the path for future captures
    // p->SetCurrentImageSavePath(fileInfo->absolutePath().toStdString());
    sP->SetImageDir(filepath);

    // Turn on "image capture mode" in the current active visualizer
    GUIStateParams *p = GetStateParams();
    string          vizName = p->GetActiveVizName();
    _controlExec->EnableImageCapture(filepath, vizName);
}

void MainForm::launchSeedMe()
{
    if (_seedMe == NULL) _seedMe = new VAPoR::SeedMe;
    _seedMe->Initialize();
}

void MainForm::installCLITools()
{
    vector<string> pths;
    string         home = GetAppPath("VAPOR", "home", pths, true);
    string         path = home + "/MacOS";

    home.erase(home.size() - strlen("Contents/"), strlen("Contents/"));

    QMessageBox box;
    box.addButton(QMessageBox::Ok);

    string profilePath = string(getenv("HOME")) + "/.profile";
    FILE * prof = fopen(profilePath.c_str(), "a");
    if (prof) {
        fprintf(prof, "\n");
        fprintf(prof, "export VAPOR_HOME=\"%s\"\n", home.c_str());
        fprintf(prof, "export PATH=\"%s:$PATH\"\n", path.c_str());
        fclose(prof);

        box.setText("Environmental variables set in ~/.profile");
        box.setInformativeText("Please log out and log back in for changes to take effect.");
        box.setIcon(QMessageBox::Information);
    } else {
        box.setText("Unable to set environmental variables");
        box.setIcon(QMessageBox::Critical);
    }
    box.exec();
}

void MainForm::launchStats()
{
    if (!_stats) _stats = new Statistics(this);
    if (_controlExec) { _stats->initControlExec(_controlExec); }
    _stats->showMe();
}

void MainForm::launchPlotUtility()
{
    if (!_plot) {
        assert(_controlExec->GetDataStatus());
        assert(_controlExec->GetParamsMgr());
        _plot = new Plot(_controlExec->GetDataStatus(), _controlExec->GetParamsMgr(), this);
    } else {
        _plot->show();
        _plot->activateWindow();
    }
}

// Begin capturing animation images.
// Launch a file save dialog to specify the names
// Then start file saving mode.
void MainForm::startAnimCapture()
{
    showCitationReminder();
    SettingsParams *sP = GetSettingsParams();
    string          imageDir = sP->GetImageDir();
    if (imageDir == "") imageDir = sP->GetDefaultImageDir();

    QFileDialog fileDialog(this, "Specify first file name for image capture sequence", imageDir.c_str(), "PNG or JPEG images (*.png *.jpg *.jpeg )");
    fileDialog.setAcceptMode(QFileDialog::AcceptSave);
    fileDialog.move(pos());
    fileDialog.resize(450, 450);
    if (fileDialog.exec() != QDialog::Accepted) return;

    // Extract the path, and the root name, from the returned string.
    QStringList qsl = fileDialog.selectedFiles();
    if (qsl.isEmpty()) return;
    QString    s = qsl[0];
    QFileInfo *fileInfo = new QFileInfo(s);

    QString suffix = fileInfo->suffix();
    if (suffix != "jpg" && suffix != "jpeg" && suffix != "png") {
        MSG_ERR("Image capture file name must end with .png or .jpg or .jpeg");
        return;
    }
    // Save the path for future captures
    sP->SetImageDir(fileInfo->absolutePath().toStdString());

    QString fileBaseName = fileInfo->baseName();
    // See if it ends with digits.  If not, append them
    int posn;
    for (posn = fileBaseName.length() - 1; posn >= 0; posn--) {
        if (!fileBaseName.at(posn).isDigit()) break;
    }
    int          startFileNum = 0;
    unsigned int lastDigitPos = posn + 1;
    if (lastDigitPos < fileBaseName.length()) {
        startFileNum = fileBaseName.right(fileBaseName.length() - lastDigitPos).toInt();
        fileBaseName.truncate(lastDigitPos);
    }
    QString filePath = fileInfo->absolutePath() + "/" + fileBaseName;
    // Insert up to 4 zeros
    QString zeroes;
    if (startFileNum == 0)
        zeroes = "000";
    else {
        switch ((int)log10((float)startFileNum)) {
        case (0): zeroes = "000"; break;
        case (1): zeroes = "00"; break;
        case (2): zeroes = "0"; break;
        default: zeroes = ""; break;
        }
    }
    filePath += zeroes;
    filePath += QString::number(startFileNum);
    filePath += ".";
    filePath += suffix;
    string fpath = filePath.toStdString();
    // Turn on "image capture mode" in the current active visualizer
    GUIStateParams *p = GetStateParams();
    string          vizName = p->GetActiveVizName();
    _controlExec->EnableAnimationCapture(vizName, true, fpath);
    _capturingAnimationVizName = vizName;
    delete fileInfo;

    _captureEndJpegCaptureAction->setEnabled(true);
    _captureStartJpegCaptureAction->setEnabled(false);
    _captureSingleJpegCaptureAction->setEnabled(false);
}

void MainForm::endAnimCapture()
{
    // Turn off capture mode for the current active visualizer (if it is on!)
    if (_capturingAnimationVizName.empty()) return;
    GUIStateParams *p = GetStateParams();
    string          vizName = p->GetActiveVizName();
    if (vizName != _capturingAnimationVizName) { MSG_WARN("Terminating capture in non-active visualizer"); }
    if (_controlExec->EnableAnimationCapture(_capturingAnimationVizName, false)) MSG_WARN("Image Capture Warning;\nCurrent active visualizer is not capturing images");

    _capturingAnimationVizName = "";

    _captureEndJpegCaptureAction->setEnabled(false);
    _captureStartJpegCaptureAction->setEnabled(true);
    _captureSingleJpegCaptureAction->setEnabled(true);
}<|MERGE_RESOLUTION|>--- conflicted
+++ resolved
@@ -45,12 +45,9 @@
 #include "VizWinMgr.h"
 #include "VizSelectCombo.h"
 #include "TabManager.h"
-<<<<<<< HEAD
-#include "NavigationEventRouter.h"
-#include "AnnotationEventRouter.h"
-#include "AnimationEventRouter.h"
-=======
->>>>>>> 47a93db1
+//#include "NavigationEventRouter.h"
+//#include "AnnotationEventRouter.h"
+//#include "AnimationEventRouter.h"
 #include "MappingFrame.h"
 #include "BannerGUI.h"
 #include "SeedMe.h"
@@ -1093,53 +1090,6 @@
     _timeStepEditValidator->setRange(0, ds->GetTimeCoordinates().size() - 1);
 }
 
-<<<<<<< HEAD
-void MainForm::performAutoStretching()
-{
-    GUIStateParams * p = GetStateParams();
-    DataStatus *     ds = _controlExec->GetDataStatus();
-    vector<string>   dataSets = p->GetOpenDataSetNames();
-    vector<string>   winNames = _paramsMgr->GetVisualizerNames();
-    vector<double>   minExt, maxExt;
-    vector<int>      axes;
-    AnimationParams *aParams = GetAnimationParams();
-    size_t           timestep = aParams->GetCurrentTimestep();
-
-    for (int i = 0; i < dataSets.size(); i++) {
-        for (int i = 0; i < winNames.size(); i++) {
-            double xRange, yRange, zRange;
-
-            DataMgr *           dm = ds->GetDataMgr(dataSets[i]);
-            std::vector<string> varNames = dm->GetDataVarNames(3);
-
-            if (varNames.empty()) continue;
-
-            //			ds->GetExtents(_paramsMgr, winNames[i], dataSets[i], timestep,
-            //				minExt, maxExt
-            //			);
-
-            DataMgrUtils::GetExtents(dm, timestep, varNames, minExt, maxExt, axes);
-
-            if (minExt.size() < 3) return;
-
-            xRange = maxExt[0] - minExt[0];
-            yRange = maxExt[1] - minExt[1];
-            zRange = maxExt[2] - minExt[2];
-
-            double hypotenuse = sqrt(xRange * xRange + yRange * yRange);
-            double scale = (hypotenuse / 2.f) / zRange;
-
-            ViewpointParams *   vpParams = _paramsMgr->GetViewpointParams(winNames[i]);
-            Transform *         transform = vpParams->GetTransform(dataSets[i]);
-            std::vector<double> scales = transform->GetScales();
-            scales[2] = scale;
-            transform->SetScales(scales);
-        }
-    }
-}
-
-=======
->>>>>>> 47a93db1
 // Load data into current session
 // If current session is at default then same as loadDefaultData
 //
