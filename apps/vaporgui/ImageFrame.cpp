--- conflicted
+++ resolved
@@ -18,12 +18,8 @@
 //		a frame in which various images can be displayed and mouse-picked.
 //		Principally involved in drawing and responding to mouse events.
 //
-<<<<<<< HEAD
 #include "ImageFrame.h"
-
-=======
 #include <GL/glew.h>
->>>>>>> 3f11bf67
 #include <QFrame>
 #include <qwidget.h>
 #include <qgl.h>
