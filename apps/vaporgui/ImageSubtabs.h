--- conflicted
+++ resolved
@@ -1,25 +1,18 @@
 #ifndef IMAGESUBTABS_H
 #define IMAGESUBTABS_H
 
-<<<<<<< HEAD
 #include <fstream>
-=======
 #include <QFileDialog>
->>>>>>> 5c17e7a0
 #include "ui_ImageAppearanceGUI.h"
 #include "ui_ImageGeometryGUI.h"
 #include "vapor/ImageParams.h"
 #include "vapor/ResourcePath.h"
 #include "Flags.h"
-<<<<<<< HEAD
 #include "PWidget.h"    // Must explicitly inclue PWidget.h to use PWidgetHLI.h
-#include "PWidgetHLI.h"
-#include "PComboBoxHLI.h"
-=======
 #include "PGroup.h"
+#include "PEnumDropdownHLI.h"
 #include "PFidelitySection.h"
 #include "PVariableWidgets.h"
->>>>>>> 5c17e7a0
 
 namespace VAPoR {
 	class ControlExec;
@@ -63,8 +56,10 @@
     _rParams = NULL;
     setupUi(this);
     
-    _downsampleInput =  new PComboBoxHLI<VAPoR::ImageParams>(
-        "Tile downsampling threshold",
+    _downsampleInput =  new PEnumDropdownHLI<VAPoR::ImageParams>(
+        "TMS image level of detail",
+        std::vector<std::string>{},
+        std::vector<long>{},
         &VAPoR::ImageParams::GetTMSLOD,
         &VAPoR::ImageParams::SetTMSLOD
     );
@@ -156,7 +151,7 @@
   }
 
 private:
-  PIntegerInputHLI<VAPoR::ImageParams>* _downsampleInput;
+  PEnumDropdownHLI<VAPoR::ImageParams>* _downsampleInput;
   ImageParams* _rParams;
 
   Combo* _opacityCombo;
