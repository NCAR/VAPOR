#ifndef IMAGESUBTABS_H
#define IMAGESUBTABS_H

#include "ui_ImageAppearanceGUI.h"
#include "ui_ImageVariablesGUI.h"
#include "ui_ImageGeometryGUI.h"
#include "RangeCombos.h"
#include "vapor/ImageParams.h"
#include "vapor/GetAppPath.h"
#include <QFileDialog>
#include "Flags.h"

namespace VAPoR {
class ControlExec;
class ParamsMgr;
class DataMgr;

//
// ImageVariablesSubtab class
//
class ImageVariablesSubtab : public QWidget, public Ui_ImageVariablesGUI {

    Q_OBJECT

  public:
    ImageVariablesSubtab(QWidget *parent) {
        setupUi(this);
        _variablesWidget->Reinit(
            (VariableFlags)(HEIGHT),
            (DimFlags)(TWODXY));
    }

    void Update(VAPoR::DataMgr *dataMgr,
                VAPoR::ParamsMgr *paramsMgr,
                VAPoR::RenderParams *rParams) {
        _variablesWidget->Update(dataMgr, paramsMgr, rParams);
    }
};

//
// ImageAppearanceSubtab class
//
class ImageAppearanceSubtab : public QWidget, public Ui_ImageAppearanceGUI {

    Q_OBJECT

  public:
    ImageAppearanceSubtab(QWidget *parent) {
        _rParams = NULL;
        setupUi(this);
        _opacityCombo = new Combo(OpacityEdit, OpacitySlider);
        _opacityCombo->SetPrecision(2);

        connect(GeoRefCheckbox, SIGNAL(clicked()), this, SLOT(GeoRefClicked()));
        connect(IgnoreTransparencyCheckbox, SIGNAL(clicked()), this, SLOT(IgnoreTransparencyClicked()));
        connect(_opacityCombo, SIGNAL(valueChanged(double)), this, SLOT(OpacityChanged()));
        connect(SelectImagePushButton, SIGNAL(clicked()), this, SLOT(SelectImage()));
    }

    void Update(VAPoR::DataMgr *dataMgr,
                VAPoR::ParamsMgr *paramsMgr,
                VAPoR::RenderParams *rParams) {
        _rParams = (ImageParams *)rParams;

        bool state = _rParams->GetIsGeoRef();
        GeoRefCheckbox->setChecked(state);
        state = _rParams->GetIgnoreTransparency();
        IgnoreTransparencyCheckbox->setChecked(state);

        float opacity = _rParams->GetConstantOpacity();
        _opacityCombo->Update(0.0, 1.0, opacity);

        std::string imageFile = _rParams->GetImagePath();
        SelectImageEdit->setText(QString::fromStdString(imageFile));
    }

    ~ImageAppearanceSubtab() {
        if (_opacityCombo) {
            delete _opacityCombo;
            _opacityCombo = NULL;
        }
    }

  private slots:
    void GeoRefClicked() {
        _rParams->SetIsGeoRef(GeoRefCheckbox->isChecked());
    }

    void IgnoreTransparencyClicked() {
        _rParams->SetIgnoreTransparency(IgnoreTransparencyCheckbox->isChecked());
    }

    void OpacityChanged() {
        float opacity = _opacityCombo->GetValue();
        _rParams->SetConstantOpacity(opacity);
    }

    void SelectImage() {
        std::vector<std::string> paths;
        paths.push_back("images");
        std::string installedImagePath = Wasp::GetAppPath("VAPOR", "share", paths);
        QString fileName = QFileDialog::getOpenFileName(this,
                                                        tr("Specify installed image to load"),
                                                        QString::fromStdString(installedImagePath),
                                                        tr("TIFF files, tiled images (*.tiff *.tif *.gtif *.tms)"));
        if (!fileName.isNull()) // upon cancel, QFileDialog returns a Null string.
        {
            SelectImageEdit->setText(fileName);
            _rParams->SetImagePath(fileName.toStdString());
        }
    }

  private:
    ImageParams *_rParams;

    Combo *_opacityCombo;
};

//
// ImageGeometrySubtab class
//
class ImageGeometrySubtab : public QWidget, public Ui_ImageGeometryGUI {

    Q_OBJECT

  public:
    ImageGeometrySubtab(QWidget *parent) {
        setupUi(this);
        _geometryWidget->Reinit(
<<<<<<< HEAD
            (DimFlags)TWOD,
=======
            (DimFlags)TWODXY,
            (GeometryFlags)MINMAX,
>>>>>>> 15f74f9d
            (VariableFlags)SCALAR);
    }

    void Update(VAPoR::ParamsMgr *paramsMgr,
                VAPoR::DataMgr *dataMgr,
                VAPoR::RenderParams *rParams) {
        _geometryWidget->Update(paramsMgr, dataMgr, rParams);
        _copyRegionWidget->Update(paramsMgr, rParams);
        _transformTable->Update(rParams->GetTransform());
    }

  private:
};

} // namespace VAPoR

#endif<|MERGE_RESOLUTION|>--- conflicted
+++ resolved
@@ -127,12 +127,7 @@
     ImageGeometrySubtab(QWidget *parent) {
         setupUi(this);
         _geometryWidget->Reinit(
-<<<<<<< HEAD
             (DimFlags)TWOD,
-=======
-            (DimFlags)TWODXY,
-            (GeometryFlags)MINMAX,
->>>>>>> 15f74f9d
             (VariableFlags)SCALAR);
     }
 
