#ifndef IMAGESUBTABS_H
#define IMAGESUBTABS_H

#include "ui_ImageAppearanceGUI.h"
#include "ui_ImageVariablesGUI.h"
#include "ui_ImageGeometryGUI.h"
#include "RangeCombos.h"
#include "vapor/ImageParams.h"
#include "vapor/GetAppPath.h"
#include <QFileDialog>
#include "Flags.h"

namespace VAPoR {
	class ControlExec;
	class ParamsMgr;
	class DataMgr;

//
// ImageVariablesSubtab class
//
class ImageVariablesSubtab : public QWidget, public Ui_ImageVariablesGUI {

	Q_OBJECT

public:
	ImageVariablesSubtab(QWidget* parent) 
  { 
    setupUi(this);
		_variablesWidget->Reinit( 
			(VariableFlags)(HEIGHT), 
			(DimFlags)(TWODXY)
		);
	}

	void Update(  VAPoR::DataMgr *dataMgr,
		            VAPoR::ParamsMgr *paramsMgr,
		            VAPoR::RenderParams *rParams) 
  {
		_variablesWidget->Update(dataMgr, paramsMgr, rParams);
	}
};


//
// ImageAppearanceSubtab class
//
class ImageAppearanceSubtab : public QWidget, public Ui_ImageAppearanceGUI {

	Q_OBJECT

public:
	ImageAppearanceSubtab(QWidget* parent) 
    {
    _rParams = NULL;
    setupUi(this);
    _opacityCombo = new Combo( OpacityEdit, OpacitySlider );
    _opacityCombo->SetPrecision( 2 );

    connect( GeoRefCheckbox, SIGNAL(clicked()), this, SLOT( GeoRefClicked() ) );
    connect( IgnoreTransparencyCheckbox, SIGNAL(clicked()), this, SLOT( IgnoreTransparencyClicked() ) );
    connect( _opacityCombo, SIGNAL(valueChanged( double )), this, SLOT( OpacityChanged() ));
    connect( SelectImagePushButton, SIGNAL(clicked()), this, SLOT( SelectImage() ) );
	}

	void Update(  VAPoR::DataMgr*       dataMgr,
		            VAPoR::ParamsMgr*     paramsMgr,
		            VAPoR::RenderParams*  rParams) 
  {
    _rParams = (ImageParams*) rParams;

    bool state = _rParams->GetIsGeoRef();
    GeoRefCheckbox->setChecked(state);
    state = _rParams->GetIgnoreTransparency();
    IgnoreTransparencyCheckbox->setChecked( state );
  
    float opacity = _rParams->GetConstantOpacity();
    _opacityCombo->Update( 0.0, 1.0, opacity );

    std::string imageFile = _rParams->GetImagePath();
    SelectImageEdit->setText( QString::fromStdString( imageFile ) );
	}

  ~ImageAppearanceSubtab()
  {
    if( _opacityCombo )
    {
      delete _opacityCombo;
      _opacityCombo = NULL;
    }
  }

private slots:
  void GeoRefClicked()
  {
    _rParams->SetIsGeoRef( GeoRefCheckbox->isChecked() );
  }

  void IgnoreTransparencyClicked()
  {
    _rParams->SetIgnoreTransparency( IgnoreTransparencyCheckbox->isChecked() );
  }

  void OpacityChanged()  
  {
    float opacity = _opacityCombo->GetValue();
    _rParams->SetConstantOpacity( opacity );
  }

  void SelectImage()
  {
    std::vector<std::string> paths;
    paths.push_back("images");
    std::string installedImagePath = Wasp::GetAppPath("VAPOR", "share", paths);
    QString fileName = QFileDialog::getOpenFileName( this, 
                          tr("Specify installed image to load"),
                          QString::fromStdString(installedImagePath),
                          tr("TIFF files, tiled images (*.tiff *.tif *.gtif *.tms)") );
    if( !fileName.isNull() )    // upon cancel, QFileDialog returns a Null string.
    {
        SelectImageEdit->setText(fileName);
        _rParams->SetImagePath( fileName.toStdString() );
    }
  }

private:
  ImageParams* _rParams;

  Combo* _opacityCombo;
};


//
// ImageGeometrySubtab class
//
class ImageGeometrySubtab : public QWidget, public Ui_ImageGeometryGUI {

	Q_OBJECT

public:
	ImageGeometrySubtab(QWidget* parent) 
  {
		setupUi(this);
		_geometryWidget->Reinit( 
<<<<<<< HEAD
			(DimFlags)TWOD,
=======
			(DimFlags)TWODXY,
			(GeometryFlags)MINMAX,
>>>>>>> 1309cca9
			(VariableFlags)SCALAR
		);
	}
	
	void Update(  VAPoR::ParamsMgr *paramsMgr,
		            VAPoR::DataMgr *dataMgr,
		            VAPoR::RenderParams *rParams) 
  {
		_geometryWidget->Update(paramsMgr, dataMgr, rParams);
		_copyRegionWidget->Update(paramsMgr, rParams);
		_transformTable->Update(rParams->GetTransform());
	}


private:

};

}

#endif <|MERGE_RESOLUTION|>--- conflicted
+++ resolved
@@ -141,12 +141,7 @@
   {
 		setupUi(this);
 		_geometryWidget->Reinit( 
-<<<<<<< HEAD
 			(DimFlags)TWOD,
-=======
-			(DimFlags)TWODXY,
-			(GeometryFlags)MINMAX,
->>>>>>> 1309cca9
 			(VariableFlags)SCALAR
 		);
 	}
