//************************************************************************
//									*
//		     Copyright (C)  2004				*
//     University Corporation for Atmospheric Research			*
//		     All Rights Reserved				*
//									*
//************************************************************************/
//
//	File:		TabManager.h
//
//	Author:		Alan Norton
//			National Center for Atmospheric Research
//			PO 3000, Boulder, Colorado
//
//	Date:		May 2015
//
//	Description:	Defines the TabManager class.  This is the QTabWidget
//		that contains a tab for each of the Params classes
//
#ifndef TABMANAGER_H
#define TABMANAGER_H
#include <qtabwidget.h>
#include <qwidget.h>
#include <QKeyEvent>

#include "GUIStateParams.h"
class RenderHolder;
class EventRouter;
class RenderEventRouter;

//! \class TabManager
//! \ingroup Public_GUI
//! \brief A class that manages the contents of the parameter tabs in VAPOR GUI
//! \author Alan Norton
//! \version 3.0
//! \date May 2015

//! The parameters in VAPOR GUI are displayed using a hierarchy of tabs.
//! The TabManager is a QTabWidget that
//! handles the arrangement of these tabs.  Generally this layout is
//! automatically set up and maintained by
//! the MainForm and VizWinMgr classes, however users may occasionally need
//! to query the status of a tab.
//!
//! At the top level there are three "Top" tabs:  The \p Renderer,
//! the \p Navigation, and the \p Settings.
//!
//! When the \p Renderer tab is selected, the RenderHolder is displayed.
//! This allows creation, deletion, enablement, and selection of
//! the renderer that is to be edited.  The currently selected
//! renderer has its parameters displayed in a QStackedWidget that is
//! managed by the RenderHolder class.  There is one EventRouter
//! instance whose contents are displayed as tabs in the QStackedWidget.
//!
//! When the \p Navigation tab is selected, A QTabWidget is displayed,
//! with one tab for each of the "navigation" EventRouters: Viewpoint/Lights,
//! Region, and Animation.
//!
//! When the \p Settings tab is selected, another QTabWidget is
//! displayed, with one tab for User Preferences, and another tab
//! for Visualizer Features.
//!

//! @name Internal
//! Internal methods not intended for general use
//!
<<<<<<< HEAD
//
=======
>>>>>>> 84d4a548
class TabManager : public QTabWidget {
    Q_OBJECT

public:
<<<<<<< HEAD
    //! Constructor:  Invoked by the MainForm during the set up of the
    //! main window.
    //
    TabManager(QWidget *, VAPoR::ControlExec *ce, VizWinMgr *vizWinMgr);
=======
    TabManager(QWidget *, VAPoR::ControlExec *ce);
>>>>>>> 84d4a548

    //! In order to display the parameters for the selected renderer,
    //! QWidget::show() is invoked for the selected EventRouter, and
    //! QWidget::hide() is invoked for all other renderer EventRouters.
    //! This is performed in the RenderHolder class.
    //! \param[in] tag is the tag associated with the renderer.
    //
    void ShowRenderWidget(string tag);

<<<<<<< HEAD
    //! All the render EventRouter widgets are hidden until one is selected,
    //! using this method.
=======
    //! All the render EventRouter widgets are hidden until one
    //! is selected, using this method.
    //
>>>>>>> 84d4a548
    void HideRenderWidgets();

    //! Update from current state
    //
    void Update();

    //! Make the specified EventRouter be displayed in front.
    //! \param[in] widgetTag is the Params tag that should be moved to front.
    //! \return  the tab position in the associated sub tab.
    //
    void MoveToFront(string subTabName);

<<<<<<< HEAD
    //! Determine if a widget is currently the front tab in its subtab
    //! \param[in] is the QWidget* to be checked
    //! \return bool true if it is in front.
    bool IsFrontTab(QWidget *wid);

=======
>>>>>>> 84d4a548
    //! Get list of Installed Tab names
    //!
    //! \param[in] renderOnly If true only return render event routers.
    //! See GetRenderEventRouter()
    //!
    //
    vector<string> GetInstalledTabNames(bool renderOnly) const;

    EventRouter *GetEventRouter(string erType) const;

    RenderEventRouter *GetRenderEventRouter(string winName, string renderType, string instName) const;

    //! Enable or disable widgets associated with all event routers
    //
    void EnableRouters(bool onOff);
    void Shutdown();
    void Restart();
    void Reinit();

signals:

    //! Triggered when currently active event router changes
    //!
    //! \param[in] type Type of event router as returned by
    //! EventRouter::GetType()
    //!
    void ActiveEventRouterChanged(string type);

<<<<<<< HEAD
    //! Proj4 string changed
    //
    void Proj4StringChanged(string proj4String);

    void HomeViewpointSignal();
    void ViewAllSignal();
    void SetHomeViewpointSignal();
    void AlignViewSignal(int axis);
    void CenterSubRegionSignal();

    void AnimationOnOffSignal(bool);
    void AnimationDrawSignal();

public slots:
    void UseHomeViewpoint() { emit HomeViewpointSignal(); }
    void ViewAll() { emit ViewAllSignal(); }
    void SetHomeViewpoint() { emit SetHomeViewpointSignal(); }
    void AlignView(int axis) { emit AlignViewSignal(axis); }
    void CenterSubRegion() { emit CenterSubRegionSignal(); }

    void AnimationPlayForward() {}

protected slots:
    //! Slot that responds to selecting a tab to be in front
    //! \param[in] tabnum is 0,1, or 2 for the selected top tab
    void NewTopTab(int tabnum);
=======
private slots:
>>>>>>> 84d4a548

    //! Slot that responds to user selecting a 2nd level tab, i.e.
    //! a tab that corresponds to an EventRouter.
    //! \param[in] tabid ID of selected subtab.
    void _setSubTab(int tabid);

    //! Slot that responds to selecting a tab to be in front
    //! \param[in] tabnum is 0,1, or 2 for the selected top tab
    //
    void _setFrontTab(int tabnum);

    void SetActiveViz(const QString &vizNameQ);

    void _setActive(string activeViz, string renderClass, string renderInst);

<<<<<<< HEAD
private slots:
    void _setProj4String(string proj4String) { emit Proj4StringChanged(proj4String); }

    void _setAnimationOnOff(bool onOff) { emit AnimationOnOffSignal(onOff); }

    void _setAnimationDraw() { emit AnimationDrawSignal(); }
=======
    void _newRenderer(string activeViz, string renderClass, string renderInst);
>>>>>>> 84d4a548

private:
    virtual QSize sizeHint() const { return QSize(460, 800); }

    // This prevents a "beep" from occuring when you press enter on the Mac.
    virtual void keyPressEvent(QKeyEvent *e) { e->accept(); }

    // Find the position of the specified widget in subTab, or -1 if it isn't there.
    //
    int _getSubTabIndex(string tabName, string subTabName) const;
    int _getSubTabIndex(string subTabName) const;
    int _getTabIndex(string tabName) const;

<<<<<<< HEAD
    // map tags to eventrouters
    std::map<string, EventRouter *> _eventRouterMap;
=======
    string _getTabForSubTab(string subTabName) const;

    void _newFrontTab(int topType, int subPosn);

    static const string _renderersTabName;
    static const string _navigationTabName;
    static const string _settingsTabName;
>>>>>>> 84d4a548

    VAPoR::ControlExec *_controlExec;
    RenderHolder *      _renderHolder;

    // ordered list of all top level tabs
    //
    std::vector<string> _tabNames;

    // Top level tabs (widgets), one for each string in _tabNames
    //
    std::map<string, QWidget *> _tabWidgets;

    // sub tabs - a vector of widgets for each top level tab
    //
    std::map<string, vector<QWidget *>> _subTabWidgets;
    std::map<string, vector<string>>    _subTabNames;

    // Map top level widget name to current or previous subwidget name
    //
    std::map<string, string> _currentFrontSubTab;
    std::map<string, string> _prevFrontSubTab;

    string _currentFrontTab;
    string _prevFrontTab;

    // map tags to eventrouters
    std::map<string, EventRouter *> _eventRouterMap;

    bool _initialized;

    TabManager() {}

    QWidget *_getSubTabWidget(string subTabName) const;
    QWidget *_getTabWidget(string tabName) const;

    GUIStateParams *_getStateParams() const
    {
        assert(_controlExec != NULL);
        VAPoR::ParamsMgr *paramsMgr = _controlExec->GetParamsMgr();
        return ((GUIStateParams *)paramsMgr->GetParams(GUIStateParams::GetClassType()));
    }

    void _createAllDefaultTabs();

    // method that creates an eventRouter, and installs it as one of the tabs.
    // All extension EventRouter classes must call this during the
    // InstallExtensions() method.
    //
    //
    void _installTab(string tabName, string subTabName, EventRouter *eRouter);

    void _registerEventRouter(const std::string subTabName, EventRouter *router);

    // During initialization, after all the EventRouters have been created
    // (and identified via _addSubTabWidget()), the installWidgets
    // method must be called to set up the various widgets in each tab.
    //
    void _installWidgets();

    // Method invoked by the VizWinMgr at the time all the EventRouters
    // are created
    // Each eventRouter and its associated tag are saved in arrays for
    // subsequent use
    //
    // \param[in] evWid indicates the QWidget that is associated with
    // an EventRouter
    // \param[in] tag is the Params Tag associated with the EventRouter.
    //
    void _addSubTabWidget(QWidget *evWid, string Tag, string tagType);

    void _updateRouters();

    void _initRenderHolder();
};

#endif    // TABMANAGER_H<|MERGE_RESOLUTION|>--- conflicted
+++ resolved
@@ -23,6 +23,8 @@
 #include <qwidget.h>
 #include <QKeyEvent>
 
+#include <vapor/ControlExecutive.h>
+#include <vapor/ParamsMgr.h>
 #include "GUIStateParams.h"
 class RenderHolder;
 class EventRouter;
@@ -64,22 +66,12 @@
 //! @name Internal
 //! Internal methods not intended for general use
 //!
-<<<<<<< HEAD
-//
-=======
->>>>>>> 84d4a548
+//
 class TabManager : public QTabWidget {
     Q_OBJECT
 
 public:
-<<<<<<< HEAD
-    //! Constructor:  Invoked by the MainForm during the set up of the
-    //! main window.
-    //
-    TabManager(QWidget *, VAPoR::ControlExec *ce, VizWinMgr *vizWinMgr);
-=======
     TabManager(QWidget *, VAPoR::ControlExec *ce);
->>>>>>> 84d4a548
 
     //! In order to display the parameters for the selected renderer,
     //! QWidget::show() is invoked for the selected EventRouter, and
@@ -89,14 +81,9 @@
     //
     void ShowRenderWidget(string tag);
 
-<<<<<<< HEAD
-    //! All the render EventRouter widgets are hidden until one is selected,
-    //! using this method.
-=======
     //! All the render EventRouter widgets are hidden until one
     //! is selected, using this method.
     //
->>>>>>> 84d4a548
     void HideRenderWidgets();
 
     //! Update from current state
@@ -109,14 +96,6 @@
     //
     void MoveToFront(string subTabName);
 
-<<<<<<< HEAD
-    //! Determine if a widget is currently the front tab in its subtab
-    //! \param[in] is the QWidget* to be checked
-    //! \return bool true if it is in front.
-    bool IsFrontTab(QWidget *wid);
-
-=======
->>>>>>> 84d4a548
     //! Get list of Installed Tab names
     //!
     //! \param[in] renderOnly If true only return render event routers.
@@ -145,7 +124,6 @@
     //!
     void ActiveEventRouterChanged(string type);
 
-<<<<<<< HEAD
     //! Proj4 string changed
     //
     void Proj4StringChanged(string proj4String);
@@ -169,12 +147,13 @@
     void AnimationPlayForward() {}
 
 protected slots:
-    //! Slot that responds to selecting a tab to be in front
-    //! \param[in] tabnum is 0,1, or 2 for the selected top tab
-    void NewTopTab(int tabnum);
-=======
+
 private slots:
->>>>>>> 84d4a548
+    void _setProj4String(string proj4String) { emit Proj4StringChanged(proj4String); }
+
+    void _setAnimationOnOff(bool onOff) { emit AnimationOnOffSignal(onOff); }
+
+    void _setAnimationDraw() { emit AnimationDrawSignal(); }
 
     //! Slot that responds to user selecting a 2nd level tab, i.e.
     //! a tab that corresponds to an EventRouter.
@@ -190,16 +169,7 @@
 
     void _setActive(string activeViz, string renderClass, string renderInst);
 
-<<<<<<< HEAD
-private slots:
-    void _setProj4String(string proj4String) { emit Proj4StringChanged(proj4String); }
-
-    void _setAnimationOnOff(bool onOff) { emit AnimationOnOffSignal(onOff); }
-
-    void _setAnimationDraw() { emit AnimationDrawSignal(); }
-=======
     void _newRenderer(string activeViz, string renderClass, string renderInst);
->>>>>>> 84d4a548
 
 private:
     virtual QSize sizeHint() const { return QSize(460, 800); }
@@ -213,18 +183,12 @@
     int _getSubTabIndex(string subTabName) const;
     int _getTabIndex(string tabName) const;
 
-<<<<<<< HEAD
-    // map tags to eventrouters
-    std::map<string, EventRouter *> _eventRouterMap;
-=======
     string _getTabForSubTab(string subTabName) const;
-
-    void _newFrontTab(int topType, int subPosn);
+    void   _newFrontTab(int topType, int subPosn);
 
     static const string _renderersTabName;
     static const string _navigationTabName;
     static const string _settingsTabName;
->>>>>>> 84d4a548
 
     VAPoR::ControlExec *_controlExec;
     RenderHolder *      _renderHolder;
