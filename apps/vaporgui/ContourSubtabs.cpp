--- conflicted
+++ resolved
@@ -207,16 +207,6 @@
 		_countCombo->Update(1, 50, count);
 
 		bool locked = _cParams->GetLockToTF();
-<<<<<<< HEAD
-=======
-		string varname = _cParams->GetVariableName();
-		if (varname.empty()) return;
-
-		// If we're locked to the transfer function and our span exceeds
-		// the TF max value, adjust our spacing to make room for the added
-		// contours
-		//
->>>>>>> 0bd46eb9
 		if (locked) {
 			double lower, upper, spacing; 
 			string varname = _cParams->GetVariableName();
@@ -259,26 +249,11 @@
 	void ContourAppearanceSubtab::SetContourSpacing(double spacing) {
 		disableSliders();
 
-<<<<<<< HEAD
 		double min = GetContourMinOrMax("min");
 		double max = GetContourMinOrMax("max");
 		int count = _cParams->GetNumContours();
 		double maxSpacing = (max-min)/(count-1);
 		_spacingCombo->Update(0, maxSpacing, spacing);
-=======
-		bool locked = _cParams->GetLockToTF();
-		double min = _cParams->GetContourMin();
-		string varname = _cParams->GetVariableName();
-		if (varname.empty()) return;
-
-		int numContours = _cParams->GetNumContours();
-		double maxSpacing;
-
-		if (numContours <= 1) {
-			_cParams->SetContourSpacing(1);
-			return;
-		}
->>>>>>> 0bd46eb9
 
 		SetContourValues();
 		enableSliders();
