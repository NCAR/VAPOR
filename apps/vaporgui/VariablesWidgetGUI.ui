<?xml version="1.0" encoding="UTF-8"?>
<ui version="4.0">
 <class>VariablesWidgetGUI</class>
 <widget class="QWidget" name="VariablesWidgetGUI">
  <property name="geometry">
   <rect>
    <x>0</x>
    <y>0</y>
    <width>427</width>
<<<<<<< HEAD
    <height>289</height>
=======
    <height>328</height>
>>>>>>> 2d215fd1
   </rect>
  </property>
  <property name="sizePolicy">
   <sizepolicy hsizetype="Preferred" vsizetype="Minimum">
    <horstretch>0</horstretch>
    <verstretch>0</verstretch>
   </sizepolicy>
  </property>
  <property name="maximumSize">
   <size>
    <width>16777215</width>
    <height>16777215</height>
   </size>
  </property>
  <property name="windowTitle">
   <string>Form</string>
  </property>
  <property name="whatsThis">
   <string>This tab allows the user to select the variables that they want to render, and the resolution at which they would like to render them.</string>
  </property>
  <layout class="QVBoxLayout" name="verticalLayout_4">
   <property name="spacing">
    <number>-1</number>
   </property>
   <property name="leftMargin">
    <number>0</number>
   </property>
   <property name="topMargin">
    <number>0</number>
   </property>
   <property name="rightMargin">
    <number>0</number>
   </property>
   <property name="bottomMargin">
    <number>0</number>
   </property>
   <item>
    <widget class="QTabWidget" name="variableSelectionWidget">
     <property name="sizePolicy">
      <sizepolicy hsizetype="Expanding" vsizetype="Minimum">
       <horstretch>0</horstretch>
       <verstretch>0</verstretch>
      </sizepolicy>
     </property>
     <property name="maximumSize">
      <size>
       <width>16777215</width>
       <height>2500</height>
      </size>
     </property>
     <property name="currentIndex">
      <number>0</number>
     </property>
     <widget class="QWidget" name="tab_2">
      <attribute name="title">
       <string>Variable Selection</string>
      </attribute>
      <layout class="QVBoxLayout" name="verticalLayout_2">
       <property name="spacing">
        <number>0</number>
       </property>
       <property name="leftMargin">
        <number>0</number>
       </property>
       <property name="topMargin">
        <number>0</number>
       </property>
       <property name="rightMargin">
        <number>0</number>
       </property>
       <property name="bottomMargin">
        <number>0</number>
       </property>
       <item>
        <widget class="QFrame" name="dimensionFrame">
         <property name="sizePolicy">
          <sizepolicy hsizetype="Preferred" vsizetype="Minimum">
           <horstretch>0</horstretch>
           <verstretch>0</verstretch>
          </sizepolicy>
         </property>
         <property name="frameShape">
          <enum>QFrame::NoFrame</enum>
         </property>
         <property name="frameShadow">
          <enum>QFrame::Plain</enum>
         </property>
         <property name="lineWidth">
          <number>0</number>
         </property>
         <layout class="QHBoxLayout" name="horizontalLayout_3">
          <property name="spacing">
           <number>0</number>
          </property>
          <property name="leftMargin">
           <number>4</number>
          </property>
          <property name="topMargin">
           <number>0</number>
          </property>
          <property name="rightMargin">
           <number>4</number>
          </property>
          <property name="bottomMargin">
           <number>0</number>
          </property>
          <item>
           <widget class="QLabel" name="label_9">
            <property name="statusTip">
             <string>Select either contours of 3D or 2D variables</string>
            </property>
            <property name="whatsThis">
             <string>&lt;html&gt;&lt;head/&gt;&lt;body&gt;&lt;p&gt;Isolines can be calculated from 3D variables along arbitrarily oriented planes, or from 2D variables along a horizontally oriented plane.&lt;/p&gt;&lt;/body&gt;&lt;/html&gt;</string>
            </property>
            <property name="text">
             <string>Variable Dimension</string>
            </property>
           </widget>
          </item>
          <item>
           <spacer name="horizontalSpacer_6">
            <property name="orientation">
             <enum>Qt::Horizontal</enum>
            </property>
            <property name="sizeHint" stdset="0">
             <size>
              <width>40</width>
              <height>20</height>
             </size>
            </property>
           </spacer>
          </item>
          <item>
           <widget class="QComboBox" name="dimensionCombo">
            <property name="minimumSize">
             <size>
              <width>150</width>
              <height>0</height>
             </size>
            </property>
            <property name="maximumSize">
             <size>
              <width>75</width>
              <height>16777215</height>
             </size>
            </property>
            <property name="font">
             <font>
              <pointsize>12</pointsize>
             </font>
            </property>
            <property name="toolTip">
             <string>Specify whether the contours are of 2D or 3D variables</string>
            </property>
            <property name="statusTip">
             <string>Select either contours of 3D or 2D variables</string>
            </property>
            <property name="whatsThis">
             <string>&lt;html&gt;&lt;head/&gt;&lt;body&gt;&lt;p&gt;Isolines can be calculated from 3D variables along arbitrarily oriented planes, or from 2D variables along a horizontally oriented plane.&lt;/p&gt;&lt;/body&gt;&lt;/html&gt;</string>
            </property>
            <item>
             <property name="text">
              <string>2D</string>
             </property>
            </item>
            <item>
             <property name="text">
              <string>3D</string>
             </property>
            </item>
           </widget>
          </item>
         </layout>
        </widget>
       </item>
       <item>
        <widget class="QFrame" name="orientationFrame">
         <property name="frameShape">
          <enum>QFrame::NoFrame</enum>
         </property>
         <property name="frameShadow">
          <enum>QFrame::Raised</enum>
         </property>
         <layout class="QHBoxLayout" name="horizontalLayout">
          <property name="spacing">
           <number>0</number>
          </property>
          <property name="leftMargin">
           <number>4</number>
          </property>
          <property name="topMargin">
           <number>0</number>
          </property>
          <property name="rightMargin">
           <number>4</number>
          </property>
          <property name="bottomMargin">
           <number>0</number>
          </property>
          <item>
           <spacer name="horizontalSpacer_5">
            <property name="orientation">
             <enum>Qt::Horizontal</enum>
            </property>
            <property name="sizeType">
             <enum>QSizePolicy::Fixed</enum>
            </property>
            <property name="sizeHint" stdset="0">
             <size>
              <width>20</width>
              <height>20</height>
             </size>
            </property>
           </spacer>
          </item>
          <item>
           <widget class="QLabel" name="label_4">
            <property name="text">
             <string>Orientation</string>
            </property>
           </widget>
          </item>
          <item>
           <spacer name="horizontalSpacer_2">
            <property name="orientation">
             <enum>Qt::Horizontal</enum>
            </property>
            <property name="sizeHint" stdset="0">
             <size>
              <width>178</width>
              <height>20</height>
             </size>
            </property>
           </spacer>
          </item>
          <item>
           <widget class="QComboBox" name="orientationCombo">
            <property name="minimumSize">
             <size>
              <width>150</width>
              <height>0</height>
             </size>
            </property>
            <property name="maximumSize">
             <size>
              <width>150</width>
              <height>16777215</height>
             </size>
            </property>
            <item>
             <property name="text">
              <string>XY Plane</string>
             </property>
            </item>
            <item>
             <property name="text">
              <string>XZ Plane</string>
             </property>
            </item>
            <item>
             <property name="text">
              <string>YZ Plane</string>
             </property>
            </item>
           </widget>
          </item>
         </layout>
        </widget>
       </item>
       <item>
        <widget class="QFrame" name="singleVariableFrame">
         <property name="sizePolicy">
          <sizepolicy hsizetype="Preferred" vsizetype="Minimum">
           <horstretch>0</horstretch>
           <verstretch>0</verstretch>
          </sizepolicy>
         </property>
         <property name="frameShape">
          <enum>QFrame::NoFrame</enum>
         </property>
         <property name="frameShadow">
          <enum>QFrame::Plain</enum>
         </property>
         <property name="lineWidth">
          <number>0</number>
         </property>
         <layout class="QHBoxLayout" name="horizontalLayout_5">
          <property name="spacing">
           <number>0</number>
          </property>
          <property name="leftMargin">
           <number>4</number>
          </property>
          <property name="topMargin">
           <number>0</number>
          </property>
          <property name="rightMargin">
           <number>4</number>
          </property>
          <property name="bottomMargin">
           <number>0</number>
          </property>
          <item>
           <widget class="QLabel" name="singleVariableLabel">
            <property name="statusTip">
             <string>Select either contours of 3D or 2D variables</string>
            </property>
            <property name="whatsThis">
             <string>&lt;html&gt;&lt;head/&gt;&lt;body&gt;&lt;p&gt;Isolines can be calculated from 3D variables along arbitrarily oriented planes, or from 2D variables along a horizontally oriented plane.&lt;/p&gt;&lt;/body&gt;&lt;/html&gt;</string>
            </property>
            <property name="text">
             <string>Variable Name</string>
            </property>
           </widget>
          </item>
          <item>
           <spacer name="horizontalSpacer_11">
            <property name="orientation">
             <enum>Qt::Horizontal</enum>
            </property>
            <property name="sizeHint" stdset="0">
             <size>
              <width>40</width>
              <height>20</height>
             </size>
            </property>
           </spacer>
          </item>
          <item>
           <widget class="QComboBox" name="varnameCombo">
            <property name="minimumSize">
             <size>
              <width>150</width>
              <height>0</height>
             </size>
            </property>
            <property name="maximumSize">
             <size>
              <width>150</width>
              <height>16777215</height>
             </size>
            </property>
            <property name="font">
             <font>
              <pointsize>12</pointsize>
             </font>
            </property>
            <property name="toolTip">
             <string>Specify whether the contours are of 2D or 3D variables</string>
            </property>
            <property name="statusTip">
             <string>Select either contours of 3D or 2D variables</string>
            </property>
            <property name="whatsThis">
             <string>&lt;html&gt;&lt;head/&gt;&lt;body&gt;&lt;p&gt;Isolines can be calculated from 3D variables along arbitrarily oriented planes, or from 2D variables along a horizontally oriented plane.&lt;/p&gt;&lt;/body&gt;&lt;/html&gt;</string>
            </property>
            <item>
             <property name="text">
              <string>var1</string>
             </property>
            </item>
           </widget>
          </item>
         </layout>
        </widget>
       </item>
       <item>
        <widget class="QFrame" name="fieldVariableFrame">
         <property name="sizePolicy">
          <sizepolicy hsizetype="Preferred" vsizetype="Minimum">
           <horstretch>0</horstretch>
           <verstretch>0</verstretch>
          </sizepolicy>
         </property>
         <property name="frameShape">
          <enum>QFrame::NoFrame</enum>
         </property>
         <property name="frameShadow">
          <enum>QFrame::Plain</enum>
         </property>
         <property name="lineWidth">
          <number>0</number>
         </property>
         <layout class="QVBoxLayout" name="verticalLayout_5">
          <property name="spacing">
           <number>0</number>
          </property>
          <property name="leftMargin">
           <number>4</number>
          </property>
          <property name="topMargin">
           <number>0</number>
          </property>
          <property name="rightMargin">
           <number>0</number>
          </property>
          <property name="bottomMargin">
           <number>0</number>
          </property>
          <item>
           <widget class="QFrame" name="frame_4">
            <property name="frameShape">
             <enum>QFrame::NoFrame</enum>
            </property>
            <property name="frameShadow">
             <enum>QFrame::Plain</enum>
            </property>
            <layout class="QHBoxLayout" name="horizontalLayout_9">
             <property name="spacing">
              <number>0</number>
             </property>
             <property name="leftMargin">
              <number>0</number>
             </property>
             <property name="topMargin">
              <number>0</number>
             </property>
             <property name="rightMargin">
              <number>0</number>
             </property>
             <property name="bottomMargin">
              <number>0</number>
             </property>
             <item>
              <widget class="QLabel" name="label_12">
               <property name="statusTip">
                <string>Select either contours of 3D or 2D variables</string>
               </property>
               <property name="whatsThis">
                <string>&lt;html&gt;&lt;head/&gt;&lt;body&gt;&lt;p&gt;Isolines can be calculated from 3D variables along arbitrarily oriented planes, or from 2D variables along a horizontally oriented plane.&lt;/p&gt;&lt;/body&gt;&lt;/html&gt;</string>
               </property>
               <property name="text">
                <string>Field variables</string>
               </property>
              </widget>
             </item>
             <item>
              <spacer name="horizontalSpacer_10">
               <property name="orientation">
                <enum>Qt::Horizontal</enum>
               </property>
               <property name="sizeHint" stdset="0">
                <size>
                 <width>40</width>
                 <height>20</height>
                </size>
               </property>
              </spacer>
             </item>
            </layout>
           </widget>
          </item>
          <item>
           <widget class="QFrame" name="frame">
            <property name="frameShape">
             <enum>QFrame::NoFrame</enum>
            </property>
            <property name="frameShadow">
             <enum>QFrame::Raised</enum>
            </property>
            <layout class="QHBoxLayout" name="horizontalLayout_7">
             <property name="spacing">
              <number>0</number>
             </property>
             <property name="leftMargin">
              <number>0</number>
             </property>
             <property name="topMargin">
              <number>0</number>
             </property>
             <property name="rightMargin">
              <number>0</number>
             </property>
             <property name="bottomMargin">
              <number>0</number>
             </property>
             <item>
              <spacer name="horizontalSpacer_14">
               <property name="orientation">
                <enum>Qt::Horizontal</enum>
               </property>
               <property name="sizeType">
                <enum>QSizePolicy::Fixed</enum>
               </property>
               <property name="sizeHint" stdset="0">
                <size>
                 <width>20</width>
                 <height>20</height>
                </size>
               </property>
              </spacer>
             </item>
             <item>
              <widget class="QLabel" name="label">
               <property name="text">
                <string>X</string>
               </property>
              </widget>
             </item>
             <item>
              <spacer name="horizontalSpacer">
               <property name="orientation">
                <enum>Qt::Horizontal</enum>
               </property>
               <property name="sizeType">
                <enum>QSizePolicy::Expanding</enum>
               </property>
               <property name="sizeHint" stdset="0">
                <size>
                 <width>10</width>
                 <height>20</height>
                </size>
               </property>
              </spacer>
             </item>
             <item>
              <widget class="QComboBox" name="varCombo1">
               <property name="minimumSize">
                <size>
                 <width>150</width>
                 <height>0</height>
                </size>
               </property>
               <property name="maximumSize">
                <size>
                 <width>150</width>
                 <height>16777215</height>
                </size>
               </property>
               <property name="font">
                <font>
                 <pointsize>12</pointsize>
                </font>
               </property>
               <property name="whatsThis">
                <string>Field variables specify the X Y and Z vector components that comprise your current renderer's input variables.</string>
               </property>
               <item>
                <property name="text">
                 <string>var1</string>
                </property>
               </item>
              </widget>
             </item>
            </layout>
           </widget>
          </item>
          <item>
           <widget class="QFrame" name="frame_2">
            <property name="frameShape">
             <enum>QFrame::NoFrame</enum>
            </property>
            <property name="frameShadow">
             <enum>QFrame::Raised</enum>
            </property>
            <layout class="QHBoxLayout" name="horizontalLayout_6">
             <property name="spacing">
              <number>0</number>
             </property>
             <property name="leftMargin">
              <number>0</number>
             </property>
             <property name="topMargin">
              <number>0</number>
             </property>
             <property name="rightMargin">
              <number>0</number>
             </property>
             <property name="bottomMargin">
              <number>0</number>
             </property>
             <item>
              <spacer name="horizontalSpacer_16">
               <property name="orientation">
                <enum>Qt::Horizontal</enum>
               </property>
               <property name="sizeType">
                <enum>QSizePolicy::Fixed</enum>
               </property>
               <property name="sizeHint" stdset="0">
                <size>
                 <width>20</width>
                 <height>20</height>
                </size>
               </property>
              </spacer>
             </item>
             <item>
              <widget class="QLabel" name="label_2">
               <property name="text">
                <string>Y</string>
               </property>
              </widget>
             </item>
             <item>
              <spacer name="horizontalSpacer_12">
               <property name="orientation">
                <enum>Qt::Horizontal</enum>
               </property>
               <property name="sizeHint" stdset="0">
                <size>
                 <width>40</width>
                 <height>20</height>
                </size>
               </property>
              </spacer>
             </item>
             <item>
              <widget class="QComboBox" name="varCombo2">
               <property name="minimumSize">
                <size>
                 <width>150</width>
                 <height>0</height>
                </size>
               </property>
               <property name="maximumSize">
                <size>
                 <width>150</width>
                 <height>16777215</height>
                </size>
               </property>
               <property name="font">
                <font>
                 <pointsize>12</pointsize>
                </font>
               </property>
               <property name="whatsThis">
                <string>Field variables specify the X Y and Z vector components that comprise your current renderer's input variables.</string>
               </property>
               <item>
                <property name="text">
                 <string>var2</string>
                </property>
               </item>
              </widget>
             </item>
            </layout>
           </widget>
          </item>
          <item>
           <widget class="QFrame" name="frame_3">
            <property name="frameShape">
             <enum>QFrame::NoFrame</enum>
            </property>
            <property name="frameShadow">
             <enum>QFrame::Raised</enum>
            </property>
            <layout class="QHBoxLayout" name="horizontalLayout_2">
             <property name="spacing">
              <number>0</number>
             </property>
             <property name="leftMargin">
              <number>0</number>
             </property>
             <property name="topMargin">
              <number>0</number>
             </property>
             <property name="rightMargin">
              <number>0</number>
             </property>
             <property name="bottomMargin">
              <number>0</number>
             </property>
             <item>
              <spacer name="horizontalSpacer_17">
               <property name="orientation">
                <enum>Qt::Horizontal</enum>
               </property>
               <property name="sizeType">
                <enum>QSizePolicy::Fixed</enum>
               </property>
               <property name="sizeHint" stdset="0">
                <size>
                 <width>20</width>
                 <height>20</height>
                </size>
               </property>
              </spacer>
             </item>
             <item>
              <widget class="QLabel" name="label_3">
               <property name="text">
                <string>Z</string>
               </property>
              </widget>
             </item>
             <item>
              <spacer name="horizontalSpacer_3">
               <property name="orientation">
                <enum>Qt::Horizontal</enum>
               </property>
               <property name="sizeType">
                <enum>QSizePolicy::Expanding</enum>
               </property>
               <property name="sizeHint" stdset="0">
                <size>
                 <width>10</width>
                 <height>20</height>
                </size>
               </property>
              </spacer>
             </item>
             <item>
              <widget class="QComboBox" name="varCombo3">
               <property name="minimumSize">
                <size>
                 <width>150</width>
                 <height>0</height>
                </size>
               </property>
               <property name="maximumSize">
                <size>
                 <width>150</width>
                 <height>16777215</height>
                </size>
               </property>
               <property name="font">
                <font>
                 <pointsize>12</pointsize>
                </font>
               </property>
               <property name="whatsThis">
                <string>Field variables specify the X Y and Z vector components that comprise your current renderer's input variables.</string>
               </property>
               <item>
                <property name="text">
                 <string>var3</string>
                </property>
               </item>
              </widget>
             </item>
            </layout>
           </widget>
          </item>
         </layout>
        </widget>
       </item>
       <item>
        <widget class="QFrame" name="distribVariableFrame">
         <property name="sizePolicy">
          <sizepolicy hsizetype="Preferred" vsizetype="Minimum">
           <horstretch>0</horstretch>
           <verstretch>0</verstretch>
          </sizepolicy>
         </property>
         <property name="frameShape">
          <enum>QFrame::NoFrame</enum>
         </property>
         <property name="frameShadow">
          <enum>QFrame::Plain</enum>
         </property>
         <property name="lineWidth">
          <number>0</number>
         </property>
         <layout class="QHBoxLayout" name="horizontalLayout_8">
          <property name="spacing">
           <number>0</number>
          </property>
          <property name="leftMargin">
           <number>4</number>
          </property>
          <property name="topMargin">
           <number>0</number>
          </property>
          <property name="rightMargin">
           <number>4</number>
          </property>
          <property name="bottomMargin">
           <number>0</number>
          </property>
          <item>
           <widget class="QLabel" name="label_13">
            <property name="statusTip">
             <string>Select either contours of 3D or 2D variables</string>
            </property>
            <property name="whatsThis">
             <string>&lt;html&gt;&lt;head/&gt;&lt;body&gt;&lt;p&gt;Isolines can be calculated from 3D variables along arbitrarily oriented planes, or from 2D variables along a horizontally oriented plane.&lt;/p&gt;&lt;/body&gt;&lt;/html&gt;</string>
            </property>
            <property name="text">
             <string>Seed Dist variables</string>
            </property>
           </widget>
          </item>
          <item>
           <spacer name="horizontalSpacer_13">
            <property name="orientation">
             <enum>Qt::Horizontal</enum>
            </property>
            <property name="sizeHint" stdset="0">
             <size>
              <width>40</width>
              <height>20</height>
             </size>
            </property>
           </spacer>
          </item>
          <item>
           <widget class="QComboBox" name="distvarCombo1">
            <property name="minimumSize">
             <size>
              <width>90</width>
              <height>0</height>
             </size>
            </property>
            <property name="maximumSize">
             <size>
              <width>75</width>
              <height>16777215</height>
             </size>
            </property>
            <property name="font">
             <font>
              <pointsize>12</pointsize>
             </font>
            </property>
            <property name="whatsThis">
             <string>Seed distribution variables can be used to apply a bias to where seeds are inserted into the scene. </string>
            </property>
            <item>
             <property name="text">
              <string>var1</string>
             </property>
            </item>
           </widget>
          </item>
          <item>
           <spacer name="horizontalSpacer_4">
            <property name="orientation">
             <enum>Qt::Horizontal</enum>
            </property>
            <property name="sizeType">
             <enum>QSizePolicy::Fixed</enum>
            </property>
            <property name="sizeHint" stdset="0">
             <size>
              <width>10</width>
              <height>20</height>
             </size>
            </property>
           </spacer>
          </item>
          <item>
           <widget class="QComboBox" name="distvarCombo2">
            <property name="minimumSize">
             <size>
              <width>90</width>
              <height>0</height>
             </size>
            </property>
            <property name="maximumSize">
             <size>
              <width>75</width>
              <height>16777215</height>
             </size>
            </property>
            <property name="font">
             <font>
              <pointsize>12</pointsize>
             </font>
            </property>
            <property name="whatsThis">
             <string>Seed distribution variables can be used to apply a bias to where seeds are inserted into the scene. </string>
            </property>
            <item>
             <property name="text">
              <string>var2</string>
             </property>
            </item>
           </widget>
          </item>
          <item>
           <spacer name="horizontalSpacer_8">
            <property name="orientation">
             <enum>Qt::Horizontal</enum>
            </property>
            <property name="sizeType">
             <enum>QSizePolicy::Fixed</enum>
            </property>
            <property name="sizeHint" stdset="0">
             <size>
              <width>10</width>
              <height>20</height>
             </size>
            </property>
           </spacer>
          </item>
          <item>
           <widget class="QComboBox" name="distvarCombo3">
            <property name="minimumSize">
             <size>
              <width>90</width>
              <height>0</height>
             </size>
            </property>
            <property name="maximumSize">
             <size>
              <width>75</width>
              <height>16777215</height>
             </size>
            </property>
            <property name="font">
             <font>
              <pointsize>12</pointsize>
             </font>
            </property>
            <property name="whatsThis">
             <string>Seed distribution variables can be used to apply a bias to where seeds are inserted into the scene. </string>
            </property>
            <item>
             <property name="text">
              <string>var3</string>
             </property>
            </item>
           </widget>
          </item>
         </layout>
        </widget>
       </item>
       <item>
        <widget class="QFrame" name="heightVariableFrame">
         <property name="sizePolicy">
          <sizepolicy hsizetype="Preferred" vsizetype="Minimum">
           <horstretch>0</horstretch>
           <verstretch>0</verstretch>
          </sizepolicy>
         </property>
         <property name="frameShape">
          <enum>QFrame::NoFrame</enum>
         </property>
         <property name="frameShadow">
          <enum>QFrame::Plain</enum>
         </property>
         <property name="lineWidth">
          <number>0</number>
         </property>
         <layout class="QHBoxLayout" name="horizontalLayout_4">
          <property name="spacing">
           <number>0</number>
          </property>
          <property name="leftMargin">
           <number>4</number>
          </property>
          <property name="topMargin">
           <number>0</number>
          </property>
          <property name="rightMargin">
           <number>4</number>
          </property>
          <property name="bottomMargin">
           <number>0</number>
          </property>
          <item>
           <widget class="QLabel" name="variableLabel_2">
            <property name="text">
             <string>Height Variable</string>
            </property>
            <property name="alignment">
             <set>Qt::AlignCenter</set>
            </property>
           </widget>
          </item>
          <item>
           <spacer name="horizontalSpacer_7">
            <property name="orientation">
             <enum>Qt::Horizontal</enum>
            </property>
            <property name="sizeHint" stdset="0">
             <size>
              <width>40</width>
              <height>20</height>
             </size>
            </property>
           </spacer>
          </item>
          <item>
           <widget class="QComboBox" name="heightCombo">
            <property name="sizePolicy">
             <sizepolicy hsizetype="Maximum" vsizetype="Fixed">
              <horstretch>0</horstretch>
              <verstretch>0</verstretch>
             </sizepolicy>
            </property>
            <property name="minimumSize">
             <size>
              <width>150</width>
              <height>0</height>
             </size>
            </property>
            <property name="maximumSize">
             <size>
              <width>150</width>
              <height>16777215</height>
             </size>
            </property>
            <property name="font">
             <font>
              <family>MS Shell Dlg 2</family>
              <pointsize>12</pointsize>
             </font>
            </property>
            <property name="focusPolicy">
             <enum>Qt::ClickFocus</enum>
            </property>
            <property name="toolTip">
             <string>Specify name of variable used in contour lines</string>
            </property>
            <item>
             <property name="text">
              <string>HGT</string>
             </property>
            </item>
           </widget>
          </item>
         </layout>
        </widget>
       </item>
       <item>
        <widget class="QFrame" name="colorVariableFrame">
         <property name="sizePolicy">
          <sizepolicy hsizetype="Preferred" vsizetype="Minimum">
           <horstretch>0</horstretch>
           <verstretch>0</verstretch>
          </sizepolicy>
         </property>
         <layout class="QHBoxLayout" name="colorMappingLayout_2">
          <property name="spacing">
           <number>0</number>
          </property>
          <property name="leftMargin">
           <number>4</number>
          </property>
          <property name="topMargin">
           <number>0</number>
          </property>
          <property name="rightMargin">
           <number>4</number>
          </property>
          <property name="bottomMargin">
           <number>0</number>
          </property>
          <item>
           <widget class="QLabel" name="colorVarLabel">
            <property name="text">
             <string>Color mapped variable</string>
            </property>
           </widget>
          </item>
          <item>
           <spacer name="horizontalSpacer_15">
            <property name="orientation">
             <enum>Qt::Horizontal</enum>
            </property>
            <property name="sizeHint" stdset="0">
             <size>
              <width>40</width>
              <height>0</height>
             </size>
            </property>
           </spacer>
          </item>
          <item>
           <widget class="QComboBox" name="colormapVarCombo">
            <property name="minimumSize">
             <size>
              <width>150</width>
              <height>0</height>
             </size>
            </property>
            <property name="maximumSize">
             <size>
              <width>150</width>
              <height>16777215</height>
             </size>
            </property>
            <property name="font">
             <font>
              <pointsize>12</pointsize>
             </font>
            </property>
            <property name="layoutDirection">
             <enum>Qt::LeftToRight</enum>
            </property>
            <item>
             <property name="text">
              <string>Constant</string>
             </property>
            </item>
           </widget>
          </item>
         </layout>
        </widget>
       </item>
      </layout>
     </widget>
    </widget>
   </item>
   <item>
    <widget class="FidelityWidget" name="_fidelityWidget" native="true">
     <property name="sizePolicy">
      <sizepolicy hsizetype="Expanding" vsizetype="Minimum">
       <horstretch>0</horstretch>
       <verstretch>0</verstretch>
      </sizepolicy>
     </property>
     <property name="minimumSize">
      <size>
       <width>0</width>
       <height>0</height>
      </size>
     </property>
    </widget>
   </item>
   <item>
    <spacer name="verticalSpacer">
     <property name="orientation">
      <enum>Qt::Vertical</enum>
     </property>
     <property name="sizeType">
      <enum>QSizePolicy::Minimum</enum>
     </property>
     <property name="sizeHint" stdset="0">
      <size>
       <width>20</width>
       <height>0</height>
      </size>
     </property>
    </spacer>
   </item>
  </layout>
 </widget>
 <customwidgets>
  <customwidget>
   <class>FidelityWidget</class>
   <extends>QWidget</extends>
   <header>FidelityWidget.h</header>
   <container>1</container>
  </customwidget>
 </customwidgets>
 <resources/>
 <connections/>
</ui>
<|MERGE_RESOLUTION|>--- conflicted
+++ resolved
@@ -1,1155 +1,1151 @@
-<?xml version="1.0" encoding="UTF-8"?>
-<ui version="4.0">
- <class>VariablesWidgetGUI</class>
- <widget class="QWidget" name="VariablesWidgetGUI">
-  <property name="geometry">
-   <rect>
-    <x>0</x>
-    <y>0</y>
-    <width>427</width>
-<<<<<<< HEAD
-    <height>289</height>
-=======
-    <height>328</height>
->>>>>>> 2d215fd1
-   </rect>
-  </property>
-  <property name="sizePolicy">
-   <sizepolicy hsizetype="Preferred" vsizetype="Minimum">
-    <horstretch>0</horstretch>
-    <verstretch>0</verstretch>
-   </sizepolicy>
-  </property>
-  <property name="maximumSize">
-   <size>
-    <width>16777215</width>
-    <height>16777215</height>
-   </size>
-  </property>
-  <property name="windowTitle">
-   <string>Form</string>
-  </property>
-  <property name="whatsThis">
-   <string>This tab allows the user to select the variables that they want to render, and the resolution at which they would like to render them.</string>
-  </property>
-  <layout class="QVBoxLayout" name="verticalLayout_4">
-   <property name="spacing">
-    <number>-1</number>
-   </property>
-   <property name="leftMargin">
-    <number>0</number>
-   </property>
-   <property name="topMargin">
-    <number>0</number>
-   </property>
-   <property name="rightMargin">
-    <number>0</number>
-   </property>
-   <property name="bottomMargin">
-    <number>0</number>
-   </property>
-   <item>
-    <widget class="QTabWidget" name="variableSelectionWidget">
-     <property name="sizePolicy">
-      <sizepolicy hsizetype="Expanding" vsizetype="Minimum">
-       <horstretch>0</horstretch>
-       <verstretch>0</verstretch>
-      </sizepolicy>
-     </property>
-     <property name="maximumSize">
-      <size>
-       <width>16777215</width>
-       <height>2500</height>
-      </size>
-     </property>
-     <property name="currentIndex">
-      <number>0</number>
-     </property>
-     <widget class="QWidget" name="tab_2">
-      <attribute name="title">
-       <string>Variable Selection</string>
-      </attribute>
-      <layout class="QVBoxLayout" name="verticalLayout_2">
-       <property name="spacing">
-        <number>0</number>
-       </property>
-       <property name="leftMargin">
-        <number>0</number>
-       </property>
-       <property name="topMargin">
-        <number>0</number>
-       </property>
-       <property name="rightMargin">
-        <number>0</number>
-       </property>
-       <property name="bottomMargin">
-        <number>0</number>
-       </property>
-       <item>
-        <widget class="QFrame" name="dimensionFrame">
-         <property name="sizePolicy">
-          <sizepolicy hsizetype="Preferred" vsizetype="Minimum">
-           <horstretch>0</horstretch>
-           <verstretch>0</verstretch>
-          </sizepolicy>
-         </property>
-         <property name="frameShape">
-          <enum>QFrame::NoFrame</enum>
-         </property>
-         <property name="frameShadow">
-          <enum>QFrame::Plain</enum>
-         </property>
-         <property name="lineWidth">
-          <number>0</number>
-         </property>
-         <layout class="QHBoxLayout" name="horizontalLayout_3">
-          <property name="spacing">
-           <number>0</number>
-          </property>
-          <property name="leftMargin">
-           <number>4</number>
-          </property>
-          <property name="topMargin">
-           <number>0</number>
-          </property>
-          <property name="rightMargin">
-           <number>4</number>
-          </property>
-          <property name="bottomMargin">
-           <number>0</number>
-          </property>
-          <item>
-           <widget class="QLabel" name="label_9">
-            <property name="statusTip">
-             <string>Select either contours of 3D or 2D variables</string>
-            </property>
-            <property name="whatsThis">
-             <string>&lt;html&gt;&lt;head/&gt;&lt;body&gt;&lt;p&gt;Isolines can be calculated from 3D variables along arbitrarily oriented planes, or from 2D variables along a horizontally oriented plane.&lt;/p&gt;&lt;/body&gt;&lt;/html&gt;</string>
-            </property>
-            <property name="text">
-             <string>Variable Dimension</string>
-            </property>
-           </widget>
-          </item>
-          <item>
-           <spacer name="horizontalSpacer_6">
-            <property name="orientation">
-             <enum>Qt::Horizontal</enum>
-            </property>
-            <property name="sizeHint" stdset="0">
-             <size>
-              <width>40</width>
-              <height>20</height>
-             </size>
-            </property>
-           </spacer>
-          </item>
-          <item>
-           <widget class="QComboBox" name="dimensionCombo">
-            <property name="minimumSize">
-             <size>
-              <width>150</width>
-              <height>0</height>
-             </size>
-            </property>
-            <property name="maximumSize">
-             <size>
-              <width>75</width>
-              <height>16777215</height>
-             </size>
-            </property>
-            <property name="font">
-             <font>
-              <pointsize>12</pointsize>
-             </font>
-            </property>
-            <property name="toolTip">
-             <string>Specify whether the contours are of 2D or 3D variables</string>
-            </property>
-            <property name="statusTip">
-             <string>Select either contours of 3D or 2D variables</string>
-            </property>
-            <property name="whatsThis">
-             <string>&lt;html&gt;&lt;head/&gt;&lt;body&gt;&lt;p&gt;Isolines can be calculated from 3D variables along arbitrarily oriented planes, or from 2D variables along a horizontally oriented plane.&lt;/p&gt;&lt;/body&gt;&lt;/html&gt;</string>
-            </property>
-            <item>
-             <property name="text">
-              <string>2D</string>
-             </property>
-            </item>
-            <item>
-             <property name="text">
-              <string>3D</string>
-             </property>
-            </item>
-           </widget>
-          </item>
-         </layout>
-        </widget>
-       </item>
-       <item>
-        <widget class="QFrame" name="orientationFrame">
-         <property name="frameShape">
-          <enum>QFrame::NoFrame</enum>
-         </property>
-         <property name="frameShadow">
-          <enum>QFrame::Raised</enum>
-         </property>
-         <layout class="QHBoxLayout" name="horizontalLayout">
-          <property name="spacing">
-           <number>0</number>
-          </property>
-          <property name="leftMargin">
-           <number>4</number>
-          </property>
-          <property name="topMargin">
-           <number>0</number>
-          </property>
-          <property name="rightMargin">
-           <number>4</number>
-          </property>
-          <property name="bottomMargin">
-           <number>0</number>
-          </property>
-          <item>
-           <spacer name="horizontalSpacer_5">
-            <property name="orientation">
-             <enum>Qt::Horizontal</enum>
-            </property>
-            <property name="sizeType">
-             <enum>QSizePolicy::Fixed</enum>
-            </property>
-            <property name="sizeHint" stdset="0">
-             <size>
-              <width>20</width>
-              <height>20</height>
-             </size>
-            </property>
-           </spacer>
-          </item>
-          <item>
-           <widget class="QLabel" name="label_4">
-            <property name="text">
-             <string>Orientation</string>
-            </property>
-           </widget>
-          </item>
-          <item>
-           <spacer name="horizontalSpacer_2">
-            <property name="orientation">
-             <enum>Qt::Horizontal</enum>
-            </property>
-            <property name="sizeHint" stdset="0">
-             <size>
-              <width>178</width>
-              <height>20</height>
-             </size>
-            </property>
-           </spacer>
-          </item>
-          <item>
-           <widget class="QComboBox" name="orientationCombo">
-            <property name="minimumSize">
-             <size>
-              <width>150</width>
-              <height>0</height>
-             </size>
-            </property>
-            <property name="maximumSize">
-             <size>
-              <width>150</width>
-              <height>16777215</height>
-             </size>
-            </property>
-            <item>
-             <property name="text">
-              <string>XY Plane</string>
-             </property>
-            </item>
-            <item>
-             <property name="text">
-              <string>XZ Plane</string>
-             </property>
-            </item>
-            <item>
-             <property name="text">
-              <string>YZ Plane</string>
-             </property>
-            </item>
-           </widget>
-          </item>
-         </layout>
-        </widget>
-       </item>
-       <item>
-        <widget class="QFrame" name="singleVariableFrame">
-         <property name="sizePolicy">
-          <sizepolicy hsizetype="Preferred" vsizetype="Minimum">
-           <horstretch>0</horstretch>
-           <verstretch>0</verstretch>
-          </sizepolicy>
-         </property>
-         <property name="frameShape">
-          <enum>QFrame::NoFrame</enum>
-         </property>
-         <property name="frameShadow">
-          <enum>QFrame::Plain</enum>
-         </property>
-         <property name="lineWidth">
-          <number>0</number>
-         </property>
-         <layout class="QHBoxLayout" name="horizontalLayout_5">
-          <property name="spacing">
-           <number>0</number>
-          </property>
-          <property name="leftMargin">
-           <number>4</number>
-          </property>
-          <property name="topMargin">
-           <number>0</number>
-          </property>
-          <property name="rightMargin">
-           <number>4</number>
-          </property>
-          <property name="bottomMargin">
-           <number>0</number>
-          </property>
-          <item>
-           <widget class="QLabel" name="singleVariableLabel">
-            <property name="statusTip">
-             <string>Select either contours of 3D or 2D variables</string>
-            </property>
-            <property name="whatsThis">
-             <string>&lt;html&gt;&lt;head/&gt;&lt;body&gt;&lt;p&gt;Isolines can be calculated from 3D variables along arbitrarily oriented planes, or from 2D variables along a horizontally oriented plane.&lt;/p&gt;&lt;/body&gt;&lt;/html&gt;</string>
-            </property>
-            <property name="text">
-             <string>Variable Name</string>
-            </property>
-           </widget>
-          </item>
-          <item>
-           <spacer name="horizontalSpacer_11">
-            <property name="orientation">
-             <enum>Qt::Horizontal</enum>
-            </property>
-            <property name="sizeHint" stdset="0">
-             <size>
-              <width>40</width>
-              <height>20</height>
-             </size>
-            </property>
-           </spacer>
-          </item>
-          <item>
-           <widget class="QComboBox" name="varnameCombo">
-            <property name="minimumSize">
-             <size>
-              <width>150</width>
-              <height>0</height>
-             </size>
-            </property>
-            <property name="maximumSize">
-             <size>
-              <width>150</width>
-              <height>16777215</height>
-             </size>
-            </property>
-            <property name="font">
-             <font>
-              <pointsize>12</pointsize>
-             </font>
-            </property>
-            <property name="toolTip">
-             <string>Specify whether the contours are of 2D or 3D variables</string>
-            </property>
-            <property name="statusTip">
-             <string>Select either contours of 3D or 2D variables</string>
-            </property>
-            <property name="whatsThis">
-             <string>&lt;html&gt;&lt;head/&gt;&lt;body&gt;&lt;p&gt;Isolines can be calculated from 3D variables along arbitrarily oriented planes, or from 2D variables along a horizontally oriented plane.&lt;/p&gt;&lt;/body&gt;&lt;/html&gt;</string>
-            </property>
-            <item>
-             <property name="text">
-              <string>var1</string>
-             </property>
-            </item>
-           </widget>
-          </item>
-         </layout>
-        </widget>
-       </item>
-       <item>
-        <widget class="QFrame" name="fieldVariableFrame">
-         <property name="sizePolicy">
-          <sizepolicy hsizetype="Preferred" vsizetype="Minimum">
-           <horstretch>0</horstretch>
-           <verstretch>0</verstretch>
-          </sizepolicy>
-         </property>
-         <property name="frameShape">
-          <enum>QFrame::NoFrame</enum>
-         </property>
-         <property name="frameShadow">
-          <enum>QFrame::Plain</enum>
-         </property>
-         <property name="lineWidth">
-          <number>0</number>
-         </property>
-         <layout class="QVBoxLayout" name="verticalLayout_5">
-          <property name="spacing">
-           <number>0</number>
-          </property>
-          <property name="leftMargin">
-           <number>4</number>
-          </property>
-          <property name="topMargin">
-           <number>0</number>
-          </property>
-          <property name="rightMargin">
-           <number>0</number>
-          </property>
-          <property name="bottomMargin">
-           <number>0</number>
-          </property>
-          <item>
-           <widget class="QFrame" name="frame_4">
-            <property name="frameShape">
-             <enum>QFrame::NoFrame</enum>
-            </property>
-            <property name="frameShadow">
-             <enum>QFrame::Plain</enum>
-            </property>
-            <layout class="QHBoxLayout" name="horizontalLayout_9">
-             <property name="spacing">
-              <number>0</number>
-             </property>
-             <property name="leftMargin">
-              <number>0</number>
-             </property>
-             <property name="topMargin">
-              <number>0</number>
-             </property>
-             <property name="rightMargin">
-              <number>0</number>
-             </property>
-             <property name="bottomMargin">
-              <number>0</number>
-             </property>
-             <item>
-              <widget class="QLabel" name="label_12">
-               <property name="statusTip">
-                <string>Select either contours of 3D or 2D variables</string>
-               </property>
-               <property name="whatsThis">
-                <string>&lt;html&gt;&lt;head/&gt;&lt;body&gt;&lt;p&gt;Isolines can be calculated from 3D variables along arbitrarily oriented planes, or from 2D variables along a horizontally oriented plane.&lt;/p&gt;&lt;/body&gt;&lt;/html&gt;</string>
-               </property>
-               <property name="text">
-                <string>Field variables</string>
-               </property>
-              </widget>
-             </item>
-             <item>
-              <spacer name="horizontalSpacer_10">
-               <property name="orientation">
-                <enum>Qt::Horizontal</enum>
-               </property>
-               <property name="sizeHint" stdset="0">
-                <size>
-                 <width>40</width>
-                 <height>20</height>
-                </size>
-               </property>
-              </spacer>
-             </item>
-            </layout>
-           </widget>
-          </item>
-          <item>
-           <widget class="QFrame" name="frame">
-            <property name="frameShape">
-             <enum>QFrame::NoFrame</enum>
-            </property>
-            <property name="frameShadow">
-             <enum>QFrame::Raised</enum>
-            </property>
-            <layout class="QHBoxLayout" name="horizontalLayout_7">
-             <property name="spacing">
-              <number>0</number>
-             </property>
-             <property name="leftMargin">
-              <number>0</number>
-             </property>
-             <property name="topMargin">
-              <number>0</number>
-             </property>
-             <property name="rightMargin">
-              <number>0</number>
-             </property>
-             <property name="bottomMargin">
-              <number>0</number>
-             </property>
-             <item>
-              <spacer name="horizontalSpacer_14">
-               <property name="orientation">
-                <enum>Qt::Horizontal</enum>
-               </property>
-               <property name="sizeType">
-                <enum>QSizePolicy::Fixed</enum>
-               </property>
-               <property name="sizeHint" stdset="0">
-                <size>
-                 <width>20</width>
-                 <height>20</height>
-                </size>
-               </property>
-              </spacer>
-             </item>
-             <item>
-              <widget class="QLabel" name="label">
-               <property name="text">
-                <string>X</string>
-               </property>
-              </widget>
-             </item>
-             <item>
-              <spacer name="horizontalSpacer">
-               <property name="orientation">
-                <enum>Qt::Horizontal</enum>
-               </property>
-               <property name="sizeType">
-                <enum>QSizePolicy::Expanding</enum>
-               </property>
-               <property name="sizeHint" stdset="0">
-                <size>
-                 <width>10</width>
-                 <height>20</height>
-                </size>
-               </property>
-              </spacer>
-             </item>
-             <item>
-              <widget class="QComboBox" name="varCombo1">
-               <property name="minimumSize">
-                <size>
-                 <width>150</width>
-                 <height>0</height>
-                </size>
-               </property>
-               <property name="maximumSize">
-                <size>
-                 <width>150</width>
-                 <height>16777215</height>
-                </size>
-               </property>
-               <property name="font">
-                <font>
-                 <pointsize>12</pointsize>
-                </font>
-               </property>
-               <property name="whatsThis">
-                <string>Field variables specify the X Y and Z vector components that comprise your current renderer's input variables.</string>
-               </property>
-               <item>
-                <property name="text">
-                 <string>var1</string>
-                </property>
-               </item>
-              </widget>
-             </item>
-            </layout>
-           </widget>
-          </item>
-          <item>
-           <widget class="QFrame" name="frame_2">
-            <property name="frameShape">
-             <enum>QFrame::NoFrame</enum>
-            </property>
-            <property name="frameShadow">
-             <enum>QFrame::Raised</enum>
-            </property>
-            <layout class="QHBoxLayout" name="horizontalLayout_6">
-             <property name="spacing">
-              <number>0</number>
-             </property>
-             <property name="leftMargin">
-              <number>0</number>
-             </property>
-             <property name="topMargin">
-              <number>0</number>
-             </property>
-             <property name="rightMargin">
-              <number>0</number>
-             </property>
-             <property name="bottomMargin">
-              <number>0</number>
-             </property>
-             <item>
-              <spacer name="horizontalSpacer_16">
-               <property name="orientation">
-                <enum>Qt::Horizontal</enum>
-               </property>
-               <property name="sizeType">
-                <enum>QSizePolicy::Fixed</enum>
-               </property>
-               <property name="sizeHint" stdset="0">
-                <size>
-                 <width>20</width>
-                 <height>20</height>
-                </size>
-               </property>
-              </spacer>
-             </item>
-             <item>
-              <widget class="QLabel" name="label_2">
-               <property name="text">
-                <string>Y</string>
-               </property>
-              </widget>
-             </item>
-             <item>
-              <spacer name="horizontalSpacer_12">
-               <property name="orientation">
-                <enum>Qt::Horizontal</enum>
-               </property>
-               <property name="sizeHint" stdset="0">
-                <size>
-                 <width>40</width>
-                 <height>20</height>
-                </size>
-               </property>
-              </spacer>
-             </item>
-             <item>
-              <widget class="QComboBox" name="varCombo2">
-               <property name="minimumSize">
-                <size>
-                 <width>150</width>
-                 <height>0</height>
-                </size>
-               </property>
-               <property name="maximumSize">
-                <size>
-                 <width>150</width>
-                 <height>16777215</height>
-                </size>
-               </property>
-               <property name="font">
-                <font>
-                 <pointsize>12</pointsize>
-                </font>
-               </property>
-               <property name="whatsThis">
-                <string>Field variables specify the X Y and Z vector components that comprise your current renderer's input variables.</string>
-               </property>
-               <item>
-                <property name="text">
-                 <string>var2</string>
-                </property>
-               </item>
-              </widget>
-             </item>
-            </layout>
-           </widget>
-          </item>
-          <item>
-           <widget class="QFrame" name="frame_3">
-            <property name="frameShape">
-             <enum>QFrame::NoFrame</enum>
-            </property>
-            <property name="frameShadow">
-             <enum>QFrame::Raised</enum>
-            </property>
-            <layout class="QHBoxLayout" name="horizontalLayout_2">
-             <property name="spacing">
-              <number>0</number>
-             </property>
-             <property name="leftMargin">
-              <number>0</number>
-             </property>
-             <property name="topMargin">
-              <number>0</number>
-             </property>
-             <property name="rightMargin">
-              <number>0</number>
-             </property>
-             <property name="bottomMargin">
-              <number>0</number>
-             </property>
-             <item>
-              <spacer name="horizontalSpacer_17">
-               <property name="orientation">
-                <enum>Qt::Horizontal</enum>
-               </property>
-               <property name="sizeType">
-                <enum>QSizePolicy::Fixed</enum>
-               </property>
-               <property name="sizeHint" stdset="0">
-                <size>
-                 <width>20</width>
-                 <height>20</height>
-                </size>
-               </property>
-              </spacer>
-             </item>
-             <item>
-              <widget class="QLabel" name="label_3">
-               <property name="text">
-                <string>Z</string>
-               </property>
-              </widget>
-             </item>
-             <item>
-              <spacer name="horizontalSpacer_3">
-               <property name="orientation">
-                <enum>Qt::Horizontal</enum>
-               </property>
-               <property name="sizeType">
-                <enum>QSizePolicy::Expanding</enum>
-               </property>
-               <property name="sizeHint" stdset="0">
-                <size>
-                 <width>10</width>
-                 <height>20</height>
-                </size>
-               </property>
-              </spacer>
-             </item>
-             <item>
-              <widget class="QComboBox" name="varCombo3">
-               <property name="minimumSize">
-                <size>
-                 <width>150</width>
-                 <height>0</height>
-                </size>
-               </property>
-               <property name="maximumSize">
-                <size>
-                 <width>150</width>
-                 <height>16777215</height>
-                </size>
-               </property>
-               <property name="font">
-                <font>
-                 <pointsize>12</pointsize>
-                </font>
-               </property>
-               <property name="whatsThis">
-                <string>Field variables specify the X Y and Z vector components that comprise your current renderer's input variables.</string>
-               </property>
-               <item>
-                <property name="text">
-                 <string>var3</string>
-                </property>
-               </item>
-              </widget>
-             </item>
-            </layout>
-           </widget>
-          </item>
-         </layout>
-        </widget>
-       </item>
-       <item>
-        <widget class="QFrame" name="distribVariableFrame">
-         <property name="sizePolicy">
-          <sizepolicy hsizetype="Preferred" vsizetype="Minimum">
-           <horstretch>0</horstretch>
-           <verstretch>0</verstretch>
-          </sizepolicy>
-         </property>
-         <property name="frameShape">
-          <enum>QFrame::NoFrame</enum>
-         </property>
-         <property name="frameShadow">
-          <enum>QFrame::Plain</enum>
-         </property>
-         <property name="lineWidth">
-          <number>0</number>
-         </property>
-         <layout class="QHBoxLayout" name="horizontalLayout_8">
-          <property name="spacing">
-           <number>0</number>
-          </property>
-          <property name="leftMargin">
-           <number>4</number>
-          </property>
-          <property name="topMargin">
-           <number>0</number>
-          </property>
-          <property name="rightMargin">
-           <number>4</number>
-          </property>
-          <property name="bottomMargin">
-           <number>0</number>
-          </property>
-          <item>
-           <widget class="QLabel" name="label_13">
-            <property name="statusTip">
-             <string>Select either contours of 3D or 2D variables</string>
-            </property>
-            <property name="whatsThis">
-             <string>&lt;html&gt;&lt;head/&gt;&lt;body&gt;&lt;p&gt;Isolines can be calculated from 3D variables along arbitrarily oriented planes, or from 2D variables along a horizontally oriented plane.&lt;/p&gt;&lt;/body&gt;&lt;/html&gt;</string>
-            </property>
-            <property name="text">
-             <string>Seed Dist variables</string>
-            </property>
-           </widget>
-          </item>
-          <item>
-           <spacer name="horizontalSpacer_13">
-            <property name="orientation">
-             <enum>Qt::Horizontal</enum>
-            </property>
-            <property name="sizeHint" stdset="0">
-             <size>
-              <width>40</width>
-              <height>20</height>
-             </size>
-            </property>
-           </spacer>
-          </item>
-          <item>
-           <widget class="QComboBox" name="distvarCombo1">
-            <property name="minimumSize">
-             <size>
-              <width>90</width>
-              <height>0</height>
-             </size>
-            </property>
-            <property name="maximumSize">
-             <size>
-              <width>75</width>
-              <height>16777215</height>
-             </size>
-            </property>
-            <property name="font">
-             <font>
-              <pointsize>12</pointsize>
-             </font>
-            </property>
-            <property name="whatsThis">
-             <string>Seed distribution variables can be used to apply a bias to where seeds are inserted into the scene. </string>
-            </property>
-            <item>
-             <property name="text">
-              <string>var1</string>
-             </property>
-            </item>
-           </widget>
-          </item>
-          <item>
-           <spacer name="horizontalSpacer_4">
-            <property name="orientation">
-             <enum>Qt::Horizontal</enum>
-            </property>
-            <property name="sizeType">
-             <enum>QSizePolicy::Fixed</enum>
-            </property>
-            <property name="sizeHint" stdset="0">
-             <size>
-              <width>10</width>
-              <height>20</height>
-             </size>
-            </property>
-           </spacer>
-          </item>
-          <item>
-           <widget class="QComboBox" name="distvarCombo2">
-            <property name="minimumSize">
-             <size>
-              <width>90</width>
-              <height>0</height>
-             </size>
-            </property>
-            <property name="maximumSize">
-             <size>
-              <width>75</width>
-              <height>16777215</height>
-             </size>
-            </property>
-            <property name="font">
-             <font>
-              <pointsize>12</pointsize>
-             </font>
-            </property>
-            <property name="whatsThis">
-             <string>Seed distribution variables can be used to apply a bias to where seeds are inserted into the scene. </string>
-            </property>
-            <item>
-             <property name="text">
-              <string>var2</string>
-             </property>
-            </item>
-           </widget>
-          </item>
-          <item>
-           <spacer name="horizontalSpacer_8">
-            <property name="orientation">
-             <enum>Qt::Horizontal</enum>
-            </property>
-            <property name="sizeType">
-             <enum>QSizePolicy::Fixed</enum>
-            </property>
-            <property name="sizeHint" stdset="0">
-             <size>
-              <width>10</width>
-              <height>20</height>
-             </size>
-            </property>
-           </spacer>
-          </item>
-          <item>
-           <widget class="QComboBox" name="distvarCombo3">
-            <property name="minimumSize">
-             <size>
-              <width>90</width>
-              <height>0</height>
-             </size>
-            </property>
-            <property name="maximumSize">
-             <size>
-              <width>75</width>
-              <height>16777215</height>
-             </size>
-            </property>
-            <property name="font">
-             <font>
-              <pointsize>12</pointsize>
-             </font>
-            </property>
-            <property name="whatsThis">
-             <string>Seed distribution variables can be used to apply a bias to where seeds are inserted into the scene. </string>
-            </property>
-            <item>
-             <property name="text">
-              <string>var3</string>
-             </property>
-            </item>
-           </widget>
-          </item>
-         </layout>
-        </widget>
-       </item>
-       <item>
-        <widget class="QFrame" name="heightVariableFrame">
-         <property name="sizePolicy">
-          <sizepolicy hsizetype="Preferred" vsizetype="Minimum">
-           <horstretch>0</horstretch>
-           <verstretch>0</verstretch>
-          </sizepolicy>
-         </property>
-         <property name="frameShape">
-          <enum>QFrame::NoFrame</enum>
-         </property>
-         <property name="frameShadow">
-          <enum>QFrame::Plain</enum>
-         </property>
-         <property name="lineWidth">
-          <number>0</number>
-         </property>
-         <layout class="QHBoxLayout" name="horizontalLayout_4">
-          <property name="spacing">
-           <number>0</number>
-          </property>
-          <property name="leftMargin">
-           <number>4</number>
-          </property>
-          <property name="topMargin">
-           <number>0</number>
-          </property>
-          <property name="rightMargin">
-           <number>4</number>
-          </property>
-          <property name="bottomMargin">
-           <number>0</number>
-          </property>
-          <item>
-           <widget class="QLabel" name="variableLabel_2">
-            <property name="text">
-             <string>Height Variable</string>
-            </property>
-            <property name="alignment">
-             <set>Qt::AlignCenter</set>
-            </property>
-           </widget>
-          </item>
-          <item>
-           <spacer name="horizontalSpacer_7">
-            <property name="orientation">
-             <enum>Qt::Horizontal</enum>
-            </property>
-            <property name="sizeHint" stdset="0">
-             <size>
-              <width>40</width>
-              <height>20</height>
-             </size>
-            </property>
-           </spacer>
-          </item>
-          <item>
-           <widget class="QComboBox" name="heightCombo">
-            <property name="sizePolicy">
-             <sizepolicy hsizetype="Maximum" vsizetype="Fixed">
-              <horstretch>0</horstretch>
-              <verstretch>0</verstretch>
-             </sizepolicy>
-            </property>
-            <property name="minimumSize">
-             <size>
-              <width>150</width>
-              <height>0</height>
-             </size>
-            </property>
-            <property name="maximumSize">
-             <size>
-              <width>150</width>
-              <height>16777215</height>
-             </size>
-            </property>
-            <property name="font">
-             <font>
-              <family>MS Shell Dlg 2</family>
-              <pointsize>12</pointsize>
-             </font>
-            </property>
-            <property name="focusPolicy">
-             <enum>Qt::ClickFocus</enum>
-            </property>
-            <property name="toolTip">
-             <string>Specify name of variable used in contour lines</string>
-            </property>
-            <item>
-             <property name="text">
-              <string>HGT</string>
-             </property>
-            </item>
-           </widget>
-          </item>
-         </layout>
-        </widget>
-       </item>
-       <item>
-        <widget class="QFrame" name="colorVariableFrame">
-         <property name="sizePolicy">
-          <sizepolicy hsizetype="Preferred" vsizetype="Minimum">
-           <horstretch>0</horstretch>
-           <verstretch>0</verstretch>
-          </sizepolicy>
-         </property>
-         <layout class="QHBoxLayout" name="colorMappingLayout_2">
-          <property name="spacing">
-           <number>0</number>
-          </property>
-          <property name="leftMargin">
-           <number>4</number>
-          </property>
-          <property name="topMargin">
-           <number>0</number>
-          </property>
-          <property name="rightMargin">
-           <number>4</number>
-          </property>
-          <property name="bottomMargin">
-           <number>0</number>
-          </property>
-          <item>
-           <widget class="QLabel" name="colorVarLabel">
-            <property name="text">
-             <string>Color mapped variable</string>
-            </property>
-           </widget>
-          </item>
-          <item>
-           <spacer name="horizontalSpacer_15">
-            <property name="orientation">
-             <enum>Qt::Horizontal</enum>
-            </property>
-            <property name="sizeHint" stdset="0">
-             <size>
-              <width>40</width>
-              <height>0</height>
-             </size>
-            </property>
-           </spacer>
-          </item>
-          <item>
-           <widget class="QComboBox" name="colormapVarCombo">
-            <property name="minimumSize">
-             <size>
-              <width>150</width>
-              <height>0</height>
-             </size>
-            </property>
-            <property name="maximumSize">
-             <size>
-              <width>150</width>
-              <height>16777215</height>
-             </size>
-            </property>
-            <property name="font">
-             <font>
-              <pointsize>12</pointsize>
-             </font>
-            </property>
-            <property name="layoutDirection">
-             <enum>Qt::LeftToRight</enum>
-            </property>
-            <item>
-             <property name="text">
-              <string>Constant</string>
-             </property>
-            </item>
-           </widget>
-          </item>
-         </layout>
-        </widget>
-       </item>
-      </layout>
-     </widget>
-    </widget>
-   </item>
-   <item>
-    <widget class="FidelityWidget" name="_fidelityWidget" native="true">
-     <property name="sizePolicy">
-      <sizepolicy hsizetype="Expanding" vsizetype="Minimum">
-       <horstretch>0</horstretch>
-       <verstretch>0</verstretch>
-      </sizepolicy>
-     </property>
-     <property name="minimumSize">
-      <size>
-       <width>0</width>
-       <height>0</height>
-      </size>
-     </property>
-    </widget>
-   </item>
-   <item>
-    <spacer name="verticalSpacer">
-     <property name="orientation">
-      <enum>Qt::Vertical</enum>
-     </property>
-     <property name="sizeType">
-      <enum>QSizePolicy::Minimum</enum>
-     </property>
-     <property name="sizeHint" stdset="0">
-      <size>
-       <width>20</width>
-       <height>0</height>
-      </size>
-     </property>
-    </spacer>
-   </item>
-  </layout>
- </widget>
- <customwidgets>
-  <customwidget>
-   <class>FidelityWidget</class>
-   <extends>QWidget</extends>
-   <header>FidelityWidget.h</header>
-   <container>1</container>
-  </customwidget>
- </customwidgets>
- <resources/>
- <connections/>
-</ui>
+<?xml version="1.0" encoding="UTF-8"?>
+<ui version="4.0">
+ <class>VariablesWidgetGUI</class>
+ <widget class="QWidget" name="VariablesWidgetGUI">
+  <property name="geometry">
+   <rect>
+    <x>0</x>
+    <y>0</y>
+    <width>427</width>
+    <height>289</height>
+   </rect>
+  </property>
+  <property name="sizePolicy">
+   <sizepolicy hsizetype="Preferred" vsizetype="Minimum">
+    <horstretch>0</horstretch>
+    <verstretch>0</verstretch>
+   </sizepolicy>
+  </property>
+  <property name="maximumSize">
+   <size>
+    <width>16777215</width>
+    <height>16777215</height>
+   </size>
+  </property>
+  <property name="windowTitle">
+   <string>Form</string>
+  </property>
+  <property name="whatsThis">
+   <string>This tab allows the user to select the variables that they want to render, and the resolution at which they would like to render them.</string>
+  </property>
+  <layout class="QVBoxLayout" name="verticalLayout_4">
+   <property name="spacing">
+    <number>-1</number>
+   </property>
+   <property name="leftMargin">
+    <number>0</number>
+   </property>
+   <property name="topMargin">
+    <number>0</number>
+   </property>
+   <property name="rightMargin">
+    <number>0</number>
+   </property>
+   <property name="bottomMargin">
+    <number>0</number>
+   </property>
+   <item>
+    <widget class="QTabWidget" name="variableSelectionWidget">
+     <property name="sizePolicy">
+      <sizepolicy hsizetype="Expanding" vsizetype="Minimum">
+       <horstretch>0</horstretch>
+       <verstretch>0</verstretch>
+      </sizepolicy>
+     </property>
+     <property name="maximumSize">
+      <size>
+       <width>16777215</width>
+       <height>2500</height>
+      </size>
+     </property>
+     <property name="currentIndex">
+      <number>0</number>
+     </property>
+     <widget class="QWidget" name="tab_2">
+      <attribute name="title">
+       <string>Variable Selection</string>
+      </attribute>
+      <layout class="QVBoxLayout" name="verticalLayout_2">
+       <property name="spacing">
+        <number>0</number>
+       </property>
+       <property name="leftMargin">
+        <number>0</number>
+       </property>
+       <property name="topMargin">
+        <number>0</number>
+       </property>
+       <property name="rightMargin">
+        <number>0</number>
+       </property>
+       <property name="bottomMargin">
+        <number>0</number>
+       </property>
+       <item>
+        <widget class="QFrame" name="dimensionFrame">
+         <property name="sizePolicy">
+          <sizepolicy hsizetype="Preferred" vsizetype="Minimum">
+           <horstretch>0</horstretch>
+           <verstretch>0</verstretch>
+          </sizepolicy>
+         </property>
+         <property name="frameShape">
+          <enum>QFrame::NoFrame</enum>
+         </property>
+         <property name="frameShadow">
+          <enum>QFrame::Plain</enum>
+         </property>
+         <property name="lineWidth">
+          <number>0</number>
+         </property>
+         <layout class="QHBoxLayout" name="horizontalLayout_3">
+          <property name="spacing">
+           <number>0</number>
+          </property>
+          <property name="leftMargin">
+           <number>4</number>
+          </property>
+          <property name="topMargin">
+           <number>0</number>
+          </property>
+          <property name="rightMargin">
+           <number>4</number>
+          </property>
+          <property name="bottomMargin">
+           <number>0</number>
+          </property>
+          <item>
+           <widget class="QLabel" name="label_9">
+            <property name="statusTip">
+             <string>Select either contours of 3D or 2D variables</string>
+            </property>
+            <property name="whatsThis">
+             <string>&lt;html&gt;&lt;head/&gt;&lt;body&gt;&lt;p&gt;Isolines can be calculated from 3D variables along arbitrarily oriented planes, or from 2D variables along a horizontally oriented plane.&lt;/p&gt;&lt;/body&gt;&lt;/html&gt;</string>
+            </property>
+            <property name="text">
+             <string>Variable Dimension</string>
+            </property>
+           </widget>
+          </item>
+          <item>
+           <spacer name="horizontalSpacer_6">
+            <property name="orientation">
+             <enum>Qt::Horizontal</enum>
+            </property>
+            <property name="sizeHint" stdset="0">
+             <size>
+              <width>40</width>
+              <height>20</height>
+             </size>
+            </property>
+           </spacer>
+          </item>
+          <item>
+           <widget class="QComboBox" name="dimensionCombo">
+            <property name="minimumSize">
+             <size>
+              <width>150</width>
+              <height>0</height>
+             </size>
+            </property>
+            <property name="maximumSize">
+             <size>
+              <width>75</width>
+              <height>16777215</height>
+             </size>
+            </property>
+            <property name="font">
+             <font>
+              <pointsize>12</pointsize>
+             </font>
+            </property>
+            <property name="toolTip">
+             <string>Specify whether the contours are of 2D or 3D variables</string>
+            </property>
+            <property name="statusTip">
+             <string>Select either contours of 3D or 2D variables</string>
+            </property>
+            <property name="whatsThis">
+             <string>&lt;html&gt;&lt;head/&gt;&lt;body&gt;&lt;p&gt;Isolines can be calculated from 3D variables along arbitrarily oriented planes, or from 2D variables along a horizontally oriented plane.&lt;/p&gt;&lt;/body&gt;&lt;/html&gt;</string>
+            </property>
+            <item>
+             <property name="text">
+              <string>2D</string>
+             </property>
+            </item>
+            <item>
+             <property name="text">
+              <string>3D</string>
+             </property>
+            </item>
+           </widget>
+          </item>
+         </layout>
+        </widget>
+       </item>
+       <item>
+        <widget class="QFrame" name="orientationFrame">
+         <property name="frameShape">
+          <enum>QFrame::NoFrame</enum>
+         </property>
+         <property name="frameShadow">
+          <enum>QFrame::Raised</enum>
+         </property>
+         <layout class="QHBoxLayout" name="horizontalLayout">
+          <property name="spacing">
+           <number>0</number>
+          </property>
+          <property name="leftMargin">
+           <number>4</number>
+          </property>
+          <property name="topMargin">
+           <number>0</number>
+          </property>
+          <property name="rightMargin">
+           <number>4</number>
+          </property>
+          <property name="bottomMargin">
+           <number>0</number>
+          </property>
+          <item>
+           <spacer name="horizontalSpacer_5">
+            <property name="orientation">
+             <enum>Qt::Horizontal</enum>
+            </property>
+            <property name="sizeType">
+             <enum>QSizePolicy::Fixed</enum>
+            </property>
+            <property name="sizeHint" stdset="0">
+             <size>
+              <width>20</width>
+              <height>20</height>
+             </size>
+            </property>
+           </spacer>
+          </item>
+          <item>
+           <widget class="QLabel" name="label_4">
+            <property name="text">
+             <string>Orientation</string>
+            </property>
+           </widget>
+          </item>
+          <item>
+           <spacer name="horizontalSpacer_2">
+            <property name="orientation">
+             <enum>Qt::Horizontal</enum>
+            </property>
+            <property name="sizeHint" stdset="0">
+             <size>
+              <width>178</width>
+              <height>20</height>
+             </size>
+            </property>
+           </spacer>
+          </item>
+          <item>
+           <widget class="QComboBox" name="orientationCombo">
+            <property name="minimumSize">
+             <size>
+              <width>150</width>
+              <height>0</height>
+             </size>
+            </property>
+            <property name="maximumSize">
+             <size>
+              <width>150</width>
+              <height>16777215</height>
+             </size>
+            </property>
+            <item>
+             <property name="text">
+              <string>XY Plane</string>
+             </property>
+            </item>
+            <item>
+             <property name="text">
+              <string>XZ Plane</string>
+             </property>
+            </item>
+            <item>
+             <property name="text">
+              <string>YZ Plane</string>
+             </property>
+            </item>
+           </widget>
+          </item>
+         </layout>
+        </widget>
+       </item>
+       <item>
+        <widget class="QFrame" name="singleVariableFrame">
+         <property name="sizePolicy">
+          <sizepolicy hsizetype="Preferred" vsizetype="Minimum">
+           <horstretch>0</horstretch>
+           <verstretch>0</verstretch>
+          </sizepolicy>
+         </property>
+         <property name="frameShape">
+          <enum>QFrame::NoFrame</enum>
+         </property>
+         <property name="frameShadow">
+          <enum>QFrame::Plain</enum>
+         </property>
+         <property name="lineWidth">
+          <number>0</number>
+         </property>
+         <layout class="QHBoxLayout" name="horizontalLayout_5">
+          <property name="spacing">
+           <number>0</number>
+          </property>
+          <property name="leftMargin">
+           <number>4</number>
+          </property>
+          <property name="topMargin">
+           <number>0</number>
+          </property>
+          <property name="rightMargin">
+           <number>4</number>
+          </property>
+          <property name="bottomMargin">
+           <number>0</number>
+          </property>
+          <item>
+           <widget class="QLabel" name="singleVariableLabel">
+            <property name="statusTip">
+             <string>Select either contours of 3D or 2D variables</string>
+            </property>
+            <property name="whatsThis">
+             <string>&lt;html&gt;&lt;head/&gt;&lt;body&gt;&lt;p&gt;Isolines can be calculated from 3D variables along arbitrarily oriented planes, or from 2D variables along a horizontally oriented plane.&lt;/p&gt;&lt;/body&gt;&lt;/html&gt;</string>
+            </property>
+            <property name="text">
+             <string>Variable Name</string>
+            </property>
+           </widget>
+          </item>
+          <item>
+           <spacer name="horizontalSpacer_11">
+            <property name="orientation">
+             <enum>Qt::Horizontal</enum>
+            </property>
+            <property name="sizeHint" stdset="0">
+             <size>
+              <width>40</width>
+              <height>20</height>
+             </size>
+            </property>
+           </spacer>
+          </item>
+          <item>
+           <widget class="QComboBox" name="varnameCombo">
+            <property name="minimumSize">
+             <size>
+              <width>150</width>
+              <height>0</height>
+             </size>
+            </property>
+            <property name="maximumSize">
+             <size>
+              <width>150</width>
+              <height>16777215</height>
+             </size>
+            </property>
+            <property name="font">
+             <font>
+              <pointsize>12</pointsize>
+             </font>
+            </property>
+            <property name="toolTip">
+             <string>Specify whether the contours are of 2D or 3D variables</string>
+            </property>
+            <property name="statusTip">
+             <string>Select either contours of 3D or 2D variables</string>
+            </property>
+            <property name="whatsThis">
+             <string>&lt;html&gt;&lt;head/&gt;&lt;body&gt;&lt;p&gt;Isolines can be calculated from 3D variables along arbitrarily oriented planes, or from 2D variables along a horizontally oriented plane.&lt;/p&gt;&lt;/body&gt;&lt;/html&gt;</string>
+            </property>
+            <item>
+             <property name="text">
+              <string>var1</string>
+             </property>
+            </item>
+           </widget>
+          </item>
+         </layout>
+        </widget>
+       </item>
+       <item>
+        <widget class="QFrame" name="fieldVariableFrame">
+         <property name="sizePolicy">
+          <sizepolicy hsizetype="Preferred" vsizetype="Minimum">
+           <horstretch>0</horstretch>
+           <verstretch>0</verstretch>
+          </sizepolicy>
+         </property>
+         <property name="frameShape">
+          <enum>QFrame::NoFrame</enum>
+         </property>
+         <property name="frameShadow">
+          <enum>QFrame::Plain</enum>
+         </property>
+         <property name="lineWidth">
+          <number>0</number>
+         </property>
+         <layout class="QVBoxLayout" name="verticalLayout_5">
+          <property name="spacing">
+           <number>0</number>
+          </property>
+          <property name="leftMargin">
+           <number>4</number>
+          </property>
+          <property name="topMargin">
+           <number>0</number>
+          </property>
+          <property name="rightMargin">
+           <number>0</number>
+          </property>
+          <property name="bottomMargin">
+           <number>0</number>
+          </property>
+          <item>
+           <widget class="QFrame" name="frame_4">
+            <property name="frameShape">
+             <enum>QFrame::NoFrame</enum>
+            </property>
+            <property name="frameShadow">
+             <enum>QFrame::Plain</enum>
+            </property>
+            <layout class="QHBoxLayout" name="horizontalLayout_9">
+             <property name="spacing">
+              <number>0</number>
+             </property>
+             <property name="leftMargin">
+              <number>0</number>
+             </property>
+             <property name="topMargin">
+              <number>0</number>
+             </property>
+             <property name="rightMargin">
+              <number>0</number>
+             </property>
+             <property name="bottomMargin">
+              <number>0</number>
+             </property>
+             <item>
+              <widget class="QLabel" name="label_12">
+               <property name="statusTip">
+                <string>Select either contours of 3D or 2D variables</string>
+               </property>
+               <property name="whatsThis">
+                <string>&lt;html&gt;&lt;head/&gt;&lt;body&gt;&lt;p&gt;Isolines can be calculated from 3D variables along arbitrarily oriented planes, or from 2D variables along a horizontally oriented plane.&lt;/p&gt;&lt;/body&gt;&lt;/html&gt;</string>
+               </property>
+               <property name="text">
+                <string>Field variables</string>
+               </property>
+              </widget>
+             </item>
+             <item>
+              <spacer name="horizontalSpacer_10">
+               <property name="orientation">
+                <enum>Qt::Horizontal</enum>
+               </property>
+               <property name="sizeHint" stdset="0">
+                <size>
+                 <width>40</width>
+                 <height>20</height>
+                </size>
+               </property>
+              </spacer>
+             </item>
+            </layout>
+           </widget>
+          </item>
+          <item>
+           <widget class="QFrame" name="frame">
+            <property name="frameShape">
+             <enum>QFrame::NoFrame</enum>
+            </property>
+            <property name="frameShadow">
+             <enum>QFrame::Raised</enum>
+            </property>
+            <layout class="QHBoxLayout" name="horizontalLayout_7">
+             <property name="spacing">
+              <number>0</number>
+             </property>
+             <property name="leftMargin">
+              <number>0</number>
+             </property>
+             <property name="topMargin">
+              <number>0</number>
+             </property>
+             <property name="rightMargin">
+              <number>0</number>
+             </property>
+             <property name="bottomMargin">
+              <number>0</number>
+             </property>
+             <item>
+              <spacer name="horizontalSpacer_14">
+               <property name="orientation">
+                <enum>Qt::Horizontal</enum>
+               </property>
+               <property name="sizeType">
+                <enum>QSizePolicy::Fixed</enum>
+               </property>
+               <property name="sizeHint" stdset="0">
+                <size>
+                 <width>20</width>
+                 <height>20</height>
+                </size>
+               </property>
+              </spacer>
+             </item>
+             <item>
+              <widget class="QLabel" name="label">
+               <property name="text">
+                <string>X</string>
+               </property>
+              </widget>
+             </item>
+             <item>
+              <spacer name="horizontalSpacer">
+               <property name="orientation">
+                <enum>Qt::Horizontal</enum>
+               </property>
+               <property name="sizeType">
+                <enum>QSizePolicy::Expanding</enum>
+               </property>
+               <property name="sizeHint" stdset="0">
+                <size>
+                 <width>10</width>
+                 <height>20</height>
+                </size>
+               </property>
+              </spacer>
+             </item>
+             <item>
+              <widget class="QComboBox" name="varCombo1">
+               <property name="minimumSize">
+                <size>
+                 <width>150</width>
+                 <height>0</height>
+                </size>
+               </property>
+               <property name="maximumSize">
+                <size>
+                 <width>150</width>
+                 <height>16777215</height>
+                </size>
+               </property>
+               <property name="font">
+                <font>
+                 <pointsize>12</pointsize>
+                </font>
+               </property>
+               <property name="whatsThis">
+                <string>Field variables specify the X Y and Z vector components that comprise your current renderer's input variables.</string>
+               </property>
+               <item>
+                <property name="text">
+                 <string>var1</string>
+                </property>
+               </item>
+              </widget>
+             </item>
+            </layout>
+           </widget>
+          </item>
+          <item>
+           <widget class="QFrame" name="frame_2">
+            <property name="frameShape">
+             <enum>QFrame::NoFrame</enum>
+            </property>
+            <property name="frameShadow">
+             <enum>QFrame::Raised</enum>
+            </property>
+            <layout class="QHBoxLayout" name="horizontalLayout_6">
+             <property name="spacing">
+              <number>0</number>
+             </property>
+             <property name="leftMargin">
+              <number>0</number>
+             </property>
+             <property name="topMargin">
+              <number>0</number>
+             </property>
+             <property name="rightMargin">
+              <number>0</number>
+             </property>
+             <property name="bottomMargin">
+              <number>0</number>
+             </property>
+             <item>
+              <spacer name="horizontalSpacer_16">
+               <property name="orientation">
+                <enum>Qt::Horizontal</enum>
+               </property>
+               <property name="sizeType">
+                <enum>QSizePolicy::Fixed</enum>
+               </property>
+               <property name="sizeHint" stdset="0">
+                <size>
+                 <width>20</width>
+                 <height>20</height>
+                </size>
+               </property>
+              </spacer>
+             </item>
+             <item>
+              <widget class="QLabel" name="label_2">
+               <property name="text">
+                <string>Y</string>
+               </property>
+              </widget>
+             </item>
+             <item>
+              <spacer name="horizontalSpacer_12">
+               <property name="orientation">
+                <enum>Qt::Horizontal</enum>
+               </property>
+               <property name="sizeHint" stdset="0">
+                <size>
+                 <width>40</width>
+                 <height>20</height>
+                </size>
+               </property>
+              </spacer>
+             </item>
+             <item>
+              <widget class="QComboBox" name="varCombo2">
+               <property name="minimumSize">
+                <size>
+                 <width>150</width>
+                 <height>0</height>
+                </size>
+               </property>
+               <property name="maximumSize">
+                <size>
+                 <width>150</width>
+                 <height>16777215</height>
+                </size>
+               </property>
+               <property name="font">
+                <font>
+                 <pointsize>12</pointsize>
+                </font>
+               </property>
+               <property name="whatsThis">
+                <string>Field variables specify the X Y and Z vector components that comprise your current renderer's input variables.</string>
+               </property>
+               <item>
+                <property name="text">
+                 <string>var2</string>
+                </property>
+               </item>
+              </widget>
+             </item>
+            </layout>
+           </widget>
+          </item>
+          <item>
+           <widget class="QFrame" name="frame_3">
+            <property name="frameShape">
+             <enum>QFrame::NoFrame</enum>
+            </property>
+            <property name="frameShadow">
+             <enum>QFrame::Raised</enum>
+            </property>
+            <layout class="QHBoxLayout" name="horizontalLayout_2">
+             <property name="spacing">
+              <number>0</number>
+             </property>
+             <property name="leftMargin">
+              <number>0</number>
+             </property>
+             <property name="topMargin">
+              <number>0</number>
+             </property>
+             <property name="rightMargin">
+              <number>0</number>
+             </property>
+             <property name="bottomMargin">
+              <number>0</number>
+             </property>
+             <item>
+              <spacer name="horizontalSpacer_17">
+               <property name="orientation">
+                <enum>Qt::Horizontal</enum>
+               </property>
+               <property name="sizeType">
+                <enum>QSizePolicy::Fixed</enum>
+               </property>
+               <property name="sizeHint" stdset="0">
+                <size>
+                 <width>20</width>
+                 <height>20</height>
+                </size>
+               </property>
+              </spacer>
+             </item>
+             <item>
+              <widget class="QLabel" name="label_3">
+               <property name="text">
+                <string>Z</string>
+               </property>
+              </widget>
+             </item>
+             <item>
+              <spacer name="horizontalSpacer_3">
+               <property name="orientation">
+                <enum>Qt::Horizontal</enum>
+               </property>
+               <property name="sizeType">
+                <enum>QSizePolicy::Expanding</enum>
+               </property>
+               <property name="sizeHint" stdset="0">
+                <size>
+                 <width>10</width>
+                 <height>20</height>
+                </size>
+               </property>
+              </spacer>
+             </item>
+             <item>
+              <widget class="QComboBox" name="varCombo3">
+               <property name="minimumSize">
+                <size>
+                 <width>150</width>
+                 <height>0</height>
+                </size>
+               </property>
+               <property name="maximumSize">
+                <size>
+                 <width>150</width>
+                 <height>16777215</height>
+                </size>
+               </property>
+               <property name="font">
+                <font>
+                 <pointsize>12</pointsize>
+                </font>
+               </property>
+               <property name="whatsThis">
+                <string>Field variables specify the X Y and Z vector components that comprise your current renderer's input variables.</string>
+               </property>
+               <item>
+                <property name="text">
+                 <string>var3</string>
+                </property>
+               </item>
+              </widget>
+             </item>
+            </layout>
+           </widget>
+          </item>
+         </layout>
+        </widget>
+       </item>
+       <item>
+        <widget class="QFrame" name="distribVariableFrame">
+         <property name="sizePolicy">
+          <sizepolicy hsizetype="Preferred" vsizetype="Minimum">
+           <horstretch>0</horstretch>
+           <verstretch>0</verstretch>
+          </sizepolicy>
+         </property>
+         <property name="frameShape">
+          <enum>QFrame::NoFrame</enum>
+         </property>
+         <property name="frameShadow">
+          <enum>QFrame::Plain</enum>
+         </property>
+         <property name="lineWidth">
+          <number>0</number>
+         </property>
+         <layout class="QHBoxLayout" name="horizontalLayout_8">
+          <property name="spacing">
+           <number>0</number>
+          </property>
+          <property name="leftMargin">
+           <number>4</number>
+          </property>
+          <property name="topMargin">
+           <number>0</number>
+          </property>
+          <property name="rightMargin">
+           <number>4</number>
+          </property>
+          <property name="bottomMargin">
+           <number>0</number>
+          </property>
+          <item>
+           <widget class="QLabel" name="label_13">
+            <property name="statusTip">
+             <string>Select either contours of 3D or 2D variables</string>
+            </property>
+            <property name="whatsThis">
+             <string>&lt;html&gt;&lt;head/&gt;&lt;body&gt;&lt;p&gt;Isolines can be calculated from 3D variables along arbitrarily oriented planes, or from 2D variables along a horizontally oriented plane.&lt;/p&gt;&lt;/body&gt;&lt;/html&gt;</string>
+            </property>
+            <property name="text">
+             <string>Seed Dist variables</string>
+            </property>
+           </widget>
+          </item>
+          <item>
+           <spacer name="horizontalSpacer_13">
+            <property name="orientation">
+             <enum>Qt::Horizontal</enum>
+            </property>
+            <property name="sizeHint" stdset="0">
+             <size>
+              <width>40</width>
+              <height>20</height>
+             </size>
+            </property>
+           </spacer>
+          </item>
+          <item>
+           <widget class="QComboBox" name="distvarCombo1">
+            <property name="minimumSize">
+             <size>
+              <width>90</width>
+              <height>0</height>
+             </size>
+            </property>
+            <property name="maximumSize">
+             <size>
+              <width>75</width>
+              <height>16777215</height>
+             </size>
+            </property>
+            <property name="font">
+             <font>
+              <pointsize>12</pointsize>
+             </font>
+            </property>
+            <property name="whatsThis">
+             <string>Seed distribution variables can be used to apply a bias to where seeds are inserted into the scene. </string>
+            </property>
+            <item>
+             <property name="text">
+              <string>var1</string>
+             </property>
+            </item>
+           </widget>
+          </item>
+          <item>
+           <spacer name="horizontalSpacer_4">
+            <property name="orientation">
+             <enum>Qt::Horizontal</enum>
+            </property>
+            <property name="sizeType">
+             <enum>QSizePolicy::Fixed</enum>
+            </property>
+            <property name="sizeHint" stdset="0">
+             <size>
+              <width>10</width>
+              <height>20</height>
+             </size>
+            </property>
+           </spacer>
+          </item>
+          <item>
+           <widget class="QComboBox" name="distvarCombo2">
+            <property name="minimumSize">
+             <size>
+              <width>90</width>
+              <height>0</height>
+             </size>
+            </property>
+            <property name="maximumSize">
+             <size>
+              <width>75</width>
+              <height>16777215</height>
+             </size>
+            </property>
+            <property name="font">
+             <font>
+              <pointsize>12</pointsize>
+             </font>
+            </property>
+            <property name="whatsThis">
+             <string>Seed distribution variables can be used to apply a bias to where seeds are inserted into the scene. </string>
+            </property>
+            <item>
+             <property name="text">
+              <string>var2</string>
+             </property>
+            </item>
+           </widget>
+          </item>
+          <item>
+           <spacer name="horizontalSpacer_8">
+            <property name="orientation">
+             <enum>Qt::Horizontal</enum>
+            </property>
+            <property name="sizeType">
+             <enum>QSizePolicy::Fixed</enum>
+            </property>
+            <property name="sizeHint" stdset="0">
+             <size>
+              <width>10</width>
+              <height>20</height>
+             </size>
+            </property>
+           </spacer>
+          </item>
+          <item>
+           <widget class="QComboBox" name="distvarCombo3">
+            <property name="minimumSize">
+             <size>
+              <width>90</width>
+              <height>0</height>
+             </size>
+            </property>
+            <property name="maximumSize">
+             <size>
+              <width>75</width>
+              <height>16777215</height>
+             </size>
+            </property>
+            <property name="font">
+             <font>
+              <pointsize>12</pointsize>
+             </font>
+            </property>
+            <property name="whatsThis">
+             <string>Seed distribution variables can be used to apply a bias to where seeds are inserted into the scene. </string>
+            </property>
+            <item>
+             <property name="text">
+              <string>var3</string>
+             </property>
+            </item>
+           </widget>
+          </item>
+         </layout>
+        </widget>
+       </item>
+       <item>
+        <widget class="QFrame" name="heightVariableFrame">
+         <property name="sizePolicy">
+          <sizepolicy hsizetype="Preferred" vsizetype="Minimum">
+           <horstretch>0</horstretch>
+           <verstretch>0</verstretch>
+          </sizepolicy>
+         </property>
+         <property name="frameShape">
+          <enum>QFrame::NoFrame</enum>
+         </property>
+         <property name="frameShadow">
+          <enum>QFrame::Plain</enum>
+         </property>
+         <property name="lineWidth">
+          <number>0</number>
+         </property>
+         <layout class="QHBoxLayout" name="horizontalLayout_4">
+          <property name="spacing">
+           <number>0</number>
+          </property>
+          <property name="leftMargin">
+           <number>4</number>
+          </property>
+          <property name="topMargin">
+           <number>0</number>
+          </property>
+          <property name="rightMargin">
+           <number>4</number>
+          </property>
+          <property name="bottomMargin">
+           <number>0</number>
+          </property>
+          <item>
+           <widget class="QLabel" name="variableLabel_2">
+            <property name="text">
+             <string>Height Variable</string>
+            </property>
+            <property name="alignment">
+             <set>Qt::AlignCenter</set>
+            </property>
+           </widget>
+          </item>
+          <item>
+           <spacer name="horizontalSpacer_7">
+            <property name="orientation">
+             <enum>Qt::Horizontal</enum>
+            </property>
+            <property name="sizeHint" stdset="0">
+             <size>
+              <width>40</width>
+              <height>20</height>
+             </size>
+            </property>
+           </spacer>
+          </item>
+          <item>
+           <widget class="QComboBox" name="heightCombo">
+            <property name="sizePolicy">
+             <sizepolicy hsizetype="Maximum" vsizetype="Fixed">
+              <horstretch>0</horstretch>
+              <verstretch>0</verstretch>
+             </sizepolicy>
+            </property>
+            <property name="minimumSize">
+             <size>
+              <width>150</width>
+              <height>0</height>
+             </size>
+            </property>
+            <property name="maximumSize">
+             <size>
+              <width>150</width>
+              <height>16777215</height>
+             </size>
+            </property>
+            <property name="font">
+             <font>
+              <family>MS Shell Dlg 2</family>
+              <pointsize>12</pointsize>
+             </font>
+            </property>
+            <property name="focusPolicy">
+             <enum>Qt::ClickFocus</enum>
+            </property>
+            <property name="toolTip">
+             <string>Specify name of variable used in contour lines</string>
+            </property>
+            <item>
+             <property name="text">
+              <string>HGT</string>
+             </property>
+            </item>
+           </widget>
+          </item>
+         </layout>
+        </widget>
+       </item>
+       <item>
+        <widget class="QFrame" name="colorVariableFrame">
+         <property name="sizePolicy">
+          <sizepolicy hsizetype="Preferred" vsizetype="Minimum">
+           <horstretch>0</horstretch>
+           <verstretch>0</verstretch>
+          </sizepolicy>
+         </property>
+         <layout class="QHBoxLayout" name="colorMappingLayout_2">
+          <property name="spacing">
+           <number>0</number>
+          </property>
+          <property name="leftMargin">
+           <number>4</number>
+          </property>
+          <property name="topMargin">
+           <number>0</number>
+          </property>
+          <property name="rightMargin">
+           <number>4</number>
+          </property>
+          <property name="bottomMargin">
+           <number>0</number>
+          </property>
+          <item>
+           <widget class="QLabel" name="colorVarLabel">
+            <property name="text">
+             <string>Color mapped variable</string>
+            </property>
+           </widget>
+          </item>
+          <item>
+           <spacer name="horizontalSpacer_15">
+            <property name="orientation">
+             <enum>Qt::Horizontal</enum>
+            </property>
+            <property name="sizeHint" stdset="0">
+             <size>
+              <width>40</width>
+              <height>0</height>
+             </size>
+            </property>
+           </spacer>
+          </item>
+          <item>
+           <widget class="QComboBox" name="colormapVarCombo">
+            <property name="minimumSize">
+             <size>
+              <width>150</width>
+              <height>0</height>
+             </size>
+            </property>
+            <property name="maximumSize">
+             <size>
+              <width>150</width>
+              <height>16777215</height>
+             </size>
+            </property>
+            <property name="font">
+             <font>
+              <pointsize>12</pointsize>
+             </font>
+            </property>
+            <property name="layoutDirection">
+             <enum>Qt::LeftToRight</enum>
+            </property>
+            <item>
+             <property name="text">
+              <string>Constant</string>
+             </property>
+            </item>
+           </widget>
+          </item>
+         </layout>
+        </widget>
+       </item>
+      </layout>
+     </widget>
+    </widget>
+   </item>
+   <item>
+    <widget class="FidelityWidget" name="_fidelityWidget" native="true">
+     <property name="sizePolicy">
+      <sizepolicy hsizetype="Expanding" vsizetype="Minimum">
+       <horstretch>0</horstretch>
+       <verstretch>0</verstretch>
+      </sizepolicy>
+     </property>
+     <property name="minimumSize">
+      <size>
+       <width>0</width>
+       <height>0</height>
+      </size>
+     </property>
+    </widget>
+   </item>
+   <item>
+    <spacer name="verticalSpacer">
+     <property name="orientation">
+      <enum>Qt::Vertical</enum>
+     </property>
+     <property name="sizeType">
+      <enum>QSizePolicy::Minimum</enum>
+     </property>
+     <property name="sizeHint" stdset="0">
+      <size>
+       <width>20</width>
+       <height>0</height>
+      </size>
+     </property>
+    </spacer>
+   </item>
+  </layout>
+ </widget>
+ <customwidgets>
+  <customwidget>
+   <class>FidelityWidget</class>
+   <extends>QWidget</extends>
+   <header>FidelityWidget.h</header>
+   <container>1</container>
+  </customwidget>
+ </customwidgets>
+ <resources/>
+ <connections/>
+</ui>