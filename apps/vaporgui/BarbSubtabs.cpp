--- conflicted
+++ resolved
@@ -35,12 +35,7 @@
 BarbGeometrySubtab::BarbGeometrySubtab(QWidget *parent) {
     setupUi(this);
     _geometryWidget->Reinit(
-<<<<<<< HEAD
         (DimFlags)(VECTOR | TWOD),
-=======
-        (DimFlags)(VECTOR | TWODXY),
-        (GeometryFlags)(MINMAX),
->>>>>>> 15f74f9d
         (VariableFlags)(VECTOR));
 }
 
