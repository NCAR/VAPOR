--- conflicted
+++ resolved
@@ -29,19 +29,13 @@
 #include "vapor/DataMgr.h"
 #include "VariablesWidget.h"
 
-#define TWODIMS 2
-#define THREEDIMS 3
-#define X 0
-#define Y 1
-#define Z 2
-
-
 using namespace VAPoR;
+
+string VariablesWidget::_nDimsTag = "ActiveDimension";
 
 VariablesWidget::VariablesWidget(QWidget* parent) 
 	: QWidget(parent), Ui_VariablesWidgetGUI() 
 {
-	_activeDim = THREEDIMS;
 
 	setupUi(this);
 
@@ -90,13 +84,6 @@
 	//
 	distribVariableFrame->hide();
 
-<<<<<<< HEAD
-}
-
-void VariablesWidget::Reinit(
-	DisplayFlags dspFlags,
-	DimFlags dimFlags) {
-=======
 #ifdef	VAPOR3_0_0_ALPHA
 	if (! (variableFlags & COLOR)) {
 		colorVarCombo->hide();
@@ -109,30 +96,18 @@
 	VariableFlags variableFlags,
 	DimFlags dimFlags
 ) {
->>>>>>> 1ff5d28e
 
 	_variableFlags = variableFlags;
 	_dimFlags = dimFlags;
 
-	showHideVarCombos(true);
-
-	// If the renderer is not 2D and 3D, hide
-	// the dimension selector and set the _activeDim
-	if (! ((_dimFlags & TWOD) && 
-		(_dimFlags & THREED)))
-	{
+	showHideVar(true);
+
+	if (! ((_dimFlags & TWOD) && (_dimFlags & THREED)) ) {
 		dimensionFrame->hide();
-<<<<<<< HEAD
-		if (dimFlags & THREED)
-			_activeDim = THREEDIMS;
-		else
-			_activeDim = TWODIMS;
-=======
 	}
 
 	if (_variableFlags ^ COLOR) {
 		collapseColorVarSettings();
->>>>>>> 1ff5d28e
 	}
 
 	variableSelectionWidget->adjustSize();
@@ -161,11 +136,7 @@
 	name = name == "0" ? "" : name;
 	_rParams->SetVariableName(name);
 
-<<<<<<< HEAD
-	if (! (_dspFlags & COLOR))
-=======
 	if (! (_variableFlags & COLOR))
->>>>>>> 1ff5d28e
 		_rParams->SetColorMapVariableName(name);
 
 	_paramsMgr->EndSaveStateGroup();
@@ -175,12 +146,8 @@
 	assert(_rParams);
 	assert(component >= 0 && component <= 2);
 
-<<<<<<< HEAD
-	if (! (_dspFlags & VECTOR)) return;
-=======
 	if (! (_variableFlags & VECTOR)) return;
 	//if ((! (_dimFlags & THREED)) && component == 2) return;
->>>>>>> 1ff5d28e
 
 	string name = qname.toStdString();
 	name = name == "0" ? "" : name;
@@ -192,29 +159,35 @@
 
 void VariablesWidget::setXVarName(const QString& name) {
 	assert(_rParams);
-	setVectorVarName(name, X);
+	setVectorVarName(name, 0);
 }
 
 void VariablesWidget::setYVarName(const QString& name) {
 	assert(_rParams);
-	setVectorVarName(name, Y);
+	setVectorVarName(name, 1);
 }
 
 void VariablesWidget::setZVarName(const QString& name) {
 	assert(_rParams);
-	setVectorVarName(name, Z);
+	setVectorVarName(name, 2);
 }
 
 void VariablesWidget::setXDistVarName(const QString& name){
 	assert(_rParams);
+#ifdef	VAPOR3_0_0_ALPHA
+#endif
 }
 
 void VariablesWidget::setYDistVarName(const QString& name){
 	assert(_rParams);
+#ifdef	VAPOR3_0_0_ALPHA
+#endif
 }
 
 void VariablesWidget::setZDistVarName(const QString& name){
 	assert(_rParams);
+#ifdef	VAPOR3_0_0_ALPHA
+#endif
 }
 
 void VariablesWidget::setHeightVarName(const QString& qname){
@@ -230,11 +203,7 @@
 void VariablesWidget::setColorMappedVariable(const QString& qname) {
 	assert(_rParams);
 
-<<<<<<< HEAD
-	if (! (_dspFlags & COLOR)) return;
-=======
 	if (! (_variableFlags & COLOR)) return;
->>>>>>> 1ff5d28e
 
 	string name = qname.toStdString();
 	name = name == "0" ? "" : name;
@@ -246,63 +215,22 @@
 	if (! ((_dimFlags & TWOD) && (_dimFlags & THREED)) ) return;
 	assert(index >= 0 && index <= 1);
 
-	_activeDim = index == 0 ? TWODIMS : THREEDIMS;
-
-	setDefaultVariables();
+	int ndim = index == 0 ? 2 : 3;
+
+	_paramsMgr->BeginSaveStateGroup(
+		"Set variable dimensions"
+	);
+
+	_rParams->SetValueLong(_nDimsTag, "Set variable dimensions", ndim);
 
 	// Need to refresh variable list if dimension changes
 	//
-	updateCombos();
-}
-
-void VariablesWidget::setDefaultVariables() {
-	_rParams->SetDefaultVariables(_activeDim);
-}
-
-// Default scalar variable will just be the first variable
-// of the active dimension (2D or 3D)
-void VariablesWidget::setDefaultScalarVar(
-	std::vector<string> vars 
-) {
-	if (_dspFlags & SCALAR) {
-		string defaultVar = vars[0];
-		_rParams->SetVariableName(defaultVar);
-		if (_dspFlags ^ COLOR)
-			_rParams->SetColorMapVariableName(defaultVar);
-	}
-}
-
-// Default vector variables only apply to X and Y components.
-// We try to find variables that correspond to U and V
-void VariablesWidget::setDefaultVectorVar(
-	std::vector<string> vars 
-) {
-	if (_dspFlags & VECTOR) {
-		std::vector<string> defaultVars;
-		
-		string defaultVar = findVarStartingWithLetter(vars, 'u');
-		defaultVars.push_back(defaultVar);
-		defaultVar = findVarStartingWithLetter(vars, 'v');
-		defaultVars.push_back(defaultVar);
-		defaultVars.push_back("");
-		_rParams->SetFieldVariableNames(defaultVars);
-	}
-} 
-
-// A common color-mapped-variable is temperature, so we will try
-// finding a variable starting with 't'
-void VariablesWidget::setDefaultColorVar(
-	std::vector<string> vars 
-) {
-	string defaultVar;
-
-	if (_dspFlags & COLOR) {
-		string defaultVar = findVarStartingWithLetter(vars, 't');
-		_rParams->SetColorMapVariableName(defaultVar);
-	}
-}
-
-void VariablesWidget::showHideVarCombos(bool on) {
+	updateVariableCombos(_rParams);
+
+	_paramsMgr->EndSaveStateGroup();
+}
+
+void VariablesWidget::showHideVar(bool on) {
 
 	if ((_variableFlags & SCALAR) && on) {
 		singleVariableFrame->show();
@@ -345,18 +273,13 @@
 	string currentVar
 ) {
 	vector <string> my_varnames = varnames;
-	
-	if (doZero)
-		my_varnames.insert(my_varnames.begin(), "0");
-	
+	my_varnames.insert(my_varnames.begin(), "0");
 	if (currentVar == "") {
 		currentVar = "0";
 	}
 
 	varCombo->clear();
 	varCombo->setMaxCount(my_varnames.size());
-
-	if (my_varnames.size() == 0 ) return "";
 
 	int currentIndex = -1;
 	for (int i = 0; i< my_varnames.size(); i++) {
@@ -376,12 +299,6 @@
 	}
 }
 
-<<<<<<< HEAD
-void VariablesWidget::updateScalarCombo() {
-	if (_dspFlags & SCALAR) {
-		string setVarReq = _rParams->GetVariableName();
-		vector<string> vars = _dataMgr->GetDataVarNames(_activeDim);
-=======
 void VariablesWidget::updateVariableCombos(RenderParams* rParams) {
 
 	int ndim = rParams->GetValueLong(_nDimsTag, 3);
@@ -398,39 +315,22 @@
 	if (_variableFlags & SCALAR) {
 
 		string setVarReq = rParams->GetVariableName();
->>>>>>> 1ff5d28e
 		string setVar = updateVarCombo(varnameCombo, vars, false, setVarReq);
 		if (setVar != setVarReq) {
 			bool enabled = _paramsMgr->GetSaveStateEnabled();
 			_paramsMgr->SetSaveStateEnabled(false);
-			_rParams->SetVariableName(setVar);
+
+			rParams->SetVariableName(setVar);
+
 			_paramsMgr->SetSaveStateEnabled(enabled);
 		}
 	}
-<<<<<<< HEAD
-}
-
-void VariablesWidget::updateVectorCombo() {
-	if (_dspFlags & VECTOR) {
-		vector <string> setVarsReq = _rParams->GetFieldVariableNames();
-		
-=======
 	
 	if (_variableFlags & VECTOR) {
 		vector <string> setVarsReq = rParams->GetFieldVariableNames();
->>>>>>> 1ff5d28e
 		assert(setVarsReq.size() == 3);
-		
+
 		vector <string> setVars;
-		vector<string> vars = _dataMgr->GetDataVarNames(_activeDim);
-	
-		// If our vector variables are empty, choose some defaults	
-		if (setVarsReq[0] == "" && 
-			setVarsReq[1] == "" && 
-			setVarsReq[2] == "") {
-			setDefaultVectorVar(vars);
-			setVarsReq = _rParams->GetFieldVariableNames();
-		}
 
 		setVars.push_back(updateVarCombo(varCombo1, vars, true, setVarsReq[0]));
 		setVars.push_back(updateVarCombo(varCombo2, vars, true, setVarsReq[1]));
@@ -441,91 +341,85 @@
 
 		for (int i=0; i<setVars.size(); i++) {
 			if (setVars[i] != setVarsReq[i]) {
-<<<<<<< HEAD
-				_rParams->SetFieldVariableNames(setVars);
-=======
 				rParams->SetFieldVariableNames(setVars);
->>>>>>> 1ff5d28e
 			}
 		}
 		_paramsMgr->SetSaveStateEnabled(enabled);
 	}
-}
-
-<<<<<<< HEAD
-void VariablesWidget::updateColorCombo() {
-	if (_dspFlags & COLOR) {
-		vector<string> vars = _dataMgr->GetDataVarNames(_activeDim);
-		string setVarReq = _rParams->GetColorMapVariableName();
-=======
+
 	if (_variableFlags & COLOR) {
 		vector<string> vars = _dataMgr->GetDataVarNames(2);
 		string setVarReq = rParams->GetColorMapVariableName();
->>>>>>> 1ff5d28e
 
 		string setVar = updateVarCombo(colormapVarCombo, vars, true, setVarReq);
 
 		if (setVar != setVarReq) {
 			bool enabled = _paramsMgr->GetSaveStateEnabled();
 			_paramsMgr->SetSaveStateEnabled(false);
-<<<<<<< HEAD
-			_rParams->SetColorMapVariableName(setVar);
-=======
 			rParams->SetColorMapVariableName(setVar);
->>>>>>> 1ff5d28e
 			_paramsMgr->SetSaveStateEnabled(enabled);
 		}
 	}
-	else {
-		collapseColorVarSettings();
-	}
-}
-
-<<<<<<< HEAD
-void VariablesWidget::updateHeightCombo() {
-	if (_dspFlags & HGT) {
-		vector<string> vars = _dataMgr->GetDataVarNames(TWODIMS);
-		string setVarReq = _rParams->GetHeightVariableName();
-
-=======
+
 	if (_variableFlags & HEIGHT) {
 		vector<string> vars = _dataMgr->GetDataVarNames(2);
 		string setVarReq = rParams->GetHeightVariableName();
->>>>>>> 1ff5d28e
 		string setVar = updateVarCombo(heightCombo, vars, true, setVarReq);
 
 		if (setVar != setVarReq) {
 			bool enabled = _paramsMgr->GetSaveStateEnabled();
 			_paramsMgr->SetSaveStateEnabled(false);
-<<<<<<< HEAD
-			_rParams->SetHeightVariableName(setVar);
-=======
 			rParams->SetHeightVariableName(setVar);
->>>>>>> 1ff5d28e
 			_paramsMgr->SetSaveStateEnabled(enabled);
 		}
 	}
 }
 
-void VariablesWidget::updateCombos() {
-	assert(_activeDim == TWODIMS || _activeDim == THREEDIMS);
-	
-	vector<string> vars = _dataMgr->GetDataVarNames(_activeDim);
-
-	updateScalarCombo();
-	updateVectorCombo();
-	updateColorCombo();
-	updateHeightCombo();
-	updateDimCombo();
-}
-
-void VariablesWidget::updateDimCombo() {
-	// Only update if we support multiple dimensions
-	if (((_dimFlags & TWOD) && (_dimFlags & THREED))) {
-		int index = _activeDim-2;
-		dimensionCombo->setCurrentIndex(index);
-	}
-}
+void VariablesWidget::updateDims(RenderParams *rParams) {
+
+
+	if (! ((_dimFlags & TWOD) && (_dimFlags & THREED))) {
+
+		// Need to set default variable dimension even if only support 
+		// single dimension option.
+		//
+		int defaultDim = 2;
+		if (_dimFlags & TWOD) { 
+			defaultDim = 2;
+		}
+		if (_dimFlags & THREED) { 
+			defaultDim = 3;
+		}
+
+		bool enabled = _paramsMgr->GetSaveStateEnabled();
+		_paramsMgr->SetSaveStateEnabled(false);
+
+			rParams->SetValueLong(_nDimsTag, "", defaultDim);
+
+		_paramsMgr->SetSaveStateEnabled(enabled);
+
+
+		dimensionFrame->hide();
+		return;
+	}
+
+	dimensionFrame->show();
+
+	int ndim = rParams->GetValueLong(_nDimsTag, 3);
+
+	if (ndim < 2 || ndim > 3) {
+		ndim = 2;
+		rParams->SetValueLong(_nDimsTag, "Set variable dimensions", ndim);
+	}
+
+	int index = ndim == 2 ? 0 : 1;
+	dimensionCombo->setCurrentIndex(index);
+
+	// Nono!  Do not do this!  We want to
+	// keep our old Box after var dimension change!
+	//_rParams->_initBox();
+}
+
 
 void VariablesWidget::Update(
 	const DataMgr *dataMgr, 
@@ -540,19 +434,9 @@
 	_paramsMgr = paramsMgr;
 	_rParams = rParams;
 
-	updateCombos();
+	updateDims(rParams);
+
+	updateVariableCombos(rParams);
 
 	_fidelityWidget->Update(_dataMgr, _paramsMgr, _rParams);
 }
-
-string VariablesWidget::findVarStartingWithLetter(
-    vector<string> searchVars,
-    char letter
-) {
-    for (auto & element : searchVars) {
-    	if (element[0]==letter || element[0]==toupper(letter)){
-    	    return element;
-    	}
-    }
-	return "";
-}