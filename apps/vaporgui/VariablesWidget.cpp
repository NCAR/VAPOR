--- conflicted
+++ resolved
@@ -302,15 +302,12 @@
         varname = varnames[0];
     }
 
-<<<<<<< HEAD
-=======
     if (varname.empty()) {
         fidelityFrame->hide();
         return;
     }
     fidelityFrame->show();
 
->>>>>>> 3dcfcc6c
     vector<size_t> cratios = _dataMgr->GetCRatios(varname);
 
     // Get the effective compression rates as a floating point value,
