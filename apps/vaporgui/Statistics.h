//************************************************************************
//																	  *
//		   Copyright (C)  2016										*
//	 University Corporation for Atmospheric Research				  *
//		   All Rights Reserved										*
//																	  *
//************************************************************************/
//
//  File:	   Statistics.h
//
//  Author:	 Scott Pearse
//		  National Center for Atmospheric Research
//		  PO 3000, Boulder, Colorado
//
//  Date:	   August 2016
//
//  Description:	Implements the Statistics class.
//
#ifdef WIN32
    #pragma warning(disable : 4100)
#endif

#ifndef STATISTICS_H
    #define STATISTICS_H

    #include <qdialog.h>
    #include <qwidget.h>
    #include <vapor/DataMgr.h>
<<<<<<< HEAD
    #include <vapor/Grid.h>
    #include <statsWindow.h>
    #include <errMsg.h>
    #include <RangeController.h>
=======
    #include <vapor/StructuredGrid.h>
    #include <vapor/ControlExecutive.h>
    #include "ui_statsWindow.h"
    #include "ui_errMsg.h"
    #include "RangeController.h"
    #include <RangeCombos.h>
    #include <StatisticsParams.h>
>>>>>>> ba6cd9ea

//
//! \class Statistics
//! \brief ???
//!
//! \author Scott Pearse
//! \version $revision$
//! \date $Date$
//!
//!

namespace VAPoR {
class RenderParams;
class ParamsMgr;
class DataMgr;
}    // namespace VAPoR

class sErrMsg : public QDialog, public Ui_ErrMsg {
    Q_OBJECT
public:
    sErrMsg() { setupUi(this); }
};

class Statistics : public QDialog, public Ui_StatsWindow {
    Q_OBJECT

public:
    Statistics(QWidget *parent);
    ~Statistics();
    int  initControlExec(VAPoR::ControlExec *ce);
    int  initDataMgr(VAPoR::DataMgr *dm);
    void showMe();
    int  initialize();

private slots:
    void restoreExtents();
    void minTSChanged();
    void maxTSChanged();
    void autoUpdateClicked();
    void refinementChanged(int);
    void cRatioChanged(int);
    void newVarAdded(int);
    void updateButtonPressed() { update(); }
    void initRegion();
    void copyActiveRegion();
    void varRemoved(int);
    void exportText();
    void regionSlidersChanged();
    void addStatistic(int);
    void removeStatistic(int);

private:
    VAPoR::StatisticsParams *_params;
    void                     retrieveRangeParams();
    bool                     eventFilter(QObject *o, QEvent *e);
    int                      GetExtents(vector<double> &extents);
    int                      initVariables();
    void                     adjustTables();
    void                     initCRatios();
    void                     initRefinement();
    void                     initTimes();
    void                     initRangeControllers();
    void                     setNewExtents();
    void                     update();
    void                     refreshTable();
    void                     generateTableColumns();
    void                     addCalculationToTable(string varname);
    void                     makeItRed();
    void                     updateSliders();
    void                     errReport(string msg) const;
    void                     rGridError(int ts, string varname);

    bool calcMinMax(string varname);
    bool calcMean(string varname);
    bool calcMedian(string varname);
    bool calcStdDev(string varname);
    void getSinglePointTSMean(double &tsMean, int &missing, VAPoR::StructuredGrid *rGrid);
    void getMultiPointTSMean(double &tsMean, int &missing, int &count, VAPoR::StructuredGrid *rGrid);
    void getSinglePointTSStdDev(double &tsStdDev, int &globalCount, int &spMissing, double mean, VAPoR::StructuredGrid *rGrid);

    struct _statistics {
        size_t row;
        double min;
        double max;
        double mean;
        double median;
        double stddev;
    };

    unsigned char _MIN;
    unsigned char _MAX;
    unsigned char _MEAN;
    unsigned char _SIGMA;
    unsigned char _MEDIAN;
    unsigned char _calculations;

    sErrMsg *_errMsg;

    Range *              _xRange;
    MinMaxSlider *       _xMinSlider;
    MinMaxSlider *       _xMaxSlider;
    MinMaxLineEdit *     _xMinLineEdit;
    MinMaxLineEdit *     _xMaxLineEdit;
    SinglePointSlider *  _xSinglePointSlider;
    SinglePointLineEdit *_xSinglePointLineEdit;
    CenterSizeSlider *   _xCenterSlider;
    CenterSizeSlider *   _xSizeSlider;
    CenterSizeLineEdit * _xCenterLineEdit;
    CenterSizeLineEdit * _xSizeLineEdit;
    MinMaxTableCell *    _xMinCell;
    MinMaxTableCell *    _xMaxCell;
    MinMaxLabel *        _minXMinLabel;
    MinMaxLabel *        _minXMaxLabel;
    MinMaxLabel *        _maxXMinLabel;
    MinMaxLabel *        _maxXMaxLabel;
    MinMaxLabel *        _centerXMinLabel;
    MinMaxLabel *        _centerXMaxLabel;
    SizeLabel *          _sizeXMinLabel;
    SizeLabel *          _sizeXMaxLabel;
    MinMaxLabel *        _spXMinLabel;
    MinMaxLabel *        _spXMaxLabel;

    Range *              _yRange;
    MinMaxSlider *       _yMinSlider;
    MinMaxSlider *       _yMaxSlider;
    MinMaxLineEdit *     _yMinLineEdit;
    MinMaxLineEdit *     _yMaxLineEdit;
    SinglePointSlider *  _ySinglePointSlider;
    SinglePointLineEdit *_ySinglePointLineEdit;
    CenterSizeSlider *   _yCenterSlider;
    CenterSizeSlider *   _ySizeSlider;
    CenterSizeLineEdit * _yCenterLineEdit;
    CenterSizeLineEdit * _ySizeLineEdit;
    MinMaxTableCell *    _yMinCell;
    MinMaxTableCell *    _yMaxCell;
    MinMaxLabel *        _minYMinLabel;
    MinMaxLabel *        _minYMaxLabel;
    MinMaxLabel *        _maxYMinLabel;
    MinMaxLabel *        _maxYMaxLabel;
    MinMaxLabel *        _centerYMinLabel;
    MinMaxLabel *        _centerYMaxLabel;
    SizeLabel *          _sizeYMinLabel;
    SizeLabel *          _sizeYMaxLabel;
    MinMaxLabel *        _spYMinLabel;
    MinMaxLabel *        _spYMaxLabel;

    Range *              _zRange;
    MinMaxSlider *       _zMinSlider;
    MinMaxSlider *       _zMaxSlider;
    MinMaxLineEdit *     _zMinLineEdit;
    MinMaxLineEdit *     _zMaxLineEdit;
    SinglePointSlider *  _zSinglePointSlider;
    SinglePointLineEdit *_zSinglePointLineEdit;
    CenterSizeSlider *   _zCenterSlider;
    CenterSizeSlider *   _zSizeSlider;
    CenterSizeLineEdit * _zCenterLineEdit;
    CenterSizeLineEdit * _zSizeLineEdit;
    MinMaxTableCell *    _zMinCell;
    MinMaxTableCell *    _zMaxCell;
    MinMaxLabel *        _minZMinLabel;
    MinMaxLabel *        _minZMaxLabel;
    MinMaxLabel *        _maxZMinLabel;
    MinMaxLabel *        _maxZMaxLabel;
    MinMaxLabel *        _centerZMinLabel;
    MinMaxLabel *        _centerZMaxLabel;
    SizeLabel *          _sizeZMinLabel;
    SizeLabel *          _sizeZMaxLabel;
    MinMaxLabel *        _spZMinLabel;
    MinMaxLabel *        _spZMaxLabel;

<<<<<<< HEAD
    VAPoR::DataMgr *         _dm;
    VAPoR::Grid *            _rGrid;
=======
    VAPoR::ControlExec *     _controlExec;
    VAPoR::DataStatus *      _dataStatus;
    VAPoR::DataMgr *         _dm;
    VAPoR::StructuredGrid *  _rGrid;
>>>>>>> ba6cd9ea
    string                   _defaultVar;
    vector<string>           _vars;
    vector<string>           _vars3d;
    vector<size_t>           _cRatios;
    vector<double>           _extents;
    vector<double>           _fullExtents;
    vector<double>           _uCoordMin;
    vector<double>           _uCoordMax;
    map<string, _statistics> _stats;
    size_t                   _minTS;
    size_t                   _maxTS;
    int                      _refLevel;
    int                      _regionSelection;
    size_t                   _cRatio;
    size_t                   _vCoordMin[3];
    size_t                   _vCoordMax[3];
    size_t                   _minTime;
    size_t                   _maxTime;
    bool                     _autoUpdate;
    bool                     _regionInitialized;
    bool                     _initialized;
    bool                     _slidersInitialized;
};
#endif<|MERGE_RESOLUTION|>--- conflicted
+++ resolved
@@ -26,20 +26,13 @@
     #include <qdialog.h>
     #include <qwidget.h>
     #include <vapor/DataMgr.h>
-<<<<<<< HEAD
     #include <vapor/Grid.h>
-    #include <statsWindow.h>
-    #include <errMsg.h>
-    #include <RangeController.h>
-=======
-    #include <vapor/StructuredGrid.h>
     #include <vapor/ControlExecutive.h>
     #include "ui_statsWindow.h"
     #include "ui_errMsg.h"
     #include "RangeController.h"
     #include <RangeCombos.h>
     #include <StatisticsParams.h>
->>>>>>> ba6cd9ea
 
 //
 //! \class Statistics
@@ -116,9 +109,9 @@
     bool calcMean(string varname);
     bool calcMedian(string varname);
     bool calcStdDev(string varname);
-    void getSinglePointTSMean(double &tsMean, int &missing, VAPoR::StructuredGrid *rGrid);
-    void getMultiPointTSMean(double &tsMean, int &missing, int &count, VAPoR::StructuredGrid *rGrid);
-    void getSinglePointTSStdDev(double &tsStdDev, int &globalCount, int &spMissing, double mean, VAPoR::StructuredGrid *rGrid);
+    void getSinglePointTSMean(double &tsMean, int &missing, VAPoR::Grid *rGrid);
+    void getMultiPointTSMean(double &tsMean, int &missing, int &count, VAPoR::Grid *rGrid);
+    void getSinglePointTSStdDev(double &tsStdDev, int &globalCount, int &spMissing, double mean, VAPoR::Grid *rGrid);
 
     struct _statistics {
         size_t row;
@@ -210,15 +203,10 @@
     MinMaxLabel *        _spZMinLabel;
     MinMaxLabel *        _spZMaxLabel;
 
-<<<<<<< HEAD
-    VAPoR::DataMgr *         _dm;
-    VAPoR::Grid *            _rGrid;
-=======
     VAPoR::ControlExec *     _controlExec;
     VAPoR::DataStatus *      _dataStatus;
     VAPoR::DataMgr *         _dm;
-    VAPoR::StructuredGrid *  _rGrid;
->>>>>>> ba6cd9ea
+    VAPoR::Grid *            _rGrid;
     string                   _defaultVar;
     vector<string>           _vars;
     vector<string>           _vars3d;
