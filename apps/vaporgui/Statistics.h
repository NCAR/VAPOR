--- conflicted
+++ resolved
@@ -27,18 +27,12 @@
     #include <qwidget.h>
     #include <vapor/DataMgr.h>
     #include <vapor/StructuredGrid.h>
-<<<<<<< HEAD
+    #include <vapor/ControlExecutive.h>
     #include "ui_statsWindow.h"
     #include "ui_errMsg.h"
     #include "RangeController.h"
-=======
-    #include <vapor/ControlExecutive.h>
-    #include <statsWindow.h>
-    #include <errMsg.h>
-    #include <RangeController.h>
     #include <RangeCombos.h>
     #include <StatisticsParams.h>
->>>>>>> 6c7c919c
 
 //
 //! \class Statistics
