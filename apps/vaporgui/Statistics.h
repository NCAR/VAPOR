--- conflicted
+++ resolved
@@ -26,20 +26,13 @@
 #include <qdialog.h>
 #include <qwidget.h>
 #include <vapor/DataMgr.h>
-<<<<<<< HEAD
 #include <vapor/Grid.h>
-#include <statsWindow.h>
-#include <errMsg.h>
-#include <RangeController.h>
-=======
-#include <vapor/StructuredGrid.h>
 #include <vapor/ControlExecutive.h>
 #include "ui_statsWindow.h"
 #include "ui_errMsg.h"
 #include "RangeController.h"
 #include <RangeCombos.h>
 #include <StatisticsParams.h>
->>>>>>> 3b5f3fb1
 
 //
 //! \class Statistics
@@ -118,12 +111,12 @@
     bool calcMedian(string varname);
     bool calcStdDev(string varname);
     void getSinglePointTSMean(double &tsMean,
-                              int &missing, VAPoR::StructuredGrid *rGrid);
+                              int &missing, VAPoR::Grid *rGrid);
     void getMultiPointTSMean(double &tsMean,
-                             int &missing, int &count, VAPoR::StructuredGrid *rGrid);
+                             int &missing, int &count, VAPoR::Grid *rGrid);
     void getSinglePointTSStdDev(double &tsStdDev,
                                 int &globalCount, int &spMissing, double mean,
-                                VAPoR::StructuredGrid *rGrid);
+                                VAPoR::Grid *rGrid);
 
     struct _statistics {
         size_t row;
@@ -218,11 +211,7 @@
     VAPoR::ControlExec *_controlExec;
     VAPoR::DataStatus *_dataStatus;
     VAPoR::DataMgr *_dm;
-<<<<<<< HEAD
     VAPoR::Grid *_rGrid;
-=======
-    VAPoR::StructuredGrid *_rGrid;
->>>>>>> 3b5f3fb1
     string _defaultVar;
     vector<string> _vars;
     vector<string> _vars3d;
