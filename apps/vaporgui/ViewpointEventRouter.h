--- conflicted
+++ resolved
@@ -83,20 +83,8 @@
     VizWinMgr *_vizMgr;
 
     void updateTransforms();
-    void updateScales();
-<<<<<<< HEAD
-    void updateTransformTable(QTableWidget *t, string dataSet,
-                              vector<double> values, int row);
-    void updateRotations();
-    void updateTranslations();
     void updateCameraChanged();
     void updateLightChanged();
-=======
-    //	void updateTransformTable(QTableWidget* t, string dataSet,
-    //		vector<double> values, int row);
-    //	void updateRotations();
-    //	void updateTranslations();
->>>>>>> 46a55b34
 
     VAPoR::ParamsBase *GetActiveParams() const;
 
@@ -105,11 +93,6 @@
     void setCameraLatLonChanged();
     void setLightChanged();
     void notImplemented();
-
-    void setVtabTextChanged(const QString &qs);
-    //	void scaleChanged(int row, int col);
-    //	void translationChanged(int row, int col);
-    //	void rotationChanged(int row, int col);
 };
 
 #endif //VIEWPOINTEVENTROUTER_H