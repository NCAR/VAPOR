--- conflicted
+++ resolved
@@ -34,9 +34,7 @@
     
 void QSliderEdit::SetExtents( double min, double max )
 {
-<<<<<<< HEAD
     _combo->Update( min, max, min );
-=======
     _min = min;
     _max = max;
 }
@@ -45,7 +43,6 @@
 {
     min = _min;
     max = _max;
->>>>>>> bf6d28dc
 }
     
 void QSliderEdit::SetDecimals( int dec )
@@ -62,27 +59,7 @@
 {
     _combo->SetSliderLineEdit( value );
 }
-<<<<<<< HEAD
-=======
-    
-void QSliderEdit::_myLineEdit_valueChanged()
-{
-    double val = _ui->myLineEdit->text().toDouble();
-    if( val > _max )
-    {
-        val = _max;
-        this->_lineEditSetValue( val );
-    }
-    else if( val < _min )
-    {
-        val = _min;
-        this->_lineEditSetValue( val );
-    }
 
-    _ui->mySlider->blockSignals( true );
-    _ui->mySlider->setSliderPosition( std::round((val - _min) * 1000.0 / (_max - _min)) );
-    _ui->mySlider->blockSignals( false );
->>>>>>> bf6d28dc
 
 void QSliderEdit::_comboValueChanged(double val )
 {
