<?xml version="1.0" encoding="UTF-8"?>
<ui version="4.0">
 <class>BarbAppearanceGUI</class>
 <widget class="QWidget" name="BarbAppearanceGUI">
  <property name="geometry">
   <rect>
    <x>0</x>
    <y>0</y>
    <width>403</width>
    <height>895</height>
   </rect>
  </property>
  <property name="sizePolicy">
   <sizepolicy hsizetype="Expanding" vsizetype="Expanding">
    <horstretch>0</horstretch>
    <verstretch>0</verstretch>
   </sizepolicy>
  </property>
  <property name="minimumSize">
   <size>
    <width>0</width>
    <height>0</height>
   </size>
  </property>
  <property name="maximumSize">
   <size>
    <width>16777215</width>
    <height>16777215</height>
   </size>
  </property>
  <property name="windowTitle">
   <string>Form</string>
  </property>
  <property name="whatsThis">
   <string>&lt;html&gt;&lt;head/&gt;&lt;body&gt;&lt;p&gt;These options concern the appearance of Two-D renderer&lt;/p&gt;&lt;/body&gt;&lt;/html&gt;</string>
  </property>
  <layout class="QHBoxLayout" name="horizontalLayout">
   <property name="sizeConstraint">
    <enum>QLayout::SetMaximumSize</enum>
   </property>
   <property name="leftMargin">
    <number>0</number>
   </property>
   <property name="topMargin">
    <number>5</number>
   </property>
   <property name="rightMargin">
    <number>0</number>
   </property>
   <property name="bottomMargin">
    <number>0</number>
   </property>
   <item>
    <layout class="QVBoxLayout" name="verticalLayout">
     <property name="spacing">
      <number>0</number>
     </property>
     <property name="sizeConstraint">
      <enum>QLayout::SetMaximumSize</enum>
     </property>
     <item>
      <widget class="Line" name="line_2">
       <property name="orientation">
        <enum>Qt::Horizontal</enum>
       </property>
      </widget>
     </item>
     <item>
      <widget class="TFWidget" name="_TFWidget" native="true">
       <property name="minimumSize">
        <size>
         <width>0</width>
         <height>484</height>
        </size>
       </property>
      </widget>
     </item>
     <item>
      <widget class="Line" name="line">
       <property name="orientation">
        <enum>Qt::Horizontal</enum>
       </property>
      </widget>
     </item>
     <item>
      <widget class="ColorbarWidget" name="_ColorbarWidget" native="true">
       <property name="minimumSize">
        <size>
         <width>0</width>
         <height>350</height>
        </size>
       </property>
      </widget>
     </item>
     <item>
      <spacer name="verticalSpacer">
       <property name="orientation">
        <enum>Qt::Vertical</enum>
       </property>
       <property name="sizeHint" stdset="0">
        <size>
         <width>398</width>
         <height>13</height>
        </size>
       </property>
      </spacer>
     </item>
    </layout>
   </item>
  </layout>
 </widget>
 <customwidgets>
  <customwidget>
   <class>ColorbarWidget</class>
   <extends>QWidget</extends>
<<<<<<< HEAD
   <header>ColorbarSettings.h</header>
=======
   <header>ColorbarWidget.h</header>
>>>>>>> 050ab1f8
  </customwidget>
  <customwidget>
   <class>TFWidget</class>
   <extends>QWidget</extends>
   <header>TFWidget.h</header>
   <container>1</container>
  </customwidget>
 </customwidgets>
 <resources/>
 <connections/>
</ui>
<|MERGE_RESOLUTION|>--- conflicted
+++ resolved
@@ -1,131 +1,127 @@
-<?xml version="1.0" encoding="UTF-8"?>
-<ui version="4.0">
- <class>BarbAppearanceGUI</class>
- <widget class="QWidget" name="BarbAppearanceGUI">
-  <property name="geometry">
-   <rect>
-    <x>0</x>
-    <y>0</y>
-    <width>403</width>
-    <height>895</height>
-   </rect>
-  </property>
-  <property name="sizePolicy">
-   <sizepolicy hsizetype="Expanding" vsizetype="Expanding">
-    <horstretch>0</horstretch>
-    <verstretch>0</verstretch>
-   </sizepolicy>
-  </property>
-  <property name="minimumSize">
-   <size>
-    <width>0</width>
-    <height>0</height>
-   </size>
-  </property>
-  <property name="maximumSize">
-   <size>
-    <width>16777215</width>
-    <height>16777215</height>
-   </size>
-  </property>
-  <property name="windowTitle">
-   <string>Form</string>
-  </property>
-  <property name="whatsThis">
-   <string>&lt;html&gt;&lt;head/&gt;&lt;body&gt;&lt;p&gt;These options concern the appearance of Two-D renderer&lt;/p&gt;&lt;/body&gt;&lt;/html&gt;</string>
-  </property>
-  <layout class="QHBoxLayout" name="horizontalLayout">
-   <property name="sizeConstraint">
-    <enum>QLayout::SetMaximumSize</enum>
-   </property>
-   <property name="leftMargin">
-    <number>0</number>
-   </property>
-   <property name="topMargin">
-    <number>5</number>
-   </property>
-   <property name="rightMargin">
-    <number>0</number>
-   </property>
-   <property name="bottomMargin">
-    <number>0</number>
-   </property>
-   <item>
-    <layout class="QVBoxLayout" name="verticalLayout">
-     <property name="spacing">
-      <number>0</number>
-     </property>
-     <property name="sizeConstraint">
-      <enum>QLayout::SetMaximumSize</enum>
-     </property>
-     <item>
-      <widget class="Line" name="line_2">
-       <property name="orientation">
-        <enum>Qt::Horizontal</enum>
-       </property>
-      </widget>
-     </item>
-     <item>
-      <widget class="TFWidget" name="_TFWidget" native="true">
-       <property name="minimumSize">
-        <size>
-         <width>0</width>
-         <height>484</height>
-        </size>
-       </property>
-      </widget>
-     </item>
-     <item>
-      <widget class="Line" name="line">
-       <property name="orientation">
-        <enum>Qt::Horizontal</enum>
-       </property>
-      </widget>
-     </item>
-     <item>
-      <widget class="ColorbarWidget" name="_ColorbarWidget" native="true">
-       <property name="minimumSize">
-        <size>
-         <width>0</width>
-         <height>350</height>
-        </size>
-       </property>
-      </widget>
-     </item>
-     <item>
-      <spacer name="verticalSpacer">
-       <property name="orientation">
-        <enum>Qt::Vertical</enum>
-       </property>
-       <property name="sizeHint" stdset="0">
-        <size>
-         <width>398</width>
-         <height>13</height>
-        </size>
-       </property>
-      </spacer>
-     </item>
-    </layout>
-   </item>
-  </layout>
- </widget>
- <customwidgets>
-  <customwidget>
-   <class>ColorbarWidget</class>
-   <extends>QWidget</extends>
-<<<<<<< HEAD
-   <header>ColorbarSettings.h</header>
-=======
-   <header>ColorbarWidget.h</header>
->>>>>>> 050ab1f8
-  </customwidget>
-  <customwidget>
-   <class>TFWidget</class>
-   <extends>QWidget</extends>
-   <header>TFWidget.h</header>
-   <container>1</container>
-  </customwidget>
- </customwidgets>
- <resources/>
- <connections/>
-</ui>
+<?xml version="1.0" encoding="UTF-8"?>
+<ui version="4.0">
+ <class>BarbAppearanceGUI</class>
+ <widget class="QWidget" name="BarbAppearanceGUI">
+  <property name="geometry">
+   <rect>
+    <x>0</x>
+    <y>0</y>
+    <width>403</width>
+    <height>895</height>
+   </rect>
+  </property>
+  <property name="sizePolicy">
+   <sizepolicy hsizetype="Expanding" vsizetype="Expanding">
+    <horstretch>0</horstretch>
+    <verstretch>0</verstretch>
+   </sizepolicy>
+  </property>
+  <property name="minimumSize">
+   <size>
+    <width>0</width>
+    <height>0</height>
+   </size>
+  </property>
+  <property name="maximumSize">
+   <size>
+    <width>16777215</width>
+    <height>16777215</height>
+   </size>
+  </property>
+  <property name="windowTitle">
+   <string>Form</string>
+  </property>
+  <property name="whatsThis">
+   <string>&lt;html&gt;&lt;head/&gt;&lt;body&gt;&lt;p&gt;These options concern the appearance of Two-D renderer&lt;/p&gt;&lt;/body&gt;&lt;/html&gt;</string>
+  </property>
+  <layout class="QHBoxLayout" name="horizontalLayout">
+   <property name="sizeConstraint">
+    <enum>QLayout::SetMaximumSize</enum>
+   </property>
+   <property name="leftMargin">
+    <number>0</number>
+   </property>
+   <property name="topMargin">
+    <number>5</number>
+   </property>
+   <property name="rightMargin">
+    <number>0</number>
+   </property>
+   <property name="bottomMargin">
+    <number>0</number>
+   </property>
+   <item>
+    <layout class="QVBoxLayout" name="verticalLayout">
+     <property name="spacing">
+      <number>0</number>
+     </property>
+     <property name="sizeConstraint">
+      <enum>QLayout::SetMaximumSize</enum>
+     </property>
+     <item>
+      <widget class="Line" name="line_2">
+       <property name="orientation">
+        <enum>Qt::Horizontal</enum>
+       </property>
+      </widget>
+     </item>
+     <item>
+      <widget class="TFWidget" name="_TFWidget" native="true">
+       <property name="minimumSize">
+        <size>
+         <width>0</width>
+         <height>484</height>
+        </size>
+       </property>
+      </widget>
+     </item>
+     <item>
+      <widget class="Line" name="line">
+       <property name="orientation">
+        <enum>Qt::Horizontal</enum>
+       </property>
+      </widget>
+     </item>
+     <item>
+      <widget class="ColorbarWidget" name="_ColorbarWidget" native="true">
+       <property name="minimumSize">
+        <size>
+         <width>0</width>
+         <height>350</height>
+        </size>
+       </property>
+      </widget>
+     </item>
+     <item>
+      <spacer name="verticalSpacer">
+       <property name="orientation">
+        <enum>Qt::Vertical</enum>
+       </property>
+       <property name="sizeHint" stdset="0">
+        <size>
+         <width>398</width>
+         <height>13</height>
+        </size>
+       </property>
+      </spacer>
+     </item>
+    </layout>
+   </item>
+  </layout>
+ </widget>
+ <customwidgets>
+  <customwidget>
+   <class>ColorbarWidget</class>
+   <extends>QWidget</extends>
+   <header>ColorbarWidget.h</header>
+  </customwidget>
+  <customwidget>
+   <class>TFWidget</class>
+   <extends>QWidget</extends>
+   <header>TFWidget.h</header>
+   <container>1</container>
+  </customwidget>
+ </customwidgets>
+ <resources/>
+ <connections/>
+</ui>