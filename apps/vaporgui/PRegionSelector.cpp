#include "PRegionSelector.h"
#include "QRangeSliderTextCombo.h"
#include "VLineItem.h"
#include <vapor/ParamsBase.h>
#include <QVBoxLayout>

PRegionSelector::PRegionSelector(const std::string &tag, const std::string &label)
: PWidget(tag, _container = new QWidget)
{
    assert(!"This class is not finished. Do not use. Waiting on vgeometry selector to be fixed.");

    QVBoxLayout *layout = new QVBoxLayout;
    layout->setMargin(0);
    _container->setLayout(layout);
    
    layout->addWidget(new VLineItem("X", _sx = new QRangeSliderTextCombo));
    layout->addWidget(new VLineItem("Y", _sy = new QRangeSliderTextCombo));
    layout->addWidget(new VLineItem("Z", _sz = new QRangeSliderTextCombo));
    
    _sx->setEnabled(false);
    _sy->setEnabled(false);
    _sz->setEnabled(false);
    
//    _vgeometry->SetRange(<#const std::vector<float> &range#>)
    //connect(_qcheckbox, &VCheckBox::ValueChanged, this, &PRegionSelector::checkboxStateChanged);
}

void PRegionSelector::updateGUI() const
{
<<<<<<< HEAD
    //bool on = getParams()->GetValueLong(getTag(), 0);
    //_qcheckbox->SetValue(on);
=======
>>>>>>> 76a878a2
}

void PRegionSelector::checkboxStateChanged(bool on)
{
    getParams()->SetValueLong(getTag(), "", on);
}<|MERGE_RESOLUTION|>--- conflicted
+++ resolved
@@ -27,11 +27,6 @@
 
 void PRegionSelector::updateGUI() const
 {
-<<<<<<< HEAD
-    //bool on = getParams()->GetValueLong(getTag(), 0);
-    //_qcheckbox->SetValue(on);
-=======
->>>>>>> 76a878a2
 }
 
 void PRegionSelector::checkboxStateChanged(bool on)
