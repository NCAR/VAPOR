--- conflicted
+++ resolved
@@ -54,23 +54,17 @@
 
     _vizMgr = vizMgr;
 
-<<<<<<< HEAD
     // Not implemented
     //
     camPosLat->setEnabled(false);
     camPosLon->setEnabled(false);
     rotCenterLat->setEnabled(false);
     rotCenterLon->setEnabled(false);
-=======
-    _panChanged = false;
-    for (int i = 0; i < 3; i++)
-        _lastCamPos[i] = 0.f;
 
     // Disable the scale and rotation tabs
     // for Vapor3.0 Beta
     //transformTable->transformTabs->setTabEnabled(0, false);
     transformTable->transformTabs->setTabEnabled(2, false);
->>>>>>> 46a55b34
 }
 
 ViewpointEventRouter::~ViewpointEventRouter() {
@@ -233,78 +227,7 @@
  * Slots associated with ViewpointTab:
  *********************************************************************************/
 
-/*void ViewpointEventRouter::scaleChanged(int row, int col) {
-	vector<double> scale;
-	QTableWidget* table = transformTable->scaleTable;
-	string dataset = table->item(row, 0)->text().toStdString();
-	double x = table->item(row, 1)->text().toDouble();
-	double y = table->item(row, 2)->text().toDouble();
-	double z = table->item(row, 3)->text().toDouble();
-	scale.push_back(x);
-	scale.push_back(y);
-	scale.push_back(z);
-
-	VAPoR::ParamsMgr* pm = _controlExec->GetParamsMgr();
-	vector<string> winNames = _controlExec->GetVisualizerNames();
-	
-	VAPoR::ViewpointParams* vpp; 
-	for (int i=0; i<winNames.size(); i++) {
-		vpp = pm->GetViewpointParams(winNames[i]);
-		vpp->SetScales(dataset, scale);
-	}
-}
-
-void ViewpointEventRouter::rotationChanged(int row, int col) {
-	vector<double> rotation;
-	QTableWidget* table = transformTable->rotationTable;
-	string dataset = table->item(row, 0)->text().toStdString();
-	double x = table->item(row, 1)->text().toDouble();
-	double y = table->item(row, 2)->text().toDouble();
-	double z = table->item(row, 3)->text().toDouble();
-	rotation.push_back(x);
-	rotation.push_back(y);
-	rotation.push_back(z);
-
-	VAPoR::ParamsMgr* pm = _controlExec->GetParamsMgr();
-	vector<string> winNames = _controlExec->GetVisualizerNames();
-	
-	VAPoR::ViewpointParams* vpp; 
-	for (int i=0; i<winNames.size(); i++) {
-		vpp = pm->GetViewpointParams(winNames[i]);
-		vpp->SetRotations(dataset, rotation);
-	}
-}
-
-void ViewpointEventRouter::translationChanged(int row, int col) {
-	vector<double> translation;
-	QTableWidget* table = transformTable->translationTable;
-	string dataset = table->item(row, 0)->text().toStdString();
-	double x = table->item(row, 1)->text().toDouble();
-	double y = table->item(row, 2)->text().toDouble();
-	double z = table->item(row, 3)->text().toDouble();
-	translation.push_back(x);
-	translation.push_back(y);
-	translation.push_back(z);
-
-	VAPoR::ParamsMgr* pm = _controlExec->GetParamsMgr();
-	vector<string> winNames = _controlExec->GetVisualizerNames();
-	
-	VAPoR::ViewpointParams* vpp; 
-	for (int i=0; i<winNames.size(); i++) {
-		vpp = pm->GetViewpointParams(winNames[0]);
-		vpp->SetTranslations(dataset, translation);
-	}
-}
-*/
-
-void ViewpointEventRouter::
-    setVtabTextChanged(const QString &) {
-    SetTextChanged(true);
-}
-
 void ViewpointEventRouter::setCameraChanged() {
-
-    cout << "ViewpointEventRouter::setCameraChanged()" << endl;
 
     double posvec[3], dirvec[3], upvec[3], center[3];
 
@@ -337,7 +260,6 @@
 
 void ViewpointEventRouter::updateCameraChanged() {
 
-    cout << "ViewpointEventRouter::setCameraChanged()" << endl;
     ViewpointParams *vpParams = (ViewpointParams *)GetActiveParams();
 
     double posvec[3], dirvec[3], upvec[3], center[3];
@@ -452,99 +374,6 @@
     lightDiff2->setEnabled(lightOn);
 }
 
-/*
-void ViewpointEventRouter::updateScales() {
-	QTableWidget* table = transformTable->scaleTable;
-
-	vector<double> sFactors;
-
-	VAPoR::ParamsMgr* pm = _controlExec->GetParamsMgr();
-	vector<string> winNames = _controlExec->GetVisualizerNames();
-	
-	VAPoR::ViewpointParams* vpp; 
-	vpp = pm->GetViewpointParams(winNames[0]);
-
-	vector<string> datasetNames = _controlExec->getDataStatus()->GetDataMgrNames();
-	table->setRowCount(datasetNames.size());
-	
-	for (int i=0; i<datasetNames.size(); i++) {
-		sFactors = vpp->GetScales(datasetNames[i]);
-		updateTransformTable(table, datasetNames[i], sFactors, i);
-	} 
-}
-
-void ViewpointEventRouter::updateTranslations() {
-	QTableWidget* table = transformTable->translationTable;
-
-	vector<double> translations;
-
-	VAPoR::ParamsMgr* pm = _controlExec->GetParamsMgr();
-	vector<string> winNames = _controlExec->GetVisualizerNames();
-
-	VAPoR::ViewpointParams* vpp; 
-	vpp = pm->GetViewpointParams(winNames[0]);
-
-	vector<string> datasetNames = _controlExec->getDataStatus()->GetDataMgrNames();
-	table->setRowCount(datasetNames.size());
-
-	for (int i=0; i<datasetNames.size(); i++) {
-		translations = vpp->GetTranslations(datasetNames[i]);
-		updateTransformTable(table, datasetNames[i], translations, i);
-	} 
-}
-
-void ViewpointEventRouter::updateRotations() {
-	QTableWidget* table = transformTable->rotationTable;
-
-	vector<double> rotations;
-
-	VAPoR::ParamsMgr* pm = _controlExec->GetParamsMgr();
-	vector<string> winNames = _controlExec->GetVisualizerNames();
-
-	VAPoR::ViewpointParams* vpp; 
-	vpp = pm->GetViewpointParams(winNames[0]);
-
-	vector<string> datasetNames = _controlExec->getDataStatus()->GetDataMgrNames();
-	table->setRowCount(datasetNames.size());
-	
-	for (int i=0; i<datasetNames.size(); i++) {
-		rotations = vpp->GetRotations(datasetNames[i]);
-		updateTransformTable(table, datasetNames[i], rotations, i);
-	} 
-}
-
-void ViewpointEventRouter::updateTransformTable(QTableWidget* table,
-	string dataSet, vector<double> values, int row) {
-
-	table->blockSignals(true);
-	table->clearContents();
-
-	QTableWidgetItem* item;
-
-	item = new QTableWidgetItem(QString::fromStdString(dataSet));
-	item->setFlags(item->flags() ^ Qt::ItemIsEditable);
-	item->setTextAlignment(Qt::AlignCenter);
-	table->setItem(row, 0, item);
-
-	item = new QTableWidgetItem(QString::number(values[0]));
-	item->setTextAlignment(Qt::AlignCenter);
-	table->setItem(row, 1, item);
-
-	item = new QTableWidgetItem(QString::number(values[1]));
-	item->setTextAlignment(Qt::AlignCenter);
-	table->setItem(row, 2, item);
-
-	item = new QTableWidgetItem(QString::number(values[2]));
-	item->setTextAlignment(Qt::AlignCenter);
-	table->setItem(row, 3, item);
-
- 	QHeaderView* header = table->verticalHeader();
-    header->setResizeMode(QHeaderView::Stretch);
-	header->hide();
-	
-	table->blockSignals(false);
-}
-*/
 void ViewpointEventRouter::updateTab() {
     _updateTab();
 }
@@ -553,6 +382,8 @@
 
     map<string, Transform *> transformMap;
 
+    // build a list of transforms for each data set
+    //
     ParamsMgr *paramsMgr = _controlExec->GetParamsMgr();
     vector<string> winNames = paramsMgr->GetVisualizerNames();
     for (int i = 0; i < winNames.size(); i++) {
@@ -573,21 +404,9 @@
 //Insert values from params into tab panel
 //
 void ViewpointEventRouter::_updateTab() {
-<<<<<<< HEAD
-    cout << "ViewpointEventRouter::_updateTab() " << endl;
-    updateScales();
-    updateTranslations();
-    updateRotations();
     updateCameraChanged();
     updateLightChanged();
-=======
-
     updateTransforms();
-
-    //updateScales();
-    //updateTranslations();
-    //updateRotations();
->>>>>>> 46a55b34
 
     return;
 
