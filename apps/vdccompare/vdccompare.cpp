--- conflicted
+++ resolved
@@ -242,10 +242,6 @@
 		if (! ok) {
 			cout << "failed!" << endl;
 			success = false;
-<<<<<<< HEAD
-			break;
-=======
->>>>>>> cea91c9a
 		}
 		if (! opt.quiet) {
 			cout << "	NLmax = " << nlmax << endl;
