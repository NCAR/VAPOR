--- conflicted
+++ resolved
@@ -235,10 +235,6 @@
         if (!ok) {
             cout << "failed!" << endl;
             success = false;
-<<<<<<< HEAD
-            break;
-=======
->>>>>>> 4d4eba65
         }
         if (!opt.quiet) {
             cout << "	NLmax = " << nlmax << endl;
