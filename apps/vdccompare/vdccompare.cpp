#include <iostream>
#include <fstream>
#include <string.h>
#include <vector>
#include <sstream>

#include <vapor/OptionParser.h>
#include <vapor/CFuncs.h>
#include <vapor/VDCNetCDF.h>
#include <vapor/DCWRF.h>
#include <vapor/DCCF.h>
#include <vapor/DCMPAS.h>

using namespace Wasp;
using namespace VAPoR;


struct opt_t {
	int nthreads;
	int numts;
    std::vector <string> vars;
	OptionParser::Boolean_T	quiet;
	OptionParser::Boolean_T	help;
} opt;

OptionParser::OptDescRec_T	set_opts[] = {
	{
		"nthreads",    1,  "0",    "Specify number of execution threads "
		"0 => use number of cores"
	},
	{
		"numts",    1,  "-1",
		"Number of timesteps to be included in the VDC. Default (-1) includes all timesteps."
	},
	{
		"vars",1, "",
		"Colon delimited list of 3D variable names (compressed) "
		"to be included in "
		"the VDC"
	},
	{"quiet",	0,	"",	"Don't print individual variable results"},
	{"help",	0,	"",	"Print this message and exit"},
	{NULL}
};


OptionParser::Option_T	get_options[] = {
	{"nthreads",Wasp::CvtToInt,		&opt.nthreads,	sizeof(opt.nthreads)},
	{"numts",	Wasp::CvtToInt,		&opt.numts,		sizeof(opt.numts)},
	{"vars",	Wasp::CvtToStrVec,	&opt.vars,		sizeof(opt.vars)},
	{"quiet",	Wasp::CvtToBoolean,	&opt.quiet,		sizeof(opt.quiet)},
	{"help",	Wasp::CvtToBoolean,	&opt.help,		sizeof(opt.help)},
	{NULL}
};

string ProgName;

DC *DCCreate(string ftype) {
	if (ftype.compare("vdc") == 0) {
		return(new VDCNetCDF(opt.nthreads));
	} else if (ftype.compare("wrf") == 0) {
		return(new DCWRF());
	}
	else if (ftype.compare("cf") == 0) {
		return(new DCCF());
	}
	else if (ftype.compare("mpas") == 0) {
		return(new DCMPAS());
	}
	else {
		MyBase::SetErrMsg("Invalid data collection format : %s", ftype.c_str());
		return(NULL);
	}
}

float *Buffer1;
size_t BufSize1 = 0;
float *Buffer2;
size_t BufSize2 = 0;

void computeLMax(
	const float *buf1, const float *buf2, size_t nelements, 
	double &lmax, double &min, double &max
) {
	lmax = 0.0;
	min = 0.0;
	max = 0.0;
	if (nelements < 1) return;

	min = max = *buf1;
	
	for (size_t i=0; i<nelements; i++) {
		if (min > buf1[i]) {
			min = buf1[i];
		}
		if (max < buf1[i]) {
			max = buf1[i];
		}

		double diff = fabs(buf1[i] - buf2[i]);
		if (diff > lmax) {
			lmax = diff;
		}
	}
}

bool compare(DC *dc1, DC *dc2, size_t nts, string varname, double &nlmax_all) {

	vector <size_t> dims, bs;
	int rc = dc1->GetDimLensAtLevel(varname, -1, dims, bs);
	if (rc<0) return(false);

	vector <size_t> dims2, bs2;
	rc = dc2->GetDimLensAtLevel(varname, -1, dims2, bs2);
	if (rc<0) return(false);

	assert(dims == dims2);

	size_t nelements = 1;
	for (int i=0; i<dims.size(); i++) {
		nelements *= dims[i];
	}

	if (BufSize1 < nelements) {
		if (Buffer1) delete [] Buffer1;
		Buffer1 = new float[nelements];
		BufSize1 = nelements;
		if (Buffer2) delete [] Buffer2;
		Buffer2 = new float[nelements];
		BufSize2 = nelements;
	}

	nlmax_all = 0.0;
	for (int ts = 0; ts<nts; ts++) {
		rc = dc1->GetVar(ts, varname, -1, -1, Buffer1);
		if (rc<0) return(false);

		rc = dc2->GetVar(ts, varname, -1, -1, Buffer2);
		if (rc<0) return(false);

		double lmax, min, max;
		computeLMax(Buffer1, Buffer2, nelements, lmax, min, max);
		if ((max - min) != 0.0) {
			lmax /= (max-min);
		}
		if (lmax > nlmax_all) {
			nlmax_all = lmax;
		}
	}


	return(true);
}

int	main(int argc, char **argv) {

	OptionParser op;

	MyBase::SetErrMsgFilePtr(stderr);
	//
	// Parse command line arguments
	//
	ProgName = Basename(argv[0]);


	if (op.AppendOptions(set_opts) < 0) {
		exit(1);
	}

	if (op.ParseOptions(&argc, argv, get_options) < 0) {
		exit(1);
	}

	if (argc < 6 || opt.help) {
		cerr << "Usage: " << ProgName << " ftype1 ftype2 ftype1files... -- ftype2files... " << endl;
		cerr << "Valid file types: vdc, wrf, cf, mpas" << endl;
		op.PrintOptionHelp(stderr, 80, false);
		exit(1);
	}

	argc--;
	argv++;

	string ftype1 = argv[0];
	argc--;
	argv++;

	string ftype2 = argv[0];
	argc--;
	argv++;

	
	vector <string> files1;
	string sep("--");
	while (*argv && string(*argv) != sep) {
		files1.push_back(*argv);
		argv++;
	}
	if (*argv) argv++;

	vector <string> files2;
	while (*argv) {
		files2.push_back(*argv);
		argv++;
	}

	DC *dc1 = NULL;
	DC *dc2 = NULL;

	dc1 = DCCreate(ftype1);
	dc2 = DCCreate(ftype2);

	if (! dc1 || ! dc2) return(1);
	
	int rc = dc1->Initialize(files1, vector <string> ());
	if (rc<0) return(1);

	rc = dc2->Initialize(files2, vector <string> ());
	if (rc<0) return(1);

	vector <string> varnames;
	if (opt.vars.size()) { 
		varnames = opt.vars;
	}
	else {
		varnames = dc1->GetDataVarNames();
	}

	double max_nlmax = 0;
	bool success = true;
	for (int i=0; i<varnames.size(); i++) {
		int nts = dc1->GetNumTimeSteps(varnames[i]);
		nts = opt.numts != -1 && nts > opt.numts ? opt.numts : nts;
		assert(nts >= 0);

		if (! opt.quiet) {
			cout << "Testing variable " << varnames[i] << endl;
		}

		double nlmax;
		bool ok = compare(dc1, dc2, nts, varnames[i], nlmax);
		if (! ok) {
			cout << "failed!" << endl;
			success = false;
<<<<<<< HEAD
			break;
=======
>>>>>>> 5e191d56
		}
		if (! opt.quiet) {
			cout << "	NLmax = " << nlmax << endl;
		}
		if (nlmax > max_nlmax) {
			max_nlmax = nlmax;
		}
	}
	cout << "Max NLmax = " << max_nlmax << endl;

	return success ? 0 : 1;
}<|MERGE_RESOLUTION|>--- conflicted
+++ resolved
@@ -242,10 +242,6 @@
 		if (! ok) {
 			cout << "failed!" << endl;
 			success = false;
-<<<<<<< HEAD
-			break;
-=======
->>>>>>> 5e191d56
 		}
 		if (! opt.quiet) {
 			cout << "	NLmax = " << nlmax << endl;
