--- conflicted
+++ resolved
@@ -201,10 +201,6 @@
         if (!ok) {
             cout << "failed!" << endl;
             success = false;
-<<<<<<< HEAD
-            break;
-=======
->>>>>>> 6eca0a5f
         }
         if (!opt.quiet) { cout << "	NLmax = " << nlmax << endl; }
         if (nlmax > max_nlmax) { max_nlmax = nlmax; }
