.. _creatingNewVariablesWithPython:

Creating new variables with python
----------------------------------

<<<<<<< HEAD
=======
Vapor allows users to create new variables based on the data that already exist in their files.  Users need to select input variables that will be accessed by their script, and they will need to define one or more output variables.  If the script is successfully run by the Python Engine, the output variable(s) will be usable in the same way as the native variables are in the dataset.

>>>>>>> 13578ddf
Vapor allows users to create new variables to visualize with customizable Python scripts.  These variables are derived from data that is currently loaded into Vapor.  Additionally, Vapor comes with a set of convenience functions that allow users to easily compute new variables.

.. figure:: ../_images/pythonEditor.png
    :align: center
    :width: 500 
    :figclass: align-center

Video tutorial
______________

.. raw:: html

    <iframe width="560" height="315" src="https://www.youtube.com/embed/NUmbZZzPu0c" title="YouTube video player" frameborder="0" allow="accelerometer; autoplay; clipboard-write; encrypted-media; gyroscope; picture-in-picture" allowfullscreen></iframe>

|

The vapor_wrf module
____________________

.. automodule:: vapor_wrf
   :members:

The vapor_utils module
____________________

.. automodule:: vapor_utils
   :members:
<|MERGE_RESOLUTION|>--- conflicted
+++ resolved
@@ -3,12 +3,7 @@
 Creating new variables with python
 ----------------------------------
 
-<<<<<<< HEAD
-=======
-Vapor allows users to create new variables based on the data that already exist in their files.  Users need to select input variables that will be accessed by their script, and they will need to define one or more output variables.  If the script is successfully run by the Python Engine, the output variable(s) will be usable in the same way as the native variables are in the dataset.
-
->>>>>>> 13578ddf
-Vapor allows users to create new variables to visualize with customizable Python scripts.  These variables are derived from data that is currently loaded into Vapor.  Additionally, Vapor comes with a set of convenience functions that allow users to easily compute new variables.
+Vapor allows users to create new variables with customizable Python scripts.  These variables can be derived from your data, or be entirely synthetic.  Additionally, Vapor comes with a set of convenience functions that allow users to easily compute new variables.
 
 .. figure:: ../_images/pythonEditor.png
     :align: center
