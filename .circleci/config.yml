--- conflicted
+++ resolved
@@ -230,11 +230,7 @@
             tar xf 2019-Aug-Ubuntu.tar.xz
 
       - run:
-<<<<<<< HEAD
           name: Build Vapor
-=======
-          name: Run clang-tidy
->>>>>>> 2d025c09
           command: |
             git clone https://github.com/NCAR/VAPOR.git /root/VAPOR
             cd /root/VAPOR
@@ -247,7 +243,6 @@
             -DBUILD_TEST_APPS=ON \
             -DUSE_OMP=ON
             make -j4
-<<<<<<< HEAD
 
       - run:
           name: Run clang-tidy
@@ -262,15 +257,12 @@
                     echo "Cannot find common ancestor for origin/main and HEAD"
                     exit 1
                 else
-                    echo "Merge-base found with at $mergeBase"
+                    echo "Merge-base found at $mergeBase"
                 fi
             else
                 echo "Merge-base found with --fork-point at $mergeBase"
             fi
             git diff $mergeBase HEAD | \
-=======
-            git diff $(git merge-base --fork-point origin/main HEAD) HEAD | \
->>>>>>> 2d025c09
             /usr/bin/clang-tidy-diff-14.py -path /root/VAPOR -p1 -checks=cppcoreguidelines* 2>&1    | \
             tee /tmp/clangTidyOutput.txt
 
