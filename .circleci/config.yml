version: 2.1

orbs:
  win: circleci/windows@2.2.0

references:
  workspace_root: &workspace_root
    /tmp/workspace
  attach_workspace: &attach_workspace
    attach_workspace:
      at: *workspace_root

jobs:
  build_win10_installer:
    executor: win/default
    steps:
      - checkout
      - run:
          name: Install dependencies
          command: |
            choco install visualstudio2019-workload-vctools -y
            choco install python -y
            choco install git -y
            choco install cmake -y
            choco install nsis -y
            python -m pip install gdown
            setx /M PATH "%PATH%;C:\Program Files (x86)\Microsoft Visual Studio\2019\BuildTools\MSBuild\Current\Bin"
            msbuild -version
            pwd
            ls
            python .circleci/downloadWin3rdParty.py
      - run:
          name: dos2unix
          command: |
            dos2unix /c/Users/circleci/project/share/shaders/*
            dos2unix /c/Users/circleci/project/share/shaders/main
            dos2unix /c/Users/circleci/project/share/shaders/includes
          shell: bash.exe
      - run:
          name: Build Vapor
          command: |
            Copy-Item site_files\* -Destination .
            mkdir build
            cd build
            git checkout $CIRCLE_BRANCH
            & 'C:\\Program Files\\CMake\\bin\\cmake.exe' -S C:\Users\circleci\project -B C:\Users\circleci\project\build -DDIST_INSTALLER:string=ON -DCMAKE_BUILD_TYPE:STRING=Release -G 'Visual Studio 16 2019' -A x64
            msbuild C:\Users\circleci\project\build\PACKAGE.vcxproj /p:Configuration=Release /p:Platform=x64
            mkdir -p C:\Users\circleci\project\tmp\workspace\installers
            Copy-Item C:\Users\circleci\project\build\*.exe -Destination C:\Users\circleci\project\tmp\workspace\installers
          no_output_timeout: 45m

      - store_artifacts:
          path: C:\Users\circleci\project\tmp\workspace\installers

      - persist_to_workspace:
          root: C:\Users\circleci\project\tmp\workspace
          paths:
            - installers

  build_osx_installer:
    macos:
      xcode: "13.2.0"
    steps:
      - run:
          name: Make VAPOR-Deps
          command: |
            sudo mkdir -p /usr/local/VAPOR-Deps
            sudo chmod -R 777 /usr/local/VAPOR-Deps
            sudo chown -R `whoami` /usr/local/VAPOR-Deps

      #- restore_cache:
      #    keys:
      #      - clang12jafiojeoa;ij;eaw

      - checkout

      - run:
          name: Get third party libraries
          command: |
            pip3 install gdown
            sudo mkdir -p /usr/local/VAPOR-Deps
            sudo chmod 777 /usr/local/VAPOR-Deps
            cd /usr/local/VAPOR-Deps
            gdown https://drive.google.com/uc?id=1Q-IXlP_OgZSXsWKmT-smyrW9xnR-dUfg
            cd /usr/local/VAPOR-Deps
            tar xf 2019-Aug-Darwin.tar.xz -C /usr/local/VAPOR-Deps
            chmod -R 777 /usr/local/VAPOR-Deps

      - run:
          name: Get cmake
          command: |
            brew install cmake

      - run:
          name: Get MacPorts
          command: |
            curl -k -O https://distfiles.macports.org/MacPorts/MacPorts-2.7.1.tar.bz2
            tar xf MacPorts-2.7.1.tar.bz2
            cd MacPorts-2.7.1/
            ./configure
            make -j2
            sudo make install -j2

      - run:
          name: Get libomp
          command: |
            sudo /opt/local/bin/port selfupdate
            (sudo yes || true) | sudo /opt/local/bin/port install libomp
          no_output_timeout: 30m

      - run:
          name: Get clang12
          command: |
            (sudo yes || true) | sudo /opt/local/bin/port install clang-12
            sudo /opt/local/bin/port select --set clang mp-clang-12
            /opt/local/bin/clang++ -v > clangVersion.txt
          no_output_timeout: 30m

      #- save_cache:
      #    key: clang12jafiojeoa;ij;eaw
      #    paths:
      #      - /opt/local/bin
      #      - /opt/local/lib/libomp

      - run:
          name: make VAPOR
          command: |
            cp site_files/site.NCAR site.local
            mkdir build
            cd build
            git checkout $CIRCLE_BRANCH
            export PATH=/opt/local/bin:$PATH
            sudo port select --set clang mp-clang-12
            cmake -DCPACK_BINARY_DRAGNDROP=ON -DCMAKE_BUILD_TYPE:String=Release -DDIST_INSTALLER:string=ON -DCMAKE_CXX_COMPILER=clang++ -DCMAKE_C_COMPILER=clang -DUSE_OMP=ON ..
            make -j2
            make installer -j2
            mkdir -p /tmp/workspace/installers
            mv *.dmg /tmp/workspace/installers
          no_output_timeout: 30m

      - store_artifacts:
          path: /tmp/workspace/installers

      - persist_to_workspace:
          root: *workspace_root
          paths:
            - installers

  build_ubuntu18_installer:
    docker:
      - image: sgpearse/vapor3-ubuntu18:latest

    steps:
      - checkout

      - run:
          name: make installer
          command: |
            cd /root/project/build
            git checkout $CIRCLE_BRANCH
            cmake -DCMAKE_BUILD_TYPE:String=Release -DDIST_INSTALLER:string=ON -DUSE_OMP=ON ..
            make -j2
            make installer -j2
            for f in VAPOR3-*.sh ; do mv "$f" "${f/Linux/Ubuntu18}" ; done
            mkdir -p /tmp/workspace/installers
            mv *.sh /tmp/workspace/installers

      - store_artifacts:
          path: /tmp/workspace/installers

      - persist_to_workspace:
          root: *workspace_root
          paths:
            - installers

  build_centos7_installer:
    docker:
      - image: sgpearse/vapor3-centos7:latest
  
    steps:
      - checkout
  
      - run:
          name: cmake3 and make
          command: |
            cd /root/project/build
            git checkout $CIRCLE_BRANCH
            cmake3 -DCMAKE_BUILD_TYPE:String=Release -DDIST_INSTALLER:string=ON -DUSE_OMP=ON ..
            make -j2
            make installer -j2
            for f in VAPOR3-*.sh ; do mv "$f" "${f/Linux/CentOS7}" ; done
            mkdir -p /tmp/workspace/installers
            mv *.sh /tmp/workspace/installers
      - store_artifacts:
          path: /tmp/workspace/installers
      
      - persist_to_workspace:
          root: *workspace_root
          paths:
            - installers

  clang-tidy:
    docker:
      - image: ubuntu:latest

    steps:
      - run:
          name: Install dependencies
          command: |
            apt-get update
            apt upgrade -y
            apt install -y aptitude
            aptitude install -y xz-utils pip git curl jq cmake cmake-curses-gui freeglut3-dev libexpat1-dev libglib2.0-0 libdbus-1-3 lsb-release wget software-properties-common clang-tidy
            pip install gdown

      - run:
          name: Install llvm
          command: |
            add-apt-repository -y universe
            wget https://apt.llvm.org/llvm.sh
            chmod +x llvm.sh
            yes '' | ./llvm.sh 14 || if [[ $? -eq 141 ]]; then true; else exit $?; fi # Feed "yes" to all of the script's questions and igore error 141

      - run: 
          name: Get third party libraries
          command: |
            mkdir -p /usr/local/VAPOR-Deps
            cd /usr/local/VAPOR-Deps
            gdown https://drive.google.com/uc?id=1elB8v-UNMzkNmnsJPtxk3cI1zBelJ3Hd
            tar xf 2019-Aug-Ubuntu.tar.xz

      - run:
          name: Run clang-tidy
          command: |
            git clone https://github.com/NCAR/VAPOR.git /root/VAPOR
            cd /root/VAPOR
            git checkout $CIRCLE_BRANCH
            apt install -y libomp-dev
            cmake . \
            -DCMAKE_BUILD_TYPE:String=Release \
            -DCMAKE_CXX_COMPILER=clang++-14 \
            -DCMAKE_C_COMPILER=clang-14 \
            -DBUILD_TEST_APPS=ON \
            -DUSE_OMP=ON
            make -j4
            git diff $(git merge-base --fork-point origin/main HEAD) HEAD | \
            /usr/bin/clang-tidy-diff-14.py -path /root/VAPOR -p1 -checks=cppcoreguidelines* 2>&1    | \
            tee /tmp/clangTidyOutput.txt

      - store_artifacts:
          path: /tmp/clangTidyOutput.txt

      - run:
          name: Copy artifact link to PR
          command: |
            # acquire clang-tidy report artifact
            artifacts=$(curl \
            -X GET "https://circleci.com/api/v2/project/github/NCAR/VAPOR/$CIRCLE_BUILD_NUM/artifacts" \
            -H "Accept: application/vnd.github.v3+json" \
            -u "$GITHUB_TOKEN:" | jq '.items[0].url')
            artifacts="${artifacts//\"}"                         # remove quotes from string
<<<<<<< HEAD
            artifacts=" [clangTidyOutput.txt]($artifacts)"       # make hyperlink
=======
            artifacts=" [clangTidyOutput.txt]($artifacts)"       # make hyperlink 
>>>>>>> 42d5dabd

            # Temporarily remove windows carraige return \r
            originalBody=$(curl https://api.github.com/repos/NCAR/VAPOR/pulls/${CIRCLE_PULL_REQUEST##*/} | jq '.body')
            lineArray=(${originalBody//\\r\\n/\\n})

            # Remove leading " at the start of the first element
            firstElement=${lineArray[0]}
            if [[ ${firstElement::1} == "\"" ]]
            then
                lineArray[0]="${firstElement:1}"
            fi

            # Remove trailing " at the end of the last element
            lastElement=${lineArray[-1]}
            if [[ ${lastElement: -1} == "\"" ]]
            then
                lineArray[-1]=${lastElement::-1}
            fi

            # If clang-tidy has already been reported in this PR, remove that report
            if [[ "${lineArray[-1]}" == *"clangTidyOutput.txt"* ]]; then
                echo "  *** Previous clangTidyOutput.txt report found.  Replacing with new version. ***"
<<<<<<< HEAD
                unset lineArray[-1]
=======
                unset lineArray[-1]  # delete line with commit hash
                unset lineArray[-1]  # delete line with clangTidyOutput.txt
>>>>>>> 42d5dabd
            else
                lineArray+=("\\n\\n")
            fi

            newBody=""
            newBody=${lineArray[@]//\\n/\\r\\n}              # Add windows carraige return \r on line endings

<<<<<<< HEAD
            newBody="${newBody}\r\n\r\n${artifacts}"
=======
            newBody="${newBody}\r\n\r\n${CIRCLE_SHA1}:${artifacts}"
>>>>>>> 42d5dabd
            json="{\"body\":\"$newBody\"}"                   # Apply our re-written PR body in json format

            # Add linke to PR
            curl \
            -X PATCH \
            -H "Accept: application/vnd.github.v3+json" \
            -H "Authorization: token $CIRCLE_CLANG_TIDY_TOKEN" \
            https://api.github.com/repos/NCAR/VAPOR/issues/${CIRCLE_PULL_REQUEST##*/} \
            -d "$json"

  build_ubuntu18:
    docker:
      - image: sgpearse/vapor3-ubuntu18:latest

    steps:
      - run:
          name: install python
          command: |
            apt-get update
            apt-get install -y python3
      - checkout

      - run:
          name: make debug
          command: |
            cd /root/project/build
            cmake -DBUILD_TEST_APPS=ON ..
            make -j2 2>&1 | tee /tmp/debugOutput.txt
            make clean
      
      - store_artifacts:
          path: /tmp/debugOutput.txt

      - run:
          name: make debug with omp
          command: |
            cd /root/project/build
            cmake -DBUILD_TEST_APPS=ON -DUSE_OMP=ON ..
            make -j2 2>&1 | tee /tmp/debugOutputWithOMP.txt
            make clean
      
      - store_artifacts:
          path: /tmp/debugOutputWithOMP.txt

      - run:
          name: make release
          command: |
            cd /root/project/build
            cmake -DBUILD_TEST_APPS=ON -DCMAKE_BUILD_TYPE=Release ..
            make -j2 2>&1 | tee /tmp/releaseOutput.txt
            make clean
      
      - store_artifacts:
          path: /tmp/releaseOutput.txt

      - run:
          name: make release with omp
          command: |
            cd /root/project/build
            cmake -DBUILD_TEST_APPS=ON -DUSE_OMP=ON ..
            make -j2 2>&1 | tee /tmp/releaseOutputWithOMP.txt
      - store_artifacts:
          path: /tmp/releaseOutputWithOMP.txt

      - run:
          name: Smoke test
          command: |
            python3 /root/project/test_apps/smokeTests/smokeTests.py -testDataRoot=/smokeTestData/smokeTestData -binaryRoot=/root/project/build/test_binaries -resultsDir=/root/project/test_apps/smokeTests/testResults
      - store_artifacts:
          path: /root/project/test_apps/smokeTests/testResults

      - run:
          name: check for Debug warnings
          command: |
            if grep -q warning /tmp/debugOutput.txt; then
               cat /tmp/debugOutput.txt
               exit -1
            else
               exit 0
            fi
      - run:
          name: check for Debug OMP warnings
          command: |
            if grep -q warning /tmp/debugOutputWithOMP.txt; then
               cat /tmp/debugOutput.txt
               exit -1
            else
               exit 0
            fi
      - run:
          name: check for Release warnings
          command: |
            if grep -q warning /tmp/releaseOutput.txt; then
               cat /tmp/releaseOutput.txt
               exit -1
            else
               exit 0
            fi
      - run:
          name: check for Release OMP warnings
          command: |
            if grep -q warning /tmp/releaseOutputWithOMP.txt; then
               cat /tmp/releaseOutput.txt
               exit -1
            else
               exit 0
            fi

  build_centos7:
      docker:
        - image: sgpearse/vapor3-centos7:latest
  
      steps:
        - checkout
  
        - run:
            name: make debug
            command: |
              cd /root/project/build
              cmake3 -DBUILD_TEST_APPS=ON ..
              make -j2 2>&1 | tee /tmp/debugOutput.txt
              make clean
        
        - store_artifacts:
            path: /tmp/debugOutput.txt
  
        - run:
            name: make debug with omp
            command: |
              cd /root/project/build
              cmake3 -DBUILD_TEST_APPS=ON -DUSE_OMP=ON ..
              make -j2 2>&1 | tee /tmp/debugOutputWithOMP.txt
              make clean
        - store_artifacts:
            path: /tmp/debugOutputWithOMP.txt
  
        - run:
            name: make release
            command: |
              cd /root/project/build
              cmake -DBUILD_TEST_APPS=ON -DCMAKE_BUILD_TYPE=Release ..
              make -j2 2>&1 | tee /tmp/releaseOutput.txt
              make clean
        - store_artifacts:
            path: /tmp/releaseOutput.txt
        
        - run:
            name: make release with omp
            command: |
              cd /root/project/build
              cmake -DBUILD_TEST_APPS=ON -DUSE_OMP=ON ..
              make -j2 2>&1 | tee /tmp/releaseOutputWithOMP.txt
        - store_artifacts:
            path: /tmp/releaseOutputWithOMP.txt
  
        - run:
            name: check for Debug warnings
            command: |
              if grep -q warning /tmp/debugOutput.txt; then
                 cat /tmp/debugOutput.txt
                 exit -1
              else
                 exit 0
              fi
        - run:
            name: check for Release warnings
            command: |
              if grep -q warning /tmp/releaseOutput.txt; then
                 cat /tmp/releaseOutput.txt
                 exit -1
              else
                 exit 0
              fi

  test_clang_format:
    docker:
      - image: ubuntu:20.04
    
    steps:
      - run:
          name: install deps
          command: |
            apt-get update
            apt-get install -y clang-format-11
            apt-get install -y git
      - checkout

      - run:
          name: run clang-format
          command: |
            for COMMIT in $(git log --pretty=format:%h main...$BRANCH); do
                for FILE in $(git diff --name-only origin/main |grep -E "\.h|\.cpp"); do
                    NUMBERS=""
                    for NUMBER in $(git blame --line-porcelain "$FILE" | egrep ^$COMMIT | cut -d' ' -f3); do
                        NUMBERS="$NUMBERS --lines $NUMBER:$NUMBER "
                    done
                    if [ "$NUMBERS" != "" ]; then
                        echo "  Running clang-format on $FILE"
                        clang-format-11 --dry-run $FILE $NUMBERS >> /tmp/clang-format.txt 2>&1
                    fi
                done
            done
      - store_artifacts:
          path: /tmp/clang-format.txt

      - run:
          name: check formatting 
          command: |
            if grep -q warning /tmp/clang-format.txt; then
               cat /tmp/clang-format.txt
               exit -1
            else
               exit 0
            fi

  check_leaks:
    docker:
      - image: sgpearse/vapor3-ubuntu18:latest

    steps:
      - checkout

      - run:
          name: cmake and make
          command: |
            cd /VAPOR
            git pull
            cd build
            cmake -DCMAKE_BUILD_TYPE:String=Release ..
            make -j2
            #valgrind --leak-check=yes bin/vapor > /tmp/output.txt
            valgrind --leak-check=yes bin/vaporpychecker &> /tmp/vaporpychecker.txt
            #valgrind --leak-check=yes bin/vapor &> /tmp/vapor.txt
            #bin/vapor &> /tmp/vapor.txt
      - store_artifacts:
          path: /tmp/*.txt

  release_weekly_installers:
    macos:
      xcode: "12.4.0"
    steps:
      - checkout
      #- run:
      #    name: get main
      #    command: |
      #      git checkout main
      #      git pull --no-commit && git commit --allow-empty -m "Merge"
      #      git reset --hard origin/main
      - *attach_workspace
      - run:
          name: publish release
          command: |
            cd /Users/distiller/project
            hash=`git rev-parse HEAD`
            tag="Weekly"
            cd /tmp/workspace/installers
            brew install ghr
            endl=$'\n'
            title="sha 256"$endl
            a="Ubuntu18:  "
            sha=`shasum -a 256 VAPOR3*Ubuntu*`
            ubuntuSha=$a$sha$endl
            os="CentOS:    "
            sha=`shasum -a 256 VAPOR3*CentOS7*`
            centosSha=$os$sha$endl
            #os="OSX:       "
            #sha=`shasum -a 256 VAPOR3*Darwin*`
            #osxSha=$os$sha$endl
            #os="Windows:   "
            #sha=`shasum -a 256 VAPOR3*win64*`
            #winSha=$os$sha$endl
            shaMessage="$title$ubuntuSha$centosSha$osxSha$winSha"
            date=`date +"%d_%m_%y"`
            echo $shaMessage > "/tmp/workspace/installers/sha256.txt"
            echo ghr -b "Weekly installers are untested an may not be stable.  Built with commit ${hash} on ${date} \(DD-MM-YY\)" -t ${GITHUB_TOKEN} -u ${CIRCLE_PROJECT_USERNAME} -r ${CIRCLE_PROJECT_REPONAME} -prerelease -c ${CIRCLE_SHA1} -recreate -c ${hash} -n ${tag} ${tag} /tmp/workspace/installers
            ghr -b "Weekly installers are untested an may not be stable.  Built with commit ${hash} on ${date} \(DD-MM-YY\)" -t ${GITHUB_TOKEN} -u ${CIRCLE_PROJECT_USERNAME} -r ${CIRCLE_PROJECT_REPONAME} -prerelease -c ${CIRCLE_SHA1} -recreate -c ${hash} -n ${tag} ${tag} /tmp/workspace/installers

workflows:
  version: 2
  build:
    jobs:
      - clang-tidy
      - build_ubuntu18
      - build_centos7
      #- foo
      #- test_clang_format
      #- build_win10_installer
      #- build_osx_installer
      #- build_ubuntu18_installer
      #- build_centos7_installer
      #- release_weekly_installers:
      #    requires:
      #      - build_ubuntu18_installer
      #      - build_centos7_installer
      #      - build_osx_installer
      #      - build_win10_installer
  weekly:
      triggers:
        - schedule:
             cron: "0 16 * * 5" #Mountain Standard Time +7
             filters:
               branches:
                 only: main
      jobs:
        - build_ubuntu18_installer
        - build_centos7_installer
        - build_osx_installer
        - build_win10_installer
        - release_weekly_installers:
            requires:
              - build_ubuntu18_installer
              - build_centos7_installer
              - build_osx_installer
              - build_win10_installer<|MERGE_RESOLUTION|>--- conflicted
+++ resolved
@@ -259,11 +259,7 @@
             -H "Accept: application/vnd.github.v3+json" \
             -u "$GITHUB_TOKEN:" | jq '.items[0].url')
             artifacts="${artifacts//\"}"                         # remove quotes from string
-<<<<<<< HEAD
-            artifacts=" [clangTidyOutput.txt]($artifacts)"       # make hyperlink
-=======
             artifacts=" [clangTidyOutput.txt]($artifacts)"       # make hyperlink 
->>>>>>> 42d5dabd
 
             # Temporarily remove windows carraige return \r
             originalBody=$(curl https://api.github.com/repos/NCAR/VAPOR/pulls/${CIRCLE_PULL_REQUEST##*/} | jq '.body')
@@ -286,12 +282,8 @@
             # If clang-tidy has already been reported in this PR, remove that report
             if [[ "${lineArray[-1]}" == *"clangTidyOutput.txt"* ]]; then
                 echo "  *** Previous clangTidyOutput.txt report found.  Replacing with new version. ***"
-<<<<<<< HEAD
-                unset lineArray[-1]
-=======
                 unset lineArray[-1]  # delete line with commit hash
                 unset lineArray[-1]  # delete line with clangTidyOutput.txt
->>>>>>> 42d5dabd
             else
                 lineArray+=("\\n\\n")
             fi
@@ -299,11 +291,7 @@
             newBody=""
             newBody=${lineArray[@]//\\n/\\r\\n}              # Add windows carraige return \r on line endings
 
-<<<<<<< HEAD
-            newBody="${newBody}\r\n\r\n${artifacts}"
-=======
             newBody="${newBody}\r\n\r\n${CIRCLE_SHA1}:${artifacts}"
->>>>>>> 42d5dabd
             json="{\"body\":\"$newBody\"}"                   # Apply our re-written PR body in json format
 
             # Add linke to PR
