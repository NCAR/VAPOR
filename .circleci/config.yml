anchors:
<<<<<<< HEAD
  - &current3rdParty  "2023-Jun"
=======
>>>>>>> e992a147
  - &srcLibID         "1iWJtXpRY6kDAq3TyBWXtBIuWTB8oFR6a"
  - &ubuntu20LibID    "12z0l6Nl2OzJZArrXHOc2Zb4Vj3e0v7V5"
  - &ubuntu22LibID    "17Uv6wTePyRKfN10Iv00JKzeLc2W43NYk"
  - &macOSx86LibID    "17w6wUS5NIqUz8_s9zV98jeAjM-muWSfn"
  - &macOSM1LibID     "14610-_oYbF_qbiO3WoOu0FQhNNvzX6p7"
  - &suseLibID        "1pvdYktXqFM5_8kNd8lG1TT5-rI8Mspyf"

version: 2.1

orbs:
  win: circleci/windows@2.2.0

references:
  workspace_root: &workspace_root
    /tmp/workspace
  attach_workspace: &attach_workspace
    attach_workspace:
      at: *workspace_root

commands:
  get_libraries:
    parameters:
      fileName:
        type: string
      driveID:
        type: string
      sudo:
        type: string
        default: ""
    steps:
      - run:
          name: get third party libraries
          command: |
              <<parameters.sudo>> mkdir -p /usr/local/VAPOR-Deps
              <<parameters.sudo>> chmod -R 777 /usr/local/VAPOR-Deps
              <<parameters.sudo>> chown -R `whoami` /usr/local/VAPOR-Deps
              id=<<parameters.driveID>>
              filename=<<parameters.fileName>>
              curl -L -s -o "${filename}" "https://drive.google.com/uc?id=${id}&confirm=t"
              tar -xf ${filename} -C /usr/local/VAPOR-Deps

  build_vapor:
    parameters:
      branch:
        type: string
        default: $CIRCLE_BRANCH
      beforeCompile:
        type: string
        default: ""
      compileArgs:
        type: string
        default: ""
      moveToCommand:
        type: string
    steps:
      - run:
          name: build vapor
          command: |
            libraryDir=`ls /usr/local/VAPOR-Deps`
            ln -s $libraryDir /usr/local/VAPOR-Deps/current
            cp site_files/site.NCAR site.local
            mkdir -p build
            cd build
            git checkout <<parameters.branch>>
            <<parameters.beforeCompile>>
            cmake \
            -DCMAKE_BUILD_TYPE:String=Release \
            -DDIST_INSTALLER:string=ON \
            -DUSE_OMP=ON \
            <<parameters.compileArgs>> ..
<<<<<<< HEAD
            #make -j8
            make -j4
=======
            make -j8
>>>>>>> e992a147
            make installer
            for f in VAPOR3-* ; do mv "$f" "<<parameters.moveToCommand>>" ; done
            mkdir -p /tmp/workspace/installers
            mv VAPOR3-* /tmp/workspace/installers
            ls /tmp/workspace/installers
          no_output_timeout: 30m

<<<<<<< HEAD
  test_command:
    steps:
      - run:
          name: foo
          command: echo foo
      - run:
          name: foo
          command: echo foo

  smoke_tests:
    steps:
      - restore_cache:
          name: restore smoke test data
          keys:
            - smoke-test-data
      - run:
          name: Acquire smoke test data
          command: |
            if [ -z "$(ls -A /smokeTestData)" ]; then
                mkdir -p /smokeTestData
                fileid="1w8CLOohQuVrhcDbmIyU68whvqaoiCx9t"
                filename="/tmp/smokeTestData.tar.gz"
                curl -c ./cookie -s -L "https://drive.google.com/uc?export=download&id=${fileid}" > /dev/null
                curl -Lb ./cookie "https://drive.google.com/uc?export=download&confirm=`awk '/download/ {print $NF}' ./cookie`&id=${fileid}" -o ${filename}
                tar --no-same-owner -xf /tmp/smokeTestData.tar.gz -C /smokeTestData
                chown -R root:root /smokeTestData
                chmod -R 777 /smokeTestData
            else
                echo "Data already acquired"
            fi
      - save_cache:
          key: smoke-test-data
          paths:
            - /smokeTestData
      - run:
          name: Smoke tests
          command: |
            python3 ~/project/test_apps/smokeTests/smokeTests.py \
            -testDataRoot=/smokeTestData/smokeTestData \
            -binaryRoot=~/project/build/test_binaries \
            -resultsDir=~/project/test_apps/smokeTests/testResults
      - store_artifacts:
          path: ~/project/test_apps/smokeTests/testResults

  suse_prerequisites:
    steps:
      - run:
          name: Acquire suse prerequisites
          command: |
            zypper install -y -t pattern devel_C_C++
            zypper install -y \
                gzip \
                xz \
                git \
                gcc7-fortran \
                cmake \
                curl \
                libomp-devel \
                libicu-devel \
                freeglut-devel
=======
>>>>>>> e992a147

jobs:
  build_win10_installer:
    executor: win/default
    steps:
      - checkout
      - run:
          name: Install dependencies
          command: |
            choco install visualstudio2019-workload-vctools -y
            choco install python -y
            choco install git -y
            choco install cmake -y
            choco install nsis -y
            python -m pip install gdown
            setx /M PATH "%PATH%;C:\Program Files (x86)\Microsoft Visual Studio\2019\BuildTools\MSBuild\Current\Bin"
            msbuild -version
            pwd
            ls
            python .circleci/downloadWin3rdParty.py
          no_output_timeout: 20m
      - run:
          name: dos2unix
          command: |
            dos2unix /c/Users/circleci/project/share/shaders/*
            dos2unix /c/Users/circleci/project/share/shaders/main
            dos2unix /c/Users/circleci/project/share/shaders/includes
          shell: bash.exe
      - run:
          name: Build Vapor
          command: |
            Copy-Item site_files\* -Destination .
            mkdir build
            cd build
            git checkout $CIRCLE_BRANCH
            & 'C:\\Program Files\\CMake\\bin\\cmake.exe' -S C:\Users\circleci\project -B C:\Users\circleci\project\build -DDIST_INSTALLER:string=ON -DCMAKE_BUILD_TYPE:STRING=Release -DBUILD_OSP=OFF -G 'Visual Studio 16 2019' -A x64
            msbuild C:\Users\circleci\project\build\PACKAGE.vcxproj /p:Configuration=Release /p:Platform=x64
            mkdir -p C:\Users\circleci\project\tmp\workspace\installers
            Copy-Item C:\Users\circleci\project\build\*.exe -Destination C:\Users\circleci\project\tmp\workspace\installers
          no_output_timeout: 45m

      - store_artifacts:
          path: C:\Users\circleci\project\tmp\workspace\installers

      - persist_to_workspace:
          root: C:\Users\circleci\project\tmp\workspace
          paths:
            - installers

  build_macOS_installers:
    macos:
      xcode: "14.3.1"
    resource_class: macos.m1.large.gen1

    steps:
      - checkout

      - run:
          name: permit cache restore
          command: sudo chmod -R 777 /opt

      - restore_cache:
          name: restore dependencies
          keys:
            - macos-deps

      - run:
          name: Get dependencies
          command: |
            # MacPorts
            curl -k -O https://distfiles.macports.org/MacPorts/MacPorts-2.8.1.tar.bz2
            tar xf MacPorts-2.8.1.tar.bz2
            cd MacPorts-2.8.1/
            ./configure
            make -j6
            sudo make install

            # If we run selfupdate on every run, we will update clang on minor revisions, taking 1+ hours to build
            # Therefore, skip selfupdate until we know we want a newer version of clang
                #sudo /opt/local/bin/port -v selfupdate

            # CMake
            (sudo yes || true) | sudo /opt/local/bin/port install cmake
            # clang
<<<<<<< HEAD
            sudo /opt/local/bin/port selfupdate
=======
>>>>>>> e992a147
            (sudo yes || true) | sudo /opt/local/bin/port install clang-17 +universal
            sudo /opt/local/bin/port select --set clang mp-clang-17
            /opt/local/bin/clang++ -v > clangVersion.txt
          no_output_timeout: 45m

      - save_cache:
          key: macos-deps
          paths:
            - /opt/local

      - get_libraries:
          fileName: 2023-Sept-M1.tar.xz
          driveID: *macOSM1LibID
          sudo: sudo

      - build_vapor:
          beforeCompile: export PATH=/opt/local/bin:$PATH; sudo port select --set clang mp-clang-17
          compileArgs: |
            -DCPACK_BINARY_DRAGNDROP=ON \
            -DCMAKE_CXX_COMPILER=clang++ \
            -DCMAKE_C_COMPILER=clang \
          moveToCommand: ${f/Darwin/DarwinM1}

      - run:
          name: remove old libraries
          command: rm -rf /usr/local/VAPOR-Deps/*

      - get_libraries:
          fileName: 2023-Jun-macOSx86.tar.xz
          driveID: *macOSx86LibID
          sudo: sudo

      - build_vapor:
          beforeCompile: export PATH=/opt/local/bin:$PATH; softwareupdate --install-rosetta --agree-to-license; sudo port select --set clang mp-clang-17
          compileArgs: |
            -DCPACK_BINARY_DRAGNDROP=ON \
            -DCMAKE_CXX_COMPILER=clang++ \
            -DCMAKE_C_COMPILER=clang \
<<<<<<< HEAD
            -DMACOS_BUILD_ARM64=OFF \
=======
            -DCMAKE_OSX_ARCHITECTURES=x86_64 \
>>>>>>> e992a147
          moveToCommand: ${f/Darwin/Darwinx86}

      - store_artifacts:
          path: /tmp/workspace/installers

  clang-tidy:
    docker:
      - image: ubuntu:latest

    steps:
      - run:
          name: Install dependencies
          command: |
            apt-get update
            apt upgrade -y
            apt install -y aptitude
            aptitude install -y xz-utils pip git curl jq cmake cmake-curses-gui freeglut3-dev libexpat1-dev libglib2.0-0 libdbus-1-3 lsb-release wget software-properties-common clang-tidy
            pip install gdown

      - run:
          name: Install llvm
          command: |
            add-apt-repository -y universe
            wget https://apt.llvm.org/llvm.sh
            chmod +x llvm.sh
            yes '' | ./llvm.sh 14 || if [[ $? -eq 141 ]]; then true; else exit $?; fi # Feed "yes" to all of the script's questions and igore error 141

      - run: 
          name: Get third party libraries
          command: |
            mkdir -p /usr/local/VAPOR-Deps
            cd /usr/local/VAPOR-Deps
            gdown https://drive.google.com/uc?id=1elB8v-UNMzkNmnsJPtxk3cI1zBelJ3Hd
            tar xf 2019-Aug-Ubuntu.tar.xz

      - run:
          name: Run clang-tidy
          command: |
            git clone https://github.com/NCAR/VAPOR.git /root/VAPOR
            cd /root/VAPOR
            git checkout $CIRCLE_BRANCH
            apt install -y libomp-dev
            cmake . \
            -DCMAKE_BUILD_TYPE:String=Release \
            -DCMAKE_CXX_COMPILER=clang++-14 \
            -DCMAKE_C_COMPILER=clang-14 \
            -DBUILD_TEST_APPS=ON \
            -DUSE_OMP=ON
            make -j4
            git diff $(git merge-base --fork-point origin/main HEAD) HEAD | \
            /usr/bin/clang-tidy-diff-14.py -path /root/VAPOR -p1 -checks=cppcoreguidelines* 2>&1    | \
            tee /tmp/clangTidyOutput.txt

      - store_artifacts:
          path: /tmp/clangTidyOutput.txt

      - run:
          name: Copy artifact link to PR
          command: |
            # acquire clang-tidy report artifact
            artifacts=$(curl \
            -X GET "https://circleci.com/api/v2/project/github/NCAR/VAPOR/$CIRCLE_BUILD_NUM/artifacts" \
            -H "Accept: application/vnd.github.v3+json" \
            -u "$GITHUB_TOKEN:" | jq '.items[0].url')
            artifacts="${artifacts//\"}"                         # remove quotes from string
            artifacts=" [clangTidyOutput.txt]($artifacts)"       # make hyperlink 

            # Temporarily remove windows carraige return \r
            originalBody=$(curl https://api.github.com/repos/NCAR/VAPOR/pulls/${CIRCLE_PULL_REQUEST##*/} | jq '.body')
            lineArray=(${originalBody//\\r\\n/\\n})

            # Remove leading " at the start of the first element
            firstElement=${lineArray[0]}
            if [[ ${firstElement::1} == "\"" ]]
            then
                lineArray[0]="${firstElement:1}"
            fi

            # Remove trailing " at the end of the last element
            lastElement=${lineArray[-1]}
            if [[ ${lastElement: -1} == "\"" ]]
            then
                lineArray[-1]=${lastElement::-1}
            fi

            # If clang-tidy has already been reported in this PR, remove that report
            if [[ "${lineArray[-1]}" == *"clangTidyOutput.txt"* ]]; then
                echo "  *** Previous clangTidyOutput.txt report found.  Replacing with new version. ***"
                unset lineArray[-1]  # delete line with commit hash
                unset lineArray[-1]  # delete line with clangTidyOutput.txt
            else
                lineArray+=("\\n\\n")
            fi

            newBody=""
            newBody=${lineArray[@]//\\n/\\r\\n}              # Add windows carraige return \r on line endings

            newBody="${newBody}\r\n\r\n${CIRCLE_SHA1}:${artifacts}"
            json="{\"body\":\"$newBody\"}"                   # Apply our re-written PR body in json format

            # Add linke to PR
            curl \
            -X PATCH \
            -H "Accept: application/vnd.github.v3+json" \
            -H "Authorization: token $CIRCLE_CLANG_TIDY_TOKEN" \
            https://api.github.com/repos/NCAR/VAPOR/issues/${CIRCLE_PULL_REQUEST##*/} \
            -d "$json"

  build_python_api_ubuntuDebug:
    docker:
      - image: conda/miniconda3 # Debian based docker image

    resource_class: xlarge

    steps:
      - checkout

      - run:
          name: conda build .
          command: |
            cd /root/project/conda
            conda update -y -n base -c defaults conda
            conda install -y conda-build
            conda config --add channels conda-forge
            conda config --add channels ncar-vapor
            conda build .
            mkdir /usr/local/conda-bld/linux-64/tarBallDir
            mv /usr/local/conda-bld/linux-64/*.tar.bz2 /usr/local/conda-bld/linux-64/tarBallDir
          no_output_timeout: 180m
 
      - store_artifacts:
          path: /usr/local/conda-bld/linux-64/tarBallDir

  build_python_api_ubuntu:
    docker:
      - image: conda/miniconda3 # Debian based docker image

    resource_class: large

    steps:
      - checkout

      - run:
          name: acquire map image archive
          command: |
            cd /root
            # The following resolves the error "E: The repository 'http://security.debian.org/debian-security stretch/updates Release' does not have a Release file."
            echo "deb http://archive.debian.org/debian stretch main contrib non-free" > /etc/apt/sources.list

            apt update
            apt install -y git
            git clone https://github.com/NCAR/VAPOR-Data.git

      - run:
          name: build conda installer
          command: |
            conda update -y -n base -c defaults conda
            conda config --add channels ncar-vapor
            conda config --add channels conda-forge
            conda install -y conda-build
            cd /root/project/conda

            #conda build .
            DEBUG_BUILD=false MAP_IMAGES_PATH="/root/VAPOR-Data/images" conda build .
            mkdir /usr/local/conda-bld/linux-64/tarBallDir
            mv /usr/local/conda-bld/linux-64/*.tar.bz2 /usr/local/conda-bld/linux-64/tarBallDir
          no_output_timeout: 180m

      - store_artifacts:
          path: /usr/local/conda-bld/linux-64/tarBallDir

  build_python_api_osx:
    macos:
      xcode: "13.4.1"

    steps:
      - checkout

      - run:
          name: install miniconda
          command: |
            brew install wget
            wget https://repo.continuum.io/miniconda/Miniconda3-py39_4.9.2-MacOSX-x86_64.sh -O ~/miniconda.sh
            bash ~/miniconda.sh -b -p ~/miniconda

      - run:
          name: acquire map image archive
          command: |
            cd /Users/distiller
            git clone https://github.com/NCAR/VAPOR-Data.git

      - run:
          name: conda build .
          command: |
            cd /Users/distiller/project/conda
            /Users/distiller/miniconda/bin/conda install -y conda-build anaconda conda-verify
            /Users/distiller/miniconda/bin/conda config --add channels conda-forge
            DEBUG_BUILD=false MAP_IMAGES_PATH="/Users/distiller/VAPOR-Data/images" /Users/distiller/miniconda/bin/conda build .
            mkdir -p /tmp/workspace/installers
            mv /Users/distiller/miniconda/conda-bld/osx-64/*.tar.bz2 /tmp/workspace/installers
            cd /tmp/workspace/installers
            fileName=${ls}
            newFileName=${fileName//vapor/vaporUbuntu}
          no_output_timeout: 30m

      - store_artifacts:
          path: /tmp/workspace/installers

  build_ubuntu18:
    docker:
      - image: sgpearse/vapor3-ubuntu18:latest

    steps:
      - run:
          name: install python
          command: |
            apt-get update
            apt-get install -y python3
            apt install -y python3-pip
            pip3 install --upgrade pip
            pip3 install scikit-build command

      - run:
          name: update cmake
          command: |
            apt remove -y --purge --auto-remove cmake
            apt install -y libssl-dev
            apt install -y build-essential git
            git clone https://github.com/Kitware/CMake/
            cd CMake
            ./bootstrap && make && make install

      - checkout

      - run:
          name: update 3rd party libraries
          command: |
            rm -rf /usr/local/VAPOR-Deps/2019-Aug
            pip3 install gdown --upgrade
            gdown https://drive.google.com/uc?id=1elB8v-UNMzkNmnsJPtxk3cI1zBelJ3Hd
            filename="/root/project/2019-Aug-Ubuntu.tar.xz"
            tar -xf ${filename} -C /usr/local/VAPOR-Deps
 
      - run:
          name: make debug
          command: |
            cd /root/project/build
            cmake \
            -DBUILD_TEST_APPS=ON \
            -DPYTHONVERSION=3.6 \
            -DTHIRD_PARTY_DIR=/usr/local/VAPOR-Deps/2019-Aug \
            -DPython_INCLUDE_DIRS=/usr/local/VAPOR-Deps/2019-Aug/include/python3.6m \
            ..
            make -j2 2>&1 | tee /tmp/debugOutput.txt
            make clean
      
      - store_artifacts:
          path: /tmp/debugOutput.txt

      - run:
          name: make debug with omp
          command: |
            cd /root/project/build
            cmake \
            -DBUILD_TEST_APPS=ON \  
            -DUSE_OMP=ON -DPYTHONVERSION=3.6 \
            -DTHIRD_PARTY_DIR=/usr/local/VAPOR-Deps/2019-Aug \
            -DPython_INCLUDE_DIRS=/usr/local/VAPOR-Deps/2019-Aug/include/python3.6m \
            ..
            make -j2 2>&1 | tee /tmp/debugOutputWithOMP.txt
            make clean
      
      - store_artifacts:
          path: /tmp/debugOutputWithOMP.txt

      - run:
          name: make release
          command: |
            cd /root/project/build
            cmake \
            -DBUILD_TEST_APPS=ON \
            -DCMAKE_BUILD_TYPE=Release \
            -DPYTHONVERSION=3.6 \
            -DTHIRD_PARTY_DIR=/usr/local/VAPOR-Deps/2019-Aug \
            -DPython_INCLUDE_DIRS=/usr/local/VAPOR-Deps/2019-Aug/include/python3.6m \
            ..
            make -j2 2>&1 | tee /tmp/releaseOutput.txt
            make clean
      
      - store_artifacts:
          path: /tmp/releaseOutput.txt

      - run:
          name: make release with omp
          command: |
            cd /root/project/build
            cmake \
            -DBUILD_TEST_APPS=ON \
            -DUSE_OMP=ON \
            -DPYTHONVERSION=3.6 \
            -DTHIRD_PARTY_DIR=/usr/local/VAPOR-Deps/2019-Aug \
            -DPython_INCLUDE_DIRS=/usr/local/VAPOR-Deps/2019-Aug/include/python3.6m \
            ..
            make -j2 2>&1 | tee /tmp/releaseOutputWithOMP.txt
      - store_artifacts:
          path: /tmp/releaseOutputWithOMP.txt

      - run:
          name: Smoke test
          command: |
            python3 \
            /root/project/test_apps/smokeTests/smokeTests.py \
            -testDataRoot=/smokeTestData/smokeTestData \
            -binaryRoot=/root/project/build/test_binaries \
            -resultsDir=/root/project/test_apps/smokeTests/testResults
      - store_artifacts:
          path: /root/project/test_apps/smokeTests/testResults

      - run:
          name: check for Debug warnings
          command: |
            if grep -q warning /tmp/debugOutput.txt; then
               cat /tmp/debugOutput.txt
               exit -1
            else
               exit 0
            fi
      - run:
          name: check for Debug OMP warnings
          command: |
            if grep -q warning /tmp/debugOutputWithOMP.txt; then
               cat /tmp/debugOutput.txt
               exit -1
            else
               exit 0
            fi
      - run:
          name: check for Release warnings
          command: |
            if grep -q warning /tmp/releaseOutput.txt; then
               cat /tmp/releaseOutput.txt
               exit -1
            else
               exit 0
            fi
      - run:
          name: check for Release OMP warnings
          command: |
            if grep -q warning /tmp/releaseOutputWithOMP.txt; then
               cat /tmp/releaseOutput.txt
               exit -1
            else
               exit 0
            fi

  build_suse_installer:
    docker:
      - image: opensuse/leap
<<<<<<< HEAD
    resource_class: large
=======

    resource_class: xlarge

>>>>>>> e992a147
    steps:
      - suse_prerequisites
      - checkout
<<<<<<< HEAD
      - get_libraries:
          fileName: 2023-Sept-SUSE.tar.xz
          driveID: *suseLibID
      - build_vapor:
          moveToCommand: ${f/Linux/SUSE}
          compileArgs: -DBUILD_TEST_APPS=ON
      - persist_to_workspace:
          root: /
          paths:
            - root/project
            - usr/local/VAPOR-Deps
=======

      - run:
          name: acquire prerequisites
          command: |
            zypper install -y -t pattern devel_C_C++
            zypper install -y \
                gzip \
                xz \
                git \
                gcc7-fortran \
                cmake \
                curl \
                libomp-devel \
                libicu-devel \
                freeglut-devel
                
      - get_libraries:
          fileName: 2023-Sept-SUSE.tar.xz
          driveID: *suseLibID

      - build_vapor:
          moveToCommand: ${f/Linux/SUSE}

>>>>>>> e992a147
      - store_artifacts:
          path: /tmp/workspace/installers

  suse_smoke_tests:
    docker:
      - image: opensuse/leap
    resource_class: medium
    steps:
      - suse_prerequisites
      - attach_workspace:
          at: /
      - smoke_tests

  build_ubuntu20_installer:
    docker:
      - image: ubuntu:20.04

    resource_class: xlarge

    steps:
      - checkout

      - run:
          name: acquire prerequisites
          command: |
            export DEBIAN_FRONTEND=noninteractive
            apt update
            apt install -y curl
            apt install -y xz-utils
            apt install -y git
            apt install -y g++
            apt install -y libomp-dev
            apt install -y freeglut3-dev
            apt install -y libexpat1-dev
            apt install -y libglib2.0-0
            apt install -y libdbus-1-3
            apt install -y valgrind
            apt install -y clang-tidy
            apt install -y lsb-release
            git config --global --add safe.directory /tmp/_circleci_local_build_repo

            # all for cmake
            apt-get update
            apt-get install -y gpg wget
            wget http://archive.ubuntu.com/ubuntu/pool/main/o/openssl/libssl1.1_1.1.1f-1ubuntu2_amd64.deb
            dpkg -i libssl1.1_1.1.1f-1ubuntu2_amd64.deb
            wget -O - https://apt.kitware.com/keys/kitware-archive-latest.asc 2>/dev/null | gpg --dearmor - | tee /usr/share/keyrings/kitware-archive-keyring.gpg >/dev/null
            echo 'deb [signed-by=/usr/share/keyrings/kitware-archive-keyring.gpg] https://apt.kitware.com/ubuntu/ focal main' | tee /etc/apt/sources.list.d/kitware.list >/dev/null
            DEBIAN_FRONTEND=noninteractive apt install -y software-properties-common
            apt-add-repository -y 'deb https://apt.kitware.com/ubuntu/ focal main'
            apt install -y cmake --allow-unauthenticated
      
      - get_libraries:
          fileName: 2023-Sept-Ubuntu20.tar.xz
          driveID: *ubuntu20LibID

      - build_vapor:
          moveToCommand: ${f/Linux/Ubuntu20}

      - store_artifacts:
          path: /tmp/workspace/installers

  build_ubuntu22_installer:
    docker:
      - image: ubuntu:22.04

    steps:
      - checkout

      - run:
          name: acquire prerequisites
          command: |
            apt update
            apt install -y curl
            apt install -y xz-utils
            apt install -y git
            apt install -y g++
            apt install -y libomp-dev
            apt install -y freeglut3-dev
            apt install -y libexpat1-dev
            apt install -y libglib2.0-0
            apt install -y libdbus-1-3
            apt install -y valgrind
            apt install -y clang-tidy
            apt install -y lsb-release

            # all for cmake
            apt-get update
            apt-get install -y gpg wget
            wget http://archive.ubuntu.com/ubuntu/pool/main/o/openssl/libssl1.1_1.1.1f-1ubuntu2_amd64.deb
            dpkg -i libssl1.1_1.1.1f-1ubuntu2_amd64.deb
            wget -O - https://apt.kitware.com/keys/kitware-archive-latest.asc 2>/dev/null | gpg --dearmor - | tee /usr/share/keyrings/kitware-archive-keyring.gpg >/dev/null
            echo 'deb [signed-by=/usr/share/keyrings/kitware-archive-keyring.gpg] https://apt.kitware.com/ubuntu/ focal main' | tee /etc/apt/sources.list.d/kitware.list >/dev/null
            DEBIAN_FRONTEND=noninteractive apt install -y software-properties-common
            apt-add-repository -y 'deb https://apt.kitware.com/ubuntu/ focal main'
            apt install -y cmake --allow-unauthenticated

      - get_libraries:
          fileName: 2023-Sept-Ubuntu22.tar.xz
          driveID: *ubuntu22LibID

      - build_vapor:
          moveToCommand: ${f/Linux/Ubuntu20}

      - store_artifacts:
          path: /tmp/workspace/installers

  test_clang_format:
    docker:
      - image: ubuntu:20.04
    
    steps:
      - run:
          name: install deps
          command: |
            apt-get update
            apt-get install -y clang-format-11
            apt-get install -y git
      - checkout

      - run:
          name: run clang-format
          command: |
            for COMMIT in $(git log --pretty=format:%h main...$BRANCH); do
                for FILE in $(git diff --name-only origin/main |grep -E "\.h|\.cpp"); do
                    NUMBERS=""
                    for NUMBER in $(git blame --line-porcelain "$FILE" | egrep ^$COMMIT | cut -d' ' -f3); do
                        NUMBERS="$NUMBERS --lines $NUMBER:$NUMBER "
                    done
                    if [ "$NUMBERS" != "" ]; then
                        echo "  Running clang-format on $FILE"
                        clang-format-11 --dry-run $FILE $NUMBERS >> /tmp/clang-format.txt 2>&1
                    fi
                done
            done
      - store_artifacts:
          path: /tmp/clang-format.txt

      - run:
          name: check formatting 
          command: |
            if grep -q warning /tmp/clang-format.txt; then
               cat /tmp/clang-format.txt
               exit -1
            else
               exit 0
            fi

  check_leaks:
    docker:
      - image: sgpearse/vapor3-ubuntu18:latest

    steps:
      - checkout

      - run:
          name: cmake and make
          command: |
            cd /VAPOR
            git pull
            cd build
            cmake -DCMAKE_BUILD_TYPE:String=Release ..
            make -j2
            #valgrind --leak-check=yes bin/vapor > /tmp/output.txt
            valgrind --leak-check=yes bin/vaporpychecker &> /tmp/vaporpychecker.txt
            #valgrind --leak-check=yes bin/vapor &> /tmp/vapor.txt
            #bin/vapor &> /tmp/vapor.txt
      - store_artifacts:
          path: /tmp/*.txt

  release_weekly_installers:
    macos:
      xcode: "13.4.1"
    steps:
      - checkout
      #- run:
      #    name: get main
      #    command: |
      #      git checkout main
      #      git pull --no-commit && git commit --allow-empty -m "Merge"
      #      git reset --hard origin/main
      - *attach_workspace
      - run:
          name: publish release
          command: |
            cd /Users/distiller/project
            hash=`git rev-parse HEAD`
            tag="Weekly"
            cd /tmp/workspace/installers
            brew install ghr
            endl=$'\n'
            title="sha 256"$endl
            a="Ubuntu18:  "
            sha=`shasum -a 256 VAPOR3*Ubuntu*`
            ubuntuSha=$a$sha$endl
            #os="OSX:       "
            #sha=`shasum -a 256 VAPOR3*Darwin*`
            #osxSha=$os$sha$endl
            #os="M1:       "
            #sha=`shasum -a 256 VAPOR3*M1*`
            #osxSha=$os$sha$endl
            #os="Windows:   "
            #sha=`shasum -a 256 VAPOR3*win64*`
            #winSha=$os$sha$endl
            shaMessage="$title$ubuntuSha$osxSha$m1Sha$winSha"
            date=`date +"%d_%m_%y"`
            echo $shaMessage > "/tmp/workspace/installers/sha256.txt"
            echo ghr -b "Weekly installers are untested an may not be stable.  Built with commit ${hash} on ${date} \(DD-MM-YY\)" -t ${GITHUB_TOKEN} -u ${CIRCLE_PROJECT_USERNAME} -r ${CIRCLE_PROJECT_REPONAME} -prerelease -c ${CIRCLE_SHA1} -recreate -c ${hash} -n ${tag} ${tag} /tmp/workspace/installers
            ghr -b "Weekly installers are untested an may not be stable.  Built with commit ${hash} on ${date} \(DD-MM-YY\)" -t ${GITHUB_TOKEN} -u ${CIRCLE_PROJECT_USERNAME} -r ${CIRCLE_PROJECT_REPONAME} -prerelease -c ${CIRCLE_SHA1} -recreate -c ${hash} -n ${tag} ${tag} /tmp/workspace/installers

  build_suse_libs:
    docker:
      - image: opensuse/leap:latest

    resource_class: xlarge

    steps:
      - checkout
      - run:
          name: acquire prerequisites
          command: |
            zypper install -y \
            curl \
            tar \
            gzip \
            xz \
            zlib-devel \
            bzip2 \
            make \
            which \
            git

      - get_libraries:
          fileName: 2023-Sept-src.tar.xz
          driveID: *srcLibID

      - run:
          name: build libraries
          command: |
            chmod 777 /root/project/scripts/build3rdParty.sh
            /root/project/scripts/build3rdParty.sh -o suse

      - build_vapor:
          moveToCommand: ${f/Linux/Ubuntu20}

      - store_artifacts:
          path: |
            /tmp/workspace/installers

      - store_artifacts:
          path: /usr/local/VAPOR-Deps/2023-Sept-SUSE.tar.xz

  build_ubuntu20_libs:
    docker:
      - image: ubuntu:20.04

    resource_class: xlarge

    steps:
      - run:
          name: acquire prerequisites
          command: |
            DEBIAN_FRONTEND=noninteractive
            apt update
            apt install -y xz-utils git curl libomp-dev
            git config --global --add safe.directory /tmp/_circleci_local_build_repo

      - checkout

      - get_libraries:
          fileName: 2023-Sept-src.tar.xz
          driveID: *srcLibID

      - run:
          name: build libraries
          command: |
            chmod 777 /root/project/scripts/build3rdParty.sh
            /root/project/scripts/build3rdParty.sh -o Ubuntu
          no_output_timeout: 60m

      - build_vapor:
          moveToCommand: ${f/Linux/Ubuntu20}

      - store_artifacts:
          path: /tmp/workspace/installers
      
      - store_artifacts:
          path: /usr/local/VAPOR-Deps/2023-Sept-Ubuntu.tar.xz

  build_ubuntu22_libs:
    docker:
      - image: ubuntu:22.04

    resource_class: xlarge

    steps:
      - run:
          name: acquire prerequisites
          command: |
            DEBIAN_FRONTEND=noninteractive
            apt update
            apt install -y xz-utils git curl libomp-dev
            git config --global --add safe.directory /tmp/_circleci_local_build_repo

      - checkout

      - get_libraries:
          fileName: 2023-Sept-src.tar.xz
          driveID: *srcLibID

      - run:
          name: build libraries
          command: |
            chmod 777 /root/project/scripts/build3rdParty.sh
            /root/project/scripts/build3rdParty.sh -o Ubuntu
          no_output_timeout: 60m

      - build_vapor:
          moveToCommand: ${f/Linux/Ubuntu20}

      - store_artifacts:
          path: /tmp/workspace/installers

      - store_artifacts:
          path: /usr/local/VAPOR-Deps/2023-Sept-Ubuntu.tar.xz

  build_macOSx86_libs:
    macos:
      xcode: "13.4.1"

    resource_class: macos.x86.medium.gen2

    steps:
      - checkout

      - run:
          name: Get MacPorts
          command: |
            curl -k -O https://distfiles.macports.org/MacPorts/MacPorts-2.7.1.tar.bz2
            tar xf MacPorts-2.7.1.tar.bz2
            cd MacPorts-2.7.1/
            ./configure
            make -j6
            sudo make install

      - run:
          name: Get clang13
          command: |
            sudo /opt/local/bin/port selfupdate
            (sudo yes || true) | sudo /opt/local/bin/port install clang-13
            sudo /opt/local/bin/port select --set clang mp-clang-13
            /opt/local/bin/clang++ -v > clangVersion.txt
          no_output_timeout: 30m

      - get_libraries:
          fileName: 2023-Sept-src.tar.xz
          driveID: *srcLibID
          sudo: sudo

      - run:
          name: build libraries
          command: |
            chmod 777 /Users/distiller/project/scripts/build3rdParty.sh
            /Users/distiller/project/scripts/build3rdParty.sh -o macOSx86

      - build_vapor:
          beforeCompile: export PATH=/opt/local/bin:$PATH; softwareupdate --install-rosetta --agree-to-license; sudo port select --set clang mp-clang-13
          compileArgs: |
            -DCPACK_BINARY_DRAGNDROP=ON \
            -DCMAKE_CXX_COMPILER=clang++ \
            -DCMAKE_C_COMPILER=clang \
            -DMACOS_BUILD_ARM64=OFF \
          moveToCommand: ${f/Darwin/DarwinM1}

      - store_artifacts:
          path: /tmp/workspace/installers
      
      - store_artifacts:
          path: /usr/local/VAPOR-Deps/2023-Sept-macOSx86.tar.xz

  build_M1_libs:
    macos:
      #xcode: "14.2.0"
      xcode: "13.4.1"

    resource_class: macos.m1.large.gen1

    steps:
      - checkout

      - get_libraries:
          fileName: 2023-Sept-src.tar.xz
          driveID: *srcLibID
          sudo: sudo

      - run:
          name: Get MacPorts
          command: |
            curl -k -O https://distfiles.macports.org/MacPorts/MacPorts-2.7.1.tar.bz2
            tar xf MacPorts-2.7.1.tar.bz2
            cd MacPorts-2.7.1/
            ./configure
            make -j8
            sudo make install

      - run:
          name: Get clang13
          command: |
            sudo /opt/local/bin/port selfupdate
            (sudo yes || true) | sudo /opt/local/bin/port install clang-13
            sudo /opt/local/bin/port select --set clang mp-clang-13
            /opt/local/bin/clang++ -v > clangVersion.txt
          no_output_timeout: 30m

      - run:
          name: build libraries
          command: |
            chmod 777 /Users/distiller/project/scripts/build3rdParty.sh
            /Users/distiller/project/scripts/build3rdParty.sh -o M1

      - build_vapor:
          beforeCompile: export PATH=/opt/local/bin:$PATH
          compileArgs: |
            -DCPACK_BINARY_DRAGNDROP=ON \
            -DCMAKE_CXX_COMPILER=clang++ \
            -DCMAKE_C_COMPILER=clang \
          moveToCommand: ${f/Darwin/DarwinM1}

      - store_artifacts:
          path: /tmp/workspace/installers
      
      - store_artifacts:
          path: /usr/local/VAPOR-Deps/2023-Sept-M1.tar.xz

  build_win10_libs:
    executor: win/default
    steps:
      - checkout
      - run:
          name: get source files
          command: |
            gdown https://drive.google.com/uc?id=1FG8ngmz9Tk3HKZgGejqwtbkBAVonm91z
            tar xvf ${filename} -C /usr/local/VAPOR-Deps
            msbuild -version
      - run:
          name: build libraries
          command: |
            chmod 777 /root/project/scripts/build3rdParty.sh
            /root/project/scripts/build3rdParty.sh -o Windows

      - store_artifacts:
          path: C:\Users\circleci\project\tmp\workspace\installers

workflows:
  version: 2
  build:
    jobs:
      #- clang-tidy
      #- build_ubuntu18
      #- build_python_api_ubuntuDebug
      #- build_python_api_ubuntu
      #- build_python_api_osx
      #- test_clang_format
      #- build_win10_installer
      #- build_macOS_installers
<<<<<<< HEAD
      #- build_ubuntu20_installer
      #- build_ubuntu22_installer
=======
      - build_ubuntu20_installer
      - build_ubuntu22_installer
>>>>>>> e992a147
      - build_suse_installer
      - suse_smoke_tests:
          requires:
            - build_suse_installer
      #- build_ubuntu20_libs
      #- build_ubuntu22_libs
      #- build_macOSx86_libs
      #- build_M1_libs
      #- build_suse_libs
      #- build_windows_libs
      #- release_weekly_installers:
      #    requires:
      #      - build_win10_installer
      #      - build_macOS_installers
      #      - build_ubuntu20_installer
      #      - build_ubuntu22_installer
      #      - build_suse_installer
  weekly:
      triggers:
        - schedule:
             cron: "40 12 2 * *" #Time is GMT
             filters:
               branches:
                 only: main
      jobs:
        - build_suse_installer
        - build_ubuntu20_installer
        - build_ubuntu22_installer
        - build_macOS_installers
        - build_win10_installer
        #- build_python_api_ubuntu
        #- build_python_api_osx
        - release_weekly_installers:
            requires:
              - build_suse_installer
              - build_ubuntu20_installer
              - build_ubuntu22_installer
              - build_macOS_installers
              - build_win10_installer
              #- build_python_api_ubuntu
              #- build_python_api_osx<|MERGE_RESOLUTION|>--- conflicted
+++ resolved
@@ -1,8 +1,5 @@
 anchors:
-<<<<<<< HEAD
   - &current3rdParty  "2023-Jun"
-=======
->>>>>>> e992a147
   - &srcLibID         "1iWJtXpRY6kDAq3TyBWXtBIuWTB8oFR6a"
   - &ubuntu20LibID    "12z0l6Nl2OzJZArrXHOc2Zb4Vj3e0v7V5"
   - &ubuntu22LibID    "17Uv6wTePyRKfN10Iv00JKzeLc2W43NYk"
@@ -73,28 +70,13 @@
             -DDIST_INSTALLER:string=ON \
             -DUSE_OMP=ON \
             <<parameters.compileArgs>> ..
-<<<<<<< HEAD
-            #make -j8
             make -j4
-=======
-            make -j8
->>>>>>> e992a147
             make installer
             for f in VAPOR3-* ; do mv "$f" "<<parameters.moveToCommand>>" ; done
             mkdir -p /tmp/workspace/installers
             mv VAPOR3-* /tmp/workspace/installers
             ls /tmp/workspace/installers
           no_output_timeout: 30m
-
-<<<<<<< HEAD
-  test_command:
-    steps:
-      - run:
-          name: foo
-          command: echo foo
-      - run:
-          name: foo
-          command: echo foo
 
   smoke_tests:
     steps:
@@ -147,8 +129,6 @@
                 libomp-devel \
                 libicu-devel \
                 freeglut-devel
-=======
->>>>>>> e992a147
 
 jobs:
   build_win10_installer:
@@ -233,10 +213,6 @@
             # CMake
             (sudo yes || true) | sudo /opt/local/bin/port install cmake
             # clang
-<<<<<<< HEAD
-            sudo /opt/local/bin/port selfupdate
-=======
->>>>>>> e992a147
             (sudo yes || true) | sudo /opt/local/bin/port install clang-17 +universal
             sudo /opt/local/bin/port select --set clang mp-clang-17
             /opt/local/bin/clang++ -v > clangVersion.txt
@@ -275,11 +251,7 @@
             -DCPACK_BINARY_DRAGNDROP=ON \
             -DCMAKE_CXX_COMPILER=clang++ \
             -DCMAKE_C_COMPILER=clang \
-<<<<<<< HEAD
-            -DMACOS_BUILD_ARM64=OFF \
-=======
             -DCMAKE_OSX_ARCHITECTURES=x86_64 \
->>>>>>> e992a147
           moveToCommand: ${f/Darwin/Darwinx86}
 
       - store_artifacts:
@@ -638,17 +610,10 @@
   build_suse_installer:
     docker:
       - image: opensuse/leap
-<<<<<<< HEAD
     resource_class: large
-=======
-
-    resource_class: xlarge
-
->>>>>>> e992a147
     steps:
       - suse_prerequisites
       - checkout
-<<<<<<< HEAD
       - get_libraries:
           fileName: 2023-Sept-SUSE.tar.xz
           driveID: *suseLibID
@@ -660,31 +625,6 @@
           paths:
             - root/project
             - usr/local/VAPOR-Deps
-=======
-
-      - run:
-          name: acquire prerequisites
-          command: |
-            zypper install -y -t pattern devel_C_C++
-            zypper install -y \
-                gzip \
-                xz \
-                git \
-                gcc7-fortran \
-                cmake \
-                curl \
-                libomp-devel \
-                libicu-devel \
-                freeglut-devel
-                
-      - get_libraries:
-          fileName: 2023-Sept-SUSE.tar.xz
-          driveID: *suseLibID
-
-      - build_vapor:
-          moveToCommand: ${f/Linux/SUSE}
-
->>>>>>> e992a147
       - store_artifacts:
           path: /tmp/workspace/installers
 
@@ -1150,13 +1090,9 @@
       #- test_clang_format
       #- build_win10_installer
       #- build_macOS_installers
-<<<<<<< HEAD
       #- build_ubuntu20_installer
       #- build_ubuntu22_installer
-=======
       - build_ubuntu20_installer
-      - build_ubuntu22_installer
->>>>>>> e992a147
       - build_suse_installer
       - suse_smoke_tests:
           requires:
