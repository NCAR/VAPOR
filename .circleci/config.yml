version: 2.1

orbs:
  win: circleci/windows@2.2.0

references:
  workspace_root: &workspace_root
    /tmp/workspace
  attach_workspace: &attach_workspace
    attach_workspace:
      at: *workspace_root

jobs:
  build_ubuntu16:
    docker:
      - image: sgpearse/vapor3-ubuntu16:latest

    steps:
      - checkout

      - run:
          name: cmake and make
          command: |
            cd /VAPOR
            git pull
            git checkout $CIRCLE_BRANCH
            cd build
            cmake ..
            make -j7 &> /tmp/output.txt

      - store_artifacts:
          path: /tmp/output.txt

      - run:
          name: check for warnings
          command: |
            if grep -q warning /tmp/output.txt; then
               exit 1
            else
               exit 0
            fi

  build_ubuntu16_installer:
    docker:
      - image: sgpearse/vapor3-ubuntu16:latest

    steps:
      - checkout

      - run:
          name: make installer
          command: |
            cd /VAPOR/build
            cmake -DCMAKE_BUILD_TYPE:String=Release -DDIST_INSTALLER:string=ON ..
            make -j7
            make installer
            for f in VAPOR3-*.sh ; do mv "$f" "${f/Linux/Ubuntu16-Weekly}" ; done
            mkdir -p /tmp/workspace/installers
            mv *.sh /tmp/workspace/installers

      - persist_to_workspace:
          root: *workspace_root
          paths: 
            - installers

  build_ubuntu18:
    docker:
      - image: sgpearse/vapor3-ubuntu18:latest

    steps:
      - run:
          name: install python
          command: |
            apt-get update
            apt-get install -y python3

      - checkout

      - run:
          name: cmake and make
          command: |
            cd /VAPOR
            git pull
            git checkout $CIRCLE_BRANCH
            cd build
            cmake -DBUILD_TEST_APPS=ON ..
            make -j7 &> /tmp/output.txt

      - store_artifacts:
          path: /tmp/output.txt

      - run:
          name: Smoke test
          command: |
            python3 /VAPOR/test_apps/smokeTests/smokeTests.py --testDataRoot=/smokeTestData/smokeTestData --binaryRoot=/VAPOR/build/bin --resultsDir=/VAPOR/test_apps/smokeTests/testResults

      - store_artifacts:
          path: /VAPOR/test_apps/smokeTests/testResults

      - run:
          name: check for warnings
          command: |
            if grep -q warning /tmp/output.txt; then
               cat /tmp/output.txt
               exit -1
            else
               exit 0
            fi

  build_ubuntu18_installer:
    docker:
      - image: sgpearse/vapor3-ubuntu18:latest

    steps:
      - checkout

      - run:
          name: make installer
          command: |
            cd /VAPOR/build
            cmake -DCMAKE_BUILD_TYPE:String=Release -DDIST_INSTALLER:string=ON ..
            make -j7
            make installer
            for f in VAPOR3-*.sh ; do mv "$f" "${f/Linux/Ubuntu18-Weekly}" ; done
            mkdir -p /tmp/workspace/installers
            mv *.sh /tmp/workspace/installers

      - persist_to_workspace:
          root: *workspace_root
          paths: 
            - installers

  check_leaks:
    docker:
      - image: sgpearse/vapor3-ubuntu18:latest

    steps:
      - checkout

      - run:
          name: cmake and make
          command: |
            cd /VAPOR
            git pull
            cd build
            cmake -DCMAKE_BUILD_TYPE:String=Release ..
            make
            #valgrind --leak-check=yes bin/vapor > /tmp/output.txt
            valgrind --leak-check=yes bin/vaporpychecker &> /tmp/vaporpychecker.txt
            #valgrind --leak-check=yes bin/vapor &> /tmp/vapor.txt
            #bin/vapor &> /tmp/vapor.txt

      - store_artifacts:
          path: /tmp/*.txt

  build_centos7:
    docker:
      - image: sgpearse/vapor3-centos7:latest

    steps:
      - checkout

      - run:
          name: cmake3 and make
          command: |
            ls -lrth /usr/local/VAPOR-Deps
            cd /VAPOR
            git pull
            git checkout $CIRCLE_BRANCH
            cd build
            cmake3 ..
            make -j7

  build_centos7_installer:
    docker:
      - image: sgpearse/vapor3-centos7:latest

    steps:
      - checkout

      - run:
          name: cmake3 and make
          command: |
            ls -lrth /usr/local/VAPOR-Deps
            cd /VAPOR
            git pull
            cd build
            cmake3 -DCMAKE_BUILD_TYPE:String=Release -DDIST_INSTALLER:string=ON ..
            make
            make installer
            for f in VAPOR3-*.sh ; do mv "$f" "${f/Linux/CentOS7-Weekly}" ; done
            mkdir -p /tmp/workspace/installers
            mv *.sh /tmp/workspace/installers


      - persist_to_workspace:
          root: *workspace_root
          paths: 
            - installers

  build_osx:
    macos:
      xcode: "11.1.0"
    steps:
      - run:
          name: Make VAPOR-Deps
          command: |
            sudo mkdir -p /usr/local/VAPOR-Deps
            sudo chmod -R 777 /usr/local/VAPOR-Deps
            sudo chown -R `whoami` /usr/local/VAPOR-Deps
            
      #- restore_cache:
      #    key: osxDeps-v5-{{ .Environment.CIRCLE_PROJECT_REPONAME }}

      - checkout

      - run:
          name: Get dependencies 
          command: |
            export DEPS=/usr/local/VAPOR-Deps/2019-Aug-Darwin.tar.xz
            if [ ! -f $DEPS ]; then
                ~/project/.circleci/getOSXDeps.sh
                #pip3 install gdown
                #sudo mkdir -p /usr/local/VAPOR-Deps
                #sudo chmod 777 /usr/local/VAPOR-Deps
                #cd /usr/local/VAPOR-Deps
                #gdown https://drive.google.com/uc?id=1kyDAzmK9zShrIcoAbned8YW9vn2j7lpe
                #cd /usr/local/VAPOR-Deps
                #tar xf 2019-Aug-Darwin.tar.xz -C /usr/local/VAPOR-Deps
                #ls /usr/local/VAPOR-Deps
            fi

      #- run:
      #    name: Install cmake
      #    command: |
      #      brew install cmake

      - run:
          name: make VAPOR
          command: |
            cp site_files/site.NCAR site.local
            mkdir build
            cd build
            /usr/local/bin/cmake ..
            make -j7 &> /tmp/output.txt

      #- save_cache:
      #    key: osxDeps-v5-{{ .Environment.CIRCLE_PROJECT_REPONAME }}
      #    paths: 
      #      - /VAPOR
      #      - /usr/local/VAPOR-Deps
      #      - /usr/local/lib/python3.7/site-packages/gdown
      #      - /usr/local/bin/cmake
      #      - /usr/local/Cellar/cmake

      - store_artifacts:
          path: /tmp/output.txt

      - run:
          name: check for warnings
          command: |
            if grep -q warning /tmp/output.txt; then
               exit 1
            else
               exit 0
            fi

  build_osx_installer:
    macos:
      xcode: "11.1.0"
    steps:
      - run:
          name: Make VAPOR-Deps
          command: |
            sudo mkdir -p /usr/local/VAPOR-Deps
            sudo chmod -R 777 /usr/local/VAPOR-Deps
            sudo chown -R `whoami` /usr/local/VAPOR-Deps

      #- restore_cache:
      #    key: osxDeps-v5-{{ .Environment.CIRCLE_PROJECT_REPONAME }}

      - checkout

      - run:
          name: Get dependencies 
          command: |
            export DEPS=/usr/local/VAPOR-Deps/2019-Aug-Darwin.tar.xz
            if [ ! -f $DEPS ]; then
                ~/project/.circleci/getOSXDeps.sh
            fi
#      - run:
#          name: Get 3rd party libs
#          command: |
#            pip3 install gdown
#            sudo mkdir -p /usr/local/VAPOR-Deps
#            sudo chmod 777 /usr/local/VAPOR-Deps
#            cd /usr/local/VAPOR-Deps
#            gdown https://drive.google.com/uc?id=1kyDAzmK9zShrIcoAbned8YW9vn2j7lpe
#      - run:
#          name: Extract 3rd party libs
#          command: |
#            cd /usr/local/VAPOR-Deps
#            tar xf 2019-Aug-Darwin.tar.xz -C /usr/local/VAPOR-Deps
#            ls /usr/local/VAPOR-Deps
#      - run:
#          name: Install cmake
#          command: |
#            brew install cmake
      - run:
          name: make VAPOR
          command: |
            cp site_files/site.NCAR site.local
            mkdir build
            cd build
            /usr/local/bin/cmake -DCPACK_BINARY_DRAGNDROP=ON -DCMAKE_BUILD_TYPE:String=Release -DDIST_INSTALLER:string=ON ..
            make
            make installer
            for f in VAPOR3-*.dmg ; do mv "$f" "${f/Darwin/Darwin-Weekly}" ; done
            mkdir -p /tmp/workspace/installers
            mv *.dmg /tmp/workspace/installers
          no_output_timeout: 30m

      #- save_cache:
      #    key: osxDeps-v5-{{ .Environment.CIRCLE_PROJECT_REPONAME }}
      #    paths: 
      #      - /VAPOR
      #      - /usr/local/VAPOR-Deps
      #      - /usr/local/lib/python3.7/site-packages/gdown
      #      - /usr/local/bin/cmake
      #      - /usr/local/Cellar/cmake

      - persist_to_workspace:
          root: *workspace_root
          paths: 
            - installers

  clang_tidy_ubuntu18:
    docker:
      - image: sgpearse/vapor3-ubuntu18:latest
    steps:
      - checkout
      - run:
          name: CMake
          command: |
            cd /VAPOR/build
            cmake -DCMAKE_EXPORT_COMPILE_COMMANDS=true ..
            clang-tidy -checks=cppcoreguidelines* -header-filter=.* -p ./ /VAPOR/apps/vaporgui/MainForm.cpp &> /tmp/tidy.txt

      - store_artifacts:
            path: /tmp/tidy.txt

  clang_tidy_osx:
    macos:
      xcode: "11.1.0"
    steps:
      - checkout
      - run:
          name: check MainForm.cpp
          command: |
            sudo mkdir build
            cd build
      - run:
          name: CMake
          command: |
            brew install cmake
            cmake -DCMAKE_EXPORT_COMPILE_COMMANDS=true ..
      - run:
          name: tidy
          command: |
            /usr/local/opt/llvm/bin/clang-tidy -checks=* -header-filter=.* -p ./ /VAPOR/apps/vaporgui/MainForm.cpp &> /tmp/tidy.txt

      - store_artifacts:
            path: /tmp/tidy.txt

  build_win10_installer:
    executor: win/default
    steps:
      - checkout
      - run:
          name: Install dependencies
          command: |
            #choco install visualcpp-build-tools -version 14.0.25420.1 -y
            choco install visualstudio2019-workload-vctools -y
            choco install python -y
            choco install git -y
            choco install cmake -y
            choco install nsis -y
            python -m pip install gdown
            #setx /M PATH "%PATH%;C:\Program Files (x86)\MSBuild\14.0\bin" 
            setx /M PATH "%PATH%;C:\Program Files (x86)\Microsoft Visual Studio\2019\BuildTools\MSBuild\Current\Bin" 
            msbuild -version
            pwd
            ls
            python .circleci/downloadWin3rdParty.py
      - run:
          name: Build Vapor
          command: |
            Copy-Item site_files\* -Destination .
            mkdir build
            cd build
            #& 'C:\\Program Files\\CMake\\bin\\cmake.exe' -S C:\Users\circleci\project -B C:\Users\circleci\project\build -DCMAKE_BUILD_TYPE:STRING=Release -G 'Visual Studio 14 2015' -A x64
            & 'C:\\Program Files\\CMake\\bin\\cmake.exe' -S C:\Users\circleci\project -B C:\Users\circleci\project\build -DCMAKE_BUILD_TYPE:STRING=Release -G 'Visual Studio 16 2019' -A x64
            msbuild C:\Users\circleci\project\build\PACKAGE.vcxproj /p:Configuration=Release /p:Platform=x64
            mkdir -p C:\Users\circleci\project\tmp\workspace\installers
            Copy-Item C:\Users\circleci\project\build\*.exe -Destination C:\Users\circleci\project\tmp\workspace\installers\VAPOR3-3.2.0-win64-Weekly.exe
          no_output_timeout: 45m

      - persist_to_workspace:
          root: *workspace_root
          paths: 
            - installers

  test_win10_workspace:
    executor: win/default
    steps:
      - run:
          name: do the stuff
          command: |
            #New-Item -Name installers -ItemType directory
            mkdir -p C:\Users\circleci\project\tmp\workspace\installers
            cd C:\Users\circleci\project\tmp\workspace\installers
            echo "foo" >> foo.exe
      - persist_to_workspace:
          root: *workspace_root
          paths:
            - installers

  build_win10_docker:
    docker:
      - image: sgpearse/vapor3-win10:latest
    steps:
      - checkout
      - run:
          name: build installer
          command: |
            msbuild C:\VAPOR\build\PACKAGE.vcxproj /p:Configuration=Release /p:Platform=x64

  release_on_github:
    macos:
      xcode: "11.1.0"
    steps:
      - *attach_workspace
      - run:
          name: list workspace
          command: |
            ls /tmp/workspace/installers
      - run:
          name: install ghr
          command: |
            brew install ghr
      - run:
          name: push assets with ghr
          command: |
            a=$'These installers are built weekly, and may not be stable.\n\n'
            b=$'Official releases may be found below.\n\n'
            c="Last built on "
            d=`date +"%m-%d-%y".`
            message="${a}${b}${c}${d}${e}"
            echo $message
            ghr -b "${message}" -t ${GITHUB_TOKEN} -u ${CIRCLE_PROJECT_USERNAME} -r ${CIRCLE_PROJECT_REPONAME} -prerelease -c ${CIRCLE_SHA1} -replace Weekly /tmp/workspace/installers



workflows:
  build:
    jobs:
      - build_ubuntu18
      - build_centos7
      #- build_ubuntu16
      #- build_osx
      #- build_win10_installer
      #- test_win10_workspace
      #- release_on_github:
      #    requires:
      #      - test_win10_workspace
      #- clang_tidy_ubuntu18
      #- build_ubuntu18_installer
      #- build_ubuntu16_installer
      #- build_centos7_installer
      #- build_osx_installer
      #- build_win10_installer
<<<<<<< HEAD
      - release_on_github:
          requires:
=======
      #- release_on_github:
      #    requires:
>>>>>>> 2e8da06e
      #      - build_win10_installer
      #      - build_ubuntu16_installer
      #      - build_ubuntu18_installer
      #      - build_centos7_installer
      #      - build_osx_installer

#  leak_check:
#    triggers:
#      - schedule:
#           cron: "0 7 1 * *" #monthly cron job @ midnight MST, on the 1st
#           filters:
#             branches:
#               only:
#                 - nightly
#    jobs:
#      - check_leaks

  nightly:
    triggers:
      - schedule:
           cron: "0 9 * * 5" #weekly cron job on Friday @ 2:00am MST
           filters:
             branches:
               only:
                 - nightly
    jobs:
      - build_ubuntu18_installer
      - build_ubuntu16_installer
      - build_centos7_installer
      - build_osx_installer
      - build_win10_installer
      - release_on_github:
          requires:
            - build_ubuntu16_installer
            - build_ubuntu18_installer
            - build_centos7_installer
            - build_osx_installer
            - build_win10_installer<|MERGE_RESOLUTION|>--- conflicted
+++ resolved
@@ -479,13 +479,8 @@
       #- build_centos7_installer
       #- build_osx_installer
       #- build_win10_installer
-<<<<<<< HEAD
-      - release_on_github:
-          requires:
-=======
       #- release_on_github:
       #    requires:
->>>>>>> 2e8da06e
       #      - build_win10_installer
       #      - build_ubuntu16_installer
       #      - build_ubuntu18_installer
