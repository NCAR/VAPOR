version: 2
jobs:
  build:
    docker:
      - image: sgpearse/vapor3-ubuntu16:latest

<<<<<<< HEAD
=======
    branches:
      only:
        - circleCI
>>>>>>> 647ca7b5

    steps:
      - checkout

      - run:
          name: cmake and make
          command: |
            cd /VAPOR/build
            cmake ..
            make


      - run:
          name: Print the Current Time
          command: date<|MERGE_RESOLUTION|>--- conflicted
+++ resolved
@@ -4,12 +4,9 @@
     docker:
       - image: sgpearse/vapor3-ubuntu16:latest
 
-<<<<<<< HEAD
-=======
     branches:
       only:
         - circleCI
->>>>>>> 647ca7b5
 
     steps:
       - checkout
