version: 2.1

orbs:
  win: circleci/windows@2.2.0

references:
  workspace_root: &workspace_root
    /tmp/workspace
  attach_workspace: &attach_workspace
    attach_workspace:
      at: *workspace_root

jobs:
  build_ubuntu16:
    docker:
      - image: sgpearse/vapor3-ubuntu16:latest

    steps:
      - checkout

      - run:
          name: cmake and make
          command: |
            cd /VAPOR
            git pull
            git checkout $CIRCLE_BRANCH
            cd build
            cmake ..
            make -j7 &> /tmp/output.txt

      - store_artifacts:
          path: /tmp/output.txt

      - run:
          name: check for warnings
          command: |
            if grep -q warning /tmp/output.txt; then
               exit 1
            else
               exit 0
            fi

  build_ubuntu16_installer:
    docker:
      - image: sgpearse/vapor3-ubuntu16:latest

    steps:
      - checkout

      - run:
          name: make installer
          command: |
            cd /VAPOR/build
            cmake -DCMAKE_BUILD_TYPE:String=Release -DDIST_INSTALLER:string=ON ..
            make -j7
            make installer
            for f in VAPOR3-*.sh ; do mv "$f" "${f/Linux/Ubuntu16-Weekly}" ; done
            mkdir -p /tmp/workspace/installers
            mv *.sh /tmp/workspace/installers

      - persist_to_workspace:
          root: *workspace_root
          paths: 
            - installers

  build_ubuntu18:
    docker:
      - image: sgpearse/vapor3-ubuntu18:latest

    steps:
      - run:
          name: install python
          command: |
            apt-get update
            apt-get install -y python3

      - checkout

      - run:
          name: cmake and make
          command: |
            cd /VAPOR
            git pull
            git checkout $CIRCLE_BRANCH
            cd build
            cmake -DBUILD_TEST_APPS=ON ..
            make -j7 &> /tmp/output.txt
<<<<<<< HEAD

      - run:
          name: Smoke test
          command: |
            /VAPOR/test_apps/smokeTests/smokeTests.py |
            --makeBaseline=True |
            --testDataRoot=/smokeTestData/smokeTestData
            --binaryRoot=/VAPOR/build/bin
          
=======
>>>>>>> a442ed05

      - store_artifacts:
          path: /tmp

      - run:
          name: Smoke test
          command: |
            python3 /VAPOR/test_apps/smokeTests/smokeTests.py --testDataRoot=/smokeTestData/smokeTestData --binaryRoot=/VAPOR/build/bin --resultsDir=/VAPOR/test_apps/smokeTests/testResults

      - store_artifacts:
          path: /VAPOR/test_apps/smokeTests/testResults

      - run:
          name: check for warnings
          command: |
            if grep -q warning /tmp/output.txt; then
               exit -1
            else
               exit 0
            fi

  build_ubuntu18_installer:
    docker:
      - image: sgpearse/vapor3-ubuntu18:latest

    steps:
      - checkout

      - run:
          name: make installer
          command: |
            cd /VAPOR/build
            cmake -DCMAKE_BUILD_TYPE:String=Release -DDIST_INSTALLER:string=ON ..
            make -j7
            make installer
            for f in VAPOR3-*.sh ; do mv "$f" "${f/Linux/Ubuntu18-Weekly}" ; done
            mkdir -p /tmp/workspace/installers
            mv *.sh /tmp/workspace/installers

      - persist_to_workspace:
          root: *workspace_root
          paths: 
            - installers

  check_leaks:
    docker:
      - image: sgpearse/vapor3-ubuntu18:latest

    steps:
      - checkout

      - run:
          name: cmake and make
          command: |
            cd /VAPOR
            git pull
            cd build
            cmake -DCMAKE_BUILD_TYPE:String=Release ..
            make
            #valgrind --leak-check=yes bin/vapor > /tmp/output.txt
            valgrind --leak-check=yes bin/vaporpychecker &> /tmp/vaporpychecker.txt
            #valgrind --leak-check=yes bin/vapor &> /tmp/vapor.txt
            #bin/vapor &> /tmp/vapor.txt

      - store_artifacts:
          path: /tmp/*.txt

  build_centos7:
    docker:
      - image: sgpearse/vapor3-centos7:latest

    steps:
      - checkout

      - run:
          name: cmake3 and make
          command: |
            ls -lrth /usr/local/VAPOR-Deps
            cd /VAPOR
            git pull
            git checkout $CIRCLE_BRANCH
            cd build
            cmake3 ..
            make -j7 &> /tmp/output.txt

      - store_artifacts:
          path: /tmp/output.txt

      - run:
          name: check for warnings
          command: |
            if grep -q warning /tmp/output.txt; then
               exit 1
            else
               exit 0
            fi

  build_centos7_installer:
    docker:
      - image: sgpearse/vapor3-centos7:latest

    steps:
      - checkout

      - run:
          name: cmake3 and make
          command: |
            ls -lrth /usr/local/VAPOR-Deps
            cd /VAPOR
            git pull
            cd build
            cmake3 -DCMAKE_BUILD_TYPE:String=Release -DDIST_INSTALLER:string=ON ..
            make
            make installer
            for f in VAPOR3-*.sh ; do mv "$f" "${f/Linux/CentOS7-Weekly}" ; done
            mkdir -p /tmp/workspace/installers
            mv *.sh /tmp/workspace/installers


      - persist_to_workspace:
          root: *workspace_root
          paths: 
            - installers

  build_osx:
    macos:
      xcode: "11.1.0"
    steps:
      - run:
          name: Make VAPOR-Deps
          command: |
            sudo mkdir -p /usr/local/VAPOR-Deps
            sudo chmod -R 777 /usr/local/VAPOR-Deps
            sudo chown -R `whoami` /usr/local/VAPOR-Deps
            
      #- restore_cache:
      #    key: osxDeps-v5-{{ .Environment.CIRCLE_PROJECT_REPONAME }}

      - checkout

      - run:
          name: Get dependencies 
          command: |
            export DEPS=/usr/local/VAPOR-Deps/2019-Aug-Darwin.tar.xz
            if [ ! -f $DEPS ]; then
                ~/project/.circleci/getOSXDeps.sh
                #pip3 install gdown
                #sudo mkdir -p /usr/local/VAPOR-Deps
                #sudo chmod 777 /usr/local/VAPOR-Deps
                #cd /usr/local/VAPOR-Deps
                #gdown https://drive.google.com/uc?id=1kyDAzmK9zShrIcoAbned8YW9vn2j7lpe
                #cd /usr/local/VAPOR-Deps
                #tar xf 2019-Aug-Darwin.tar.xz -C /usr/local/VAPOR-Deps
                #ls /usr/local/VAPOR-Deps
            fi

      #- run:
      #    name: Install cmake
      #    command: |
      #      brew install cmake

      - run:
          name: make VAPOR
          command: |
            cp site_files/site.NCAR site.local
            mkdir build
            cd build
            /usr/local/bin/cmake ..
            make -j7 &> /tmp/output.txt

      #- save_cache:
      #    key: osxDeps-v5-{{ .Environment.CIRCLE_PROJECT_REPONAME }}
      #    paths: 
      #      - /VAPOR
      #      - /usr/local/VAPOR-Deps
      #      - /usr/local/lib/python3.7/site-packages/gdown
      #      - /usr/local/bin/cmake
      #      - /usr/local/Cellar/cmake

      - store_artifacts:
          path: /tmp/output.txt

      - run:
          name: check for warnings
          command: |
            if grep -q warning /tmp/output.txt; then
               exit 1
            else
               exit 0
            fi

  build_osx_installer:
    macos:
      xcode: "11.1.0"
    steps:
      - run:
          name: Make VAPOR-Deps
          command: |
            sudo mkdir -p /usr/local/VAPOR-Deps
            sudo chmod -R 777 /usr/local/VAPOR-Deps
            sudo chown -R `whoami` /usr/local/VAPOR-Deps

      #- restore_cache:
      #    key: osxDeps-v5-{{ .Environment.CIRCLE_PROJECT_REPONAME }}

      - checkout

      - run:
          name: Get dependencies 
          command: |
            export DEPS=/usr/local/VAPOR-Deps/2019-Aug-Darwin.tar.xz
            if [ ! -f $DEPS ]; then
                ~/project/.circleci/getOSXDeps.sh
            fi
#      - run:
#          name: Get 3rd party libs
#          command: |
#            pip3 install gdown
#            sudo mkdir -p /usr/local/VAPOR-Deps
#            sudo chmod 777 /usr/local/VAPOR-Deps
#            cd /usr/local/VAPOR-Deps
#            gdown https://drive.google.com/uc?id=1kyDAzmK9zShrIcoAbned8YW9vn2j7lpe
#      - run:
#          name: Extract 3rd party libs
#          command: |
#            cd /usr/local/VAPOR-Deps
#            tar xf 2019-Aug-Darwin.tar.xz -C /usr/local/VAPOR-Deps
#            ls /usr/local/VAPOR-Deps
#      - run:
#          name: Install cmake
#          command: |
#            brew install cmake
      - run:
          name: make VAPOR
          command: |
            cp site_files/site.NCAR site.local
            mkdir build
            cd build
            /usr/local/bin/cmake -DCPACK_BINARY_DRAGNDROP=ON -DCMAKE_BUILD_TYPE:String=Release -DDIST_INSTALLER:string=ON ..
            make
            make installer
            for f in VAPOR3-*.dmg ; do mv "$f" "${f/Darwin/Darwin-Weekly}" ; done
            mkdir -p /tmp/workspace/installers
            mv *.dmg /tmp/workspace/installers
          no_output_timeout: 30m

      #- save_cache:
      #    key: osxDeps-v5-{{ .Environment.CIRCLE_PROJECT_REPONAME }}
      #    paths: 
      #      - /VAPOR
      #      - /usr/local/VAPOR-Deps
      #      - /usr/local/lib/python3.7/site-packages/gdown
      #      - /usr/local/bin/cmake
      #      - /usr/local/Cellar/cmake

      - persist_to_workspace:
          root: *workspace_root
          paths: 
            - installers

  clang_tidy_ubuntu18:
    docker:
      - image: sgpearse/vapor3-ubuntu18:latest
    steps:
      - checkout
      - run:
          name: CMake
          command: |
            cd /VAPOR/build
            cmake -DCMAKE_EXPORT_COMPILE_COMMANDS=true ..
            clang-tidy -checks=cppcoreguidelines* -header-filter=.* -p ./ /VAPOR/apps/vaporgui/MainForm.cpp &> /tmp/tidy.txt

      - store_artifacts:
            path: /tmp/tidy.txt

  clang_tidy_osx:
    macos:
      xcode: "11.1.0"
    steps:
      - checkout
      - run:
          name: check MainForm.cpp
          command: |
            sudo mkdir build
            cd build
      - run:
          name: CMake
          command: |
            brew install cmake
            cmake -DCMAKE_EXPORT_COMPILE_COMMANDS=true ..
      - run:
          name: tidy
          command: |
            /usr/local/opt/llvm/bin/clang-tidy -checks=* -header-filter=.* -p ./ /VAPOR/apps/vaporgui/MainForm.cpp &> /tmp/tidy.txt

      - store_artifacts:
            path: /tmp/tidy.txt

  build_win10_installer:
    executor: win/default
    steps:
      - checkout
      - run:
          name: Install dependencies
          command: |
            choco install visualcpp-build-tools -version 14.0.25420.1 -y
            choco install python -y
            choco install git -y
            choco install cmake -y
            choco install nsis -y
            python -m pip install gdown
            setx /M PATH "%PATH%;C:\Program Files (x86)\MSBuild\14.0\bin" 
            msbuild -version
            pwd
            ls
            python .circleci/downloadWin3rdParty.py
      - run:
          name: Build Vapor
          command: |
            Copy-Item site_files\* -Destination .
            mkdir build
            cd build
            & 'C:\\Program Files\\CMake\\bin\\cmake.exe' -S C:\Users\circleci\project -B C:\Users\circleci\project\build -DCMAKE_BUILD_TYPE:STRING=Release -G 'Visual Studio 14 2015' -A x64
            msbuild C:\Users\circleci\project\build\PACKAGE.vcxproj /p:Configuration=Release /p:Platform=x64
            mkdir -p C:\Users\circleci\project\tmp\workspace\installers
            Copy-Item C:\Users\circleci\project\build\*.exe -Destination C:\Users\circleci\project\tmp\workspace\installers\VAPOR3-3.2.0-win64-Weekly.exe
          no_output_timeout: 45m

      - persist_to_workspace:
          root: *workspace_root
          paths: 
            - installers

  test_win10_workspace:
    executor: win/default
    steps:
      - run:
          name: do the stuff
          command: |
            #New-Item -Name installers -ItemType directory
            mkdir -p C:\Users\circleci\project\tmp\workspace\installers
            cd C:\Users\circleci\project\tmp\workspace\installers
            echo "foo" >> foo.exe
      - persist_to_workspace:
          root: *workspace_root
          paths:
            - installers

  build_win10_docker:
    docker:
      - image: sgpearse/vapor3-win10:latest
    steps:
      - checkout
      - run:
          name: build installer
          command: |
            msbuild C:\VAPOR\build\PACKAGE.vcxproj /p:Configuration=Release /p:Platform=x64

  release_on_github:
    macos:
      xcode: "11.1.0"
    steps:
      - *attach_workspace
      - run:
          name: list workspace
          command: |
            ls /tmp/workspace/installers
      - run:
          name: install ghr
          command: |
            brew install ghr
      - run:
          name: push assets with ghr
          command: |
            a=$'These installers are built weekly, and may not be stable.\n\n'
            b=$'Official releases may be found below.\n\n'
            c="Last built on "
            d=`date +"%m-%d-%y".`
            message="${a}${b}${c}${d}${e}"
            echo $message
            ghr -b "${message}" -t ${GITHUB_TOKEN} -u ${CIRCLE_PROJECT_USERNAME} -r ${CIRCLE_PROJECT_REPONAME} -prerelease -c ${CIRCLE_SHA1} -replace Weekly /tmp/workspace/installers


<<<<<<< HEAD
=======

>>>>>>> a442ed05
workflows:
  build:
    jobs:
      - build_ubuntu18
      #- build_ubuntu16
      #- build_centos7
      #- build_osx
      #- build_win10_installer
      #- test_win10_workspace
      #- release_on_github:
      #    requires:
      #      - test_win10_workspace
      #- clang_tidy_ubuntu18
      #- build_ubuntu18_installer
      #- build_ubuntu16_installer
      #- build_centos7_installer
      #- build_osx_installer
      #- build_win10_installer
      #- release_on_github:
      #    requires:
      #      - build_win10_installer
      #      - build_ubuntu16_installer
      #      - build_ubuntu18_installer
      #      - build_centos7_installer
      #      - build_osx_installer

#  leak_check:
#    triggers:
#      - schedule:
#           cron: "0 7 1 * *" #monthly cron job @ midnight MST, on the 1st
#           filters:
#             branches:
#               only:
#                 - nightly
#    jobs:
#      - check_leaks

  nightly:
    triggers:
      - schedule:
<<<<<<< HEAD
           cron: "30 14 * * 5" #weekly cron job on Friday @ 7:30am MST
=======
           cron: "0 9 * * 5" #weekly cron job on Friday @ 2:00am MST
>>>>>>> a442ed05
           filters:
             branches:
               only:
                 - nightly
<<<<<<< HEAD
                 #- master
=======
>>>>>>> a442ed05
    jobs:
      - build_ubuntu18_installer
      - build_ubuntu16_installer
      - build_centos7_installer
      - build_osx_installer
      - build_win10_installer
      - release_on_github:
          requires:
            - build_ubuntu16_installer
            - build_ubuntu18_installer
            - build_centos7_installer
            - build_osx_installer
            - build_win10_installer<|MERGE_RESOLUTION|>--- conflicted
+++ resolved
@@ -85,7 +85,6 @@
             cd build
             cmake -DBUILD_TEST_APPS=ON ..
             make -j7 &> /tmp/output.txt
-<<<<<<< HEAD
 
       - run:
           name: Smoke test
@@ -95,9 +94,6 @@
             --testDataRoot=/smokeTestData/smokeTestData
             --binaryRoot=/VAPOR/build/bin
           
-=======
->>>>>>> a442ed05
-
       - store_artifacts:
           path: /tmp
 
@@ -479,11 +475,6 @@
             echo $message
             ghr -b "${message}" -t ${GITHUB_TOKEN} -u ${CIRCLE_PROJECT_USERNAME} -r ${CIRCLE_PROJECT_REPONAME} -prerelease -c ${CIRCLE_SHA1} -replace Weekly /tmp/workspace/installers
 
-
-<<<<<<< HEAD
-=======
-
->>>>>>> a442ed05
 workflows:
   build:
     jobs:
@@ -524,19 +515,12 @@
   nightly:
     triggers:
       - schedule:
-<<<<<<< HEAD
-           cron: "30 14 * * 5" #weekly cron job on Friday @ 7:30am MST
-=======
-           cron: "0 9 * * 5" #weekly cron job on Friday @ 2:00am MST
->>>>>>> a442ed05
+           cron: "30 14 * * 5" #weekly cron job on Friday @ 8:30am MST
            filters:
              branches:
                only:
                  - nightly
-<<<<<<< HEAD
                  #- master
-=======
->>>>>>> a442ed05
     jobs:
       - build_ubuntu18_installer
       - build_ubuntu16_installer
