--- conflicted
+++ resolved
@@ -756,14 +756,9 @@
       - build_python_api
       - build_python_api2
       #- clang-tidy
-<<<<<<< HEAD
       #- build_ubuntu18
       #- build_centos7
       #- foo
-=======
-      - build_ubuntu18
-      - build_centos7
->>>>>>> d8927aea
       #- test_clang_format
       #- build_win10_installer
       #- build_osx_installer
