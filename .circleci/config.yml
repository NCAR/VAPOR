--- conflicted
+++ resolved
@@ -169,14 +169,7 @@
             git checkout $CIRCLE_BRANCH
             cd build
             cmake3 ..
-<<<<<<< HEAD
-            make -j7 &> /tmp/output.txt
-
-      - store_artifacts:
-          path: /tmp/output.txt
-=======
             make -j7
->>>>>>> ac2695f9
 
   build_centos7_installer:
     docker:
