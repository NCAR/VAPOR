--- conflicted
+++ resolved
@@ -93,7 +93,6 @@
           name: Smoke test
           command: |
             python3 /VAPOR/test_apps/smokeTests/smokeTests.py --testDataRoot=/smokeTestData/smokeTestData --binaryRoot=/VAPOR/build/bin --resultsDir=/VAPOR/test_apps/smokeTests/testResults
-<<<<<<< HEAD
           
       - store_artifacts:
           path: /VAPOR/test_apps/smokeTests/testResults
@@ -101,12 +100,6 @@
       - store_artifacts:
           path: /tmp/output.txt
 
-=======
-
-      - store_artifacts:
-          path: /VAPOR/test_apps/smokeTests/testResults
-
->>>>>>> 59c33227
       - run:
           name: check for warnings
           command: |
