--- conflicted
+++ resolved
@@ -8,7 +8,6 @@
   - &macx86libAWS     "2023-Jun-macOSx86.tar.xz"
   - &macAppleSilicon  "2024-Jul-AppleSilicon.tar.xz"
   - &u20libAWS        "2023-Sept-Ubuntu20.tar.xz"
-  - &srcLibAWS        "2023-Sept-src.tar.xz"
 
 version: 2.1
 
@@ -35,25 +34,22 @@
       sudo:
         type: string
         default: ""
-      dir:
-        type: string
-        default: "/usr/local/VAPOR-Deps"
     steps:
       - run:
           name: get third party libraries
           command: |
               # if /usr/local/VAPOR-Deps is empty, acquire libraries 
-              if [ ! -d <<parameters.dir>> ]; then
-                <<parameters.sudo>> mkdir -p <<parameters.dir>>
-                <<parameters.sudo>> chmod -R 777 <<parameters.dir>>
-                <<parameters.sudo>> chown -R `whoami` <<parameters.dir>>
+              if [ ! -d /usr/local/VAPOR-Deps ]; then
+                <<parameters.sudo>> mkdir -p /usr/local/VAPOR-Deps
+                <<parameters.sudo>> chmod -R 777 /usr/local/VAPOR-Deps
+                <<parameters.sudo>> chown -R `whoami` /usr/local/VAPOR-Deps
                 if <<parameters.useAWS>> ; then
                   wget https://vaporawsbucket.s3.us-west-2.amazonaws.com/<<parameters.fileName>>
                 else
                   id=<<parameters.driveID>>
                   gdown https://drive.google.com/uc?id=${id}
                 fi
-                tar -xf <<parameters.fileName>> -C <<parameters.dir>>
+                tar -xf <<parameters.fileName>> -C /usr/local/VAPOR-Deps
               fi
 
   build_vapor:
@@ -69,17 +65,12 @@
         default: ""
       moveToCommand:
         type: string
-      libDir:
-        type: string
-        default: "/usr/local/VAPOR-Deps"
-      libName:
-        type: string
-        default: 2023-Sept
     steps:
       - run:
           name: build vapor
           command: |
-            ln -s <<parameters.libDir>>/<<parameters.libName>> <<parameters.libDir>>/current
+            libraryDir=`ls /usr/local/VAPOR-Deps`
+            ln -s $libraryDir /usr/local/VAPOR-Deps/current
             cp site_files/site.NCAR site.local
             mkdir -p build
             cd build
@@ -89,8 +80,7 @@
             -DCMAKE_BUILD_TYPE:String=Release \
             -DDIST_INSTALLER:string=ON \
             -DUSE_OMP=ON \
-            <<parameters.compileArgs>> \
-            -DTHIRD_PARTY_DIR=<<parameters.libDir>>/current ..
+            <<parameters.compileArgs>> ..
             make -j4
             make installer
             for f in VAPOR3-* ; do mv "$f" "<<parameters.moveToCommand>>" ; done
@@ -230,51 +220,6 @@
     resource_class: macos.m1.large.gen1
     steps:
       - checkout
-<<<<<<< HEAD
-=======
-
-      - run:
-          name: permit cache restore
-          command: sudo chmod -R 777 /opt
-
-      - restore_cache:
-          name: restore dependencies
-          keys:
-            - macos-deps4
-
-      - run:
-          name: Get dependencies
-          command: |
-            pip install gdown
-
-            # MacPorts
-            curl -k -O https://distfiles.macports.org/MacPorts/MacPorts-2.8.1.tar.bz2
-            tar xf MacPorts-2.8.1.tar.bz2
-            cd MacPorts-2.8.1/
-            ./configure
-            make -j6
-            sudo make install
-
-            sudo /opt/local/bin/port -v selfupdate
-
-            # CMake
-            (sudo yes || true) | sudo /opt/local/bin/port install cmake
-            
-            # clang
-            # If we run selfupdate on every run, we will update clang on minor revisions, taking 1+ hours to build
-            # Therefore, skip selfupdate until we know we want a newer version of clang
-            (sudo yes || true) | sudo /opt/local/bin/port install clang-17 +universal
-            sudo /opt/local/bin/port select --set clang mp-clang-17
-            /opt/local/bin/clang++ -v > clangVersion.txt
-
-          no_output_timeout: 45m
-
-      - save_cache:
-          key: macos-deps4
-          paths:
-            - /opt/local
-
->>>>>>> 3e11b6ac
       - get_libraries:
           fileName: 2023-Jun-macOSx86.tar.xz
           driveID: *macOSx86LibID
@@ -305,15 +250,8 @@
           compileArgs: |
             -DCPACK_BINARY_DRAGNDROP=ON \
             -DCMAKE_CXX_COMPILER=clang++ \
-            -DCMAKE_C_COMPILER=clang \
-<<<<<<< HEAD
-            -DBUILD_OSP=OFF \
+            -DCMAKE_C_COMPILER=clang
           moveToCommand: ${f/Darwin/AppleSilicon}
-=======
-            -DCMAKE_OSX_ARCHITECTURES=x86_64 \
-          libName: 2023-Jun
-          moveToCommand: ${f/Darwin/Darwinx86}
->>>>>>> 3e11b6ac
 
   clang-tidy:
     docker:
@@ -754,24 +692,20 @@
             bzip2 \
             make \
             which \
-            git \
-            wget
+            git
 
       - get_libraries:
           fileName: 2023-Sept-src.tar.xz
-          driveID: *srcLibAWS
-          dir: /glade/campaign/cisl/vast/vapor/third-party
+          driveID: *srcLibID
 
       - run:
           name: build libraries
           command: |
             chmod 777 /root/project/scripts/build3rdParty.sh
-            /root/project/scripts/build3rdParty.sh -o suse -b /glade/campaign/cisl/vast/vapor/third-party/
+            /root/project/scripts/build3rdParty.sh -o suse
 
       - build_vapor:
-          moveToCommand: ${f/Linux/SUSE}
-          libDir: /glade/campaign/cisl/vast/vapor/third-party
-          libName: 2024-Apr
+          moveToCommand: ${f/Linux/Ubuntu20}
 
       - store_artifacts:
           path: |
@@ -970,7 +904,7 @@
   weekly:
       triggers:
         - schedule:
-             cron: "0 16 * * 3" #Time is GMT
+             cron: "30 21 * * 5" #Time is GMT
              filters:
                branches:
                  only: main
