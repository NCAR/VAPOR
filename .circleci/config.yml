version: 2.1

orbs:
  win: circleci/windows@2.2.0

references:
  workspace_root: &workspace_root
    /tmp/workspace
  attach_workspace: &attach_workspace
    attach_workspace:
      at: *workspace_root

jobs:
  build_win10_installer:
    executor: win/default
    steps:
      - checkout
      - run:
          name: Install dependencies
          command: |
            choco install visualstudio2019-workload-vctools -y
            choco install python -y
            choco install git -y
            choco install cmake -y
            choco install nsis -y
            python -m pip install gdown
            setx /M PATH "%PATH%;C:\Program Files (x86)\Microsoft Visual Studio\2019\BuildTools\MSBuild\Current\Bin"
            msbuild -version
            pwd
            ls
            python .circleci/downloadWin3rdParty.py
      - run:
          name: dos2unix
          command: |
            dos2unix /c/Users/circleci/project/share/shaders/*
            dos2unix /c/Users/circleci/project/share/shaders/main
            dos2unix /c/Users/circleci/project/share/shaders/includes
          shell: bash.exe
      - run:
          name: Build Vapor
          command: |
            Copy-Item site_files\* -Destination .
            mkdir build
            cd build
            git checkout $CIRCLE_BRANCH
            & 'C:\\Program Files\\CMake\\bin\\cmake.exe' -S C:\Users\circleci\project -B C:\Users\circleci\project\build -DDIST_INSTALLER:string=ON -DCMAKE_BUILD_TYPE:STRING=Release -G 'Visual Studio 16 2019' -A x64
            msbuild C:\Users\circleci\project\build\PACKAGE.vcxproj /p:Configuration=Release /p:Platform=x64
            mkdir -p C:\Users\circleci\project\tmp\workspace\installers
            Copy-Item C:\Users\circleci\project\build\*.exe -Destination C:\Users\circleci\project\tmp\workspace\installers
          no_output_timeout: 45m

      - store_artifacts:
          path: C:\Users\circleci\project\tmp\workspace\installers

      - persist_to_workspace:
          root: C:\Users\circleci\project\tmp\workspace
          paths:
            - installers

  build_osx_installer:
    macos:
      xcode: "13.4.1"
    steps:
      - run:
          name: Make VAPOR-Deps
          command: |
            sudo mkdir -p /usr/local/VAPOR-Deps
            sudo chmod -R 777 /usr/local/VAPOR-Deps
            sudo chown -R `whoami` /usr/local/VAPOR-Deps

      #- restore_cache:
      #    keys:
      #      - clang12jafiojeoa;ij;eaw

      - checkout

      - run:
          name: Get third party libraries
          command: |
            pip3 install gdown
            sudo mkdir -p /usr/local/VAPOR-Deps
            sudo chmod 777 /usr/local/VAPOR-Deps
            cd /usr/local/VAPOR-Deps
            gdown https://drive.google.com/uc?id=1Q-IXlP_OgZSXsWKmT-smyrW9xnR-dUfg
            cd /usr/local/VAPOR-Deps
            tar xf 2019-Aug-Darwin.tar.xz -C /usr/local/VAPOR-Deps
            chmod -R 777 /usr/local/VAPOR-Deps

      - run:
          name: Get cmake
          command: |
            brew install cmake

      - run:
          name: Get MacPorts
          command: |
            curl -k -O https://distfiles.macports.org/MacPorts/MacPorts-2.7.1.tar.bz2
            tar xf MacPorts-2.7.1.tar.bz2
            cd MacPorts-2.7.1/
            ./configure
            make -j2
            sudo make install -j2

      - run:
          name: Get libomp
          command: |
            #sudo /opt/local/bin/port selfupdate
            #(sudo yes || true) | sudo /opt/local/bin/port install libomp
          no_output_timeout: 30m

      - run:
          name: Get clang13
          command: |
            sudo /opt/local/bin/port selfupdate
            (sudo yes || true) | sudo /opt/local/bin/port install clang-13
            sudo /opt/local/bin/port select --set clang mp-clang-13
            /opt/local/bin/clang++ -v > clangVersion.txt
          no_output_timeout: 30m

      #- save_cache:
      #    key: clang12jafiojeoa;ij;eaw
      #    paths:
      #      - /opt/local/bin
      #      - /opt/local/lib/libomp

      - run:
          name: make VAPOR
          command: |
            cp site_files/site.NCAR site.local
            mkdir build
            cd build
            git checkout $CIRCLE_BRANCH
            export PATH=/opt/local/bin:$PATH
            sudo port select --set clang mp-clang-13
            cmake -DCPACK_BINARY_DRAGNDROP=ON -DCMAKE_BUILD_TYPE:String=Release -DDIST_INSTALLER:string=ON -DCMAKE_CXX_COMPILER=clang++ -DCMAKE_C_COMPILER=clang -DUSE_OMP=ON ..
            make -j2
            make installer -j2
            mkdir -p /tmp/workspace/installers
            mv *.dmg /tmp/workspace/installers
          no_output_timeout: 30m

      - store_artifacts:
          path: /tmp/workspace/installers

      - persist_to_workspace:
          root: *workspace_root
          paths:
            - installers

  build_ubuntu18_installer:
    docker:
      - image: sgpearse/vapor3-ubuntu18:latest

    steps:
      - checkout

      - run:
          name: update 3rd party libraries
          command: |
            rm -rf /usr/local/VAPOR-Deps/2019-Aug
            apt update
            apt install -y python3-pip
<<<<<<< HEAD
=======
            pip3 install --upgrade pip
            pip3 install scikit-build command
>>>>>>> 9f26a86e
            pip3 install gdown
            gdown https://drive.google.com/uc?id=1elB8v-UNMzkNmnsJPtxk3cI1zBelJ3Hd
            filename="/root/project/2019-Aug-Ubuntu.tar.xz"
            tar -xf ${filename} -C /usr/local/VAPOR-Deps
<<<<<<< HEAD

      - run: 
=======
 
      - run:
>>>>>>> 9f26a86e
          name: update cmake
          command: |
            apt remove -y --purge --auto-remove cmake
            apt install -y libssl-dev
            apt install -y build-essential git
            git clone https://github.com/Kitware/CMake/
            cd CMake
            ./bootstrap && make && make install

      - run:
          name: make installer
          command: |
            cd /root/project/build
            git checkout $CIRCLE_BRANCH
            cmake -DCMAKE_BUILD_TYPE:String=Release -DDIST_INSTALLER:string=ON -DUSE_OMP=ON ..
            make -j2
            make installer -j2
            for f in VAPOR3-*.sh ; do mv "$f" "${f/Linux/Ubuntu18}" ; done
            mkdir -p /tmp/workspace/installers
            mv *.sh /tmp/workspace/installers

      - store_artifacts:
          path: /tmp/workspace/installers

      - persist_to_workspace:
          root: *workspace_root
          paths:
            - installers

  build_centos7_installer:
    docker:
      - image: sgpearse/vapor3-centos7:latest
  
    steps:
      - checkout

      - run:
          name: update 3rd party libraries
          command: |
            rm -rf /usr/local/VAPOR-Deps/2019-Aug
            pip3 install gdown --upgrade
            gdown https://drive.google.com/uc?id=1S9DwySMnQrBuUUZGKolD__WQrjTmLgyn
            filename="/root/project/2019-Aug-CentOS.tar.xz"
            bsdtar -xf ${filename} -C /usr/local/VAPOR-Deps
 
      - run:
          name: cmake3 and make
          command: |
            cd /root/project/build
            git checkout $CIRCLE_BRANCH
            cmake3 -DCMAKE_BUILD_TYPE:String=Release -DDIST_INSTALLER:string=ON -DUSE_OMP=ON ..
            make -j2
            make installer -j2
            for f in VAPOR3-*.sh ; do mv "$f" "${f/Linux/CentOS7}" ; done
            mkdir -p /tmp/workspace/installers
            mv *.sh /tmp/workspace/installers
      - store_artifacts:
          path: /tmp/workspace/installers
      
      - persist_to_workspace:
          root: *workspace_root
          paths:
            - installers

  clang-tidy:
    docker:
      - image: ubuntu:latest

    steps:
      - run:
          name: Install dependencies
          command: |
            apt-get update
            apt upgrade -y
            apt install -y aptitude
            aptitude install -y xz-utils pip git curl jq cmake cmake-curses-gui freeglut3-dev libexpat1-dev libglib2.0-0 libdbus-1-3 lsb-release wget software-properties-common clang-tidy
            pip install gdown

      - run:
          name: Install llvm
          command: |
            add-apt-repository -y universe
            wget https://apt.llvm.org/llvm.sh
            chmod +x llvm.sh
            yes '' | ./llvm.sh 14 || if [[ $? -eq 141 ]]; then true; else exit $?; fi # Feed "yes" to all of the script's questions and igore error 141

      - run: 
          name: Get third party libraries
          command: |
            mkdir -p /usr/local/VAPOR-Deps
            cd /usr/local/VAPOR-Deps
            gdown https://drive.google.com/uc?id=1elB8v-UNMzkNmnsJPtxk3cI1zBelJ3Hd
            tar xf 2019-Aug-Ubuntu.tar.xz

      - run:
          name: Run clang-tidy
          command: |
            git clone https://github.com/NCAR/VAPOR.git /root/VAPOR
            cd /root/VAPOR
            git checkout $CIRCLE_BRANCH
            apt install -y libomp-dev
            cmake . \
            -DCMAKE_BUILD_TYPE:String=Release \
            -DCMAKE_CXX_COMPILER=clang++-14 \
            -DCMAKE_C_COMPILER=clang-14 \
            -DBUILD_TEST_APPS=ON \
            -DUSE_OMP=ON
            make -j4
            git diff $(git merge-base --fork-point origin/main HEAD) HEAD | \
            /usr/bin/clang-tidy-diff-14.py -path /root/VAPOR -p1 -checks=cppcoreguidelines* 2>&1    | \
            tee /tmp/clangTidyOutput.txt

      - store_artifacts:
          path: /tmp/clangTidyOutput.txt

      - run:
          name: Copy artifact link to PR
          command: |
            # acquire clang-tidy report artifact
            artifacts=$(curl \
            -X GET "https://circleci.com/api/v2/project/github/NCAR/VAPOR/$CIRCLE_BUILD_NUM/artifacts" \
            -H "Accept: application/vnd.github.v3+json" \
            -u "$GITHUB_TOKEN:" | jq '.items[0].url')
            artifacts="${artifacts//\"}"                         # remove quotes from string
            artifacts=" [clangTidyOutput.txt]($artifacts)"       # make hyperlink 

            # Temporarily remove windows carraige return \r
            originalBody=$(curl https://api.github.com/repos/NCAR/VAPOR/pulls/${CIRCLE_PULL_REQUEST##*/} | jq '.body')
            lineArray=(${originalBody//\\r\\n/\\n})

            # Remove leading " at the start of the first element
            firstElement=${lineArray[0]}
            if [[ ${firstElement::1} == "\"" ]]
            then
                lineArray[0]="${firstElement:1}"
            fi

            # Remove trailing " at the end of the last element
            lastElement=${lineArray[-1]}
            if [[ ${lastElement: -1} == "\"" ]]
            then
                lineArray[-1]=${lastElement::-1}
            fi

            # If clang-tidy has already been reported in this PR, remove that report
            if [[ "${lineArray[-1]}" == *"clangTidyOutput.txt"* ]]; then
                echo "  *** Previous clangTidyOutput.txt report found.  Replacing with new version. ***"
                unset lineArray[-1]  # delete line with commit hash
                unset lineArray[-1]  # delete line with clangTidyOutput.txt
            else
                lineArray+=("\\n\\n")
            fi

            newBody=""
            newBody=${lineArray[@]//\\n/\\r\\n}              # Add windows carraige return \r on line endings

            newBody="${newBody}\r\n\r\n${CIRCLE_SHA1}:${artifacts}"
            json="{\"body\":\"$newBody\"}"                   # Apply our re-written PR body in json format

            # Add linke to PR
            curl \
            -X PATCH \
            -H "Accept: application/vnd.github.v3+json" \
            -H "Authorization: token $CIRCLE_CLANG_TIDY_TOKEN" \
            https://api.github.com/repos/NCAR/VAPOR/issues/${CIRCLE_PULL_REQUEST##*/} \
            -d "$json"

  build_ubuntu18:
    docker:
      - image: sgpearse/vapor3-ubuntu18:latest

    steps:
      - run:
          name: install python
          command: |
            apt-get update
            apt-get install -y python3
            apt install -y python3-pip
<<<<<<< HEAD

      - checkout
=======
            pip3 install --upgrade pip
            pip3 install scikit-build command
>>>>>>> 9f26a86e

      - run:
          name: update 3rd party libraries
          command: |
            rm -rf /usr/local/VAPOR-Deps/2019-Aug
            pip3 install gdown --upgrade
            gdown https://drive.google.com/uc?id=1elB8v-UNMzkNmnsJPtxk3cI1zBelJ3Hd
            filename="/root/project/2019-Aug-Ubuntu.tar.xz"
            tar -xf ${filename} -C /usr/local/VAPOR-Deps

      - run: 
          name: update cmake
          command: |
            apt remove -y --purge --auto-remove cmake
            apt install -y libssl-dev
            apt install -y build-essential git
            git clone https://github.com/Kitware/CMake/
            cd CMake
            ./bootstrap && make && make install

      - checkout

      - run:
          name: update 3rd party libraries
          command: |
            rm -rf /usr/local/VAPOR-Deps/2019-Aug
            pip3 install gdown --upgrade
            gdown https://drive.google.com/uc?id=1elB8v-UNMzkNmnsJPtxk3cI1zBelJ3Hd
            filename="/root/project/2019-Aug-Ubuntu.tar.xz"
            tar -xf ${filename} -C /usr/local/VAPOR-Deps
 
      - run:
          name: make debug
          command: |
            cd /root/project/build
            cmake -DBUILD_TEST_APPS=ON ..
            make -j2 2>&1 | tee /tmp/debugOutput.txt
            make clean
      
      - store_artifacts:
          path: /tmp/debugOutput.txt

      - run:
          name: make debug with omp
          command: |
            cd /root/project/build
            cmake -DBUILD_TEST_APPS=ON -DUSE_OMP=ON ..
            make -j2 2>&1 | tee /tmp/debugOutputWithOMP.txt
            make clean
      
      - store_artifacts:
          path: /tmp/debugOutputWithOMP.txt

      - run:
          name: make release
          command: |
            cd /root/project/build
            cmake -DBUILD_TEST_APPS=ON -DCMAKE_BUILD_TYPE=Release ..
            make -j2 2>&1 | tee /tmp/releaseOutput.txt
            make clean
      
      - store_artifacts:
          path: /tmp/releaseOutput.txt

      - run:
          name: make release with omp
          command: |
            cd /root/project/build
            cmake -DBUILD_TEST_APPS=ON -DUSE_OMP=ON ..
            make -j2 2>&1 | tee /tmp/releaseOutputWithOMP.txt
      - store_artifacts:
          path: /tmp/releaseOutputWithOMP.txt

      - run:
          name: Smoke test
          command: |
            python3 /root/project/test_apps/smokeTests/smokeTests.py -testDataRoot=/smokeTestData/smokeTestData -binaryRoot=/root/project/build/test_binaries -resultsDir=/root/project/test_apps/smokeTests/testResults
      - store_artifacts:
          path: /root/project/test_apps/smokeTests/testResults

      - run:
          name: check for Debug warnings
          command: |
            if grep -q warning /tmp/debugOutput.txt; then
               cat /tmp/debugOutput.txt
               exit -1
            else
               exit 0
            fi
      - run:
          name: check for Debug OMP warnings
          command: |
            if grep -q warning /tmp/debugOutputWithOMP.txt; then
               cat /tmp/debugOutput.txt
               exit -1
            else
               exit 0
            fi
      - run:
          name: check for Release warnings
          command: |
            if grep -q warning /tmp/releaseOutput.txt; then
               cat /tmp/releaseOutput.txt
               exit -1
            else
               exit 0
            fi
      - run:
          name: check for Release OMP warnings
          command: |
            if grep -q warning /tmp/releaseOutputWithOMP.txt; then
               cat /tmp/releaseOutput.txt
               exit -1
            else
               exit 0
            fi

  build_centos7:
      docker:
        - image: sgpearse/vapor3-centos7:latest
  
      steps:
        - checkout
  
        - run:
            name: update 3rd party libraries
            command: |
              rm -rf /usr/local/VAPOR-Deps/2019-Aug
              pip3 install gdown --upgrade
              gdown https://drive.google.com/uc?id=1S9DwySMnQrBuUUZGKolD__WQrjTmLgyn
              filename="/root/project/2019-Aug-CentOS.tar.xz"
              bsdtar -xf ${filename} -C /usr/local/VAPOR-Deps
 
        - run:
            name: make debug
            command: |
              cd /root/project/build
              cmake3 -DBUILD_TEST_APPS=ON ..
              make -j2 2>&1 | tee /tmp/debugOutput.txt
              make clean
        
        - store_artifacts:
            path: /tmp/debugOutput.txt
  
        - run:
            name: make debug with omp
            command: |
              cd /root/project/build
              cmake3 -DBUILD_TEST_APPS=ON -DUSE_OMP=ON ..
              make -j2 2>&1 | tee /tmp/debugOutputWithOMP.txt
              make clean
        - store_artifacts:
            path: /tmp/debugOutputWithOMP.txt
  
        - run:
            name: make release
            command: |
              cd /root/project/build
              cmake -DBUILD_TEST_APPS=ON -DCMAKE_BUILD_TYPE=Release ..
              make -j2 2>&1 | tee /tmp/releaseOutput.txt
              make clean
        - store_artifacts:
            path: /tmp/releaseOutput.txt
        
        - run:
            name: make release with omp
            command: |
              cd /root/project/build
              cmake -DBUILD_TEST_APPS=ON -DUSE_OMP=ON ..
              make -j2 2>&1 | tee /tmp/releaseOutputWithOMP.txt
        - store_artifacts:
            path: /tmp/releaseOutputWithOMP.txt
  
        - run:
            name: check for Debug warnings
            command: |
              if grep -q warning /tmp/debugOutput.txt; then
                 cat /tmp/debugOutput.txt
                 exit -1
              else
                 exit 0
              fi
        - run:
            name: check for Release warnings
            command: |
              if grep -q warning /tmp/releaseOutput.txt; then
                 cat /tmp/releaseOutput.txt
                 exit -1
              else
                 exit 0
              fi

  test_clang_format:
    docker:
      - image: ubuntu:20.04
    
    steps:
      - run:
          name: install deps
          command: |
            apt-get update
            apt-get install -y clang-format-11
            apt-get install -y git
      - checkout

      - run:
          name: run clang-format
          command: |
            for COMMIT in $(git log --pretty=format:%h main...$BRANCH); do
                for FILE in $(git diff --name-only origin/main |grep -E "\.h|\.cpp"); do
                    NUMBERS=""
                    for NUMBER in $(git blame --line-porcelain "$FILE" | egrep ^$COMMIT | cut -d' ' -f3); do
                        NUMBERS="$NUMBERS --lines $NUMBER:$NUMBER "
                    done
                    if [ "$NUMBERS" != "" ]; then
                        echo "  Running clang-format on $FILE"
                        clang-format-11 --dry-run $FILE $NUMBERS >> /tmp/clang-format.txt 2>&1
                    fi
                done
            done
      - store_artifacts:
          path: /tmp/clang-format.txt

      - run:
          name: check formatting 
          command: |
            if grep -q warning /tmp/clang-format.txt; then
               cat /tmp/clang-format.txt
               exit -1
            else
               exit 0
            fi

  check_leaks:
    docker:
      - image: sgpearse/vapor3-ubuntu18:latest

    steps:
      - checkout

      - run:
          name: cmake and make
          command: |
            cd /VAPOR
            git pull
            cd build
            cmake -DCMAKE_BUILD_TYPE:String=Release ..
            make -j2
            #valgrind --leak-check=yes bin/vapor > /tmp/output.txt
            valgrind --leak-check=yes bin/vaporpychecker &> /tmp/vaporpychecker.txt
            #valgrind --leak-check=yes bin/vapor &> /tmp/vapor.txt
            #bin/vapor &> /tmp/vapor.txt
      - store_artifacts:
          path: /tmp/*.txt

  release_weekly_installers:
    macos:
      xcode: "13.4.1"
    steps:
      - checkout
      #- run:
      #    name: get main
      #    command: |
      #      git checkout main
      #      git pull --no-commit && git commit --allow-empty -m "Merge"
      #      git reset --hard origin/main
      - *attach_workspace
      - run:
          name: publish release
          command: |
            cd /Users/distiller/project
            hash=`git rev-parse HEAD`
            tag="Weekly"
            cd /tmp/workspace/installers
            brew install ghr
            endl=$'\n'
            title="sha 256"$endl
            a="Ubuntu18:  "
            sha=`shasum -a 256 VAPOR3*Ubuntu*`
            ubuntuSha=$a$sha$endl
            os="CentOS:    "
            sha=`shasum -a 256 VAPOR3*CentOS7*`
            centosSha=$os$sha$endl
            #os="OSX:       "
            #sha=`shasum -a 256 VAPOR3*Darwin*`
            #osxSha=$os$sha$endl
            #os="Windows:   "
            #sha=`shasum -a 256 VAPOR3*win64*`
            #winSha=$os$sha$endl
            shaMessage="$title$ubuntuSha$centosSha$osxSha$winSha"
            date=`date +"%d_%m_%y"`
            echo $shaMessage > "/tmp/workspace/installers/sha256.txt"
            echo ghr -b "Weekly installers are untested an may not be stable.  Built with commit ${hash} on ${date} \(DD-MM-YY\)" -t ${GITHUB_TOKEN} -u ${CIRCLE_PROJECT_USERNAME} -r ${CIRCLE_PROJECT_REPONAME} -prerelease -c ${CIRCLE_SHA1} -recreate -c ${hash} -n ${tag} ${tag} /tmp/workspace/installers
            ghr -b "Weekly installers are untested an may not be stable.  Built with commit ${hash} on ${date} \(DD-MM-YY\)" -t ${GITHUB_TOKEN} -u ${CIRCLE_PROJECT_USERNAME} -r ${CIRCLE_PROJECT_REPONAME} -prerelease -c ${CIRCLE_SHA1} -recreate -c ${hash} -n ${tag} ${tag} /tmp/workspace/installers

workflows:
  version: 2
  build:
    jobs:
      #- clang-tidy
<<<<<<< HEAD
      #- build_ubuntu18
      #- build_centos7
=======
      - build_ubuntu18
      - build_centos7
      #- foo
>>>>>>> 9f26a86e
      #- test_clang_format
      - build_win10_installer
      - build_osx_installer
      - build_ubuntu18_installer
      - build_centos7_installer
      #- release_weekly_installers:
      #    requires:
      #      - build_ubuntu18_installer
      #      - build_centos7_installer
      #      - build_osx_installer
      #      - build_win10_installer
  weekly:
      triggers:
        - schedule:
             cron: "0 16 * * 5" #Mountain Standard Time +7
             filters:
               branches:
                 only: main
      jobs:
        - build_ubuntu18_installer
        - build_centos7_installer
        - build_osx_installer
        - build_win10_installer
        - release_weekly_installers:
            requires:
              - build_ubuntu18_installer
              - build_centos7_installer
              - build_osx_installer
              - build_win10_installer<|MERGE_RESOLUTION|>--- conflicted
+++ resolved
@@ -160,22 +160,14 @@
             rm -rf /usr/local/VAPOR-Deps/2019-Aug
             apt update
             apt install -y python3-pip
-<<<<<<< HEAD
-=======
             pip3 install --upgrade pip
             pip3 install scikit-build command
->>>>>>> 9f26a86e
             pip3 install gdown
             gdown https://drive.google.com/uc?id=1elB8v-UNMzkNmnsJPtxk3cI1zBelJ3Hd
             filename="/root/project/2019-Aug-Ubuntu.tar.xz"
             tar -xf ${filename} -C /usr/local/VAPOR-Deps
-<<<<<<< HEAD
-
-      - run: 
-=======
  
       - run:
->>>>>>> 9f26a86e
           name: update cmake
           command: |
             apt remove -y --purge --auto-remove cmake
@@ -354,13 +346,8 @@
             apt-get update
             apt-get install -y python3
             apt install -y python3-pip
-<<<<<<< HEAD
-
-      - checkout
-=======
             pip3 install --upgrade pip
             pip3 install scikit-build command
->>>>>>> 9f26a86e
 
       - run:
           name: update 3rd party libraries
@@ -661,14 +648,8 @@
   build:
     jobs:
       #- clang-tidy
-<<<<<<< HEAD
       #- build_ubuntu18
       #- build_centos7
-=======
-      - build_ubuntu18
-      - build_centos7
-      #- foo
->>>>>>> 9f26a86e
       #- test_clang_format
       - build_win10_installer
       - build_osx_installer
